{
<<<<<<< HEAD
  // Use IntelliSense to learn about possible attributes.
  // Hover to view descriptions of existing attributes.
  // For more information, visit: https://go.microsoft.com/fwlink/?linkid=830387
  "version": "0.2.0",
  "configurations": [
    {
      "name": "Budibase Server",
      "type": "node",
      "request": "launch",
      "runtimeArgs": ["--nolazy", "-r", "ts-node/register/transpile-only"],
      "args": ["${workspaceFolder}/packages/server/src/index.ts"],
      "cwd": "${workspaceFolder}/packages/server"
    },
    {
      "name": "Budibase Worker",
      "type": "node",
      "request": "launch",
      "runtimeArgs": ["--nolazy", "-r", "ts-node/register/transpile-only"],
      "args": ["${workspaceFolder}/packages/worker/src/index.ts"],
      "cwd": "${workspaceFolder}/packages/worker"
    }
  ],
  "compounds": [
    {
      "name": "Start Budibase",
      "configurations": ["Budibase Server", "Budibase Worker"]
    }
  ]
=======
    // Use IntelliSense to learn about possible attributes.
    // Hover to view descriptions of existing attributes.
    // For more information, visit: https://go.microsoft.com/fwlink/?linkid=830387
    "version": "0.2.0",
    "configurations": [
        {
            "name": "Budibase Server",
            "type": "node",
            "request": "launch",
            "runtimeArgs": [
                "--nolazy",
                "-r",
                "ts-node/register/transpile-only"
            ],
            "args": [
                "${workspaceFolder}/packages/server/src/index.ts"
            ],
            "cwd": "${workspaceFolder}/packages/server"
        },
        {
            "name": "Budibase Worker",
            "type": "node",
            "request": "launch",
            "runtimeArgs": [
                "--nolazy",
                "-r",
                "ts-node/register/transpile-only"
            ],
            "args": [
                "${workspaceFolder}/packages/worker/src/index.ts"
            ],
            "cwd": "${workspaceFolder}/packages/worker"
        },
    ],
    "compounds": [
        {
          "name": "Start Budibase",
          "configurations": ["Budibase Server", "Budibase Worker"]
        }
    ]
>>>>>>> b170b77a
}<|MERGE_RESOLUTION|>--- conflicted
+++ resolved
@@ -1,5 +1,4 @@
 {
-<<<<<<< HEAD
   // Use IntelliSense to learn about possible attributes.
   // Hover to view descriptions of existing attributes.
   // For more information, visit: https://go.microsoft.com/fwlink/?linkid=830387
@@ -28,46 +27,4 @@
       "configurations": ["Budibase Server", "Budibase Worker"]
     }
   ]
-=======
-    // Use IntelliSense to learn about possible attributes.
-    // Hover to view descriptions of existing attributes.
-    // For more information, visit: https://go.microsoft.com/fwlink/?linkid=830387
-    "version": "0.2.0",
-    "configurations": [
-        {
-            "name": "Budibase Server",
-            "type": "node",
-            "request": "launch",
-            "runtimeArgs": [
-                "--nolazy",
-                "-r",
-                "ts-node/register/transpile-only"
-            ],
-            "args": [
-                "${workspaceFolder}/packages/server/src/index.ts"
-            ],
-            "cwd": "${workspaceFolder}/packages/server"
-        },
-        {
-            "name": "Budibase Worker",
-            "type": "node",
-            "request": "launch",
-            "runtimeArgs": [
-                "--nolazy",
-                "-r",
-                "ts-node/register/transpile-only"
-            ],
-            "args": [
-                "${workspaceFolder}/packages/worker/src/index.ts"
-            ],
-            "cwd": "${workspaceFolder}/packages/worker"
-        },
-    ],
-    "compounds": [
-        {
-          "name": "Start Budibase",
-          "configurations": ["Budibase Server", "Budibase Worker"]
-        }
-    ]
->>>>>>> b170b77a
 }