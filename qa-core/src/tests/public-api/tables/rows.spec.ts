import { Row } from "@budibase/server/api/controllers/public/mapping/types"
import { generateRow } from "../../../config/public-api/fixtures/tables"
import TestConfiguration from "../../../config/public-api/TestConfiguration"
import PublicAPIClient from "../../../config/public-api/TestConfiguration/PublicAPIClient"

describe("Public API - /rows endpoints", () => {
  let api = new PublicAPIClient()

  const config = new TestConfiguration<Row>(api)

  beforeAll(async () => {
    await config.beforeAll()
    const [aResp, app] = await config.applications.seed()

    config.tables.api.appId = app._id
    config.rows.api.appId = app._id

    const [tResp, table] = await config.tables.seed()
    config.rows.tableId = table._id

    const [rResp, row] = await config.rows.seed(table._id)
    config.context = row
  })

  afterAll(async () => {
    await config.afterAll()
  })

  it("POST - Create a row", async () => {
    const [response, row] = await config.rows.create(generateRow())
    expect(response).toHaveStatusCode(200)
    expect(row._id).toBeDefined()
  })

<<<<<<< HEAD
  /*it("POST - Search rows", async () => {
=======
  // search really isn't supported
  xit("POST - Search rows", async () => {
>>>>>>> 3689ab33
    const [response, rows] = await config.rows.search({
      query: {
        string: {
          testColumn: config.context.testColumn as string,
        },
      },
    })
    expect(response).toHaveStatusCode(200)
    expect(rows.length).toEqual(1)
    expect(rows[0]._id).toEqual(config.context._id)
    expect(rows[0].tableId).toEqual(config.context.tableId)
    expect(rows[0].testColumn).toEqual(config.context.testColumn)
  })*/

  it("GET - Retrieve a row", async () => {
    const [response, row] = await config.rows.read(config.context._id)
    expect(response).toHaveStatusCode(200)
    expect(row._id).toEqual(config.context._id)
    expect(row.tableId).toEqual(config.context.tableId)
  })

  it("PUT - update a row", async () => {
    config.context.testColumn = "UpdatedName"
    const [response, row] = await config.rows.update(
      config.context._id,
      config.context
    )
    expect(response).toHaveStatusCode(200)
    expect(row.testColumn).toEqual(config.context.testColumn)
  })
})<|MERGE_RESOLUTION|>--- conflicted
+++ resolved
@@ -32,12 +32,7 @@
     expect(row._id).toBeDefined()
   })
 
-<<<<<<< HEAD
-  /*it("POST - Search rows", async () => {
-=======
-  // search really isn't supported
-  xit("POST - Search rows", async () => {
->>>>>>> 3689ab33
+  it("POST - Search rows", async () => {
     const [response, rows] = await config.rows.search({
       query: {
         string: {
@@ -50,7 +45,7 @@
     expect(rows[0]._id).toEqual(config.context._id)
     expect(rows[0].tableId).toEqual(config.context.tableId)
     expect(rows[0].testColumn).toEqual(config.context.testColumn)
-  })*/
+  })
 
   it("GET - Retrieve a row", async () => {
     const [response, row] = await config.rows.read(config.context._id)
