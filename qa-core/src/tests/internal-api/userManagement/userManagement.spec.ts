--- conflicted
+++ resolved
@@ -5,95 +5,6 @@
 import { User } from "@budibase/types"
 
 describe("Internal API - User Management & Permissions", () => {
-<<<<<<< HEAD
-    const api = new InternalAPIClient()
-    const config = new TestConfiguration<Application>(api)
-
-    // Before each test, login as admin. Some tests will require login as a different user
-    beforeEach(async () => {
-        await config.loginAsAdmin()
-    })
-
-    afterAll(async () => {
-        await config.afterAll()
-    })
-
-    it("Add Users with different roles", async () => {
-        // Get all users
-        await config.users.search()
-
-        // Get all roles
-        await config.users.getRoles()
-
-        // Add users with each role
-        const admin = generateUser(1, "admin")
-        expect(admin[0].builder?.global).toEqual(true)
-        expect(admin[0].admin?.global).toEqual(true)
-        const developer = generateUser(1, "developer")
-        expect(developer[0].builder?.global).toEqual(true)
-        const appUser = generateUser(1, "appUser")
-        expect(appUser[0].builder?.global).toEqual(false)
-        expect(appUser[0].admin?.global).toEqual(false)
-
-        const userList = [...admin, ...developer, ...appUser]
-
-        await config.users.addMultiple(userList)
-
-        // Check users are added
-        const [allUsersResponse, allUsersJson] = await config.users.getAll()
-        expect(allUsersJson.length).toBeGreaterThan(0)
-
-
-
-    })
-
-    it("Delete User", async () => {
-        const appUser = generateUser()
-        expect(appUser[0].builder?.global).toEqual(false)
-        expect(appUser[0].admin?.global).toEqual(false)
-        const [userResponse, userJson] = await config.users.addMultiple(appUser)
-        const userId = userJson.created.successful[0]._id
-        await config.users.delete(<string>userId)
-    })
-
-    it("Reset Password", async () => {
-        const appUser = generateUser()
-        expect(appUser[0].builder?.global).toEqual(false)
-        expect(appUser[0].admin?.global).toEqual(false)
-        const [userResponse, userJson] = await config.users.addMultiple(appUser)
-        const [userInfoResponse, userInfoJson] = await config.users.getInfo(userJson.created.successful[0]._id)
-        const body: User = {
-            ...userInfoJson,
-            password: "newPassword"
-
-        }
-        await config.users.forcePasswordReset(body)
-    })
-
-    it("Change User information", async () => {
-        const appUser = generateUser()
-        expect(appUser[0].builder?.global).toEqual(false)
-        expect(appUser[0].admin?.global).toEqual(false)
-        const [userResponse, userJson] = await config.users.addMultiple(appUser)
-        const [userInfoResponse, userInfoJson] = await config.users.getInfo(userJson.created.successful[0]._id)
-        const body: User = {
-            ...userInfoJson,
-            firstName: "newFirstName",
-            lastName: "newLastName",
-            builder: {
-                global: true
-            }
-        }
-        await config.users.updateInfo(body)
-
-        const [changedUserInfoResponse, changedUserInfoJson] = await config.users.getInfo(userJson.created.successful[0]._id)
-        expect(changedUserInfoJson.builder?.global).toBeDefined()
-        expect(changedUserInfoJson.builder?.global).toEqual(true)
-    })
-
-
-
-=======
   const api = new InternalAPIClient()
   const config = new TestConfiguration<Application>(api)
 
@@ -107,9 +18,13 @@
   })
 
   it("Add Users with different roles", async () => {
+    // Get all users
     await config.users.search()
+
+    // Get all roles
     await config.users.getRoles()
 
+    // Add users with each role
     const admin = generateUser(1, "admin")
     expect(admin[0].builder?.global).toEqual(true)
     expect(admin[0].admin?.global).toEqual(true)
@@ -123,6 +38,7 @@
 
     await config.users.addMultiple(userList)
 
+    // Check users are added
     const [allUsersResponse, allUsersJson] = await config.users.getAll()
     expect(allUsersJson.length).toBeGreaterThan(0)
   })
@@ -174,5 +90,4 @@
     expect(changedUserInfoJson.builder?.global).toBeDefined()
     expect(changedUserInfoJson.builder?.global).toEqual(true)
   })
->>>>>>> 87ef45dc
 })