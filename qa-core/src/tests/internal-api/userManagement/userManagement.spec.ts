import TestConfiguration from "../../../config/internal-api/TestConfiguration"
import { Application } from "@budibase/server/api/controllers/public/mapping/types"
import InternalAPIClient from "../../../config/internal-api/TestConfiguration/InternalAPIClient"
import AccountsAPIClient from "../../../config/internal-api/TestConfiguration/accountsAPIClient"
import { generateUser } from "../../../config/internal-api/fixtures/userManagement"
import { User } from "@budibase/types"

describe("Internal API - User Management & Permissions", () => {
<<<<<<< HEAD
    const api = new InternalAPIClient()
    const accountsAPI = new AccountsAPIClient()
    const config = new TestConfiguration<Application>(api, accountsAPI)

    // Before each test, login as admin. Some tests will require login as a different user
    beforeAll(async () => {
        await config.setupAccountAndTenant()
    })

    afterAll(async () => {
        await config.afterAll()
    })

    it("Add Users with different roles", async () => {
        await config.users.search()
        await config.users.getRoles()

        const admin = generateUser(1, "admin")
        expect(admin[0].builder?.global).toEqual(true)
        expect(admin[0].admin?.global).toEqual(true)
        const developer = generateUser(1, "developer")
        expect(developer[0].builder?.global).toEqual(true)
        const appUser = generateUser(1, "appUser")
        expect(appUser[0].builder?.global).toEqual(false)
        expect(appUser[0].admin?.global).toEqual(false)

        const userList = [...admin, ...developer, ...appUser]

        await config.users.addMultiple(userList)

        const [allUsersResponse, allUsersJson] = await config.users.getAll()
        expect(allUsersJson.length).toBeGreaterThan(0)



    })

    it("Delete User", async () => {
        const appUser = generateUser()
        expect(appUser[0].builder?.global).toEqual(false)
        expect(appUser[0].admin?.global).toEqual(false)
        const [userResponse, userJson] = await config.users.addMultiple(appUser)
        const userId = userJson.created.successful[0]._id
        await config.users.delete(<string>userId)
    })

    it("Reset Password", async () => {
        const appUser = generateUser()
        expect(appUser[0].builder?.global).toEqual(false)
        expect(appUser[0].admin?.global).toEqual(false)
        const [userResponse, userJson] = await config.users.addMultiple(appUser)
        const [userInfoResponse, userInfoJson] = await config.users.getInfo(userJson.created.successful[0]._id)
        const body: User = {
            ...userInfoJson,
            password: "newPassword"

        }
        await config.users.forcePasswordReset(body)
    })

    it("Change User information", async () => {
        const appUser = generateUser()
        expect(appUser[0].builder?.global).toEqual(false)
        expect(appUser[0].admin?.global).toEqual(false)
        const [userResponse, userJson] = await config.users.addMultiple(appUser)
        const [userInfoResponse, userInfoJson] = await config.users.getInfo(userJson.created.successful[0]._id)
        const body: User = {
            ...userInfoJson,
            firstName: "newFirstName",
            lastName: "newLastName",
            builder: {
                global: true
            }
        }
        await config.users.updateInfo(body)

        const [changedUserInfoResponse, changedUserInfoJson] = await config.users.getInfo(userJson.created.successful[0]._id)
        expect(changedUserInfoJson.builder?.global).toBeDefined()
        expect(changedUserInfoJson.builder?.global).toEqual(true)
    })



=======
  const api = new InternalAPIClient()
  const config = new TestConfiguration<Application>(api)

  // Before each test, login as admin. Some tests will require login as a different user
  beforeEach(async () => {
    await config.loginAsAdmin()
  })

  afterAll(async () => {
    await config.afterAll()
  })

  it("Add Users with different roles", async () => {
    // Get all users
    await config.users.search()

    // Get all roles
    await config.users.getRoles()

    // Add users with each role
    const admin = generateUser(1, "admin")
    expect(admin[0].builder?.global).toEqual(true)
    expect(admin[0].admin?.global).toEqual(true)
    const developer = generateUser(1, "developer")
    expect(developer[0].builder?.global).toEqual(true)
    const appUser = generateUser(1, "appUser")
    expect(appUser[0].builder?.global).toEqual(false)
    expect(appUser[0].admin?.global).toEqual(false)

    const userList = [...admin, ...developer, ...appUser]

    await config.users.addMultiple(userList)

    // Check users are added
    const [allUsersResponse, allUsersJson] = await config.users.getAll()
    expect(allUsersJson.length).toBeGreaterThan(0)
  })

  it("Delete User", async () => {
    const appUser = generateUser()
    expect(appUser[0].builder?.global).toEqual(false)
    expect(appUser[0].admin?.global).toEqual(false)
    const [userResponse, userJson] = await config.users.addMultiple(appUser)
    const userId = userJson.created.successful[0]._id
    await config.users.delete(<string>userId)
  })

  it("Reset Password", async () => {
    const appUser = generateUser()
    expect(appUser[0].builder?.global).toEqual(false)
    expect(appUser[0].admin?.global).toEqual(false)
    const [userResponse, userJson] = await config.users.addMultiple(appUser)
    const [userInfoResponse, userInfoJson] = await config.users.getInfo(
      userJson.created.successful[0]._id
    )
    const body: User = {
      ...userInfoJson,
      password: "newPassword",
    }
    await config.users.forcePasswordReset(body)
  })

  it("Change User information", async () => {
    const appUser = generateUser()
    expect(appUser[0].builder?.global).toEqual(false)
    expect(appUser[0].admin?.global).toEqual(false)
    const [userResponse, userJson] = await config.users.addMultiple(appUser)
    const [userInfoResponse, userInfoJson] = await config.users.getInfo(
      userJson.created.successful[0]._id
    )
    const body: User = {
      ...userInfoJson,
      firstName: "newFirstName",
      lastName: "newLastName",
      builder: {
        global: true,
      },
    }
    await config.users.updateInfo(body)

    const [changedUserInfoResponse, changedUserInfoJson] =
      await config.users.getInfo(userJson.created.successful[0]._id)
    expect(changedUserInfoJson.builder?.global).toBeDefined()
    expect(changedUserInfoJson.builder?.global).toEqual(true)
  })
>>>>>>> acafdf52
})<|MERGE_RESOLUTION|>--- conflicted
+++ resolved
@@ -6,97 +6,13 @@
 import { User } from "@budibase/types"
 
 describe("Internal API - User Management & Permissions", () => {
-<<<<<<< HEAD
-    const api = new InternalAPIClient()
-    const accountsAPI = new AccountsAPIClient()
-    const config = new TestConfiguration<Application>(api, accountsAPI)
-
-    // Before each test, login as admin. Some tests will require login as a different user
-    beforeAll(async () => {
-        await config.setupAccountAndTenant()
-    })
-
-    afterAll(async () => {
-        await config.afterAll()
-    })
-
-    it("Add Users with different roles", async () => {
-        await config.users.search()
-        await config.users.getRoles()
-
-        const admin = generateUser(1, "admin")
-        expect(admin[0].builder?.global).toEqual(true)
-        expect(admin[0].admin?.global).toEqual(true)
-        const developer = generateUser(1, "developer")
-        expect(developer[0].builder?.global).toEqual(true)
-        const appUser = generateUser(1, "appUser")
-        expect(appUser[0].builder?.global).toEqual(false)
-        expect(appUser[0].admin?.global).toEqual(false)
-
-        const userList = [...admin, ...developer, ...appUser]
-
-        await config.users.addMultiple(userList)
-
-        const [allUsersResponse, allUsersJson] = await config.users.getAll()
-        expect(allUsersJson.length).toBeGreaterThan(0)
-
-
-
-    })
-
-    it("Delete User", async () => {
-        const appUser = generateUser()
-        expect(appUser[0].builder?.global).toEqual(false)
-        expect(appUser[0].admin?.global).toEqual(false)
-        const [userResponse, userJson] = await config.users.addMultiple(appUser)
-        const userId = userJson.created.successful[0]._id
-        await config.users.delete(<string>userId)
-    })
-
-    it("Reset Password", async () => {
-        const appUser = generateUser()
-        expect(appUser[0].builder?.global).toEqual(false)
-        expect(appUser[0].admin?.global).toEqual(false)
-        const [userResponse, userJson] = await config.users.addMultiple(appUser)
-        const [userInfoResponse, userInfoJson] = await config.users.getInfo(userJson.created.successful[0]._id)
-        const body: User = {
-            ...userInfoJson,
-            password: "newPassword"
-
-        }
-        await config.users.forcePasswordReset(body)
-    })
-
-    it("Change User information", async () => {
-        const appUser = generateUser()
-        expect(appUser[0].builder?.global).toEqual(false)
-        expect(appUser[0].admin?.global).toEqual(false)
-        const [userResponse, userJson] = await config.users.addMultiple(appUser)
-        const [userInfoResponse, userInfoJson] = await config.users.getInfo(userJson.created.successful[0]._id)
-        const body: User = {
-            ...userInfoJson,
-            firstName: "newFirstName",
-            lastName: "newLastName",
-            builder: {
-                global: true
-            }
-        }
-        await config.users.updateInfo(body)
-
-        const [changedUserInfoResponse, changedUserInfoJson] = await config.users.getInfo(userJson.created.successful[0]._id)
-        expect(changedUserInfoJson.builder?.global).toBeDefined()
-        expect(changedUserInfoJson.builder?.global).toEqual(true)
-    })
-
-
-
-=======
   const api = new InternalAPIClient()
-  const config = new TestConfiguration<Application>(api)
+  const accountsAPI = new AccountsAPIClient()
+  const config = new TestConfiguration<Application>(api, accountsAPI)
 
   // Before each test, login as admin. Some tests will require login as a different user
-  beforeEach(async () => {
-    await config.loginAsAdmin()
+  beforeAll(async () => {
+    await config.setupAccountAndTenant()
   })
 
   afterAll(async () => {
@@ -176,5 +92,4 @@
     expect(changedUserInfoJson.builder?.global).toBeDefined()
     expect(changedUserInfoJson.builder?.global).toEqual(true)
   })
->>>>>>> acafdf52
 })