--- conflicted
+++ resolved
@@ -47,20 +47,10 @@
     return [response, json]
   }
 
-<<<<<<< HEAD
-  async publish(appId: string): Promise<[Response, DeployConfig]> {
+  async publish(appId: string | undefined): Promise<[Response, DeployConfig]> {
     const response = await this.api.post(`/applications/${appId}/publish`)
-=======
-  async publish(appUrl: string): Promise<[Response, DeployConfig]> {
-    const response = await this.api.post("/deploy")
->>>>>>> 850acc38
     const json = await response.json()
     expect(response).toHaveStatusCode(200)
-    expect(json).toEqual({
-      _id: expect.any(String),
-      appUrl: appUrl,
-      status: "SUCCESS",
-    })
     return [response, json]
   }
 
