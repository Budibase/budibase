# Default values for budibase.
# This is a YAML-formatted file.
# Declare variables to be passed into your templates.

image:
  pullPolicy: IfNotPresent
  # Overrides the image tag whose default is the chart appVersion.
  tag: ""

imagePullSecrets: []
nameOverride: ""
# fullnameOverride: ""

serviceAccount:
  # Specifies whether a service account should be created
  create: true
  # Annotations to add to the service account
  annotations: {}
  # The name of the service account to use.
  # If not set and create is true, a name is generated using the fullname template
  name: ""

podAnnotations: {}

# logAnnotations:
#   co.elastic.logs/multiline.type: pattern
#   co.elastic.logs/multiline.pattern: '^[[:space:]]'
#   co.elastic.logs/multiline.negate: false
#   co.elastic.logs/multiline.match: after

podSecurityContext:
  {}
  # fsGroup: 2000

securityContext:
  {}
  # capabilities:
  #   drop:
  #   - ALL
  # readOnlyRootFilesystem: true
  # runAsNonRoot: true
  # runAsUser: 1000

service:
  type: ClusterIP
  port: 10000

ingress:
  enabled: true
  aws: false
  nginx: true
  certificateArn: ""
  className: ""
  annotations:
    kubernetes.io/ingress.class: nginx
    nginx.ingress.kubernetes.io/client-max-body-size: 150M
    nginx.ingress.kubernetes.io/proxy-body-size: 50m
  hosts:
    - host: # change if using custom domain
      paths:
        - path: /
          pathType: Prefix
          backend:
            service:
              name: proxy-service
              port:
                number: 10000

autoscaling:
  enabled: false
  minReplicas: 1
  maxReplicas: 100
  targetCPUUtilizationPercentage: 80
  # targetMemoryUtilizationPercentage: 80

nodeSelector: {}

tolerations: []

affinity: {}

globals:
  appVersion: "latest"
  budibaseEnv: PRODUCTION
  tenantFeatureFlags: "*:LICENSING,*:USER_GROUPS"
  enableAnalytics: "1"
  sentryDSN: ""
  posthogToken: "phc_bIjZL7oh2GEUd2vqvTBH8WvrX0fWTFQMs6H5KQxiUxU"
  logLevel: info
  selfHosted: "1" # set to 0 for budibase cloud environment, set to 1 for self-hosted setup
  multiTenancy: "0" # set to 0 to disable multiple orgs, set to 1 to enable multiple orgs
  accountPortalUrl: ""
  accountPortalApiKey: ""
  cookieDomain: ""
  platformUrl: ""
  httpMigrations: "0"
  google:
    clientId: ""
    secret: ""
  automationMaxIterations: "200"

  createSecrets: true # creates an internal API key, JWT secrets and redis password for you

  # if createSecrets is set to false, you can hard-code your secrets here
  internalApiKey: ""
  jwtSecret: ""
  cdnUrl: ""

  smtp:
    enabled: false

#  elasticApmEnabled:
#  elasticApmSecretToken:
#  elasticApmServerUrl:
#  globalAgentHttpProxy:
#  globalAgentHttpsProxy:
#  globalAgentNoProxy:

services:
  budibaseVersion: latest
  dns: cluster.local
  # tlsRejectUnauthorized: 0

  proxy:
    port: 10000
    replicaCount: 1
<<<<<<< HEAD
    resolver: 'kube-dns.kube-system.{{ .Release.Namespace }}.svc.{{ .Values.services.dns }}'
    upstreams:
      apps: 'http://app-service.{{ .Release.Namespace }}.svc.{{ .Values.services.dns }}:{{ .Values.services.apps.port }}'
      worker: 'http://worker-service.{{ .Release.Namespace }}.svc.{{ .Values.services.dns }}:{{ .Values.services.worker.port }}'
      minio: 'http://minio-service.{{ .Release.Namespace }}.svc.{{ .Values.services.dns }}:{{ .Values.services.objectStore.port }}'
      couchdb: 'http://{{ .Release.Name }}-svc-couchdb:{{ .Values.services.couchdb.port }}'
=======
    resources: {}
>>>>>>> 090fa330

  apps:
    port: 4002
    replicaCount: 1
    logLevel: info
    resources: {}
#    nodeDebug: "" # set the value of NODE_DEBUG

  worker:
    port: 4003
    replicaCount: 1
    resources: {}

  couchdb:
    enabled: true
    # url: "" # only change if pointing to existing couch server
    # user: "" # only change if pointing to existing couch server
    # password: "" # only change if pointing to existing couch server
    port: 5984
    backup:
      enabled: false
      # target couchDB instance to back up to
      target: ""
      # backup interval in seconds
      interval: ""
      resources: {}

  redis:
    enabled: true # disable if using external redis
    port: 6379
    replicaCount: 1
    url: "" # only change if pointing to existing redis cluster and enabled: false
    password: "budibase" # recommended to override if using built-in redis
    storage: 100Mi
    ## If defined, storageClassName: <storageClass>
    ## If set to "-", storageClassName: "", which disables dynamic provisioning
    ## If undefined (the default) or set to null, no storageClassName spec is
    ##   set, choosing the default provisioner.
    storageClass: ""
    resources: {}

  objectStore:
    # Set to false if using another object store such as S3
    minio: true
    browser: true
    port: 9000
    replicaCount: 1
    accessKey: "" # AWS_ACCESS_KEY if using S3 or existing minio access key
    secretKey: "" # AWS_SECRET_ACCESS_KEY if using S3 or existing minio secret
    region: "" # AWS_REGION if using S3 or existing minio secret
    url: "http://minio-service:9000" # only change if pointing to existing minio cluster or S3 and minio: false
    storage: 100Mi
    ## If defined, storageClassName: <storageClass>
    ## If set to "-", storageClassName: "", which disables dynamic provisioning
    ## If undefined (the default) or set to null, no storageClassName spec is
    ##   set, choosing the default provisioner.
    storageClass: ""
    resources: {}
    cloudfront:
      # Set the url of a distribution to enable cloudfront
      cdn: ""
      # ID of public key stored in cloudfront
      publicKeyId: ""
      # Base64 encoded private key for the above public key
      privateKey64: ""

# Override values in couchDB subchart
couchdb:
  ## clusterSize is the initial size of the CouchDB cluster.
  clusterSize: 3
  allowAdminParty: false

  # Secret Management
  createAdminSecret: true

  # adminUsername: budibase
  # adminPassword: budibase
  # adminHash: -pbkdf2-this_is_not_necessarily_secure_either
  # cookieAuthSecret: admin

  ## When enabled, will deploy a networkpolicy that allows CouchDB pods to
  ## communicate with each other for clustering and ingress on port 5984
  networkPolicy:
    enabled: true

  # Use a service account
  serviceAccount:
    enabled: true
    create: true
  # name:
  # imagePullSecrets:
  # - name: myimagepullsecret

  ## The storage volume used by each Pod in the StatefulSet. If a
  ## persistentVolume is not enabled, the Pods will use `emptyDir` ephemeral
  ## local storage. Setting the storageClass attribute to "-" disables dynamic
  ## provisioning of Persistent Volumes; leaving it unset will invoke the default
  ## provisioner.
  persistentVolume:
    enabled: false
    accessModes:
      - ReadWriteOnce
    size: 10Gi
    storageClass: ""

  ## The CouchDB image
  image:
    repository: couchdb
    tag: 3.2.1
    pullPolicy: IfNotPresent

  ## Experimental integration with Lucene-powered fulltext search
  enableSearch: true
  searchImage:
    repository: kocolosk/couchdb-search
    tag: 0.2.0
    pullPolicy: IfNotPresent

  initImage:
    repository: busybox
    tag: latest
    pullPolicy: Always

  ## CouchDB is happy to spin up cluster nodes in parallel, but if you encounter
  ## problems you can try setting podManagementPolicy to the StatefulSet default
  ## `OrderedReady`
  podManagementPolicy: Parallel

  ## Optional pod annotations
  annotations: {}

  ## Optional tolerations
  tolerations: []

  affinity: {}

  service:
    # annotations:
    enabled: true
    type: ClusterIP
    externalPort: 5984

  ## An Ingress resource can provide name-based virtual hosting and TLS
  ## termination among other things for CouchDB deployments which are accessed
  ## from outside the Kubernetes cluster.
  ## ref: https://kubernetes.io/docs/concepts/services-networking/ingress/
  ingress:
    enabled: false
    hosts:
      - chart-example.local
    path: /
    annotations:
      []
      # kubernetes.io/ingress.class: nginx
      # kubernetes.io/tls-acme: "true"
    tls:
      # Secrets must be manually created in the namespace.
      # - secretName: chart-example-tls
      #   hosts:
      #     - chart-example.local

  ## Optional resource requests and limits for the CouchDB container
  ## ref: http://kubernetes.io/docs/user-guide/compute-resources/
  resources:
    {}
    # requests:
    #  cpu: 100m
    #  memory: 128Mi
    # limits:
    #  cpu: 56
    #  memory: 256Gi

  ## erlangFlags is a map that is passed to the Erlang VM as flags using the
  ## ERL_FLAGS env. `name` and `setcookie` flags are minimally required to
  ## establish connectivity between cluster nodes.
  ## ref: http://erlang.org/doc/man/erl.html#init_flags
  erlangFlags:
    name: couchdb
    setcookie: monster

  ## couchdbConfig will override default CouchDB configuration settings.
  ## The contents of this map are reformatted into a .ini file laid down
  ## by a ConfigMap object.
  ## ref: http://docs.couchdb.org/en/latest/config/index.html
  couchdbConfig:
    couchdb:
      uuid: budibase-couchdb # REQUIRED: Unique identifier for this CouchDB server instance
    # cluster:
    #   q: 8 # Create 8 shards for each database
    chttpd:
      bind_address: any
      # chttpd.require_valid_user disables all the anonymous requests to the port
      # 5984 when is set to true.
      require_valid_user: false

  # Kubernetes local cluster domain.
  # This is used to generate FQDNs for peers when joining the CouchDB cluster.
  dns:
    clusterDomainSuffix: cluster.local

  ## Configure liveness and readiness probe values
  ## Ref: https://kubernetes.io/docs/tasks/configure-pod-container/configure-liveness-readiness-probes/#configure-probes
  livenessProbe:
    enabled: true
    failureThreshold: 3
    initialDelaySeconds: 0
    periodSeconds: 10
    successThreshold: 1
    timeoutSeconds: 1
  readinessProbe:
    enabled: true
    failureThreshold: 3
    initialDelaySeconds: 0
    periodSeconds: 10
    successThreshold: 1
    timeoutSeconds: 1<|MERGE_RESOLUTION|>--- conflicted
+++ resolved
@@ -124,16 +124,12 @@
   proxy:
     port: 10000
     replicaCount: 1
-<<<<<<< HEAD
-    resolver: 'kube-dns.kube-system.{{ .Release.Namespace }}.svc.{{ .Values.services.dns }}'
     upstreams:
       apps: 'http://app-service.{{ .Release.Namespace }}.svc.{{ .Values.services.dns }}:{{ .Values.services.apps.port }}'
       worker: 'http://worker-service.{{ .Release.Namespace }}.svc.{{ .Values.services.dns }}:{{ .Values.services.worker.port }}'
       minio: 'http://minio-service.{{ .Release.Namespace }}.svc.{{ .Values.services.dns }}:{{ .Values.services.objectStore.port }}'
       couchdb: 'http://{{ .Release.Name }}-svc-couchdb:{{ .Values.services.couchdb.port }}'
-=======
-    resources: {}
->>>>>>> 090fa330
+    resources: {}
 
   apps:
     port: 4002
