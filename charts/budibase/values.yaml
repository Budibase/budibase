# Default values for budibase.
# This is a YAML-formatted file.
# Declare variables to be passed into your templates.

image:
  pullPolicy: IfNotPresent
  # Overrides the image tag whose default is the chart appVersion.
  tag: ""

imagePullSecrets: []
nameOverride: ""
# fullnameOverride: ""

serviceAccount:
  # Specifies whether a service account should be created
  create: true
  # Annotations to add to the service account
  annotations: {}
  # The name of the service account to use.
  # If not set and create is true, a name is generated using the fullname template
  name: ""

podAnnotations: {}

<<<<<<< HEAD
# appServiceAnnotations:
#   co.elastic.logs/multiline.type: pattern
#   co.elastic.logs/multiline.pattern: '^[[:space:]]'
#   co.elastic.logs/multiline.negate: false
#   co.elastic.logs/multiline.match: after

# workerServiceAnnotations:
#   co.elastic.logs/multiline.type: pattern
#   co.elastic.logs/multiline.pattern: '^[[:space:]]'
#   co.elastic.logs/multiline.negate: false
#   co.elastic.logs/multiline.match: after

# proxyServiceAnnotations:
#  co.elastic.logs/module: nginx
#  co.elastic.logs/fileset.stdout: access
#  co.elastic.logs/fileset.stderr: error

=======
>>>>>>> 447c98ef
podSecurityContext:
  {}
  # fsGroup: 2000

securityContext:
  {}
  # capabilities:
  #   drop:
  #   - ALL
  # readOnlyRootFilesystem: true
  # runAsNonRoot: true
  # runAsUser: 1000

service:
  type: ClusterIP
  port: 10000

ingress:
  enabled: true
  aws: false
  nginx: true
  certificateArn: ""
  className: ""
  annotations:
    kubernetes.io/ingress.class: nginx
    nginx.ingress.kubernetes.io/client-max-body-size: 150M
    nginx.ingress.kubernetes.io/proxy-body-size: 50m
  hosts:
    - host: # change if using custom domain
      paths:
        - path: /
          pathType: Prefix
          backend:
            service:
              name: proxy-service
              port:
                number: 10000

autoscaling:
  enabled: false
  minReplicas: 1
  maxReplicas: 100
  targetCPUUtilizationPercentage: 80
  # targetMemoryUtilizationPercentage: 80

nodeSelector: {}

tolerations: []

affinity: {}

globals:
  appVersion: "latest"
  budibaseEnv: PRODUCTION
  tenantFeatureFlags: "*:LICENSING,*:USER_GROUPS"
  enableAnalytics: "1"
  sentryDSN: ""
  posthogToken: "phc_bIjZL7oh2GEUd2vqvTBH8WvrX0fWTFQMs6H5KQxiUxU"
  logLevel: info
  selfHosted: "1" # set to 0 for budibase cloud environment, set to 1 for self-hosted setup
  multiTenancy: "0" # set to 0 to disable multiple orgs, set to 1 to enable multiple orgs
  accountPortalUrl: ""
  accountPortalApiKey: ""
  cookieDomain: ""
  platformUrl: ""
  httpMigrations: "0"
  google:
    clientId: ""
    secret: ""
  automationMaxIterations: "200"

  createSecrets: true # creates an internal API key, JWT secrets and redis password for you

  # if createSecrets is set to false, you can hard-code your secrets here
  internalApiKey: ""
  jwtSecret: ""
  cdnUrl: ""

  smtp:
    enabled: false

#  elasticApmEnabled:
#  elasticApmSecretToken:
#  elasticApmServerUrl:
#  globalAgentHttpProxy:
#  globalAgentHttpsProxy:
#  globalAgentNoProxy:

services:
  budibaseVersion: latest
  dns: cluster.local
  # tlsRejectUnauthorized: 0

  proxy:
    port: 10000
    replicaCount: 1
    upstreams:
      apps: 'http://app-service.{{ .Release.Namespace }}.svc.{{ .Values.services.dns }}:{{ .Values.services.apps.port }}'
      worker: 'http://worker-service.{{ .Release.Namespace }}.svc.{{ .Values.services.dns }}:{{ .Values.services.worker.port }}'
      minio: 'http://minio-service.{{ .Release.Namespace }}.svc.{{ .Values.services.dns }}:{{ .Values.services.objectStore.port }}'
      couchdb: 'http://{{ .Release.Name }}-svc-couchdb:{{ .Values.services.couchdb.port }}'
    resources: {}
#    annotations:
#      co.elastic.logs/module: nginx
#      co.elastic.logs/fileset.stdout: access
#      co.elastic.logs/fileset.stderr: error

  apps:
    port: 4002
    replicaCount: 1
    logLevel: info
    resources: {}
#    nodeDebug: "" # set the value of NODE_DEBUG
#    annotations:
#      co.elastic.logs/multiline.type: pattern
#      co.elastic.logs/multiline.pattern: '^[[:space:]]'
#      co.elastic.logs/multiline.negate: false
#      co.elastic.logs/multiline.match: after
  worker:
    port: 4003
    replicaCount: 1
    resources: {}
#    annotations:
#      co.elastic.logs/multiline.type: pattern
#      co.elastic.logs/multiline.pattern: '^[[:space:]]'
#      co.elastic.logs/multiline.negate: false
#      co.elastic.logs/multiline.match: after

  couchdb:
    enabled: true
    # url: "" # only change if pointing to existing couch server
    # user: "" # only change if pointing to existing couch server
    # password: "" # only change if pointing to existing couch server
    port: 5984
    backup:
      enabled: false
      # target couchDB instance to back up to
      target: ""
      # backup interval in seconds
      interval: ""
      resources: {}

  redis:
    enabled: true # disable if using external redis
    port: 6379
    replicaCount: 1
    url: "" # only change if pointing to existing redis cluster and enabled: false
    password: "budibase" # recommended to override if using built-in redis
    storage: 100Mi
    ## If defined, storageClassName: <storageClass>
    ## If set to "-", storageClassName: "", which disables dynamic provisioning
    ## If undefined (the default) or set to null, no storageClassName spec is
    ##   set, choosing the default provisioner.
    storageClass: ""
    resources: {}

  objectStore:
    # Set to false if using another object store such as S3
    minio: true
    browser: true
    port: 9000
    replicaCount: 1
    accessKey: "" # AWS_ACCESS_KEY if using S3 or existing minio access key
    secretKey: "" # AWS_SECRET_ACCESS_KEY if using S3 or existing minio secret
    region: "" # AWS_REGION if using S3 or existing minio secret
    url: "http://minio-service:9000" # only change if pointing to existing minio cluster or S3 and minio: false
    storage: 100Mi
    ## If defined, storageClassName: <storageClass>
    ## If set to "-", storageClassName: "", which disables dynamic provisioning
    ## If undefined (the default) or set to null, no storageClassName spec is
    ##   set, choosing the default provisioner.
    storageClass: ""
    resources: {}
    cloudfront:
      # Set the url of a distribution to enable cloudfront
      cdn: ""
      # ID of public key stored in cloudfront
      publicKeyId: ""
      # Base64 encoded private key for the above public key
      privateKey64: ""

# Override values in couchDB subchart
couchdb:
  ## clusterSize is the initial size of the CouchDB cluster.
  clusterSize: 3
  allowAdminParty: false

  # Secret Management
  createAdminSecret: true

  # adminUsername: budibase
  # adminPassword: budibase
  # adminHash: -pbkdf2-this_is_not_necessarily_secure_either
  # cookieAuthSecret: admin

  ## When enabled, will deploy a networkpolicy that allows CouchDB pods to
  ## communicate with each other for clustering and ingress on port 5984
  networkPolicy:
    enabled: true

  # Use a service account
  serviceAccount:
    enabled: true
    create: true
  # name:
  # imagePullSecrets:
  # - name: myimagepullsecret

  ## The storage volume used by each Pod in the StatefulSet. If a
  ## persistentVolume is not enabled, the Pods will use `emptyDir` ephemeral
  ## local storage. Setting the storageClass attribute to "-" disables dynamic
  ## provisioning of Persistent Volumes; leaving it unset will invoke the default
  ## provisioner.
  persistentVolume:
    enabled: false
    accessModes:
      - ReadWriteOnce
    size: 10Gi
    storageClass: ""

  ## The CouchDB image
  image:
    repository: couchdb
    tag: 3.2.1
    pullPolicy: IfNotPresent

  ## Experimental integration with Lucene-powered fulltext search
  enableSearch: true
  searchImage:
    repository: kocolosk/couchdb-search
    tag: 0.2.0
    pullPolicy: IfNotPresent

  initImage:
    repository: busybox
    tag: latest
    pullPolicy: Always

  ## CouchDB is happy to spin up cluster nodes in parallel, but if you encounter
  ## problems you can try setting podManagementPolicy to the StatefulSet default
  ## `OrderedReady`
  podManagementPolicy: Parallel

  ## Optional pod annotations
  annotations: {}

  ## Optional tolerations
  tolerations: []

  affinity: {}

  service:
    # annotations:
    enabled: true
    type: ClusterIP
    externalPort: 5984

  ## An Ingress resource can provide name-based virtual hosting and TLS
  ## termination among other things for CouchDB deployments which are accessed
  ## from outside the Kubernetes cluster.
  ## ref: https://kubernetes.io/docs/concepts/services-networking/ingress/
  ingress:
    enabled: false
    hosts:
      - chart-example.local
    path: /
    annotations:
      []
      # kubernetes.io/ingress.class: nginx
      # kubernetes.io/tls-acme: "true"
    tls:
      # Secrets must be manually created in the namespace.
      # - secretName: chart-example-tls
      #   hosts:
      #     - chart-example.local

  ## Optional resource requests and limits for the CouchDB container
  ## ref: http://kubernetes.io/docs/user-guide/compute-resources/
  resources:
    {}
    # requests:
    #  cpu: 100m
    #  memory: 128Mi
    # limits:
    #  cpu: 56
    #  memory: 256Gi

  ## erlangFlags is a map that is passed to the Erlang VM as flags using the
  ## ERL_FLAGS env. `name` and `setcookie` flags are minimally required to
  ## establish connectivity between cluster nodes.
  ## ref: http://erlang.org/doc/man/erl.html#init_flags
  erlangFlags:
    name: couchdb
    setcookie: monster

  ## couchdbConfig will override default CouchDB configuration settings.
  ## The contents of this map are reformatted into a .ini file laid down
  ## by a ConfigMap object.
  ## ref: http://docs.couchdb.org/en/latest/config/index.html
  couchdbConfig:
    couchdb:
      uuid: budibase-couchdb # REQUIRED: Unique identifier for this CouchDB server instance
    # cluster:
    #   q: 8 # Create 8 shards for each database
    chttpd:
      bind_address: any
      # chttpd.require_valid_user disables all the anonymous requests to the port
      # 5984 when is set to true.
      require_valid_user: false

  # Kubernetes local cluster domain.
  # This is used to generate FQDNs for peers when joining the CouchDB cluster.
  dns:
    clusterDomainSuffix: cluster.local

  ## Configure liveness and readiness probe values
  ## Ref: https://kubernetes.io/docs/tasks/configure-pod-container/configure-liveness-readiness-probes/#configure-probes
  livenessProbe:
    enabled: true
    failureThreshold: 3
    initialDelaySeconds: 0
    periodSeconds: 10
    successThreshold: 1
    timeoutSeconds: 1
  readinessProbe:
    enabled: true
    failureThreshold: 3
    initialDelaySeconds: 0
    periodSeconds: 10
    successThreshold: 1
    timeoutSeconds: 1<|MERGE_RESOLUTION|>--- conflicted
+++ resolved
@@ -22,26 +22,6 @@
 
 podAnnotations: {}
 
-<<<<<<< HEAD
-# appServiceAnnotations:
-#   co.elastic.logs/multiline.type: pattern
-#   co.elastic.logs/multiline.pattern: '^[[:space:]]'
-#   co.elastic.logs/multiline.negate: false
-#   co.elastic.logs/multiline.match: after
-
-# workerServiceAnnotations:
-#   co.elastic.logs/multiline.type: pattern
-#   co.elastic.logs/multiline.pattern: '^[[:space:]]'
-#   co.elastic.logs/multiline.negate: false
-#   co.elastic.logs/multiline.match: after
-
-# proxyServiceAnnotations:
-#  co.elastic.logs/module: nginx
-#  co.elastic.logs/fileset.stdout: access
-#  co.elastic.logs/fileset.stderr: error
-
-=======
->>>>>>> 447c98ef
 podSecurityContext:
   {}
   # fsGroup: 2000
