apiVersion: apps/v1
kind: Deployment
metadata:
  annotations:
    kompose.cmd: kompose convert
    kompose.version: 1.21.0 (992df58d8)
  creationTimestamp: null
  labels:
    io.kompose.service: app-service
  name: app-service
spec:
  replicas: {{ .Values.services.apps.replicaCount }}
  selector:
    matchLabels:
      io.kompose.service: app-service
  strategy:
    type: RollingUpdate
  template:
    metadata:
      annotations:
        kompose.cmd: kompose convert
        kompose.version: 1.21.0 (992df58d8)
<<<<<<< HEAD
{{ if .Values.globals.appServiceAnnotations }}
{{ toYaml .Values.globals.appServiceAnnotations | indent 4 }}
=======
{{ if .Values.services.apps.annotations }}
{{- toYaml .Values.services.apps.annotations | indent 8 -}}
>>>>>>> a1549e6f
{{ end }}
      creationTimestamp: null
      labels:
        io.kompose.service: app-service
    spec:
      containers:
      - env:
        - name: BUDIBASE_ENVIRONMENT
          value: {{ .Values.globals.budibaseEnv }}
        - name: DEPLOYMENT_ENVIRONMENT
          value: "kubernetes"
        - name: COUCH_DB_URL
          {{ if .Values.services.couchdb.url }}
          value: {{ .Values.services.couchdb.url }}
          {{ else }}
          value: http://{{ .Release.Name }}-svc-couchdb:{{ .Values.services.couchdb.port }}
          {{ end }}
        {{ if .Values.services.couchdb.enabled }}
        - name: COUCH_DB_USER
          valueFrom:
            secretKeyRef:
              name: {{ template "couchdb.fullname" . }}
              key: adminUsername
        - name: COUCH_DB_PASSWORD
          valueFrom:
            secretKeyRef:
              name: {{ template "couchdb.fullname" . }}
              key: adminPassword
        {{ end }}
        - name: ENABLE_ANALYTICS
          value: {{ .Values.globals.enableAnalytics | quote }}
        - name: INTERNAL_API_KEY
          valueFrom:
            secretKeyRef:
              name: {{ template "budibase.fullname" . }}
              key: internalApiKey
        - name: JWT_SECRET
          valueFrom:
            secretKeyRef:
              name: {{ template "budibase.fullname" . }}
              key: jwtSecret
        {{ if .Values.services.objectStore.region }}
        - name: AWS_REGION
          value: {{ .Values.services.objectStore.region }}
        {{ end }}
        - name: MINIO_ENABLED
          value: {{ .Values.services.objectStore.minio | quote }}
        - name: MINIO_ACCESS_KEY
          valueFrom:
            secretKeyRef:
              name: {{ template "budibase.fullname" . }}
              key: objectStoreAccess
        - name: MINIO_SECRET_KEY
          valueFrom:
            secretKeyRef:
              name: {{ template "budibase.fullname" . }}
              key: objectStoreSecret
        - name: CLOUDFRONT_CDN
          value: {{ .Values.services.objectStore.cloudfront.cdn | quote }}
        - name: CLOUDFRONT_PUBLIC_KEY_ID
          value: {{ .Values.services.objectStore.cloudfront.publicKeyId | quote }}
        - name: CLOUDFRONT_PRIVATE_KEY_64
          value: {{ .Values.services.objectStore.cloudfront.privateKey64 | quote }}
        - name: MINIO_URL
          value: {{ .Values.services.objectStore.url }}
        - name: PLUGIN_BUCKET_NAME
          value: {{ .Values.services.objectStore.pluginBucketName | quote }}
        - name: APPS_BUCKET_NAME
          value: {{ .Values.services.objectStore.appsBucketName | quote }}
        - name: GLOBAL_BUCKET_NAME
          value: {{ .Values.services.objectStore.globalBucketName | quote }}
        - name: BACKUPS_BUCKET_NAME
          value: {{ .Values.services.objectStore.backupsBucketName | quote }}
        - name: PORT
          value: {{ .Values.services.apps.port | quote }}
        {{ if .Values.services.worker.publicApiRateLimitPerSecond }}
        - name: API_REQ_LIMIT_PER_SEC
          value: {{ .Values.globals.apps.publicApiRateLimitPerSecond | quote }}
        {{ end }}
        - name: MULTI_TENANCY
          value: {{ .Values.globals.multiTenancy | quote }}
        - name: LOG_LEVEL
          value: {{ default "info" .Values.services.apps.logLevel | quote }}
        - name: REDIS_PASSWORD
          value: {{ .Values.services.redis.password }}
        - name: REDIS_URL
          {{ if .Values.services.redis.url }}
          value: {{ .Values.services.redis.url }}
          {{ else }}
          value: redis-service:{{ .Values.services.redis.port }}
          {{ end }}
        - name: SELF_HOSTED
          value: {{ .Values.globals.selfHosted | quote }}
        - name: SENTRY_DSN
          value: {{ .Values.globals.sentryDSN }}
        - name: POSTHOG_TOKEN
          value: {{ .Values.globals.posthogToken }}
        - name: WORKER_URL
          value: http://worker-service:{{ .Values.services.worker.port }}
        - name: PLATFORM_URL
          value: {{ .Values.globals.platformUrl | quote }}
        - name: ACCOUNT_PORTAL_URL
          value: {{ .Values.globals.accountPortalUrl | quote }}
        - name: ACCOUNT_PORTAL_API_KEY
          value: {{ .Values.globals.accountPortalApiKey | quote }}
        - name: COOKIE_DOMAIN
          value: {{ .Values.globals.cookieDomain | quote }}
        - name: HTTP_MIGRATIONS
          value: {{ .Values.globals.httpMigrations | quote }}
        - name: GOOGLE_CLIENT_ID
          value: {{ .Values.globals.google.clientId | quote }}
        - name: GOOGLE_CLIENT_SECRET
          value: {{ .Values.globals.google.secret | quote }}
        - name: AUTOMATION_MAX_ITERATIONS
          value: {{ .Values.globals.automationMaxIterations | quote }}
        - name: TENANT_FEATURE_FLAGS
          value: {{ .Values.globals.tenantFeatureFlags | quote }}
        {{ if .Values.globals.bbAdminUserEmail }}
        - name: BB_ADMIN_USER_EMAIL
          value: {{ .Values.globals.bbAdminUserEmail | quote }}
        {{ end }}
        {{ if .Values.globals.bbAdminUserPassword }}
        - name: BB_ADMIN_USER_PASSWORD
          value: {{ .Values.globals.bbAdminUserPassword | quote }}
        {{ end }}
        {{ if .Values.globals.pluginsDir }}
        - name: PLUGINS_DIR
          value: {{ .Values.globals.pluginsDir | quote }}
        {{ end }}
        {{ if .Values.services.apps.nodeDebug }}
        - name: NODE_DEBUG
          value: {{ .Values.services.apps.nodeDebug | quote }}
        {{ end }}
        {{ if .Values.globals.elasticApmEnabled }}
        - name: ELASTIC_APM_ENABLED
          value: {{ .Values.globals.elasticApmEnabled | quote }}
        {{ end }}
        {{ if .Values.globals.elasticApmSecretToken }}
        - name: ELASTIC_APM_SECRET_TOKEN
          value: {{ .Values.globals.elasticApmSecretToken | quote }}
        {{ end }}
        {{ if .Values.globals.elasticApmServerUrl }}
        - name: ELASTIC_APM_SERVER_URL
          value: {{ .Values.globals.elasticApmServerUrl | quote }}
        {{ end }}
        {{ if .Values.globals.globalAgentHttpProxy }}
        - name: GLOBAL_AGENT_HTTP_PROXY
          value: {{ .Values.globals.globalAgentHttpProxy | quote }}
        {{ end }}
        {{ if .Values.globals.globalAgentHttpsProxy }}
        - name: GLOBAL_AGENT_HTTPS_PROXY
          value: {{ .Values.globals.globalAgentHttpsProxy | quote }}
        {{ end }}
        {{ if .Values.globals.globalAgentNoProxy }}
        - name: GLOBAL_AGENT_NO_PROXY
          value: {{ .Values.globals.globalAgentNoProxy | quote }}
        {{ end }}
        - name: CDN_URL
          value: {{ .Values.globals.cdnUrl }}
        {{ if .Values.services.tlsRejectUnauthorized }}
        - name: NODE_TLS_REJECT_UNAUTHORIZED
          value: {{ .Values.services.tlsRejectUnauthorized }}
        {{ end }}

        image: budibase/apps:{{ .Values.globals.appVersion }}
        imagePullPolicy: Always
        livenessProbe:
          httpGet:
            path: /health
            port: {{ .Values.services.apps.port }}
          initialDelaySeconds: 5
          periodSeconds: 5
        name: bbapps
        ports:
        - containerPort: {{ .Values.services.apps.port }}
        {{ with .Values.services.apps.resources }}
        resources:
        {{- toYaml . | nindent 10 }}
        {{ end }}
    {{- with .Values.affinity }}
      affinity:
        {{- toYaml . | nindent 8 }}
    {{- end }}
    {{- with .Values.tolerations }}
      tolerations:
        {{- toYaml . | nindent 8 }}
    {{- end }}
      {{ if .Values.imagePullSecrets }}
      imagePullSecrets:
      {{- toYaml .Values.imagePullSecrets | nindent 6 }}
      {{ end }}
      restartPolicy: Always
      serviceAccountName: ""
status: {}<|MERGE_RESOLUTION|>--- conflicted
+++ resolved
@@ -20,13 +20,8 @@
       annotations:
         kompose.cmd: kompose convert
         kompose.version: 1.21.0 (992df58d8)
-<<<<<<< HEAD
-{{ if .Values.globals.appServiceAnnotations }}
-{{ toYaml .Values.globals.appServiceAnnotations | indent 4 }}
-=======
 {{ if .Values.services.apps.annotations }}
 {{- toYaml .Values.services.apps.annotations | indent 8 -}}
->>>>>>> a1549e6f
 {{ end }}
       creationTimestamp: null
       labels:
