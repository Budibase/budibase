--- conflicted
+++ resolved
@@ -80,13 +80,10 @@
           value: {{ .Values.services.objectStore.url }}
         - name: PLUGIN_BUCKET_NAME
           value: {{ .Values.services.objectStore.pluginBucketName | quote }}
-<<<<<<< HEAD
-=======
         - name: APPS_BUCKET_NAME
           value: {{ .Values.services.objectStore.appsBucketName | quote }}
-        - name: GLOBAL_CLOUD_BUCKET_NAME
+        - name: GLOBAL_BUCKET_NAME
           value: {{ .Values.services.objectStore.globalBucketName | quote }}
->>>>>>> dfa664d7
         - name: PORT
           value: {{ .Values.services.apps.port | quote }}
         {{ if .Values.services.worker.publicApiRateLimitPerSecond }}
