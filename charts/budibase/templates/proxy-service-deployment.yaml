apiVersion: apps/v1
kind: Deployment
metadata:
  annotations:
    kompose.cmd: kompose convert
    kompose.version: 1.21.0 (992df58d8)
  creationTimestamp: null
  labels:
    app.kubernetes.io/name: budibase-proxy
  name: proxy-service
spec:
  replicas: {{ .Values.services.proxy.replicaCount }}
  selector:
    matchLabels:
      app.kubernetes.io/name: budibase-proxy
  strategy:
    type: RollingUpdate
  template:
    metadata:
      annotations:
        kompose.cmd: kompose convert
        kompose.version: 1.21.0 (992df58d8)
<<<<<<< HEAD
{{ if .Values.globals.proxyServiceAnnotations }}
{{ toYaml .Values.globals.proxyServiceAnnotations | indent 4 }}
=======
{{ if .Values.services.proxy.annotations }}
{{- toYaml .Values.services.proxy.annotations | indent 8 -}}
>>>>>>> 447c98ef
{{ end }}
      creationTimestamp: null
      labels:
        app.kubernetes.io/name: budibase-proxy
    spec:
      containers:
      - image: budibase/proxy:{{ .Values.globals.appVersion }}
        imagePullPolicy: Always
        name: proxy-service
        ports:
        - containerPort: {{ .Values.services.proxy.port }}
        env:
        - name: APPS_UPSTREAM_URL
          value: {{ tpl .Values.services.proxy.upstreams.apps . | quote }}
        - name: WORKER_UPSTREAM_URL
          value: {{ tpl .Values.services.proxy.upstreams.worker . | quote }}
        - name: MINIO_UPSTREAM_URL
          value: {{ tpl .Values.services.proxy.upstreams.minio . | quote }}
        - name: COUCHDB_UPSTREAM_URL
          value: {{ .Values.services.couchdb.url | default (tpl .Values.services.proxy.upstreams.couchdb .) | quote }}
        - name: RESOLVER
          {{ if .Values.services.proxy.resolver }}
          value: {{ .Values.services.proxy.resolver }}
          {{ else }}
          value: kube-dns.kube-system.svc.{{ .Values.services.dns }}
          {{ end }}
        {{ with .Values.services.proxy.resources }}
        resources:
        {{- toYaml . | nindent 10 }}
        {{ end }}
        volumeMounts:
    {{- with .Values.affinity }}
      affinity:
        {{- toYaml . | nindent 8 }}
    {{- end }}
    {{- with .Values.tolerations }}
      tolerations:
        {{- toYaml . | nindent 8 }}
    {{- end }}
      {{ if .Values.imagePullSecrets }}
      imagePullSecrets:
      {{- toYaml .Values.imagePullSecrets | nindent 6 }}
      {{ end }}
      restartPolicy: Always
      serviceAccountName: ""
      volumes:
status: {}<|MERGE_RESOLUTION|>--- conflicted
+++ resolved
@@ -20,13 +20,8 @@
       annotations:
         kompose.cmd: kompose convert
         kompose.version: 1.21.0 (992df58d8)
-<<<<<<< HEAD
-{{ if .Values.globals.proxyServiceAnnotations }}
-{{ toYaml .Values.globals.proxyServiceAnnotations | indent 4 }}
-=======
 {{ if .Values.services.proxy.annotations }}
 {{- toYaml .Values.services.proxy.annotations | indent 8 -}}
->>>>>>> 447c98ef
 {{ end }}
       creationTimestamp: null
       labels:
