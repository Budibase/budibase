apiVersion: apps/v1
kind: Deployment
metadata:
  annotations:
    kompose.cmd: kompose convert
    kompose.version: 1.21.0 (992df58d8)
{{ if .Values.globals.logAnnotations }}
{{ toYaml .Values.globals.logAnnotations | indent 4 }}
{{ end }}
  creationTimestamp: null
  labels:
    app.kubernetes.io/name: budibase-proxy
  name: proxy-service
spec:
  replicas: {{ .Values.services.proxy.replicaCount }}
  selector:
    matchLabels:
      app.kubernetes.io/name: budibase-proxy
  strategy:
    type: RollingUpdate
  template:
    metadata:
      annotations:
        kompose.cmd: kompose convert
        kompose.version: 1.21.0 (992df58d8)
      creationTimestamp: null
      labels:
        app.kubernetes.io/name: budibase-proxy
    spec:
      containers:
      - image: budibase/proxy:{{ .Values.globals.appVersion }}
        imagePullPolicy: Always
        name: proxy-service
        ports:
        - containerPort: {{ .Values.services.proxy.port }}
<<<<<<< HEAD
        env:
        - name: APPS_UPSTREAM_URL
          value: {{ tpl .Values.services.proxy.upstreams.apps . | quote }}
        - name: WORKER_UPSTREAM_URL
          value: {{ tpl .Values.services.proxy.upstreams.worker . | quote }}
        - name: MINIO_UPSTREAM_URL
          value: {{ tpl .Values.services.proxy.upstreams.minio . | quote }}
        - name: COUCHDB_UPSTREAM_URL
          value: {{ .Values.services.couchdb.url | default (tpl .Values.services.proxy.upstreams.couchdb .) | quote }}
        - name: RESOLVER
          {{ if .Values.services.proxy.resolver }}
          value: {{ .Values.services.proxy.resolver }}
          {{ else }}
          value: kube-dns.kube-system.svc.{{ .Values.services.dns }}
          {{ end }}
        resources: {}
=======
        {{ with .Values.services.proxy.resources }}
        resources:
        {{- toYaml . | nindent 10 }}
        {{ end }}
>>>>>>> 090fa330
        volumeMounts:
    {{- with .Values.affinity }}
      affinity:
        {{- toYaml . | nindent 8 }}
    {{- end }}
    {{- with .Values.tolerations }}
      tolerations:
        {{- toYaml . | nindent 8 }}
    {{- end }}
      {{ if .Values.imagePullSecrets }}
      imagePullSecrets:
      {{- toYaml .Values.imagePullSecrets | nindent 6 }}
      {{ end }}
      restartPolicy: Always
      serviceAccountName: ""
      volumes:
status: {}<|MERGE_RESOLUTION|>--- conflicted
+++ resolved
@@ -33,7 +33,6 @@
         name: proxy-service
         ports:
         - containerPort: {{ .Values.services.proxy.port }}
-<<<<<<< HEAD
         env:
         - name: APPS_UPSTREAM_URL
           value: {{ tpl .Values.services.proxy.upstreams.apps . | quote }}
@@ -49,13 +48,10 @@
           {{ else }}
           value: kube-dns.kube-system.svc.{{ .Values.services.dns }}
           {{ end }}
-        resources: {}
-=======
         {{ with .Values.services.proxy.resources }}
         resources:
         {{- toYaml . | nindent 10 }}
         {{ end }}
->>>>>>> 090fa330
         volumeMounts:
     {{- with .Values.affinity }}
       affinity:
