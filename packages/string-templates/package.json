--- conflicted
+++ resolved
@@ -1,10 +1,6 @@
 {
   "name": "@budibase/string-templates",
-<<<<<<< HEAD
-  "version": "2.4.44-alpha.26",
-=======
   "version": "2.5.4",
->>>>>>> f45da9cc
   "description": "Handlebars wrapper for Budibase templating.",
   "main": "src/index.cjs",
   "module": "dist/bundle.mjs",
