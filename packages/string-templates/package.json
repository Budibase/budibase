--- conflicted
+++ resolved
@@ -1,10 +1,6 @@
 {
   "name": "@budibase/string-templates",
-<<<<<<< HEAD
-  "version": "1.0.19-alpha.3",
-=======
   "version": "1.0.22",
->>>>>>> f3460ccb
   "description": "Handlebars wrapper for Budibase templating.",
   "main": "src/index.cjs",
   "module": "dist/bundle.mjs",
