{
  "name": "@budibase/string-templates",
<<<<<<< HEAD
  "version": "1.0.15-alpha.1",
=======
  "version": "1.0.18",
>>>>>>> b3591a16
  "description": "Handlebars wrapper for Budibase templating.",
  "main": "src/index.cjs",
  "module": "dist/bundle.mjs",
  "license": "MPL-2.0",
  "types": "dist/index.d.ts",
  "exports": {
    ".": {
      "require": "./src/index.cjs",
      "import": "./dist/bundle.mjs"
    },
    "./package.json": "./package.json"
  },
  "scripts": {
    "build": "tsc && rollup -c",
    "dev:builder": "tsc && rollup -cw",
    "test": "jest",
    "manifest": "node ./scripts/gen-collection-info.js"
  },
  "dependencies": {
    "@budibase/handlebars-helpers": "^0.11.7",
    "dayjs": "^1.10.4",
    "handlebars": "^4.7.6",
    "handlebars-utils": "^1.0.6",
    "lodash": "^4.17.20",
    "vm2": "^3.9.4"
  },
  "devDependencies": {
    "@rollup/plugin-commonjs": "^17.1.0",
    "@rollup/plugin-json": "^4.1.0",
    "doctrine": "^3.0.0",
    "jest": "^26.6.3",
    "marked": "^2.0.0",
    "rollup": "^2.36.2",
    "rollup-plugin-node-builtins": "^2.1.2",
    "rollup-plugin-node-globals": "^1.4.0",
    "rollup-plugin-node-resolve": "^5.2.0",
    "rollup-plugin-terser": "^7.0.2",
    "typescript": "^4.1.3"
  },
  "gitHead": "d1836a898cab3f8ab80ee6d8f42be1a9eed7dcdc"
}<|MERGE_RESOLUTION|>--- conflicted
+++ resolved
@@ -1,10 +1,6 @@
 {
   "name": "@budibase/string-templates",
-<<<<<<< HEAD
-  "version": "1.0.15-alpha.1",
-=======
   "version": "1.0.18",
->>>>>>> b3591a16
   "description": "Handlebars wrapper for Budibase templating.",
   "main": "src/index.cjs",
   "module": "dist/bundle.mjs",
