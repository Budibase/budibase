{
  "name": "@budibase/string-templates",
<<<<<<< HEAD
  "version": "2.4.42-alpha.4",
=======
  "version": "2.4.43",
>>>>>>> 4ba4fc77
  "description": "Handlebars wrapper for Budibase templating.",
  "main": "src/index.cjs",
  "module": "dist/bundle.mjs",
  "license": "MPL-2.0",
  "types": "dist/index.d.ts",
  "exports": {
    ".": {
      "require": "./src/index.cjs",
      "import": "./dist/bundle.mjs"
    },
    "./package.json": "./package.json"
  },
  "files": [
    "dist",
    "src",
    "manifest.json"
  ],
  "scripts": {
    "build": "tsc && rollup -c",
    "dev:builder": "tsc && rollup -cw",
    "test": "jest",
    "manifest": "node ./scripts/gen-collection-info.js"
  },
  "dependencies": {
    "@budibase/handlebars-helpers": "^0.11.8",
    "dayjs": "^1.10.4",
    "handlebars": "^4.7.6",
    "handlebars-utils": "^1.0.6",
    "lodash": "^4.17.20",
    "vm2": "^3.9.4"
  },
  "devDependencies": {
    "@rollup/plugin-commonjs": "^17.1.0",
    "@rollup/plugin-json": "^4.1.0",
    "doctrine": "^3.0.0",
    "jest": "^26.6.3",
    "marked": "^4.0.10",
    "rollup": "^2.36.2",
    "rollup-plugin-inject-process-env": "^1.3.1",
    "rollup-plugin-node-builtins": "^2.1.2",
    "rollup-plugin-node-globals": "^1.4.0",
    "rollup-plugin-node-resolve": "^5.2.0",
    "rollup-plugin-terser": "^7.0.2",
    "typescript": "4.7.3"
  },
  "gitHead": "d1836a898cab3f8ab80ee6d8f42be1a9eed7dcdc"
}<|MERGE_RESOLUTION|>--- conflicted
+++ resolved
@@ -1,10 +1,6 @@
 {
   "name": "@budibase/string-templates",
-<<<<<<< HEAD
-  "version": "2.4.42-alpha.4",
-=======
   "version": "2.4.43",
->>>>>>> 4ba4fc77
   "description": "Handlebars wrapper for Budibase templating.",
   "main": "src/index.cjs",
   "module": "dist/bundle.mjs",
