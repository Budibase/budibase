{
  "name": "@budibase/string-templates",
<<<<<<< HEAD
  "version": "1.0.164-alpha.4",
=======
  "version": "1.0.166",
>>>>>>> 5d8cf87c
  "description": "Handlebars wrapper for Budibase templating.",
  "main": "src/index.cjs",
  "module": "dist/bundle.mjs",
  "license": "MPL-2.0",
  "types": "dist/index.d.ts",
  "exports": {
    ".": {
      "require": "./src/index.cjs",
      "import": "./dist/bundle.mjs"
    },
    "./package.json": "./package.json"
  },
  "files": [
    "dist",
    "src",
    "manifest.json"
  ],
  "scripts": {
    "build": "tsc && rollup -c",
    "dev:builder": "tsc && rollup -cw",
    "test": "jest",
    "manifest": "node ./scripts/gen-collection-info.js"
  },
  "dependencies": {
    "@budibase/handlebars-helpers": "^0.11.8",
    "dayjs": "^1.10.4",
    "handlebars": "^4.7.6",
    "handlebars-utils": "^1.0.6",
    "lodash": "^4.17.20",
    "vm2": "^3.9.4"
  },
  "devDependencies": {
    "@rollup/plugin-commonjs": "^17.1.0",
    "@rollup/plugin-json": "^4.1.0",
    "doctrine": "^3.0.0",
    "jest": "^26.6.3",
    "marked": "^4.0.10",
    "rollup": "^2.36.2",
    "rollup-plugin-node-builtins": "^2.1.2",
    "rollup-plugin-node-globals": "^1.4.0",
    "rollup-plugin-node-resolve": "^5.2.0",
    "rollup-plugin-terser": "^7.0.2",
    "typescript": "^4.5.5"
  },
  "gitHead": "d1836a898cab3f8ab80ee6d8f42be1a9eed7dcdc"
}<|MERGE_RESOLUTION|>--- conflicted
+++ resolved
@@ -1,10 +1,6 @@
 {
   "name": "@budibase/string-templates",
-<<<<<<< HEAD
-  "version": "1.0.164-alpha.4",
-=======
   "version": "1.0.166",
->>>>>>> 5d8cf87c
   "description": "Handlebars wrapper for Budibase templating.",
   "main": "src/index.cjs",
   "module": "dist/bundle.mjs",
