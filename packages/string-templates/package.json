{
  "name": "@budibase/string-templates",
  "version": "0.0.0",
  "description": "Handlebars wrapper for Budibase templating.",
  "main": "src/index.js",
  "module": "dist/bundle.mjs",
  "license": "MPL-2.0",
  "types": "dist/index.d.ts",
  "exports": {
    ".": {
      "require": "./src/index.js",
      "import": "./dist/bundle.mjs"
    },
    "./package.json": "./package.json",
    "./test/utils": "./test/utils.js"
  },
  "files": [
    "dist",
    "src",
    "manifest.json"
  ],
  "scripts": {
<<<<<<< HEAD
    "build:esbuild": "esbuild --minify --bundle src/index-helpers.js --outfile=dist/index-helpers.bundled.js --platform=node --format=esm --external:handlebars",
    "build:es": "yarn node ../../scripts/build.js -e src/index.mjs -o ./dist/bundle.mjs -p tsconfig.json --format=esm",
    "build": "yarn build:esbuild && tsc && yarn build:es",
    "dev": "concurrently \"yarn build:esbuild --watch\" \"tsc && yarn build:es --watch\"",
=======
    "build": "tsc && rollup -c",
    "dev": "concurrently \"tsc --watch\" \"rollup -cw\"",
>>>>>>> 44293ef1
    "test": "jest",
    "manifest": "node ./scripts/gen-collection-info.js"
  },
  "dependencies": {
    "@budibase/handlebars-helpers": "^0.13.1",
    "dayjs": "^1.10.8",
    "handlebars": "^4.7.6",
    "lodash.clonedeep": "^4.5.0"
  },
  "devDependencies": {
    "@rollup/plugin-commonjs": "^17.1.0",
    "@rollup/plugin-json": "^4.1.0",
    "concurrently": "^8.2.2",
    "doctrine": "^3.0.0",
    "jest": "29.7.0",
    "marked": "^4.0.10",
    "rollup": "^2.36.2",
    "rollup-plugin-inject-process-env": "^1.3.1",
    "rollup-plugin-node-builtins": "^2.1.2",
    "rollup-plugin-node-globals": "^1.4.0",
    "rollup-plugin-node-resolve": "^5.2.0",
    "rollup-plugin-terser": "^7.0.2",
    "typescript": "5.2.2"
  }
}<|MERGE_RESOLUTION|>--- conflicted
+++ resolved
@@ -20,15 +20,9 @@
     "manifest.json"
   ],
   "scripts": {
-<<<<<<< HEAD
-    "build:esbuild": "esbuild --minify --bundle src/index-helpers.js --outfile=dist/index-helpers.bundled.js --platform=node --format=esm --external:handlebars",
     "build:es": "yarn node ../../scripts/build.js -e src/index.mjs -o ./dist/bundle.mjs -p tsconfig.json --format=esm",
-    "build": "yarn build:esbuild && tsc && yarn build:es",
-    "dev": "concurrently \"yarn build:esbuild --watch\" \"tsc && yarn build:es --watch\"",
-=======
-    "build": "tsc && rollup -c",
-    "dev": "concurrently \"tsc --watch\" \"rollup -cw\"",
->>>>>>> 44293ef1
+    "build": "yarn build:es && tsc && rollup -c",
+    "dev": "concurrently \"tsc --watch\" \"yarn build:es --watch\"",
     "test": "jest",
     "manifest": "node ./scripts/gen-collection-info.js"
   },
