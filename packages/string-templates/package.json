--- conflicted
+++ resolved
@@ -1,10 +1,6 @@
 {
   "name": "@budibase/string-templates",
-<<<<<<< HEAD
-  "version": "0.9.143-alpha.10",
-=======
   "version": "0.9.143",
->>>>>>> df32c526
   "description": "Handlebars wrapper for Budibase templating.",
   "main": "src/index.cjs",
   "module": "dist/bundle.mjs",
