--- conflicted
+++ resolved
@@ -1,10 +1,6 @@
 {
   "name": "@budibase/string-templates",
-<<<<<<< HEAD
-  "version": "2.0.40-alpha.4",
-=======
   "version": "2.1.11",
->>>>>>> 9a77571f
   "description": "Handlebars wrapper for Budibase templating.",
   "main": "src/index.cjs",
   "module": "dist/bundle.mjs",
