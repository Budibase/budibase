{
  "name": "@budibase/string-templates",
<<<<<<< HEAD
  "version": "1.2.39-alpha.8",
=======
  "version": "1.2.40",
>>>>>>> 9287d48c
  "description": "Handlebars wrapper for Budibase templating.",
  "main": "src/index.cjs",
  "module": "dist/bundle.mjs",
  "license": "MPL-2.0",
  "types": "dist/index.d.ts",
  "exports": {
    ".": {
      "require": "./src/index.cjs",
      "import": "./dist/bundle.mjs"
    },
    "./package.json": "./package.json"
  },
  "files": [
    "dist",
    "src",
    "manifest.json"
  ],
  "scripts": {
    "build": "tsc && rollup -c",
    "dev:builder": "tsc && rollup -cw",
    "test": "jest",
    "manifest": "node ./scripts/gen-collection-info.js"
  },
  "dependencies": {
    "@budibase/handlebars-helpers": "^0.11.8",
    "dayjs": "^1.10.4",
    "handlebars": "^4.7.6",
    "handlebars-utils": "^1.0.6",
    "lodash": "^4.17.20",
    "vm2": "^3.9.4"
  },
  "devDependencies": {
    "@rollup/plugin-commonjs": "^17.1.0",
    "@rollup/plugin-json": "^4.1.0",
    "doctrine": "^3.0.0",
    "jest": "^26.6.3",
    "marked": "^4.0.10",
    "rollup": "^2.36.2",
    "rollup-plugin-node-builtins": "^2.1.2",
    "rollup-plugin-node-globals": "^1.4.0",
    "rollup-plugin-node-resolve": "^5.2.0",
    "rollup-plugin-terser": "^7.0.2",
    "typescript": "^4.5.5"
  },
  "gitHead": "d1836a898cab3f8ab80ee6d8f42be1a9eed7dcdc"
}<|MERGE_RESOLUTION|>--- conflicted
+++ resolved
@@ -1,10 +1,6 @@
 {
   "name": "@budibase/string-templates",
-<<<<<<< HEAD
-  "version": "1.2.39-alpha.8",
-=======
   "version": "1.2.40",
->>>>>>> 9287d48c
   "description": "Handlebars wrapper for Budibase templating.",
   "main": "src/index.cjs",
   "module": "dist/bundle.mjs",
