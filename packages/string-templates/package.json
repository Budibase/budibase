{
  "name": "@budibase/string-templates",
<<<<<<< HEAD
  "version": "1.0.188-alpha.2",
=======
  "version": "1.0.189",
>>>>>>> 6db09ea8
  "description": "Handlebars wrapper for Budibase templating.",
  "main": "src/index.cjs",
  "module": "dist/bundle.mjs",
  "license": "MPL-2.0",
  "types": "dist/index.d.ts",
  "exports": {
    ".": {
      "require": "./src/index.cjs",
      "import": "./dist/bundle.mjs"
    },
    "./package.json": "./package.json"
  },
  "files": [
    "dist",
    "src",
    "manifest.json"
  ],
  "scripts": {
    "build": "tsc && rollup -c",
    "dev:builder": "tsc && rollup -cw",
    "test": "jest",
    "manifest": "node ./scripts/gen-collection-info.js"
  },
  "dependencies": {
    "@budibase/handlebars-helpers": "^0.11.8",
    "dayjs": "^1.10.4",
    "handlebars": "^4.7.6",
    "handlebars-utils": "^1.0.6",
    "lodash": "^4.17.20",
    "vm2": "^3.9.4"
  },
  "devDependencies": {
    "@rollup/plugin-commonjs": "^17.1.0",
    "@rollup/plugin-json": "^4.1.0",
    "doctrine": "^3.0.0",
    "jest": "^26.6.3",
    "marked": "^4.0.10",
    "rollup": "^2.36.2",
    "rollup-plugin-node-builtins": "^2.1.2",
    "rollup-plugin-node-globals": "^1.4.0",
    "rollup-plugin-node-resolve": "^5.2.0",
    "rollup-plugin-terser": "^7.0.2",
    "typescript": "^4.5.5"
  },
  "gitHead": "d1836a898cab3f8ab80ee6d8f42be1a9eed7dcdc"
}<|MERGE_RESOLUTION|>--- conflicted
+++ resolved
@@ -1,10 +1,6 @@
 {
   "name": "@budibase/string-templates",
-<<<<<<< HEAD
-  "version": "1.0.188-alpha.2",
-=======
   "version": "1.0.189",
->>>>>>> 6db09ea8
   "description": "Handlebars wrapper for Budibase templating.",
   "main": "src/index.cjs",
   "module": "dist/bundle.mjs",
