{
  "name": "@budibase/string-templates",
<<<<<<< HEAD
  "version": "1.0.130-alpha.0",
=======
  "version": "1.0.142",
>>>>>>> 2d8eb34d
  "description": "Handlebars wrapper for Budibase templating.",
  "main": "src/index.cjs",
  "module": "dist/bundle.mjs",
  "license": "MPL-2.0",
  "types": "dist/index.d.ts",
  "exports": {
    ".": {
      "require": "./src/index.cjs",
      "import": "./dist/bundle.mjs"
    },
    "./package.json": "./package.json"
  },
  "files": [
    "dist",
    "src",
    "manifest.json"
  ],
  "scripts": {
    "build": "tsc && rollup -c",
    "dev:builder": "tsc && rollup -cw",
    "test": "jest",
    "manifest": "node ./scripts/gen-collection-info.js"
  },
  "dependencies": {
    "@budibase/handlebars-helpers": "^0.11.8",
    "dayjs": "^1.10.4",
    "handlebars": "^4.7.6",
    "handlebars-utils": "^1.0.6",
    "lodash": "^4.17.20",
    "vm2": "^3.9.4"
  },
  "devDependencies": {
    "@rollup/plugin-commonjs": "^17.1.0",
    "@rollup/plugin-json": "^4.1.0",
    "doctrine": "^3.0.0",
    "jest": "^26.6.3",
    "marked": "^4.0.10",
    "rollup": "^2.36.2",
    "rollup-plugin-node-builtins": "^2.1.2",
    "rollup-plugin-node-globals": "^1.4.0",
    "rollup-plugin-node-resolve": "^5.2.0",
    "rollup-plugin-terser": "^7.0.2",
    "typescript": "^4.5.5"
  },
  "gitHead": "d1836a898cab3f8ab80ee6d8f42be1a9eed7dcdc"
}<|MERGE_RESOLUTION|>--- conflicted
+++ resolved
@@ -1,10 +1,6 @@
 {
   "name": "@budibase/string-templates",
-<<<<<<< HEAD
-  "version": "1.0.130-alpha.0",
-=======
   "version": "1.0.142",
->>>>>>> 2d8eb34d
   "description": "Handlebars wrapper for Budibase templating.",
   "main": "src/index.cjs",
   "module": "dist/bundle.mjs",
