{
  "name": "@budibase/worker",
  "email": "hi@budibase.com",
<<<<<<< HEAD
  "version": "2.3.15",
=======
  "version": "2.3.16",
>>>>>>> deceabfb
  "description": "Budibase background service",
  "main": "src/index.ts",
  "repository": {
    "type": "git",
    "url": "https://github.com/Budibase/budibase.git"
  },
  "keywords": [
    "budibase"
  ],
  "scripts": {
    "prebuild": "rimraf dist/",
    "build": "tsc -p tsconfig.build.json",
    "postbuild": "copyfiles -u 1 src/**/*.hbs dist/",
    "build:dev": "yarn prebuild && tsc --build --watch --preserveWatchOutput",
    "run:docker": "node dist/index.js",
    "debug": "yarn build && node --expose-gc --inspect=9223 dist/index.js",
    "run:docker:cluster": "pm2-runtime start pm2.config.js",
    "build:docker": "docker build . -t worker-service --label version=$BUDIBASE_RELEASE_VERSION",
    "dev:stack:init": "node ./scripts/dev/manage.js init",
    "dev:builder": "npm run dev:stack:init && nodemon",
    "test": "jest --coverage --maxWorkers=2",
    "test:watch": "jest --watch",
    "env:multi:enable": "node scripts/multiTenancy.js enable",
    "env:multi:disable": "node scripts/multiTenancy.js disable",
    "env:selfhost:enable": "node scripts/selfhost.js enable",
    "env:selfhost:disable": "node scripts/selfhost.js disable",
    "env:localdomain:enable": "node scripts/localdomain.js enable",
    "env:localdomain:disable": "node scripts/localdomain.js disable",
    "env:account:enable": "node scripts/account.js enable",
    "env:account:disable": "node scripts/account.js disable"
  },
  "author": "Budibase",
  "license": "GPL-3.0",
  "dependencies": {
<<<<<<< HEAD
    "@budibase/backend-core": "^2.3.15",
    "@budibase/pro": "2.3.15",
    "@budibase/string-templates": "^2.3.15",
    "@budibase/types": "^2.3.15",
=======
    "@budibase/backend-core": "^2.3.16",
    "@budibase/pro": "2.3.16",
    "@budibase/string-templates": "^2.3.16",
    "@budibase/types": "^2.3.16",
>>>>>>> deceabfb
    "@koa/router": "8.0.8",
    "@sentry/node": "6.17.7",
    "@techpass/passport-openidconnect": "0.3.2",
    "@types/global-agent": "2.1.1",
    "aws-sdk": "2.1030.0",
    "bcryptjs": "2.4.3",
    "dotenv": "8.6.0",
    "elastic-apm-node": "3.38.0",
    "global-agent": "3.0.0",
    "got": "11.8.3",
    "joi": "17.6.0",
    "koa": "2.13.4",
    "koa-body": "4.2.0",
    "koa-compress": "4.0.1",
    "koa-passport": "4.1.4",
    "koa-pino-logger": "3.0.0",
    "koa-send": "5.0.1",
    "koa-session": "5.13.1",
    "koa-static": "5.0.0",
    "node-fetch": "2.6.7",
    "nodemailer": "6.7.2",
    "passport-google-oauth": "2.0.0",
    "passport-jwt": "4.0.0",
    "passport-local": "1.0.0",
    "pino-pretty": "4.8.0",
    "pouchdb": "7.3.0",
    "pouchdb-all-dbs": "1.1.1",
    "server-destroy": "1.0.1"
  },
  "devDependencies": {
    "@swc/core": "^1.3.25",
    "@swc/jest": "^0.2.24",
    "@trendyol/jest-testcontainers": "^2.1.1",
    "@types/jest": "26.0.23",
    "@types/jsonwebtoken": "8.5.1",
    "@types/koa": "2.13.4",
    "@types/koa__router": "8.0.8",
    "@types/node": "14.18.20",
    "@types/node-fetch": "2.6.1",
    "@types/pouchdb": "6.4.0",
    "@types/server-destroy": "1.0.1",
    "@types/uuid": "8.3.4",
    "@typescript-eslint/parser": "5.45.0",
    "copyfiles": "2.4.1",
    "eslint": "6.8.0",
    "jest": "28.1.1",
    "nodemon": "2.0.15",
    "pouchdb-adapter-memory": "7.2.2",
    "prettier": "2.3.1",
    "rimraf": "3.0.2",
    "supertest": "6.2.2",
    "timekeeper": "2.2.0",
    "ts-jest": "28.0.4",
    "ts-node": "10.8.1",
    "tsconfig-paths": "4.0.0",
    "typescript": "4.7.3",
    "update-dotenv": "1.1.1"
  },
  "gitHead": "d1836a898cab3f8ab80ee6d8f42be1a9eed7dcdc"
}<|MERGE_RESOLUTION|>--- conflicted
+++ resolved
@@ -1,11 +1,7 @@
 {
   "name": "@budibase/worker",
   "email": "hi@budibase.com",
-<<<<<<< HEAD
-  "version": "2.3.15",
-=======
   "version": "2.3.16",
->>>>>>> deceabfb
   "description": "Budibase background service",
   "main": "src/index.ts",
   "repository": {
@@ -40,17 +36,10 @@
   "author": "Budibase",
   "license": "GPL-3.0",
   "dependencies": {
-<<<<<<< HEAD
-    "@budibase/backend-core": "^2.3.15",
-    "@budibase/pro": "2.3.15",
-    "@budibase/string-templates": "^2.3.15",
-    "@budibase/types": "^2.3.15",
-=======
     "@budibase/backend-core": "^2.3.16",
     "@budibase/pro": "2.3.16",
     "@budibase/string-templates": "^2.3.16",
     "@budibase/types": "^2.3.16",
->>>>>>> deceabfb
     "@koa/router": "8.0.8",
     "@sentry/node": "6.17.7",
     "@techpass/passport-openidconnect": "0.3.2",
