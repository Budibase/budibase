{
  "name": "@budibase/worker",
  "email": "hi@budibase.com",
<<<<<<< HEAD
  "version": "1.2.13-alpha.1",
=======
  "version": "1.2.19",
>>>>>>> a0288f0c
  "description": "Budibase background service",
  "main": "src/index.ts",
  "repository": {
    "type": "git",
    "url": "https://github.com/Budibase/budibase.git"
  },
  "keywords": [
    "budibase"
  ],
  "scripts": {
    "prebuild": "rimraf dist/",
    "build": "tsc -p tsconfig.build.json",
    "postbuild": "copyfiles -u 1 src/**/*.hbs dist/",
    "build:dev": "yarn prebuild && tsc --build --watch --preserveWatchOutput",
    "run:docker": "node dist/index.js",
    "debug": "yarn build && node --expose-gc --inspect=9223 dist/index.js",
    "run:docker:cluster": "pm2-runtime start pm2.config.js",
    "build:docker": "docker build . -t worker-service --label version=$BUDIBASE_RELEASE_VERSION",
    "dev:stack:init": "node ./scripts/dev/manage.js init",
    "dev:builder": "npm run dev:stack:init && nodemon",
    "test": "jest --runInBand",
    "env:multi:enable": "node scripts/multiTenancy.js enable",
    "env:multi:disable": "node scripts/multiTenancy.js disable",
    "env:selfhost:enable": "node scripts/selfhost.js enable",
    "env:selfhost:disable": "node scripts/selfhost.js disable",
    "env:localdomain:enable": "node scripts/localdomain.js enable",
    "env:localdomain:disable": "node scripts/localdomain.js disable",
    "env:account:enable": "node scripts/account.js enable",
    "env:account:disable": "node scripts/account.js disable"
  },
  "author": "Budibase",
  "license": "GPL-3.0",
  "dependencies": {
<<<<<<< HEAD
    "@budibase/backend-core": "1.2.13-alpha.1",
    "@budibase/pro": "1.2.13-alpha.1",
    "@budibase/string-templates": "1.2.13-alpha.1",
    "@budibase/types": "1.2.13-alpha.1",
=======
    "@budibase/backend-core": "^1.2.19",
    "@budibase/pro": "1.2.19",
    "@budibase/string-templates": "^1.2.19",
    "@budibase/types": "^1.2.19",
>>>>>>> a0288f0c
    "@koa/router": "8.0.8",
    "@sentry/node": "6.17.7",
    "@techpass/passport-openidconnect": "0.3.2",
    "@types/global-agent": "2.1.1",
    "aws-sdk": "2.1030.0",
    "bcryptjs": "2.4.3",
    "dotenv": "8.6.0",
    "global-agent": "3.0.0",
    "got": "11.8.3",
    "joi": "17.6.0",
    "koa": "2.13.4",
    "koa-body": "4.2.0",
    "koa-compress": "4.0.1",
    "koa-passport": "4.1.4",
    "koa-pino-logger": "3.0.0",
    "koa-send": "5.0.1",
    "koa-session": "5.13.1",
    "koa-static": "5.0.0",
    "node-fetch": "2.6.7",
    "nodemailer": "6.7.2",
    "passport-google-oauth": "2.0.0",
    "passport-jwt": "4.0.0",
    "passport-local": "1.0.0",
    "pino-pretty": "4.8.0",
    "pouchdb": "7.3.0",
    "pouchdb-all-dbs": "1.1.1",
    "server-destroy": "1.0.1"
  },
  "devDependencies": {
    "@types/jest": "26.0.23",
    "@types/koa": "2.13.4",
    "@types/koa-router": "7.4.4",
    "@types/koa__router": "8.0.11",
    "@types/node": "14.18.20",
    "@typescript-eslint/parser": "5.12.0",
    "copyfiles": "2.4.1",
    "eslint": "6.8.0",
    "jest": "27.4.7",
    "nodemon": "2.0.15",
    "pouchdb-adapter-memory": "7.2.2",
    "prettier": "2.3.1",
    "rimraf": "3.0.2",
    "supertest": "6.2.2",
    "timekeeper": "2.2.0",
    "ts-jest": "27.1.3",
    "ts-node": "10.4.0",
    "tsconfig-paths": "4.0.0",
    "typescript": "4.5.5",
    "update-dotenv": "1.1.1"
  },
  "jest": {
    "preset": "ts-jest",
    "testEnvironment": "node",
    "moduleNameMapper": {
      "@budibase/backend-core/(.*)": "<rootDir>/../backend-core/$1",
      "@budibase/backend-core": "<rootDir>/../backend-core/src",
      "@budibase/types": "<rootDir>/../types/src"
    },
    "setupFiles": [
      "./scripts/jestSetup.js"
    ]
  },
  "gitHead": "d1836a898cab3f8ab80ee6d8f42be1a9eed7dcdc"
}<|MERGE_RESOLUTION|>--- conflicted
+++ resolved
@@ -1,11 +1,7 @@
 {
   "name": "@budibase/worker",
   "email": "hi@budibase.com",
-<<<<<<< HEAD
-  "version": "1.2.13-alpha.1",
-=======
   "version": "1.2.19",
->>>>>>> a0288f0c
   "description": "Budibase background service",
   "main": "src/index.ts",
   "repository": {
@@ -39,17 +35,10 @@
   "author": "Budibase",
   "license": "GPL-3.0",
   "dependencies": {
-<<<<<<< HEAD
-    "@budibase/backend-core": "1.2.13-alpha.1",
-    "@budibase/pro": "1.2.13-alpha.1",
-    "@budibase/string-templates": "1.2.13-alpha.1",
-    "@budibase/types": "1.2.13-alpha.1",
-=======
     "@budibase/backend-core": "^1.2.19",
     "@budibase/pro": "1.2.19",
     "@budibase/string-templates": "^1.2.19",
     "@budibase/types": "^1.2.19",
->>>>>>> a0288f0c
     "@koa/router": "8.0.8",
     "@sentry/node": "6.17.7",
     "@techpass/passport-openidconnect": "0.3.2",
