--- conflicted
+++ resolved
@@ -1,11 +1,7 @@
 {
   "name": "@budibase/worker",
   "email": "hi@budibase.com",
-<<<<<<< HEAD
-  "version": "1.0.173-alpha.0",
-=======
   "version": "1.0.175",
->>>>>>> 833b829c
   "description": "Budibase background service",
   "main": "src/index.ts",
   "repository": {
@@ -36,15 +32,9 @@
   "author": "Budibase",
   "license": "GPL-3.0",
   "dependencies": {
-<<<<<<< HEAD
-    "@budibase/backend-core": "^1.0.173-alpha.0",
-    "@budibase/pro": "1.0.173-alpha.0",
-    "@budibase/string-templates": "^1.0.173-alpha.0",
-=======
     "@budibase/backend-core": "^1.0.175",
     "@budibase/pro": "1.0.175",
     "@budibase/string-templates": "^1.0.175",
->>>>>>> 833b829c
     "@koa/router": "^8.0.0",
     "@sentry/node": "6.17.7",
     "@techpass/passport-openidconnect": "^0.3.0",
