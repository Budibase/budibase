--- conflicted
+++ resolved
@@ -29,13 +29,8 @@
   "author": "Budibase",
   "license": "GPL-3.0",
   "dependencies": {
-<<<<<<< HEAD
-    "@budibase/backend-core": "^1.0.27-alpha.7",
-    "@budibase/string-templates": "^1.0.27-alpha.7",
-=======
-    "@budibase/auth": "^1.0.27-alpha.11",
+    "@budibase/backend-core": "^1.0.27-alpha.11",
     "@budibase/string-templates": "^1.0.27-alpha.11",
->>>>>>> 45631b23
     "@koa/router": "^8.0.0",
     "@sentry/node": "^6.0.0",
     "@techpass/passport-openidconnect": "^0.3.0",
