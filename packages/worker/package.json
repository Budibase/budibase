--- conflicted
+++ resolved
@@ -38,17 +38,10 @@
   "author": "Budibase",
   "license": "GPL-3.0",
   "dependencies": {
-<<<<<<< HEAD
-    "@budibase/backend-core": "0.0.1",
-    "@budibase/pro": "0.0.1",
-    "@budibase/string-templates": "0.0.1",
-    "@budibase/types": "0.0.1",
-=======
     "@budibase/backend-core": "0.0.0",
     "@budibase/pro": "0.0.0",
     "@budibase/string-templates": "0.0.0",
     "@budibase/types": "0.0.0",
->>>>>>> 7c7bca04
     "@koa/router": "8.0.8",
     "@sentry/node": "6.17.7",
     "@techpass/passport-openidconnect": "0.3.2",
