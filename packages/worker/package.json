--- conflicted
+++ resolved
@@ -79,11 +79,7 @@
     "@types/jsonwebtoken": "9.0.3",
     "@types/koa": "2.13.4",
     "@types/koa__router": "8.0.8",
-<<<<<<< HEAD
-    "@types/lodash": "4.14.199",
-=======
     "@types/lodash": "4.14.200",
->>>>>>> 8e3974d9
     "@types/node": "18.17.0",
     "@types/node-fetch": "2.6.4",
     "@types/server-destroy": "1.0.1",
