const {
  getGlobalDB,
  getTenantId,
  isUserInAppTenant,
} = require("@budibase/backend-core/tenancy")
const { generateDevInfoID, SEPARATOR } = require("@budibase/backend-core/db")
const { user: userCache } = require("@budibase/backend-core/cache")
const {
  hash,
  platformLogout,
  getCookie,
  clearCookie,
} = require("@budibase/backend-core/utils")
const { encrypt } = require("@budibase/backend-core/encryption")
const { newid } = require("@budibase/backend-core/utils")
const { users } = require("../../../sdk")
const { Cookies } = require("@budibase/backend-core/constants")
<<<<<<< HEAD
const { events } = require("@budibase/backend-core")
=======
const { featureFlags } = require("@budibase/backend-core")
>>>>>>> a024db7d

function newApiKey() {
  return encrypt(`${getTenantId()}${SEPARATOR}${newid()}`)
}

function cleanupDevInfo(info) {
  // user doesn't need to aware of dev doc info
  delete info._id
  delete info._rev
  return info
}

exports.generateAPIKey = async ctx => {
  const db = getGlobalDB()
  const id = generateDevInfoID(ctx.user._id)
  let devInfo
  try {
    devInfo = await db.get(id)
  } catch (err) {
    devInfo = { _id: id, userId: ctx.user._id }
  }
  devInfo.apiKey = await newApiKey()
  await db.put(devInfo)
  ctx.body = cleanupDevInfo(devInfo)
}

exports.fetchAPIKey = async ctx => {
  const db = getGlobalDB()
  const id = generateDevInfoID(ctx.user._id)
  let devInfo
  try {
    devInfo = await db.get(id)
  } catch (err) {
    devInfo = {
      _id: id,
      userId: ctx.user._id,
      apiKey: await newApiKey(),
    }
    await db.put(devInfo)
  }
  ctx.body = cleanupDevInfo(devInfo)
}

const checkCurrentApp = ctx => {
  const appCookie = getCookie(ctx, Cookies.CurrentApp)
  if (appCookie && !isUserInAppTenant(appCookie.appId)) {
    // there is a currentapp cookie from another tenant
    // remove the cookie as this is incompatible with the builder
    // due to builder and admin permissions being removed
    clearCookie(ctx, Cookies.CurrentApp)
  }
}

/**
 * Add the attributes that are session based to the current user.
 */
const addSessionAttributesToUser = ctx => {
  ctx.body.account = ctx.user.account
  ctx.body.license = ctx.user.license
  ctx.body.budibaseAccess = ctx.user.budibaseAccess
  ctx.body.accountPortalAccess = ctx.user.accountPortalAccess
  ctx.body.csrfToken = ctx.user.csrfToken
}

/**
 * Remove the attributes that are session based from the current user,
 * so that stale values are not written to the db
 */
const removeSessionAttributesFromUser = ctx => {
  delete ctx.request.body.csrfToken
  delete ctx.request.body.account
  delete ctx.request.body.accountPortalAccess
  delete ctx.request.body.budibaseAccess
  delete ctx.request.body.license
}

exports.getSelf = async ctx => {
  if (!ctx.user) {
    ctx.throw(403, "User not logged in")
  }
  const userId = ctx.user._id
  ctx.params = {
    id: userId,
  }

  checkCurrentApp(ctx)

  // get the main body of the user
<<<<<<< HEAD
  ctx.body = await users.getUser(userId)
=======
  ctx.body = await getUser(userId)

  // add the feature flags for this tenant
  const tenantId = getTenantId()
  ctx.body.featureFlags = featureFlags.getTenantFeatureFlags(tenantId)

>>>>>>> a024db7d
  addSessionAttributesToUser(ctx)
}

exports.updateSelf = async ctx => {
  const db = getGlobalDB()
  const user = await db.get(ctx.user._id)
  let passwordChange = false
  if (ctx.request.body.password) {
    // changing password
    passwordChange = true
    ctx.request.body.password = await hash(ctx.request.body.password)
    // Log all other sessions out apart from the current one
    await platformLogout({
      ctx,
      userId: ctx.user._id,
      keepActiveSession: true,
    })
  }
  // don't allow sending up an ID/Rev, always use the existing one
  delete ctx.request.body._id
  delete ctx.request.body._rev
  removeSessionAttributesFromUser(ctx)

  const response = await db.put({
    ...user,
    ...ctx.request.body,
  })
  await userCache.invalidateUser(user._id)
  ctx.body = {
    _id: response.id,
    _rev: response.rev,
  }

  // remove the old password from the user before sending events
  delete user.password
  events.user.updated(user)
  if (passwordChange) {
    events.user.passwordUpdated(user)
  }
}<|MERGE_RESOLUTION|>--- conflicted
+++ resolved
@@ -15,11 +15,7 @@
 const { newid } = require("@budibase/backend-core/utils")
 const { users } = require("../../../sdk")
 const { Cookies } = require("@budibase/backend-core/constants")
-<<<<<<< HEAD
-const { events } = require("@budibase/backend-core")
-=======
-const { featureFlags } = require("@budibase/backend-core")
->>>>>>> a024db7d
+const { events, featureFlags } = require("@budibase/backend-core")
 
 function newApiKey() {
   return encrypt(`${getTenantId()}${SEPARATOR}${newid()}`)
@@ -108,16 +104,12 @@
   checkCurrentApp(ctx)
 
   // get the main body of the user
-<<<<<<< HEAD
   ctx.body = await users.getUser(userId)
-=======
-  ctx.body = await getUser(userId)
 
   // add the feature flags for this tenant
   const tenantId = getTenantId()
   ctx.body.featureFlags = featureFlags.getTenantFeatureFlags(tenantId)
 
->>>>>>> a024db7d
   addSessionAttributesToUser(ctx)
 }
 
