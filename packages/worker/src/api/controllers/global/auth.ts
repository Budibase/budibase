--- conflicted
+++ resolved
@@ -27,16 +27,12 @@
 
 // LOGIN / LOGOUT
 
-<<<<<<< HEAD
 async function passportCallback(
   ctx: Ctx,
   user: User,
-  err?: any,
-  info?: string
+  err: any = null,
+  info: { message: string } | null = null
 ) {
-=======
-async function authInternal(ctx: any, user: any, err: any = null, info = null) {
->>>>>>> bd09914e
   if (err) {
     console.error("Authentication error")
     console.error(err)
