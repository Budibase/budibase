--- conflicted
+++ resolved
@@ -1,17 +1,15 @@
 import { checkInviteCode } from "../../../utilities/redis"
 import { users } from "../../../sdk"
 import env from "../../../environment"
-<<<<<<< HEAD
-import { CloudAccount, groupUser, User, UserGroup } from "@budibase/types"
-=======
 import {
   BulkDeleteUsersRequest,
   CloudAccount,
   InviteUserRequest,
   InviteUsersRequest,
   User,
+  groupUser,
+  UserGroup,
 } from "@budibase/types"
->>>>>>> ee40819c
 import {
   accounts,
   cache,
