--- conflicted
+++ resolved
@@ -3,12 +3,9 @@
   generateConfigID,
   StaticDatabases,
   getConfigParams,
-<<<<<<< HEAD
   determineScopedConfig,
   getGlobalUserParams,
-=======
   getScopedFullConfig,
->>>>>>> f823b73a
 } = require("@budibase/auth").db
 const fetch = require("node-fetch")
 const { Configs } = require("../../../constants")
