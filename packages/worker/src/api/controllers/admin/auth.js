--- conflicted
+++ resolved
@@ -11,11 +11,7 @@
 
 const GLOBAL_DB = authPkg.StaticDatabases.GLOBAL.name
 
-<<<<<<< HEAD
-function authInternal(ctx, user, err = null, info = null) {
-=======
-async function authInternal(ctx, user, err = null) {
->>>>>>> 8a869a98
+async function authInternal(ctx, user, err = null, info = null) {
   if (err) {
     console.error("Authentication error", err)
     return ctx.throw(403, info ? info : "Unauthorized")
@@ -38,13 +34,8 @@
 }
 
 exports.authenticate = async (ctx, next) => {
-<<<<<<< HEAD
   return passport.authenticate("local", async (err, user, info) => {
-    authInternal(ctx, user, err, info)
-=======
-  return passport.authenticate("local", async (err, user) => {
-    await authInternal(ctx, user, err)
->>>>>>> 8a869a98
+    await authInternal(ctx, user, err, info)
 
     delete user.token
 
@@ -134,9 +125,8 @@
   return passport.authenticate(
     strategy,
     { successRedirect: "/", failureRedirect: "/error" },
-<<<<<<< HEAD
     async (err, user, info) => {
-      authInternal(ctx, user, err, info)
+      await authInternal(ctx, user, err, info)
 
       ctx.redirect("/")
     }
@@ -176,11 +166,7 @@
     strategy,
     { successRedirect: "/", failureRedirect: "/error" },
     async (err, user, info) => {
-      authInternal(ctx, user, err, info)
-=======
-    async (err, user) => {
-      await authInternal(ctx, user, err)
->>>>>>> 8a869a98
+      await authInternal(ctx, user, err, info)
 
       ctx.redirect("/")
     }
