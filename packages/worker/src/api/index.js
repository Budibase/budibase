--- conflicted
+++ resolved
@@ -72,10 +72,8 @@
   .use("/health", ctx => (ctx.status = 200))
   .use(requestTenancy(NO_TENANCY_ENDPOINTS))
   .use(buildAuthMiddleware(PUBLIC_ENDPOINTS))
-<<<<<<< HEAD
   .use(postAuth)
   .use(sessionTenancy([...NO_TENANCY_ENDPOINTS, ...PUBLIC_ENDPOINTS]))
-=======
   // for now no public access is allowed to worker (bar health check)
   .use((ctx, next) => {
     if (!ctx.isAuthenticated && !ctx.publicEndpoint) {
@@ -83,7 +81,6 @@
     }
     return next()
   })
->>>>>>> ca880c45
   .use(auditLog)
 
 // error handling middleware
