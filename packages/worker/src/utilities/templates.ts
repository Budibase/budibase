import { tenancy, configs } from "@budibase/backend-core"
import { SettingsInnerConfig } from "@budibase/types"
import {
  InternalTemplateBinding,
  LOGO_URL,
  EmailTemplatePurpose,
} from "../constants"
import { checkSlashesInUrl } from "./index"
import { getLicensedConfig } from "./configs"

const BASE_COMPANY = "Budibase"
import * as pro from "@budibase/pro"

export async function getSettingsTemplateContext(
  purpose: EmailTemplatePurpose,
  code?: string | null
) {
  const settings = await configs.getSettingsConfig()
  const branding = await pro.branding.getBrandingConfig(settings)
  const URL = settings.platformUrl
  const context: any = {
    [InternalTemplateBinding.LOGO_URL]:
      checkSlashesInUrl(`${URL}/${settings.logoUrl}`) || LOGO_URL,
    [InternalTemplateBinding.PLATFORM_URL]: URL,
    [InternalTemplateBinding.COMPANY]: settings.company || BASE_COMPANY,
    [InternalTemplateBinding.DOCS_URL]: "https://docs.budibase.com/",
    [InternalTemplateBinding.LOGIN_URL]: checkSlashesInUrl(
      tenancy.addTenantToUrl(`${URL}/login`)
    ),
    [InternalTemplateBinding.CURRENT_DATE]: new Date().toISOString(),
    [InternalTemplateBinding.CURRENT_YEAR]: new Date().getFullYear(),
  }

<<<<<<< HEAD
  context["enableEmailBranding"] = branding.emailBrandingEnabled === true
=======
  try {
    const config: SettingsInnerConfig = await getLicensedConfig()
    context["enableEmailBranding"] = config?.emailBrandingEnabled || true
  } catch (e) {
    context["enableEmailBranding"] = true
  }
>>>>>>> 51f2557e

  // attach purpose specific context
  switch (purpose) {
    case EmailTemplatePurpose.PASSWORD_RECOVERY:
      context[InternalTemplateBinding.RESET_CODE] = code
      context[InternalTemplateBinding.RESET_URL] = checkSlashesInUrl(
        tenancy.addTenantToUrl(`${URL}/builder/auth/reset?code=${code}`)
      )
      break
    case EmailTemplatePurpose.INVITATION:
      context[InternalTemplateBinding.INVITE_CODE] = code
      context[InternalTemplateBinding.INVITE_URL] = checkSlashesInUrl(
        tenancy.addTenantToUrl(`${URL}/builder/invite?code=${code}`)
      )
      break
  }
  return context
}<|MERGE_RESOLUTION|>--- conflicted
+++ resolved
@@ -31,16 +31,7 @@
     [InternalTemplateBinding.CURRENT_YEAR]: new Date().getFullYear(),
   }
 
-<<<<<<< HEAD
   context["enableEmailBranding"] = branding.emailBrandingEnabled === true
-=======
-  try {
-    const config: SettingsInnerConfig = await getLicensedConfig()
-    context["enableEmailBranding"] = config?.emailBrandingEnabled || true
-  } catch (e) {
-    context["enableEmailBranding"] = true
-  }
->>>>>>> 51f2557e
 
   // attach purpose specific context
   switch (purpose) {
