if (process.env.DD_APM_ENABLED) {
  require("./ddApm")
}

if (process.env.ELASTIC_APM_ENABLED) {
  require("./elasticApm")
}

// need to load environment first
import env from "./environment"
import { Scope } from "@sentry/node"
import { Event } from "@sentry/types/dist/event"
import Application from "koa"
import { bootstrap } from "global-agent"
import * as db from "./db"
<<<<<<< HEAD
import { auth, logging, events, middleware, queue } from "@budibase/backend-core"
import { sdk as proSdk } from "@budibase/pro"
=======
import {
  auth,
  logging,
  events,
  middleware,
  env as coreEnv,
} from "@budibase/backend-core"
>>>>>>> 3365f9f0
db.init()
import Koa from "koa"
import koaBody from "koa-body"
import http from "http"
import api from "./api"
import * as redis from "./utilities/redis"
const Sentry = require("@sentry/node")
const koaSession = require("koa-session")
const logger = require("koa-pino-logger")
const { userAgent } = require("koa-useragent")

import destroyable from "server-destroy"

<<<<<<< HEAD
// configure events to use the pro audit log write
// can't integrate directly into backend-core due to cyclic issues
events.processors.init(proSdk.auditLogs.write)

if (env.ENABLE_SSO_MAINTENANCE_MODE) {
=======
if (coreEnv.ENABLE_SSO_MAINTENANCE_MODE) {
>>>>>>> 3365f9f0
  console.warn(
    "Warning: ENABLE_SSO_MAINTENANCE_MODE is set. It is recommended this flag is disabled if maintenance is not in progress"
  )
}

// this will setup http and https proxies form env variables
bootstrap()

const app: Application = new Koa()

app.keys = ["secret", "key"]

// set up top level koa middleware
app.use(koaBody({ multipart: true }))
app.use(koaSession(app))
app.use(middleware.logging)
app.use(logger(logging.pinoSettings()))
app.use(userAgent)

// authentication
app.use(auth.passport.initialize())
app.use(auth.passport.session())

// api routes
app.use(api.routes())

// sentry
if (env.isProd()) {
  Sentry.init()

  app.on("error", (err, ctx) => {
    Sentry.withScope(function (scope: Scope) {
      scope.addEventProcessor(function (event: Event) {
        return Sentry.Handlers.parseRequest(event, ctx.request)
      })
      Sentry.captureException(err)
    })
  })
}

const server = http.createServer(app.callback())
destroyable(server)

let shuttingDown = false,
  errCode = 0
server.on("close", async () => {
  if (shuttingDown) {
    return
  }
  shuttingDown = true
  console.log("Server Closed")
  await redis.shutdown()
  await events.shutdown()
  await queue.shutdown()
  if (!env.isTest()) {
    process.exit(errCode)
  }
})

const shutdown = () => {
  server.close()
  server.destroy()
}

export default server.listen(parseInt(env.PORT || "4002"), async () => {
  console.log(`Worker running on ${JSON.stringify(server.address())}`)
  await redis.init()
})

process.on("uncaughtException", err => {
  errCode = -1
  logging.logAlert("Uncaught exception.", err)
  shutdown()
})

process.on("SIGTERM", () => {
  shutdown()
})

process.on("SIGINT", () => {
  shutdown()
})<|MERGE_RESOLUTION|>--- conflicted
+++ resolved
@@ -13,18 +13,15 @@
 import Application from "koa"
 import { bootstrap } from "global-agent"
 import * as db from "./db"
-<<<<<<< HEAD
-import { auth, logging, events, middleware, queue } from "@budibase/backend-core"
 import { sdk as proSdk } from "@budibase/pro"
-=======
 import {
   auth,
   logging,
   events,
   middleware,
+  queue,
   env as coreEnv,
 } from "@budibase/backend-core"
->>>>>>> 3365f9f0
 db.init()
 import Koa from "koa"
 import koaBody from "koa-body"
@@ -38,15 +35,11 @@
 
 import destroyable from "server-destroy"
 
-<<<<<<< HEAD
 // configure events to use the pro audit log write
 // can't integrate directly into backend-core due to cyclic issues
 events.processors.init(proSdk.auditLogs.write)
 
-if (env.ENABLE_SSO_MAINTENANCE_MODE) {
-=======
 if (coreEnv.ENABLE_SSO_MAINTENANCE_MODE) {
->>>>>>> 3365f9f0
   console.warn(
     "Warning: ENABLE_SSO_MAINTENANCE_MODE is set. It is recommended this flag is disabled if maintenance is not in progress"
   )
