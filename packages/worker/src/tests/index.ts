<<<<<<< HEAD
import { generator } from "@budibase/backend-core/tests"
=======
import mocks from "./mocks"
>>>>>>> bcc9374e
import TestConfiguration from "./TestConfiguration"
import structures from "./structures"
import API from "./api"
import { v4 as uuid } from "uuid"

const pkg = {
  structures,
  generator,
  uuid,
  TENANT_1: structures.TENANT_1,
  mocks,
  TestConfiguration,
  API,
}

export = pkg<|MERGE_RESOLUTION|>--- conflicted
+++ resolved
@@ -1,8 +1,5 @@
-<<<<<<< HEAD
+import mocks from "./mocks"
 import { generator } from "@budibase/backend-core/tests"
-=======
-import mocks from "./mocks"
->>>>>>> bcc9374e
 import TestConfiguration from "./TestConfiguration"
 import structures from "./structures"
 import API from "./api"
