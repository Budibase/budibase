--- conflicted
+++ resolved
@@ -18,13 +18,8 @@
   if (!password) ctx.throw(400, "Password Required");
 
   // query couch for their username
-<<<<<<< HEAD
   const db = new CouchDB(ctx.config)(ctx.params.instanceId);
-  const dbUser = await db.query("database/by_username", { 
-=======
-  const db = new CouchDB(ctx.params.instanceId);
   const dbUser = await db.query("by_username", { 
->>>>>>> f5e27d87
     include_docs: true,
     key: username
   });
