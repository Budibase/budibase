import { Config } from "jest"

import * as fs from "fs"
const preset = require("ts-jest/jest-preset")

const testContainersSettings = {
  ...preset,
  preset: "@trendyol/jest-testcontainers",
  setupFiles: ["./src/tests/jestEnv.ts"],
  setupFilesAfterEnv: ["./src/tests/jestSetup.ts"],
  transform: {
    "^.+\\.ts?$": "@swc/jest",
  },
}

<<<<<<< HEAD
=======
if (!process.env.CI) {
  // use sources when not in CI
  testContainersSettings.moduleNameMapper = {
    "@budibase/backend-core/(.*)": "<rootDir>/../backend-core/$1",
    "@budibase/backend-core": "<rootDir>/../backend-core/src",
    "@budibase/types": "<rootDir>/../types/src",
  }
  // add pro sources if they exist
  if (fs.existsSync("../../../budibase-pro")) {
    testContainersSettings.moduleNameMapper["@budibase/pro"] =
      "<rootDir>/../../../budibase-pro/packages/pro/src"
  }
} else {
  console.log("Running tests with compiled dependency sources")
}

const config: Config = {
  projects: [
    {
      ...testContainersSettings,
      displayName: "sequential test",
      testMatch: ["<rootDir>/**/*.seq.spec.[jt]s"],
      runner: "jest-serial-runner",
    },
    {
      ...testContainersSettings,
      testMatch: ["<rootDir>/**/!(*.seq).spec.[jt]s"],
    },
  ],
  collectCoverageFrom: [
    "src/**/*.{js,ts}",
    // The use of coverage with couchdb view functions breaks tests
    "!src/db/views/staticViews.*",
  ],
  coverageReporters: ["lcov", "json", "clover"],
}

>>>>>>> 11fa2313
export default config<|MERGE_RESOLUTION|>--- conflicted
+++ resolved
@@ -13,8 +13,6 @@
   },
 }
 
-<<<<<<< HEAD
-=======
 if (!process.env.CI) {
   // use sources when not in CI
   testContainersSettings.moduleNameMapper = {
@@ -52,5 +50,4 @@
   coverageReporters: ["lcov", "json", "clover"],
 }
 
->>>>>>> 11fa2313
 export default config