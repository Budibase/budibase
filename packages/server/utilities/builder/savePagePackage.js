const { appPackageFolder } = require("../createAppPackage")
const { writeJSON } = require("fs-extra")
const { join } = require("path")
<<<<<<< HEAD
=======

>>>>>>> d0bb41b2
const buildPage = require("./buildPage")

module.exports = async (config, appname, pageName, pkg) => {
  const appPath = appPackageFolder(config, appname)
  pkg.pageName = pageName
<<<<<<< HEAD
=======

>>>>>>> d0bb41b2
  await writeJSON(`${appPath}/appDefinition.json`, pkg.appDefinition, {
    spaces: 2,
  })

  await writeJSON(`${appPath}/access_levels.json`, pkg.accessLevels, {
    spaces: 2,
  })

  await buildPage(config, appname, pkg)

  const pageFile = join(appPath, "pages", pageName, "page.json")

  if (pkg.page._css) {
    delete pkg.page._css
  }

  await writeJSON(pageFile, pkg.page, {
    spaces: 2,
  })
}<|MERGE_RESOLUTION|>--- conflicted
+++ resolved
@@ -1,19 +1,13 @@
 const { appPackageFolder } = require("../createAppPackage")
 const { writeJSON } = require("fs-extra")
 const { join } = require("path")
-<<<<<<< HEAD
-=======
 
->>>>>>> d0bb41b2
 const buildPage = require("./buildPage")
 
 module.exports = async (config, appname, pageName, pkg) => {
   const appPath = appPackageFolder(config, appname)
   pkg.pageName = pageName
-<<<<<<< HEAD
-=======
 
->>>>>>> d0bb41b2
   await writeJSON(`${appPath}/appDefinition.json`, pkg.appDefinition, {
     spaces: 2,
   })
