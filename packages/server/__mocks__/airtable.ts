<<<<<<< HEAD
module AirtableMock {
  const Airtable = () => {
    // @ts-ignore
    this.base = jest.fn()
  }
=======
class Airtable {
  base = jest.fn()
}
>>>>>>> 496a1de5

module.exports = Airtable<|MERGE_RESOLUTION|>--- conflicted
+++ resolved
@@ -1,13 +1,5 @@
-<<<<<<< HEAD
-module AirtableMock {
-  const Airtable = () => {
-    // @ts-ignore
-    this.base = jest.fn()
-  }
-=======
 class Airtable {
   base = jest.fn()
 }
->>>>>>> 496a1de5
 
 module.exports = Airtable