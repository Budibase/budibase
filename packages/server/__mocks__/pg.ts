--- conflicted
+++ resolved
@@ -7,25 +7,9 @@
   ],
 }))
 
-<<<<<<< HEAD
-  const query = jest.fn(() => ({
-    rows: [
-      {
-        a: "string",
-        b: 1,
-      },
-    ],
-  }))
-
-  // constructor
-  const Client = () => {}
-  Client.prototype.query = query
-  Client.prototype.end = jest.fn(cb => {
-=======
 class Client {
   query = query
   end = jest.fn(cb => {
->>>>>>> ba7e63fb
     if (cb) cb()
   })
   connect = jest.fn()
