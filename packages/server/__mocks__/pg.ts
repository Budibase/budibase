--- conflicted
+++ resolved
@@ -7,25 +7,9 @@
   ],
 }))
 
-<<<<<<< HEAD
-  const query = jest.fn(() => ({
-    rows: [
-      {
-        a: "string",
-        b: 1,
-      },
-    ],
-  }))
-
-  // constructor
-  const Client = () => {}
-  Client.prototype.query = query
-  Client.prototype.end = jest.fn(cb => {
-=======
 class Client {
   query = query
   end = jest.fn(cb => {
->>>>>>> 496a1de5
     if (cb) cb()
   })
   connect = jest.fn()
