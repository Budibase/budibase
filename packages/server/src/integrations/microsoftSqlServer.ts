--- conflicted
+++ resolved
@@ -16,12 +16,7 @@
   finaliseExternalTables,
   SqlClient,
 } from "./utils"
-<<<<<<< HEAD
-import { DatasourcePlus } from "./base/datasourcePlus"
-import { Table, TableSchema } from "../definitions/common"
 import Sql from "./base/sql"
-=======
->>>>>>> c8bf6afe
 
 module MSSQLModule {
   const sqlServer = require("mssql")
