--- conflicted
+++ resolved
@@ -43,31 +43,8 @@
   [SourceName.REDIS]: redis.schema,
   [SourceName.SNOWFLAKE]: snowflake.schema,
   [SourceName.ORACLE]: undefined,
-<<<<<<< HEAD
+  [SourceName.BUDIBASE]: undefined,
   [SourceName.GOOGLE_CLOUD]: googlecloud.schema,
-}
-
-const INTEGRATIONS: Record<SourceName, any> = {
-  [SourceName.POSTGRES]: postgres.integration,
-  [SourceName.DYNAMODB]: dynamodb.integration,
-  [SourceName.MONGODB]: mongodb.integration,
-  [SourceName.ELASTICSEARCH]: elasticsearch.integration,
-  [SourceName.COUCHDB]: couchdb.integration,
-  [SourceName.SQL_SERVER]: sqlServer.integration,
-  [SourceName.S3]: s3.integration,
-  [SourceName.AIRTABLE]: airtable.integration,
-  [SourceName.MYSQL]: mysql.integration,
-  [SourceName.ARANGODB]: arangodb.integration,
-  [SourceName.REST]: rest.integration,
-  [SourceName.FIRESTORE]: firebase.integration,
-  [SourceName.GOOGLE_SHEETS]: googlesheets.integration,
-  [SourceName.REDIS]: redis.integration,
-  [SourceName.SNOWFLAKE]: snowflake.integration,
-  [SourceName.ORACLE]: undefined,
-  [SourceName.GOOGLE_CLOUD]: googlecloud.integration,
-}
-=======
-  [SourceName.BUDIBASE]: undefined,
 }
 
 type IntegrationBaseConstructor = new (...args: any[]) => IntegrationBase
@@ -91,8 +68,8 @@
     [SourceName.SNOWFLAKE]: snowflake.integration,
     [SourceName.ORACLE]: undefined,
     [SourceName.BUDIBASE]: undefined,
+    [SourceName.GOOGLE_CLOUD]: googlecloud.integration,
   }
->>>>>>> efe07cef
 
 // optionally add oracle integration if the oracle binary can be installed
 if (
