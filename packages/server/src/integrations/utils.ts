import { SourceNames, SqlQuery } from "../definitions/datasource"
import { Datasource, Table } from "../definitions/common"
import { DocumentTypes, SEPARATOR } from "../db/utils"
import { FieldTypes, BuildSchemaErrors, InvalidColumns } from "../constants"

const DOUBLE_SEPARATOR = `${SEPARATOR}${SEPARATOR}`
const ROW_ID_REGEX = /^\[.*]$/g

const SQL_TYPE_MAP = {
  text: FieldTypes.LONGFORM,
  varchar: FieldTypes.STRING,
  integer: FieldTypes.NUMBER,
  bigint: FieldTypes.NUMBER,
  decimal: FieldTypes.NUMBER,
  smallint: FieldTypes.NUMBER,
  real: FieldTypes.NUMBER,
  "double precision": FieldTypes.NUMBER,
  timestamp: FieldTypes.DATETIME,
  time: FieldTypes.DATETIME,
  boolean: FieldTypes.BOOLEAN,
  json: FieldTypes.JSON,
  date: FieldTypes.DATETIME,
  blob: FieldTypes.LONGFORM,
  enum: FieldTypes.STRING,
  float: FieldTypes.NUMBER,
  int: FieldTypes.NUMBER,
  numeric: FieldTypes.NUMBER,
  mediumint: FieldTypes.NUMBER,
  dec: FieldTypes.NUMBER,
  double: FieldTypes.NUMBER,
  fixed: FieldTypes.NUMBER,
  datetime: FieldTypes.DATETIME,
  tinyint: FieldTypes.BOOLEAN,
  long: FieldTypes.LONGFORM,
  number: FieldTypes.NUMBER,
  binary_float: FieldTypes.NUMBER,
  binary_double: FieldTypes.NUMBER,
}

export enum SqlClients {
  MS_SQL = "mssql",
  POSTGRES = "pg",
  MY_SQL = "mysql",
  ORACLE = "oracledb",
}

export function isExternalTable(tableId: string) {
  return tableId.includes(DocumentTypes.DATASOURCE)
}

export function buildExternalTableId(datasourceId: string, tableName: string) {
  return `${datasourceId}${DOUBLE_SEPARATOR}${tableName}`
}

export function breakExternalTableId(tableId: string) {
  const parts = tableId.split(DOUBLE_SEPARATOR)
  let tableName = parts.pop()
  // if they need joined
  let datasourceId = parts.join(DOUBLE_SEPARATOR)
  return { datasourceId, tableName }
}

export function generateRowIdField(keyProps: any[] = []) {
  if (!Array.isArray(keyProps)) {
    keyProps = [keyProps]
  }
  // this conserves order and types
  // we have to swap the double quotes to single quotes for use in HBS statements
  // when using the literal helper the double quotes can break things
  return encodeURIComponent(JSON.stringify(keyProps).replace(/"/g, "'"))
}

export function isRowId(field: any) {
  return (
    Array.isArray(field) ||
    (typeof field === "string" && field.match(ROW_ID_REGEX) != null)
  )
}

export function convertRowId(field: any) {
  if (Array.isArray(field)) {
    return field[0]
  }
  if (typeof field === "string" && field.match(ROW_ID_REGEX) != null) {
    return field.substring(1, field.length - 1)
  }
  return field
}

// should always return an array
export function breakRowIdField(_id: string | { _id: string }): any[] {
  if (!_id) {
    return []
  }
  // have to replace on the way back as we swapped out the double quotes
  // when encoding, but JSON can't handle the single quotes
  const id = typeof _id === "string" ? _id : _id._id
  const decoded: string = decodeURIComponent(id).replace(/'/g, '"')
  try {
    const parsed = JSON.parse(decoded)
    return Array.isArray(parsed) ? parsed : [parsed]
  } catch (err) {
    // wasn't json - likely was handlebars for a many to many
    return [_id]
  }
}

export function convertSqlType(type: string) {
  for (let [external, internal] of Object.entries(SQL_TYPE_MAP)) {
    if (type.toLowerCase().includes(external)) {
      return internal
    }
  }
  return FieldTypes.STRING
}

export function getSqlQuery(query: SqlQuery | string): SqlQuery {
  if (typeof query === "string") {
    return { sql: query }
  } else {
    return query
  }
}

export function isSQL(datasource: Datasource): boolean {
  if (!datasource || !datasource.source) {
    return false
  }
  const SQL = [
    SourceNames.POSTGRES,
    SourceNames.SQL_SERVER,
    SourceNames.MYSQL,
    SourceNames.ORACLE,
  ]
  return SQL.indexOf(datasource.source) !== -1
}

export function isIsoDateString(str: string) {
  if (!/\d{4}-\d{2}-\d{2}T\d{2}:\d{2}:\d{2}.\d{3}Z/.test(str)) {
    return false
  }
  let d = new Date(str)
  return d.toISOString() === str
}

/**
 * This function will determine whether a column is a relationship and whether it
 * is currently valid. The reason for the validity check is that tables can be deleted
 * outside of Budibase control and if this is the case it will break Budibase relationships.
 * The tableIds is a list passed down from the main finalise tables function, which is
 * based on the tables that have just been fetched. This will only really be used on subsequent
 * fetches to the first one - if the user is periodically refreshing Budibase knowledge of tables.
 * @param column The column to check, to see if it is a valid relationship.
 * @param tableIds The IDs of the tables which currently exist.
 */
function shouldCopyRelationship(
  column: { type: string; tableId?: string },
  tableIds: [string]
) {
  return (
    column.type === FieldTypes.LINK &&
    column.tableId &&
    tableIds.includes(column.tableId)
  )
}

/**
 * Similar function to the shouldCopyRelationship function, but instead this looks for options and boolean
 * types. It is possible to switch a string -> options and a number -> boolean (and vice versus) need to make
 * sure that these get copied over when tables are fetched. Also checks whether they are still valid, if a
 * column has changed type in the external database then copying it over may not be possible.
 * @param column The column to check for options or boolean type.
 * @param fetchedColumn The fetched column to check for the type in the external database.
 */
function shouldCopySpecialColumn(
  column: { type: string },
  fetchedColumn: { type: string } | undefined
) {
  return (
    column.type === FieldTypes.OPTIONS ||
    ((!fetchedColumn || fetchedColumn.type === FieldTypes.NUMBER) &&
      column.type === FieldTypes.BOOLEAN)
  )
}

/**
 * Looks for columns which need to be copied over into the new table definitions, like relationships
 * and options types.
 * @param tableName The name of the table which is being checked.
 * @param table The specific table which is being checked.
 * @param entities All the tables that existed before - the old table definitions.
 * @param tableIds The IDs of the tables which exist now, to check if anything has been removed.
 */
function copyExistingPropsOver(
  tableName: string,
  table: Table,
  entities: { [key: string]: any },
  tableIds: [string]
) {
  if (entities && entities[tableName]) {
    if (entities[tableName].primaryDisplay) {
      table.primaryDisplay = entities[tableName].primaryDisplay
    }
    const existingTableSchema = entities[tableName].schema
    for (let key in existingTableSchema) {
      if (!existingTableSchema.hasOwnProperty(key)) {
        continue
      }
      const column = existingTableSchema[key]
      if (
<<<<<<< HEAD
        shouldCopyRelationship(column, tableIds) ||
        shouldCopySpecialColumn(column, table.schema[key])
=======
        existingTableSchema[key].type === FieldTypes.LINK ||
        existingTableSchema[key].type === FieldTypes.OPTIONS ||
        existingTableSchema[key].type === FieldTypes.ARRAY ||
        ((!table.schema[key] || table.schema[key].type === FieldTypes.NUMBER) &&
          existingTableSchema[key].type === FieldTypes.BOOLEAN)
>>>>>>> a5f51d83
      ) {
        table.schema[key] = existingTableSchema[key]
      }
    }
  }
  return table
}

/**
 * Look through the final table definitions to see if anything needs to be
 * copied over from the old and if any errors have occurred mark them so
 * that the user can be made aware.
 * @param tables The list of tables that have been retrieved from the external database.
 * @param entities The old list of tables, if there was any to look for definitions in.
 */
export function finaliseExternalTables(
  tables: { [key: string]: any },
  entities: { [key: string]: any }
) {
  const invalidColumns = Object.values(InvalidColumns)
  let finalTables: { [key: string]: any } = {}
  const errors: { [key: string]: string } = {}
  // @ts-ignore
  const tableIds: [string] = Object.values(tables).map(table => table._id)
  for (let [name, table] of Object.entries(tables)) {
    const schemaFields = Object.keys(table.schema)
    // make sure every table has a key
    if (table.primary == null || table.primary.length === 0) {
      errors[name] = BuildSchemaErrors.NO_KEY
      continue
    } else if (schemaFields.find(field => invalidColumns.includes(field))) {
      errors[name] = BuildSchemaErrors.INVALID_COLUMN
      continue
    }
    // make sure all previous props have been added back
    finalTables[name] = copyExistingPropsOver(name, table, entities, tableIds)
  }
  // sort the tables by name
  finalTables = Object.entries(finalTables)
    .sort(([a], [b]) => a.localeCompare(b))
    .reduce((r, [k, v]) => ({ ...r, [k]: v }), {})
  return { tables: finalTables, errors }
}<|MERGE_RESOLUTION|>--- conflicted
+++ resolved
@@ -178,6 +178,7 @@
 ) {
   return (
     column.type === FieldTypes.OPTIONS ||
+    column.type === FieldTypes.ARRAY ||
     ((!fetchedColumn || fetchedColumn.type === FieldTypes.NUMBER) &&
       column.type === FieldTypes.BOOLEAN)
   )
@@ -208,16 +209,8 @@
       }
       const column = existingTableSchema[key]
       if (
-<<<<<<< HEAD
         shouldCopyRelationship(column, tableIds) ||
         shouldCopySpecialColumn(column, table.schema[key])
-=======
-        existingTableSchema[key].type === FieldTypes.LINK ||
-        existingTableSchema[key].type === FieldTypes.OPTIONS ||
-        existingTableSchema[key].type === FieldTypes.ARRAY ||
-        ((!table.schema[key] || table.schema[key].type === FieldTypes.NUMBER) &&
-          existingTableSchema[key].type === FieldTypes.BOOLEAN)
->>>>>>> a5f51d83
       ) {
         table.schema[key] = existingTableSchema[key]
       }
