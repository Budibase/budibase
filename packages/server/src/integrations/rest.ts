import {
  Integration,
  DatasourceFieldTypes,
  QueryTypes,
} from "../definitions/datasource"
import { IntegrationBase } from "./base/IntegrationBase"

const BodyTypes = {
  NONE: "none",
  FORM_DATA: "form",
  ENCODED: "encoded",
  JSON: "json",
  TEXT: "text",
}

enum AuthType {
  BASIC = "basic",
  BEARER = "bearer",
}

interface AuthConfig {
  _id: string
  name: string
  type: AuthType
  config: BasicAuthConfig | BearerAuthConfig
}

interface BasicAuthConfig {
  username: string
  password: string
}

interface BearerAuthConfig {
  token: string
}

const coreFields = {
  path: {
    type: DatasourceFieldTypes.STRING,
    display: "URL",
  },
  queryString: {
    type: DatasourceFieldTypes.STRING,
  },
  headers: {
    type: DatasourceFieldTypes.OBJECT,
  },
  enabledHeaders: {
    type: DatasourceFieldTypes.OBJECT,
  },
  requestBody: {
    type: DatasourceFieldTypes.JSON,
  },
  bodyType: {
    type: DatasourceFieldTypes.STRING,
    enum: Object.values(BodyTypes),
  },
}

module RestModule {
  const fetch = require("node-fetch")
  const { formatBytes } = require("../utilities")
  const { performance } = require("perf_hooks")

  interface RestQuery {
    path: string
    queryString?: string
    headers: { [key: string]: any }
    enabledHeaders: { [key: string]: any }
    requestBody: any
    bodyType: string
    json: object
    method: string
  }

  interface RestConfig {
    url: string
    defaultHeaders: {
      [key: string]: any
    }
    authConfigs: AuthConfig[]
  }

  const SCHEMA: Integration = {
    docs: "https://github.com/node-fetch/node-fetch",
    description:
      "With the REST API datasource, you can connect, query and pull data from multiple REST APIs. You can then use the retrieved data to build apps.",
    friendlyName: "REST API",
    datasource: {
      url: {
        type: DatasourceFieldTypes.STRING,
        default: "",
        required: false,
        deprecated: true,
      },
      defaultHeaders: {
        type: DatasourceFieldTypes.OBJECT,
        required: false,
        default: {},
      },
    },
    query: {
      create: {
        readable: true,
        displayName: "POST",
        type: QueryTypes.FIELDS,
        fields: coreFields,
      },
      read: {
        displayName: "GET",
        readable: true,
        type: QueryTypes.FIELDS,
        fields: coreFields,
      },
      update: {
        displayName: "PUT",
        readable: true,
        type: QueryTypes.FIELDS,
        fields: coreFields,
      },
      patch: {
        displayName: "PATCH",
        readable: true,
        type: QueryTypes.FIELDS,
        fields: coreFields,
      },
      delete: {
        displayName: "DELETE",
        type: QueryTypes.FIELDS,
        fields: coreFields,
      },
    },
  }

  class RestIntegration implements IntegrationBase {
    private config: RestConfig
    private headers: {
      [key: string]: string
    } = {}
    private startTimeMs: number = performance.now()

    constructor(config: RestConfig) {
      this.config = config
    }

    async parseResponse(response: any) {
      let data, raw, headers
      const contentType = response.headers.get("content-type")
      if (contentType && contentType.indexOf("application/json") !== -1) {
        data = await response.json()
        raw = JSON.stringify(data)
      } else {
        data = await response.text()
        raw = data
      }
      const size = formatBytes(response.headers.get("content-length") || Buffer.byteLength(raw, "utf8"))
      const time = `${Math.round(performance.now() - this.startTimeMs)}ms`
      headers = response.headers.raw()
      for (let [key, value] of Object.entries(headers)) {
        headers[key] = Array.isArray(value) ? value[0] : value
      }
      return {
        data,
        info: {
          code: response.status,
          size,
          time,
        },
        extra: {
          raw,
          headers,
        },
      }
    }

    getUrl(path: string, queryString: string): string {
      const main = `${path}?${queryString}`
      let complete = !this.config.url ? main : `${this.config.url}/${main}`
      if (!complete.startsWith("http")) {
        complete = `http://${complete}`
      }
      return complete
    }

<<<<<<< HEAD
    processAuth(authConfigId: string) {
      if (!this.config.authConfigs || !authConfigId) {
        return
      }
      const authConfig = this.config.authConfigs.filter(
        c => c._id === authConfigId
      )[0]
      let config
      switch (authConfig.type) {
        case AuthType.BASIC:
          config = authConfig.config as BasicAuthConfig
          this.headers.Authorization = `Basic ${Buffer.from(
            `${config.username}:${config.password}`
          ).toString("base64")}`
          break
        case AuthType.BEARER:
          config = authConfig.config as BearerAuthConfig
          this.headers.Authorization = `Bearer ${config.token}`
          break
      }
    }

    async _req({
      path = "",
      queryString = "",
      headers = {},
      json = {},
      method = "GET",
      authConfigId = "",
    }) {
=======
    async _req(query: RestQuery) {
      const { path = "", queryString = "", headers = {}, method = "GET", enabledHeaders, bodyType, requestBody } = query
>>>>>>> f5b1e255
      this.headers = {
        ...this.config.defaultHeaders,
        ...headers,
      }

<<<<<<< HEAD
      this.processAuth(authConfigId)
=======
      if (enabledHeaders) {
        for (let headerKey of Object.keys(this.headers)) {
          if (!enabledHeaders[headerKey]) {
            delete this.headers[headerKey]
          }
        }
      }

      let json
      if (bodyType === BodyTypes.JSON && requestBody) {
        try {
          json = JSON.parse(requestBody)
        } catch (err) {
          throw "Invalid JSON for request body"
        }
      }
>>>>>>> f5b1e255

      const input: any = { method, headers: this.headers }
      if (json && typeof json === "object" && Object.keys(json).length > 0) {
        input.body = JSON.stringify(json)
      }

      this.startTimeMs = performance.now()
      const response = await fetch(this.getUrl(path, queryString), input)
      return await this.parseResponse(response)
    }

    async create(opts: RestQuery) {
      return this._req({ ...opts, method: "POST" })
    }

    async read(opts: RestQuery) {
      return this._req({ ...opts, method: "GET" })
    }

    async update(opts: RestQuery) {
      return this._req({ ...opts, method: "PUT" })
    }

    async patch(opts: RestQuery) {
      return this._req({ ...opts, method: "PATCH" })
    }

    async delete(opts: RestQuery) {
      return this._req({ ...opts, method: "DELETE" })
    }
  }

  module.exports = {
    schema: SCHEMA,
    integration: RestIntegration,
    AuthType,
  }
}<|MERGE_RESOLUTION|>--- conflicted
+++ resolved
@@ -71,6 +71,7 @@
     bodyType: string
     json: object
     method: string
+    authConfigId: string
   }
 
   interface RestConfig {
@@ -182,49 +183,42 @@
       return complete
     }
 
-<<<<<<< HEAD
-    processAuth(authConfigId: string) {
-      if (!this.config.authConfigs || !authConfigId) {
-        return
-      }
-      const authConfig = this.config.authConfigs.filter(
-        c => c._id === authConfigId
-      )[0]
-      let config
-      switch (authConfig.type) {
-        case AuthType.BASIC:
-          config = authConfig.config as BasicAuthConfig
-          this.headers.Authorization = `Basic ${Buffer.from(
-            `${config.username}:${config.password}`
-          ).toString("base64")}`
-          break
-        case AuthType.BEARER:
-          config = authConfig.config as BearerAuthConfig
-          this.headers.Authorization = `Bearer ${config.token}`
-          break
-      }
-    }
-
-    async _req({
-      path = "",
-      queryString = "",
-      headers = {},
-      json = {},
-      method = "GET",
-      authConfigId = "",
-    }) {
-=======
+    getAuthHeaders(authConfigId: string): { [key: string]: any }{
+      let headers: any = {}
+
+      if (this.config.authConfigs && authConfigId) {
+        const authConfig = this.config.authConfigs.filter(
+          c => c._id === authConfigId
+        )[0]
+        let config
+        switch (authConfig.type) {
+          case AuthType.BASIC:
+            config = authConfig.config as BasicAuthConfig
+            headers.Authorization = `Basic ${Buffer.from(
+              `${config.username}:${config.password}`
+            ).toString("base64")}`
+            break
+          case AuthType.BEARER:
+            config = authConfig.config as BearerAuthConfig
+            headers.Authorization = `Bearer ${config.token}`
+            break
+        }
+      }
+
+      return headers
+    }
+
     async _req(query: RestQuery) {
-      const { path = "", queryString = "", headers = {}, method = "GET", enabledHeaders, bodyType, requestBody } = query
->>>>>>> f5b1e255
+      const { path = "", queryString = "", headers = {}, method = "GET", enabledHeaders, bodyType, requestBody, authConfigId } = query
+
+      const authHeaders = this.getAuthHeaders(authConfigId)
+
       this.headers = {
         ...this.config.defaultHeaders,
         ...headers,
-      }
-
-<<<<<<< HEAD
-      this.processAuth(authConfigId)
-=======
+        ...authHeaders,
+      }
+
       if (enabledHeaders) {
         for (let headerKey of Object.keys(this.headers)) {
           if (!enabledHeaders[headerKey]) {
@@ -241,7 +235,6 @@
           throw "Invalid JSON for request body"
         }
       }
->>>>>>> f5b1e255
 
       const input: any = { method, headers: this.headers }
       if (json && typeof json === "object" && Object.keys(json).length > 0) {
