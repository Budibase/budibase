import {
  Integration,
  DatasourceFieldType,
  QueryType,
  IntegrationBase,
} from "@budibase/types"

<<<<<<< HEAD
const AWS = require("aws-sdk")
const { AWS_REGION } = require("../db/dynamoClient")

interface DynamoDBConfig {
  region: string
  accessKeyId: string
  secretAccessKey: string
  endpoint: string
}

const SCHEMA: Integration = {
  docs: "https://github.com/dabit3/dynamodb-documentclient-cheat-sheet",
  description:
    "Amazon DynamoDB is a key-value and document database that delivers single-digit millisecond performance at any scale.",
  friendlyName: "DynamoDB",
  type: "Non-relational",
  datasource: {
    region: {
      type: DatasourceFieldType.STRING,
      required: true,
      default: "us-east-1",
    },
    accessKeyId: {
      type: DatasourceFieldType.PASSWORD,
      required: true,
    },
    secretAccessKey: {
      type: DatasourceFieldType.PASSWORD,
      required: true,
    },
    endpoint: {
      type: DatasourceFieldType.STRING,
      required: false,
      default: "https://dynamodb.us-east-1.amazonaws.com",
=======
module DynamoModule {
  const AWS = require("aws-sdk")
  const { AWS_REGION } = require("../db/dynamoClient")

  interface DynamoDBConfig {
    region: string
    accessKeyId: string
    secretAccessKey: string
    endpoint?: string
    currentClockSkew?: boolean
  }

  const SCHEMA: Integration = {
    docs: "https://github.com/dabit3/dynamodb-documentclient-cheat-sheet",
    description:
      "Amazon DynamoDB is a key-value and document database that delivers single-digit millisecond performance at any scale.",
    friendlyName: "DynamoDB",
    type: "Non-relational",
    datasource: {
      region: {
        type: DatasourceFieldType.STRING,
        required: true,
        default: "us-east-1",
      },
      accessKeyId: {
        type: DatasourceFieldType.PASSWORD,
        required: true,
      },
      secretAccessKey: {
        type: DatasourceFieldType.PASSWORD,
        required: true,
      },
      endpoint: {
        type: DatasourceFieldType.STRING,
        required: false,
        default: "https://dynamodb.us-east-1.amazonaws.com",
      },
>>>>>>> 3be3cc3c
    },
  },
  query: {
    create: {
      type: QueryType.FIELDS,
      customisable: true,
      fields: {
        table: {
          type: DatasourceFieldType.STRING,
          required: true,
        },
      },
    },
    read: {
      type: QueryType.FIELDS,
      customisable: true,
      readable: true,
      fields: {
        table: {
          type: DatasourceFieldType.STRING,
          required: true,
        },
        index: {
          type: DatasourceFieldType.STRING,
        },
      },
    },
    scan: {
      type: QueryType.FIELDS,
      customisable: true,
      readable: true,
      fields: {
        table: {
          type: DatasourceFieldType.STRING,
          required: true,
        },
        index: {
          type: DatasourceFieldType.STRING,
        },
      },
    },
    describe: {
      type: QueryType.FIELDS,
      customisable: true,
      readable: true,
      fields: {
        table: {
          type: DatasourceFieldType.STRING,
          required: true,
        },
      },
    },
    get: {
      type: QueryType.FIELDS,
      customisable: true,
      readable: true,
      fields: {
        table: {
          type: DatasourceFieldType.STRING,
          required: true,
        },
      },
    },
    update: {
      type: QueryType.FIELDS,
      customisable: true,
      fields: {
        table: {
          type: DatasourceFieldType.STRING,
          required: true,
        },
      },
    },
    delete: {
      type: QueryType.FIELDS,
      customisable: true,
      fields: {
        table: {
          type: DatasourceFieldType.STRING,
          required: true,
        },
      },
    },
  },
}

<<<<<<< HEAD
class DynamoDBIntegration implements IntegrationBase {
  private config: DynamoDBConfig
  private client: any

  constructor(config: DynamoDBConfig) {
    this.config = config
    if (this.config.endpoint && !this.config.endpoint.includes("localhost")) {
      this.connect()
    }
    let options = {
      correctClockSkew: true,
      region: this.config.region || AWS_REGION,
      endpoint: config.endpoint ? config.endpoint : undefined,
    }
    this.client = new AWS.DynamoDB.DocumentClient(options)
  }

  end() {
    this.disconnect()
  }
=======
  class DynamoDBIntegration implements IntegrationBase {
    private config: DynamoDBConfig
    private client: any

    constructor(config: DynamoDBConfig) {
      this.config = config

      // User is using a local dynamoDB endpoint, don't auth with remote
      if (this.config?.endpoint?.includes("localhost")) {
        // @ts-ignore
        this.config = {}
      }

      this.config = {
        ...this.config,
        currentClockSkew: true,
        region: config.region || AWS_REGION,
        endpoint: config.endpoint || undefined,
      }
      this.client = new AWS.DynamoDB.DocumentClient(this.config)
    }
>>>>>>> 3be3cc3c

  connect() {
    AWS.config.update(this.config)
  }

  disconnect() {
    AWS.config.update({
      secretAccessKey: undefined,
      accessKeyId: undefined,
      region: AWS_REGION,
    })
  }

  async create(query: { table: string; json: object }) {
    const params = {
      TableName: query.table,
      ...query.json,
    }
    return this.client.put(params).promise()
  }

  async read(query: { table: string; json: object; index: null | string }) {
    const params = {
      TableName: query.table,
      IndexName: query.index ? query.index : undefined,
      ...query.json,
    }
    const response = await this.client.query(params).promise()
    if (response.Items) {
      return response.Items
    }
    return response
  }

<<<<<<< HEAD
  async scan(query: { table: string; json: object; index: null | string }) {
    const params = {
      TableName: query.table,
      IndexName: query.index ? query.index : undefined,
      ...query.json,
=======
    async describe(query: { table: string }) {
      const params = {
        TableName: query.table,
      }
      return new AWS.DynamoDB(this.config).describeTable(params).promise()
>>>>>>> 3be3cc3c
    }
    const response = await this.client.scan(params).promise()
    if (response.Items) {
      return response.Items
    }
    return response
  }

  async describe(query: { table: string }) {
    const params = {
      TableName: query.table,
    }
    return new AWS.DynamoDB().describeTable(params).promise()
  }

  async get(query: { table: string; json: object }) {
    const params = {
      TableName: query.table,
      ...query.json,
    }
    return this.client.get(params).promise()
  }

  async update(query: { table: string; json: object }) {
    const params = {
      TableName: query.table,
      ...query.json,
    }
    return this.client.update(params).promise()
  }

  async delete(query: { table: string; json: object }) {
    const params = {
      TableName: query.table,
      ...query.json,
    }
    return this.client.delete(params).promise()
  }
}

export default {
  schema: SCHEMA,
  integration: DynamoDBIntegration,
}<|MERGE_RESOLUTION|>--- conflicted
+++ resolved
@@ -5,7 +5,6 @@
   IntegrationBase,
 } from "@budibase/types"
 
-<<<<<<< HEAD
 const AWS = require("aws-sdk")
 const { AWS_REGION } = require("../db/dynamoClient")
 
@@ -13,7 +12,8 @@
   region: string
   accessKeyId: string
   secretAccessKey: string
-  endpoint: string
+  endpoint?: string
+  currentClockSkew?: boolean
 }
 
 const SCHEMA: Integration = {
@@ -40,45 +40,6 @@
       type: DatasourceFieldType.STRING,
       required: false,
       default: "https://dynamodb.us-east-1.amazonaws.com",
-=======
-module DynamoModule {
-  const AWS = require("aws-sdk")
-  const { AWS_REGION } = require("../db/dynamoClient")
-
-  interface DynamoDBConfig {
-    region: string
-    accessKeyId: string
-    secretAccessKey: string
-    endpoint?: string
-    currentClockSkew?: boolean
-  }
-
-  const SCHEMA: Integration = {
-    docs: "https://github.com/dabit3/dynamodb-documentclient-cheat-sheet",
-    description:
-      "Amazon DynamoDB is a key-value and document database that delivers single-digit millisecond performance at any scale.",
-    friendlyName: "DynamoDB",
-    type: "Non-relational",
-    datasource: {
-      region: {
-        type: DatasourceFieldType.STRING,
-        required: true,
-        default: "us-east-1",
-      },
-      accessKeyId: {
-        type: DatasourceFieldType.PASSWORD,
-        required: true,
-      },
-      secretAccessKey: {
-        type: DatasourceFieldType.PASSWORD,
-        required: true,
-      },
-      endpoint: {
-        type: DatasourceFieldType.STRING,
-        required: false,
-        default: "https://dynamodb.us-east-1.amazonaws.com",
-      },
->>>>>>> 3be3cc3c
     },
   },
   query: {
@@ -165,61 +126,26 @@
   },
 }
 
-<<<<<<< HEAD
 class DynamoDBIntegration implements IntegrationBase {
   private config: DynamoDBConfig
   private client: any
 
   constructor(config: DynamoDBConfig) {
     this.config = config
-    if (this.config.endpoint && !this.config.endpoint.includes("localhost")) {
-      this.connect()
-    }
-    let options = {
-      correctClockSkew: true,
-      region: this.config.region || AWS_REGION,
-      endpoint: config.endpoint ? config.endpoint : undefined,
-    }
-    this.client = new AWS.DynamoDB.DocumentClient(options)
-  }
-
-  end() {
-    this.disconnect()
-  }
-=======
-  class DynamoDBIntegration implements IntegrationBase {
-    private config: DynamoDBConfig
-    private client: any
-
-    constructor(config: DynamoDBConfig) {
-      this.config = config
-
-      // User is using a local dynamoDB endpoint, don't auth with remote
-      if (this.config?.endpoint?.includes("localhost")) {
-        // @ts-ignore
-        this.config = {}
-      }
-
-      this.config = {
-        ...this.config,
-        currentClockSkew: true,
-        region: config.region || AWS_REGION,
-        endpoint: config.endpoint || undefined,
-      }
-      this.client = new AWS.DynamoDB.DocumentClient(this.config)
-    }
->>>>>>> 3be3cc3c
-
-  connect() {
-    AWS.config.update(this.config)
-  }
-
-  disconnect() {
-    AWS.config.update({
-      secretAccessKey: undefined,
-      accessKeyId: undefined,
-      region: AWS_REGION,
-    })
+
+    // User is using a local dynamoDB endpoint, don't auth with remote
+    if (this.config?.endpoint?.includes("localhost")) {
+      // @ts-ignore
+      this.config = {}
+    }
+
+    this.config = {
+      ...this.config,
+      currentClockSkew: true,
+      region: config.region || AWS_REGION,
+      endpoint: config.endpoint || undefined,
+    }
+    this.client = new AWS.DynamoDB.DocumentClient(this.config)
   }
 
   async create(query: { table: string; json: object }) {
@@ -243,19 +169,11 @@
     return response
   }
 
-<<<<<<< HEAD
   async scan(query: { table: string; json: object; index: null | string }) {
     const params = {
       TableName: query.table,
       IndexName: query.index ? query.index : undefined,
       ...query.json,
-=======
-    async describe(query: { table: string }) {
-      const params = {
-        TableName: query.table,
-      }
-      return new AWS.DynamoDB(this.config).describeTable(params).promise()
->>>>>>> 3be3cc3c
     }
     const response = await this.client.scan(params).promise()
     if (response.Items) {
@@ -268,7 +186,7 @@
     const params = {
       TableName: query.table,
     }
-    return new AWS.DynamoDB().describeTable(params).promise()
+    return new AWS.DynamoDB(this.config).describeTable(params).promise()
   }
 
   async get(query: { table: string; json: object }) {
