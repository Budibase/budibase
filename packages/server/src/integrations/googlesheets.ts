--- conflicted
+++ resolved
@@ -1,11 +1,11 @@
 import {
   DatasourceFieldType,
+  DatasourcePlus,
   Integration,
+  QueryJson,
   QueryType,
   Table,
   TableSchema,
-  QueryJson,
-  DatasourcePlus,
 } from "@budibase/types"
 import { OAuth2Client } from "google-auth-library"
 import { buildExternalTableId } from "./utils"
@@ -286,8 +286,7 @@
   async createTable(name?: string) {
     try {
       await this.connect()
-      const sheet = await this.client.addSheet({ title: name })
-      return sheet
+      return await this.client.addSheet({ title: name })
     } catch (err) {
       console.error("Error creating new table in google sheets", err)
       throw err
@@ -349,7 +348,6 @@
     }
   }
 
-<<<<<<< HEAD
   async read(query: { sheet: string }) {
     try {
       await this.connect()
@@ -361,34 +359,6 @@
         response.push(
           this.buildRowObject(headerValues, row._rawData, row._rowNumber)
         )
-=======
-    async update(query: { sheet: string; rowIndex: number; row: any }) {
-      try {
-        await this.connect()
-        const sheet = await this.client.sheetsByTitle[query.sheet]
-        const rows = await sheet.getRows()
-        const row = rows[query.rowIndex]
-        if (row) {
-          const updateValues =
-            typeof query.row === "string" ? JSON.parse(query.row) : query.row
-          for (let key in updateValues) {
-            row[key] = updateValues[key]
-          }
-          await row.save()
-          return [
-            this.buildRowObject(
-              sheet.headerValues,
-              row._rawData,
-              row._rowNumber
-            ),
-          ]
-        } else {
-          throw new Error("Row does not exist.")
-        }
-      } catch (err) {
-        console.error("Error reading from google sheets", err)
-        throw err
->>>>>>> 026450c2
       }
       return response
     } catch (err) {
@@ -404,7 +374,8 @@
       const rows = await sheet.getRows()
       const row = rows[query.rowIndex]
       if (row) {
-        const updateValues = query.row
+        const updateValues =
+          typeof query.row === "string" ? JSON.parse(query.row) : query.row
         for (let key in updateValues) {
           row[key] = updateValues[key]
         }
