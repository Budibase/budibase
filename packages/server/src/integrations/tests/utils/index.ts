--- conflicted
+++ resolved
@@ -19,14 +19,6 @@
   MARIADB = "mariadb",
 }
 
-<<<<<<< HEAD
-export const databaseTestProviders = {
-  postgres,
-  mongodb,
-  mysql,
-  mssql,
-  mariadb,
-=======
 const providers: Record<DatabaseName, DatasourceProvider> = {
   [DatabaseName.POSTGRES]: postgres.getDatasource,
   [DatabaseName.MONGODB]: mongodb.getDatasource,
@@ -95,5 +87,4 @@
   // that reason, we don't use testcontainers' `getExposedPort` function,
   // preferring instead our own method that guaranteed v4 ports.
   return testContainerUtils.getExposedV4Ports(info)
->>>>>>> e3cd1fbf
 }