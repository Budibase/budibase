jest.unmock("pg")

import { Datasource, SourceName } from "@budibase/types"
import * as postgres from "./postgres"
import * as mongodb from "./mongodb"
import * as mysql from "./mysql"
import * as minio from "./minio"
import * as mssql from "./mssql"
import * as mariadb from "./mariadb"
import { GenericContainer } from "testcontainers"
import { testContainerUtils } from "@budibase/backend-core/tests"

export type DatasourceProvider = () => Promise<Datasource>

export enum DatabaseName {
  POSTGRES = "postgres",
  MONGODB = "mongodb",
  MYSQL = "mysql",
  SQL_SERVER = "mssql",
  MARIADB = "mariadb",
}

<<<<<<< HEAD
export const objectStoreTestProviders = { minio }
export const databaseTestProviders = {
  postgres,
  mongodb,
  mysql,
  mssql,
  mariadb,
=======
const providers: Record<DatabaseName, DatasourceProvider> = {
  [DatabaseName.POSTGRES]: postgres.getDatasource,
  [DatabaseName.MONGODB]: mongodb.getDatasource,
  [DatabaseName.MYSQL]: mysql.getDatasource,
  [DatabaseName.SQL_SERVER]: mssql.getDatasource,
  [DatabaseName.MARIADB]: mariadb.getDatasource,
}

export function getDatasourceProviders(
  ...sourceNames: DatabaseName[]
): Promise<Datasource>[] {
  return sourceNames.map(sourceName => providers[sourceName]())
}

export function getDatasourceProvider(
  sourceName: DatabaseName
): DatasourceProvider {
  return providers[sourceName]
}

export function getDatasource(sourceName: DatabaseName): Promise<Datasource> {
  return providers[sourceName]()
}

export async function getDatasources(
  ...sourceNames: DatabaseName[]
): Promise<Datasource[]> {
  return Promise.all(sourceNames.map(sourceName => providers[sourceName]()))
}

export async function rawQuery(ds: Datasource, sql: string): Promise<any> {
  switch (ds.source) {
    case SourceName.POSTGRES: {
      return postgres.rawQuery(ds, sql)
    }
    case SourceName.MYSQL: {
      return mysql.rawQuery(ds, sql)
    }
    case SourceName.SQL_SERVER: {
      return mssql.rawQuery(ds, sql)
    }
    default: {
      throw new Error(`Unsupported source: ${ds.source}`)
    }
  }
}

export async function startContainer(container: GenericContainer) {
  if (process.env.REUSE_CONTAINERS) {
    container = container.withReuse()
  }

  const startedContainer = await container.start()

  const info = testContainerUtils.getContainerById(startedContainer.getId())
  if (!info) {
    throw new Error("Container not found")
  }

  // Some Docker runtimes, when you expose a port, will bind it to both
  // 127.0.0.1 and ::1, so ipv4 and ipv6. The port spaces of ipv4 and ipv6
  // addresses are not shared, and testcontainers will sometimes give you back
  // the ipv6 port. There's no way to know that this has happened, and if you
  // try to then connect to `localhost:port` you may attempt to bind to the v4
  // address which could be unbound or even an entirely different container. For
  // that reason, we don't use testcontainers' `getExposedPort` function,
  // preferring instead our own method that guaranteed v4 ports.
  return testContainerUtils.getExposedV4Ports(info)
>>>>>>> 996984ec
}<|MERGE_RESOLUTION|>--- conflicted
+++ resolved
@@ -4,7 +4,6 @@
 import * as postgres from "./postgres"
 import * as mongodb from "./mongodb"
 import * as mysql from "./mysql"
-import * as minio from "./minio"
 import * as mssql from "./mssql"
 import * as mariadb from "./mariadb"
 import { GenericContainer } from "testcontainers"
@@ -20,15 +19,6 @@
   MARIADB = "mariadb",
 }
 
-<<<<<<< HEAD
-export const objectStoreTestProviders = { minio }
-export const databaseTestProviders = {
-  postgres,
-  mongodb,
-  mysql,
-  mssql,
-  mariadb,
-=======
 const providers: Record<DatabaseName, DatasourceProvider> = {
   [DatabaseName.POSTGRES]: postgres.getDatasource,
   [DatabaseName.MONGODB]: mongodb.getDatasource,
@@ -97,5 +87,4 @@
   // that reason, we don't use testcontainers' `getExposedPort` function,
   // preferring instead our own method that guaranteed v4 ports.
   return testContainerUtils.getExposedV4Ports(info)
->>>>>>> 996984ec
 }