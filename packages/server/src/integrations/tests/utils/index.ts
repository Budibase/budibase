--- conflicted
+++ resolved
@@ -1,10 +1,4 @@
-<<<<<<< HEAD
-import { Datasource } from "@budibase/types"
-=======
-jest.unmock("pg")
-
 import { Datasource, SourceName } from "@budibase/types"
->>>>>>> 911e2ba6
 import * as postgres from "./postgres"
 import * as mongodb from "./mongodb"
 import * as mysql from "./mysql"
