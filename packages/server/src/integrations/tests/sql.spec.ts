<<<<<<< HEAD
import { SqlClient } from "../utils"
import Sql from "../base/sql"
import { QueryJson } from "@budibase/types"
import { join } from "path"
=======
import {
  Operation,
  QueryJson,
  TableSourceType,
  Table,
  FieldType,
} from "@budibase/types"

const Sql = require("../base/sql").default
const { SqlClient } = require("../utils")
>>>>>>> 039df5d4

const TABLE_NAME = "test"

function endpoint(table: any, operation: any) {
  return {
    datasourceId: "Postgres",
    operation: operation,
    entityId: table || TABLE_NAME,
  }
}

function generateReadJson({
  table,
  fields,
  filters,
  sort,
  paginate,
}: any = {}): QueryJson {
  return {
    endpoint: endpoint(table || TABLE_NAME, "READ"),
    resource: {
      fields: fields || [],
    },
    filters: filters || {},
    sort: sort || {},
    paginate: paginate || {},
    meta: {
      table: {
        type: "table",
        sourceType: TableSourceType.EXTERNAL,
        sourceId: "SOURCE_ID",
        schema: {},
        name: table || TABLE_NAME,
        primary: ["id"],
      } as any,
    },
  }
}

function generateCreateJson(table = TABLE_NAME, body = {}): QueryJson {
  return {
    endpoint: endpoint(table, "CREATE"),
    body,
  }
}

function generateUpdateJson({
  table = TABLE_NAME,
  body = {},
  filters = {},
  meta = {},
}): QueryJson {
  return {
    endpoint: endpoint(table, "UPDATE"),
    filters,
    body,
    meta,
  }
}

function generateDeleteJson(table = TABLE_NAME, filters = {}): QueryJson {
  return {
    endpoint: endpoint(table, "DELETE"),
    filters,
  }
}

function generateRelationshipJson(config: { schema?: string } = {}): QueryJson {
  return {
    endpoint: {
      datasourceId: "Postgres",
      entityId: "brands",
      operation: Operation.READ,
      schema: config.schema,
    },
    resource: {
      fields: [
        "brands.brand_id",
        "brands.brand_name",
        "products.product_id",
        "products.product_name",
        "products.brand_id",
      ],
    },
    filters: {},
    sort: {},
    relationships: [
      {
        from: "brand_id",
        to: "brand_id",
        tableName: "products",
        column: "products",
      },
    ],
    extra: { idFilter: {} },
  }
}

function generateManyRelationshipJson(config: { schema?: string } = {}) {
  return {
    endpoint: {
      datasourceId: "Postgres",
      entityId: "stores",
      operation: "READ",
      schema: config.schema,
    },
    resource: {
      fields: [
        "stores.store_id",
        "stores.store_name",
        "products.product_id",
        "products.product_name",
      ],
    },
    filters: {},
    sort: {},
    paginate: {},
    relationships: [
      {
        from: "store_id",
        to: "product_id",
        tableName: "products",
        column: "products",
        through: "stocks",
        fromPrimary: "store_id",
        toPrimary: "product_id",
      },
    ],
    extra: { idFilter: {} },
  }
}

describe("SQL query builder", () => {
  const limit = 500
  const client = SqlClient.POSTGRES
  let sql: any

  beforeEach(() => {
    sql = new Sql(client, limit)
  })

  it("should test a basic read", () => {
    const query = sql._query(generateReadJson())
    expect(query).toEqual({
      bindings: [limit],
      sql: `select * from (select * from "${TABLE_NAME}" limit $1) as "${TABLE_NAME}"`,
    })
  })

  it("should test a read with specific columns", () => {
    const nameProp = `${TABLE_NAME}.name`,
      ageProp = `${TABLE_NAME}.age`
    const query = sql._query(
      generateReadJson({
        fields: [nameProp, ageProp],
      })
    )
    expect(query).toEqual({
      bindings: [limit],
      sql: `select "${TABLE_NAME}"."name" as "${nameProp}", "${TABLE_NAME}"."age" as "${ageProp}" from (select * from "${TABLE_NAME}" limit $1) as "${TABLE_NAME}"`,
    })
  })

  it("should test a where string starts with read", () => {
    const query = sql._query(
      generateReadJson({
        filters: {
          string: {
            name: "John",
          },
        },
      })
    )
    expect(query).toEqual({
      bindings: ["John%", limit],
      sql: `select * from (select * from "${TABLE_NAME}" where "${TABLE_NAME}"."name" ilike $1 limit $2) as "${TABLE_NAME}"`,
    })
  })

  it("should test a where range read", () => {
    const query = sql._query(
      generateReadJson({
        filters: {
          range: {
            age: {
              low: 2,
              high: 10,
            },
          },
        },
      })
    )
    expect(query).toEqual({
      bindings: [2, 10, limit],
      sql: `select * from (select * from "${TABLE_NAME}" where "${TABLE_NAME}"."age" between $1 and $2 limit $3) as "${TABLE_NAME}"`,
    })
  })

  it("should test for multiple IDs with OR", () => {
    const query = sql._query(
      generateReadJson({
        filters: {
          equal: {
            age: 10,
            name: "John",
          },
          allOr: true,
        },
      })
    )
    expect(query).toEqual({
      bindings: [10, "John", limit],
      sql: `select * from (select * from "${TABLE_NAME}" where ("${TABLE_NAME}"."age" = $1) or ("${TABLE_NAME}"."name" = $2) limit $3) as "${TABLE_NAME}"`,
    })
  })

  it("should allow filtering on a related field", () => {
    const query = sql._query(
      generateReadJson({
        filters: {
          equal: {
            age: 10,
            "task.name": "task 1",
          },
        },
      })
    )
    // order of bindings changes because relationship filters occur outside inner query
    expect(query).toEqual({
      bindings: [10, limit, "task 1"],
      sql: `select * from (select * from "${TABLE_NAME}" where "${TABLE_NAME}"."age" = $1 limit $2) as "${TABLE_NAME}" where "task"."name" = $3`,
    })
  })

  it("should test an create statement", () => {
    const query = sql._query(
      generateCreateJson(TABLE_NAME, {
        name: "Michael",
        age: 45,
      })
    )
    expect(query).toEqual({
      bindings: [45, "Michael"],
      sql: `insert into "${TABLE_NAME}" ("age", "name") values ($1, $2) returning *`,
    })
  })

  it("should test an update statement", () => {
    const query = sql._query(
      generateUpdateJson({
        table: TABLE_NAME,
        body: {
          name: "John",
        },
        filters: {
          equal: {
            id: 1001,
          },
        },
      })
    )
    expect(query).toEqual({
      bindings: ["John", 1001],
      sql: `update "${TABLE_NAME}" set "name" = $1 where "${TABLE_NAME}"."id" = $2 returning *`,
    })
  })

  it("should test a delete statement", () => {
    const query = sql._query(
      generateDeleteJson(TABLE_NAME, {
        equal: {
          id: 1001,
        },
      })
    )
    expect(query).toEqual({
      bindings: [1001],
      sql: `delete from "${TABLE_NAME}" where "${TABLE_NAME}"."id" = $1 returning *`,
    })
  })

  it("should work with MS-SQL", () => {
    const query = new Sql(SqlClient.MS_SQL, 10)._query(generateReadJson())
    expect(query).toEqual({
      bindings: [10],
      sql: `select * from (select top (@p0) * from [${TABLE_NAME}]) as [${TABLE_NAME}]`,
    })
  })

  it("should work with MySQL", () => {
    const query = new Sql(SqlClient.MY_SQL, 10)._query(generateReadJson())
    expect(query).toEqual({
      bindings: [10],
      sql: `select * from (select * from \`${TABLE_NAME}\` limit ?) as \`${TABLE_NAME}\``,
    })
  })

  it("should use greater than when only low range specified", () => {
    const date = new Date()
    const query = sql._query(
      generateReadJson({
        filters: {
          range: {
            property: {
              low: date,
            },
          },
        },
      })
    )
    expect(query).toEqual({
      bindings: [date, limit],
      sql: `select * from (select * from "${TABLE_NAME}" where "${TABLE_NAME}"."property" > $1 limit $2) as "${TABLE_NAME}"`,
    })
  })

  it("should use less than when only high range specified", () => {
    const date = new Date()
    const query = sql._query(
      generateReadJson({
        filters: {
          range: {
            property: {
              high: date,
            },
          },
        },
      })
    )
    expect(query).toEqual({
      bindings: [date, limit],
      sql: `select * from (select * from "${TABLE_NAME}" where "${TABLE_NAME}"."property" < $1 limit $2) as "${TABLE_NAME}"`,
    })
  })

  it("should use greater than when only low range specified", () => {
    const date = new Date()
    const query = sql._query(
      generateReadJson({
        filters: {
          range: {
            property: {
              low: date,
            },
          },
        },
      })
    )
    expect(query).toEqual({
      bindings: [date, limit],
      sql: `select * from (select * from "${TABLE_NAME}" where "${TABLE_NAME}"."property" > $1 limit $2) as "${TABLE_NAME}"`,
    })
  })

  it("should use AND like expression for MS-SQL when filter is contains", () => {
    const query = new Sql(SqlClient.MS_SQL, 10)._query(
      generateReadJson({
        filters: {
          contains: {
            age: [20, 25],
            name: ["John", "Mary"],
          },
        },
      })
    )
    expect(query).toEqual({
      bindings: [10, "%20%", "%25%", `%"john"%`, `%"mary"%`],
      sql: `select * from (select top (@p0) * from [${TABLE_NAME}] where (LOWER([${TABLE_NAME}].[age]) LIKE @p1 AND LOWER([${TABLE_NAME}].[age]) LIKE @p2) and (LOWER([${TABLE_NAME}].[name]) LIKE @p3 AND LOWER([${TABLE_NAME}].[name]) LIKE @p4)) as [${TABLE_NAME}]`,
    })
  })

  it("should use JSON_CONTAINS expression for MySQL when filter is contains", () => {
    const query = new Sql(SqlClient.MY_SQL, 10)._query(
      generateReadJson({
        filters: {
          contains: {
            age: [20],
            name: ["John"],
          },
        },
      })
    )
    expect(query).toEqual({
      bindings: [10],
      sql: `select * from (select * from \`${TABLE_NAME}\` where JSON_CONTAINS(${TABLE_NAME}.age, '[20]') and JSON_CONTAINS(${TABLE_NAME}.name, '["John"]') limit ?) as \`${TABLE_NAME}\``,
    })
  })

  it("should use jsonb operator expression for PostgreSQL when filter is contains", () => {
    const query = new Sql(SqlClient.POSTGRES, 10)._query(
      generateReadJson({
        filters: {
          contains: {
            age: [20],
            name: ["John"],
          },
        },
      })
    )
    expect(query).toEqual({
      bindings: [10],
      sql: `select * from (select * from \"${TABLE_NAME}\" where \"${TABLE_NAME}\".\"age\"::jsonb @> '[20]' and \"${TABLE_NAME}\".\"name\"::jsonb @> '["John"]' limit $1) as \"${TABLE_NAME}\"`,
    })
  })

  it("should use NOT like expression for MS-SQL when filter is notContains", () => {
    const query = new Sql(SqlClient.MS_SQL, 10)._query(
      generateReadJson({
        filters: {
          notContains: {
            age: [20],
            name: ["John"],
          },
        },
      })
    )
    expect(query).toEqual({
      bindings: [10, "%20%", `%"john"%`],
      sql: `select * from (select top (@p0) * from [${TABLE_NAME}] where NOT (LOWER([${TABLE_NAME}].[age]) LIKE @p1) and NOT (LOWER([${TABLE_NAME}].[name]) LIKE @p2)) as [${TABLE_NAME}]`,
    })
  })

  it("should use NOT JSON_CONTAINS expression for MySQL when filter is notContains", () => {
    const query = new Sql(SqlClient.MY_SQL, 10)._query(
      generateReadJson({
        filters: {
          notContains: {
            age: [20],
            name: ["John"],
          },
        },
      })
    )
    expect(query).toEqual({
      bindings: [10],
      sql: `select * from (select * from \`${TABLE_NAME}\` where NOT JSON_CONTAINS(${TABLE_NAME}.age, '[20]') and NOT JSON_CONTAINS(${TABLE_NAME}.name, '["John"]') limit ?) as \`${TABLE_NAME}\``,
    })
  })

  it("should use jsonb operator NOT expression for PostgreSQL when filter is notContains", () => {
    const query = new Sql(SqlClient.POSTGRES, 10)._query(
      generateReadJson({
        filters: {
          notContains: {
            age: [20],
            name: ["John"],
          },
        },
      })
    )
    expect(query).toEqual({
      bindings: [10],
      sql: `select * from (select * from \"${TABLE_NAME}\" where NOT \"${TABLE_NAME}\".\"age\"::jsonb @> '[20]' and NOT \"${TABLE_NAME}\".\"name\"::jsonb @> '["John"]' limit $1) as \"${TABLE_NAME}\"`,
    })
  })

  it("should use OR like expression for MS-SQL when filter is containsAny", () => {
    const query = new Sql(SqlClient.MS_SQL, 10)._query(
      generateReadJson({
        filters: {
          containsAny: {
            age: [20, 25],
            name: ["John", "Mary"],
          },
        },
      })
    )
    expect(query).toEqual({
      bindings: [10, "%20%", "%25%", `%"john"%`, `%"mary"%`],
      sql: `select * from (select top (@p0) * from [${TABLE_NAME}] where (LOWER([${TABLE_NAME}].[age]) LIKE @p1 OR LOWER([${TABLE_NAME}].[age]) LIKE @p2) and (LOWER([${TABLE_NAME}].[name]) LIKE @p3 OR LOWER([${TABLE_NAME}].[name]) LIKE @p4)) as [${TABLE_NAME}]`,
    })
  })

  it("should use JSON_OVERLAPS expression for MySQL when filter is containsAny", () => {
    const query = new Sql(SqlClient.MY_SQL, 10)._query(
      generateReadJson({
        filters: {
          containsAny: {
            age: [20, 25],
            name: ["John", "Mary"],
          },
        },
      })
    )
    expect(query).toEqual({
      bindings: [10],
      sql: `select * from (select * from \`${TABLE_NAME}\` where JSON_OVERLAPS(${TABLE_NAME}.age, '[20,25]') and JSON_OVERLAPS(${TABLE_NAME}.name, '["John","Mary"]') limit ?) as \`${TABLE_NAME}\``,
    })
  })

  it("should use ?| operator expression for PostgreSQL when filter is containsAny", () => {
    const query = new Sql(SqlClient.POSTGRES, 10)._query(
      generateReadJson({
        filters: {
          containsAny: {
            age: [20, 25],
            name: ["John", "Mary"],
          },
        },
      })
    )
    expect(query).toEqual({
      bindings: [10],
      sql: `select * from (select * from \"${TABLE_NAME}\" where \"${TABLE_NAME}\".\"age\"::jsonb ?| array [20,25] and \"${TABLE_NAME}\".\"name\"::jsonb ?| array ['John','Mary'] limit $1) as \"${TABLE_NAME}\"`,
    })
  })

  it("should add the schema to the LEFT JOIN", () => {
    const query = sql._query(generateRelationshipJson({ schema: "production" }))
    expect(query).toEqual({
      bindings: [500, 5000],
      sql: `select "brands"."brand_id" as "brands.brand_id", "brands"."brand_name" as "brands.brand_name", "products"."product_id" as "products.product_id", "products"."product_name" as "products.product_name", "products"."brand_id" as "products.brand_id" from (select * from "production"."brands" limit $1) as "brands" left join "production"."products" as "products" on "brands"."brand_id" = "products"."brand_id" limit $2`,
    })
  })

  it("should handle if the schema is not present when doing a LEFT JOIN", () => {
    const query = sql._query(generateRelationshipJson())
    expect(query).toEqual({
      bindings: [500, 5000],
      sql: `select "brands"."brand_id" as "brands.brand_id", "brands"."brand_name" as "brands.brand_name", "products"."product_id" as "products.product_id", "products"."product_name" as "products.product_name", "products"."brand_id" as "products.brand_id" from (select * from "brands" limit $1) as "brands" left join "products" as "products" on "brands"."brand_id" = "products"."brand_id" limit $2`,
    })
  })

  it("should add the schema to both the toTable and throughTable in many-to-many join", () => {
    const query = sql._query(
      generateManyRelationshipJson({ schema: "production" })
    )
    expect(query).toEqual({
      bindings: [500, 5000],
      sql: `select "stores"."store_id" as "stores.store_id", "stores"."store_name" as "stores.store_name", "products"."product_id" as "products.product_id", "products"."product_name" as "products.product_name" from (select * from "production"."stores" limit $1) as "stores" left join "production"."stocks" as "stocks" on "stores"."store_id" = "stocks"."store_id" left join "production"."products" as "products" on "products"."product_id" = "stocks"."product_id" limit $2`,
    })
  })

  it("should handle table names with dashes when performing a LIKE in MySQL", () => {
    const tableName = "Table-Name-With-Dashes"
    const query = new Sql(SqlClient.MY_SQL, limit)._query(
      generateReadJson({
        table: tableName,
        filters: {
          string: {
            name: "John",
          },
        },
      })
    )
    expect(query).toEqual({
      bindings: ["john%", limit],
      sql: `select * from (select * from \`${tableName}\` where LOWER(\`${tableName}\`.\`name\`) LIKE ? limit ?) as \`${tableName}\``,
    })
  })

  it("should handle table names with dashes when performing a LIKE in SQL Server", () => {
    const tableName = "Table-Name-With-Dashes"
    const query = new Sql(SqlClient.MS_SQL, limit)._query(
      generateReadJson({
        table: tableName,
        filters: {
          string: {
            name: "John",
          },
        },
      })
    )
    expect(query).toEqual({
      bindings: [limit, "john%"],
      sql: `select * from (select top (@p0) * from [${tableName}] where LOWER([${tableName}].[name]) LIKE @p1) as [${tableName}]`,
    })
  })

  it("should ignore high range value if it is an empty object", () => {
    const query = sql._query(
      generateReadJson({
        filters: {
          range: {
            dob: {
              low: "2000-01-01 00:00:00",
              high: {},
            },
          },
        },
      })
    )
    expect(query).toEqual({
      bindings: ["2000-01-01 00:00:00", 500],
      sql: `select * from (select * from \"${TABLE_NAME}\" where \"${TABLE_NAME}\".\"dob\" > $1 limit $2) as \"${TABLE_NAME}\"`,
    })
  })

  it("should ignore low range value if it is an empty object", () => {
    const query = sql._query(
      generateReadJson({
        filters: {
          range: {
            dob: {
              low: {},
              high: "2010-01-01 00:00:00",
            },
          },
        },
      })
    )
    expect(query).toEqual({
      bindings: ["2010-01-01 00:00:00", 500],
      sql: `select * from (select * from \"${TABLE_NAME}\" where \"${TABLE_NAME}\".\"dob\" < $1 limit $2) as \"${TABLE_NAME}\"`,
    })
  })

  it("should lowercase the values for Oracle LIKE statements", () => {
    let query = new Sql(SqlClient.ORACLE, limit)._query(
      generateReadJson({
        filters: {
          string: {
            name: "John",
          },
        },
      })
    )
    expect(query).toEqual({
      bindings: ["john%", limit],
      sql: `select * from (select * from (select * from \"test\" where LOWER(\"test\".\"name\") LIKE :1) where rownum <= :2) \"test\"`,
    })

    query = new Sql(SqlClient.ORACLE, limit)._query(
      generateReadJson({
        filters: {
          contains: {
            age: [20, 25],
            name: ["John", "Mary"],
          },
        },
      })
    )
    expect(query).toEqual({
      bindings: ["%20%", "%25%", `%"john"%`, `%"mary"%`, limit],
      sql: `select * from (select * from (select * from \"test\" where (LOWER(\"test\".\"age\") LIKE :1 AND LOWER(\"test\".\"age\") LIKE :2) and (LOWER(\"test\".\"name\") LIKE :3 AND LOWER(\"test\".\"name\") LIKE :4)) where rownum <= :5) \"test\"`,
    })

    query = new Sql(SqlClient.ORACLE, limit)._query(
      generateReadJson({
        filters: {
          fuzzy: {
            name: "Jo",
          },
        },
      })
    )
    expect(query).toEqual({
      bindings: [`%jo%`, limit],
      sql: `select * from (select * from (select * from \"test\" where LOWER(\"test\".\"name\") LIKE :1) where rownum <= :2) \"test\"`,
    })
  })

  it("should sort SQL Server tables by the primary key if no sort data is provided", () => {
    let query = new Sql(SqlClient.MS_SQL, limit)._query(
      generateReadJson({
        sort: {},
        paginate: {
          limit: 10,
        },
      })
    )
    expect(query).toEqual({
      bindings: [10],
      sql: `select * from (select top (@p0) * from [test] order by [test].[id] asc) as [test]`,
    })
  })

  it("should not parse JSON string as Date", () => {
    let query = new Sql(SqlClient.POSTGRES, limit)._query(
      generateCreateJson(TABLE_NAME, {
        name: '{ "created_at":"2023-09-09T03:21:06.024Z" }',
      })
    )
    expect(query).toEqual({
      bindings: ['{ "created_at":"2023-09-09T03:21:06.024Z" }'],
      sql: `insert into \"test\" (\"name\") values ($1) returning *`,
    })
  })

  it("should parse and trim valid string as Date", () => {
    const dateObj = new Date("2023-09-09T03:21:06.024Z")
    let query = new Sql(SqlClient.POSTGRES, limit)._query(
      generateCreateJson(TABLE_NAME, {
        name: " 2023-09-09T03:21:06.024Z ",
      })
    )
    expect(query).toEqual({
      bindings: [dateObj],
      sql: `insert into \"test\" (\"name\") values ($1) returning *`,
    })
  })

  it("should be able to rename column for MySQL", () => {
    const table: Table = {
      type: "table",
      sourceType: TableSourceType.EXTERNAL,
      name: TABLE_NAME,
      schema: {
        first_name: {
          type: FieldType.STRING,
          name: "first_name",
          externalType: "varchar(45)",
        },
      },
      sourceId: "SOURCE_ID",
    }
    const oldTable: Table = {
      ...table,
      schema: {
        name: {
          type: FieldType.STRING,
          name: "name",
          externalType: "varchar(45)",
        },
      },
    }
    const query = new Sql(SqlClient.MY_SQL, limit)._query({
      table,
      endpoint: {
        datasourceId: "MySQL",
        operation: Operation.UPDATE_TABLE,
        entityId: TABLE_NAME,
      },
      meta: {
        table: oldTable,
        tables: [oldTable],
        renamed: {
          old: "name",
          updated: "first_name",
        },
      },
    })
    expect(query).toEqual({
      bindings: [],
      sql: `alter table \`${TABLE_NAME}\` change column \`name\` \`first_name\` varchar(45);`,
    })
  })

  it("should be able to delete a column", () => {
    const table: Table = {
      type: "table",
      sourceType: TableSourceType.EXTERNAL,
      name: TABLE_NAME,
      schema: {
        first_name: {
          type: FieldType.STRING,
          name: "first_name",
          externalType: "varchar(45)",
        },
      },
      sourceId: "SOURCE_ID",
    }
    const oldTable: Table = {
      ...table,
      schema: {
        first_name: {
          type: FieldType.STRING,
          name: "first_name",
          externalType: "varchar(45)",
        },
        last_name: {
          type: FieldType.STRING,
          name: "last_name",
          externalType: "varchar(45)",
        },
      },
    }
    const query = sql._query({
      table,
      endpoint: {
        datasourceId: "Postgres",
        operation: Operation.UPDATE_TABLE,
        entityId: TABLE_NAME,
      },
      meta: {
        table: oldTable,
        tables: [oldTable],
      },
    })
    expect(query).toEqual([
      {
        bindings: [],
        sql: `alter table "${TABLE_NAME}" drop column "last_name"`,
      },
    ])
  })
})<|MERGE_RESOLUTION|>--- conflicted
+++ resolved
@@ -1,9 +1,5 @@
-<<<<<<< HEAD
 import { SqlClient } from "../utils"
 import Sql from "../base/sql"
-import { QueryJson } from "@budibase/types"
-import { join } from "path"
-=======
 import {
   Operation,
   QueryJson,
@@ -11,10 +7,6 @@
   Table,
   FieldType,
 } from "@budibase/types"
-
-const Sql = require("../base/sql").default
-const { SqlClient } = require("../utils")
->>>>>>> 039df5d4
 
 const TABLE_NAME = "test"
 
@@ -740,7 +732,7 @@
       },
       meta: {
         table: oldTable,
-        tables: [oldTable],
+        tables: { [oldTable.name]: oldTable },
         renamed: {
           old: "name",
           updated: "first_name",
