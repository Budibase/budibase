import {
  Integration,
  DatasourceFieldTypes,
  QueryTypes,
  QueryJson,
  SqlQuery,
} from "../definitions/datasource"
import { Table } from "../definitions/common"
import { getSqlQuery } from "./utils"

module PostgresModule {
  const { Pool } = require("pg")
  const Sql = require("./base/sql")
  const { FieldTypes } = require("../constants")
<<<<<<< HEAD
  const {
    buildExternalTableId,
    convertType,
    copyExistingPropsOver,
  } = require("./utils")
=======
  const { buildExternalTableId, convertType, copyExistingPropsOver } = require("./utils")
  const { escapeDangerousCharacters } = require("../utilities")

  const JSON_REGEX = /'{.*}'::json/s
>>>>>>> f9525b90

  interface PostgresConfig {
    host: string
    port: number
    database: string
    user: string
    password: string
    ssl?: boolean
  }

  const SCHEMA: Integration = {
    docs: "https://node-postgres.com",
    plus: true,
    friendlyName: "PostgreSQL",
    description:
      "PostgreSQL, also known as Postgres, is a free and open-source relational database management system emphasizing extensibility and SQL compliance.",
    datasource: {
      host: {
        type: DatasourceFieldTypes.STRING,
        default: "localhost",
        required: true,
      },
      port: {
        type: DatasourceFieldTypes.NUMBER,
        required: true,
        default: 5432,
      },
      database: {
        type: DatasourceFieldTypes.STRING,
        default: "postgres",
        required: true,
      },
      user: {
        type: DatasourceFieldTypes.STRING,
        default: "root",
        required: true,
      },
      password: {
        type: DatasourceFieldTypes.PASSWORD,
        default: "root",
        required: true,
      },
      ssl: {
        type: DatasourceFieldTypes.BOOLEAN,
        default: false,
        required: false,
      },
    },
    query: {
      create: {
        type: QueryTypes.SQL,
      },
      read: {
        type: QueryTypes.SQL,
      },
      update: {
        type: QueryTypes.SQL,
      },
      delete: {
        type: QueryTypes.SQL,
      },
    },
  }

  const TYPE_MAP = {
    text: FieldTypes.LONGFORM,
    varchar: FieldTypes.STRING,
    integer: FieldTypes.NUMBER,
    bigint: FieldTypes.NUMBER,
    decimal: FieldTypes.NUMBER,
    smallint: FieldTypes.NUMBER,
    real: FieldTypes.NUMBER,
    "double precision": FieldTypes.NUMBER,
    timestamp: FieldTypes.DATETIME,
    time: FieldTypes.DATETIME,
    boolean: FieldTypes.BOOLEAN,
    json: FieldTypes.JSON,
    date: FieldTypes.DATETIME,
  }

  async function internalQuery(client: any, query: SqlQuery) {
    // need to handle a specific issue with json data types in postgres,
    // new lines inside the JSON data will break it
    if (query && query.sql) {
      const matches = query.sql.match(JSON_REGEX)
      if (matches && matches.length > 0) {
        for (let match of matches) {
          const escaped = escapeDangerousCharacters(match)
          query.sql = query.sql.replace(match, escaped)
        }
      }
    }
    try {
      return await client.query(query.sql, query.bindings || [])
    } catch (err) {
      // @ts-ignore
      throw new Error(err)
    }
  }

  class PostgresIntegration extends Sql {
    static pool: any
    private readonly client: any
    private readonly config: PostgresConfig

    COLUMNS_SQL =
      "select * from information_schema.columns where table_schema = 'public'"

    PRIMARY_KEYS_SQL = `
    select tc.table_schema, tc.table_name, kc.column_name as primary_key 
    from information_schema.table_constraints tc
    join 
      information_schema.key_column_usage kc on kc.table_name = tc.table_name 
      and kc.table_schema = tc.table_schema 
      and kc.constraint_name = tc.constraint_name
    where tc.constraint_type = 'PRIMARY KEY';
    `

    constructor(config: PostgresConfig) {
      super("pg")
      this.config = config

      let newConfig = {
        ...this.config,
        ssl: this.config.ssl ? { rejectUnauthorized: true } : undefined,
      }
      if (!this.pool) {
        this.pool = new Pool(newConfig)
      }

      this.client = this.pool
    }

    /**
     * Fetches the tables from the postgres table and assigns them to the datasource.
     * @param {*} datasourceId - datasourceId to fetch
     * @param entities - the tables that are to be built
     */
    async buildSchema(datasourceId: string, entities: Record<string, Table>) {
      let tableKeys: { [key: string]: string[] } = {}
      try {
        const primaryKeysResponse = await this.client.query(
          this.PRIMARY_KEYS_SQL
        )
        for (let table of primaryKeysResponse.rows) {
          const tableName = table.table_name
          if (!tableKeys[tableName]) {
            tableKeys[tableName] = []
          }
          const key = table.column_name || table.primary_key
          // only add the unique keys
          if (key && tableKeys[tableName].indexOf(key) === -1) {
            tableKeys[tableName].push(key)
          }
        }
      } catch (err) {
        tableKeys = {}
      }

      const columnsResponse = await this.client.query(this.COLUMNS_SQL)
      const tables: { [key: string]: Table } = {}

      for (let column of columnsResponse.rows) {
        const tableName: string = column.table_name
        const columnName: string = column.column_name

        // table key doesn't exist yet
        if (!tables[tableName] || !tables[tableName].schema) {
          tables[tableName] = {
            _id: buildExternalTableId(datasourceId, tableName),
            primary: tableKeys[tableName] || ["id"],
            name: tableName,
            schema: {},
          }
        }

        const type: string = convertType(column.data_type, TYPE_MAP)
        const identity = !!(
          column.identity_generation ||
          column.identity_start ||
          column.identity_increment
        )
        const hasDefault =
          typeof column.column_default === "string" &&
          column.column_default.startsWith("nextval")
        const isGenerated =
          column.is_generated && column.is_generated !== "NEVER"
        const isAuto: boolean = hasDefault || identity || isGenerated
        tables[tableName].schema[columnName] = {
          autocolumn: isAuto,
          name: columnName,
          type,
        }
      }

      for (let tableName of Object.keys(tables)) {
        copyExistingPropsOver(tableName, tables, entities)
      }
      this.tables = tables
    }

    async create(query: SqlQuery | string) {
      const response = await internalQuery(this.client, getSqlQuery(query))
      return response.rows.length ? response.rows : [{ created: true }]
    }

    async read(query: SqlQuery | string) {
      const response = await internalQuery(this.client, getSqlQuery(query))
      return response.rows
    }

    async update(query: SqlQuery | string) {
      const response = await internalQuery(this.client, getSqlQuery(query))
      return response.rows.length ? response.rows : [{ updated: true }]
    }

    async delete(query: SqlQuery | string) {
      const response = await internalQuery(this.client, getSqlQuery(query))
      return response.rows.length ? response.rows : [{ deleted: true }]
    }

    async query(json: QueryJson) {
      const operation = this._operation(json).toLowerCase()
      const input = this._query(json)
      const response = await internalQuery(this.client, input)
      return response.rows.length ? response.rows : [{ [operation]: true }]
    }
  }

  module.exports = {
    schema: SCHEMA,
    integration: PostgresIntegration,
  }
}<|MERGE_RESOLUTION|>--- conflicted
+++ resolved
@@ -12,18 +12,14 @@
   const { Pool } = require("pg")
   const Sql = require("./base/sql")
   const { FieldTypes } = require("../constants")
-<<<<<<< HEAD
   const {
     buildExternalTableId,
     convertType,
     copyExistingPropsOver,
   } = require("./utils")
-=======
-  const { buildExternalTableId, convertType, copyExistingPropsOver } = require("./utils")
   const { escapeDangerousCharacters } = require("../utilities")
 
   const JSON_REGEX = /'{.*}'::json/s
->>>>>>> f9525b90
 
   interface PostgresConfig {
     host: string
