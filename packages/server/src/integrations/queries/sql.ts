--- conflicted
+++ resolved
@@ -1,9 +1,5 @@
 import { findHBSBlocks, processStringSync } from "@budibase/string-templates"
-<<<<<<< HEAD
-import { DatasourcePlus } from "../base/datasourcePlus"
-=======
 import { DatasourcePlus } from "@budibase/types"
->>>>>>> 3b63b777
 
 const CONST_CHAR_REGEX = new RegExp("'[^']*'", "g")
 
