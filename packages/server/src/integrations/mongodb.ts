import {
  Integration,
  DatasourceFieldType,
  QueryType,
  IntegrationBase,
} from "@budibase/types"
import {
  MongoClient,
  ObjectID,
  FilterQuery,
  UpdateQuery,
  FindOneAndUpdateOption,
  UpdateOneOptions,
  UpdateManyOptions,
  CommonOptions,
} from "mongodb"

interface MongoDBConfig {
  connectionString: string
  db: string
}

const SCHEMA: Integration = {
  docs: "https://github.com/mongodb/node-mongodb-native",
  friendlyName: "MongoDB",
  type: "Non-relational",
  description:
    "MongoDB is a general purpose, document-based, distributed database built for modern application developers and for the cloud era.",
  datasource: {
    connectionString: {
      type: DatasourceFieldType.STRING,
      required: true,
      default: "mongodb://localhost:27017",
    },
    db: {
      type: DatasourceFieldType.STRING,
      required: true,
    },
  },
  query: {
    create: {
      type: QueryType.JSON,
    },
    read: {
      type: QueryType.JSON,
    },
    update: {
      type: QueryType.JSON,
    },
    delete: {
      type: QueryType.JSON,
    },
  },
  extra: {
    collection: {
      displayName: "Collection",
      type: DatasourceFieldType.STRING,
      required: true,
    },
    actionTypes: {
      displayName: "Action Types",
      type: DatasourceFieldType.LIST,
      required: true,
      data: {
        read: ["find", "findOne", "findOneAndUpdate", "count", "distinct"],
        create: ["insertOne", "insertMany"],
        update: ["updateOne", "updateMany"],
        delete: ["deleteOne", "deleteMany"],
      },
    },
  },
}

class MongoIntegration implements IntegrationBase {
  private config: MongoDBConfig
  private client: any

  constructor(config: MongoDBConfig) {
    this.config = config
    this.client = new MongoClient(config.connectionString)
  }

  async connect() {
    return this.client.connect()
  }

<<<<<<< HEAD
  createObjectIds(json: any): object {
    const self = this
    function interpolateObjectIds(json: any) {
      for (let field of Object.keys(json)) {
        if (json[field] instanceof Object) {
          json[field] = self.createObjectIds(json[field])
        }
        if (
          (field === "_id" || field?.startsWith("$")) &&
          typeof json[field] === "string"
        ) {
          const id = json[field].match(/(?<=objectid\(['"]).*(?=['"]\))/gi)?.[0]
          if (id) {
            json[field] = ObjectID.createFromHexString(id)
=======
    createObjectIds(json: any): object {
      const self = this
      function interpolateObjectIds(json: any) {
        for (let field of Object.keys(json)) {
          if (json[field] instanceof Object) {
            json[field] = self.createObjectIds(json[field])
          }
          if (
            typeof json[field] === "string" &&
            json[field].toLowerCase().startsWith("objectid")
          ) {
            const id = json[field].match(
              /(?<=objectid\(['"]).*(?=['"]\))/gi
            )?.[0]
            if (id) {
              json[field] = ObjectID.createFromHexString(id)
            }
>>>>>>> 3be3cc3c
          }
        }
      }
      return json
    }

    if (Array.isArray(json)) {
      for (let i = 0; i < json.length; i++) {
        json[i] = interpolateObjectIds(json[i])
      }
      return json
    }
    return interpolateObjectIds(json)
  }

  parseQueryParams(params: string, mode: string) {
    let queryParams = []
    let openCount = 0
    let inQuotes = false
    let i = 0
    let startIndex = 0
    for (let c of params) {
      if (c === '"' && i > 0 && params[i - 1] !== "\\") {
        inQuotes = !inQuotes
      }
      if (c === "{" && !inQuotes) {
        openCount++
        if (openCount === 1) {
          startIndex = i
        }
      } else if (c === "}" && !inQuotes) {
        if (openCount === 1) {
          queryParams.push(JSON.parse(params.substring(startIndex, i + 1)))
        }
        openCount--
      }
      i++
    }
    let group1 = queryParams[0] ?? {}
    let group2 = queryParams[1] ?? {}
    let group3 = queryParams[2] ?? {}
    if (mode === "update") {
      return {
        filter: group1,
        update: group2,
        options: group3,
      }
    }
    return {
      filter: group1,
      options: group2,
    }
  }

  async create(query: { json: object; extra: { [key: string]: string } }) {
    try {
      await this.connect()
      const db = this.client.db(this.config.db)
      const collection = db.collection(query.extra.collection)
      let json = this.createObjectIds(query.json)

      // For mongodb we add an extra actionType to specify
      // which method we want to call on the collection
      switch (query.extra.actionTypes) {
        case "insertOne": {
          return await collection.insertOne(json)
        }
        case "insertMany": {
          return await collection.insertMany(json)
        }
        default: {
          throw new Error(
            `actionType ${query.extra.actionTypes} does not exist on DB for create`
          )
        }
      }
    } catch (err) {
      console.error("Error writing to mongodb", err)
      throw err
    } finally {
      await this.client.close()
    }
  }

  async read(query: { json: object; extra: { [key: string]: string } }) {
    try {
      await this.connect()
      const db = this.client.db(this.config.db)
      const collection = db.collection(query.extra.collection)
      let json = this.createObjectIds(query.json)

      switch (query.extra.actionTypes) {
        case "find": {
          return await collection.find(json).toArray()
        }
        case "findOne": {
          return await collection.findOne(json)
        }
        case "findOneAndUpdate": {
          if (typeof query.json === "string") {
            json = this.parseQueryParams(query.json, "update")
          }
          let findAndUpdateJson = this.createObjectIds(json) as {
            filter: FilterQuery<any>
            update: UpdateQuery<any>
            options: FindOneAndUpdateOption<any>
          }
          return await collection.findOneAndUpdate(
            findAndUpdateJson.filter,
            findAndUpdateJson.update,
            findAndUpdateJson.options
          )
        }
        case "count": {
          return await collection.countDocuments(json)
        }
        case "distinct": {
          return await collection.distinct(json)
        }
        default: {
          throw new Error(
            `actionType ${query.extra.actionTypes} does not exist on DB for read`
          )
        }
      }
    } catch (err) {
      console.error("Error querying mongodb", err)
      throw err
    } finally {
      await this.client.close()
    }
  }

  async update(query: { json: object; extra: { [key: string]: string } }) {
    try {
      await this.connect()
      const db = this.client.db(this.config.db)
      const collection = db.collection(query.extra.collection)
      let queryJson = query.json
      if (typeof queryJson === "string") {
        queryJson = this.parseQueryParams(queryJson, "update")
      }
      let json = this.createObjectIds(queryJson) as {
        filter: FilterQuery<any>
        update: UpdateQuery<any>
        options: object
      }

      switch (query.extra.actionTypes) {
        case "updateOne": {
          return await collection.updateOne(
            json.filter,
            json.update,
            json.options as UpdateOneOptions
          )
        }
        case "updateMany": {
          return await collection.updateMany(
            json.filter,
            json.update,
            json.options as UpdateManyOptions
          )
        }
        default: {
          throw new Error(
            `actionType ${query.extra.actionTypes} does not exist on DB for update`
          )
        }
      }
    } catch (err) {
      console.error("Error writing to mongodb", err)
      throw err
    } finally {
      await this.client.close()
    }
  }

  async delete(query: { json: object; extra: { [key: string]: string } }) {
    try {
      await this.connect()
      const db = this.client.db(this.config.db)
      const collection = db.collection(query.extra.collection)
      let queryJson = query.json
      if (typeof queryJson === "string") {
        queryJson = this.parseQueryParams(queryJson, "delete")
      }
      let json = this.createObjectIds(queryJson) as {
        filter: FilterQuery<any>
        options: CommonOptions
      }
      if (!json.options) {
        json = {
          filter: json,
          options: {},
        }
      }

      switch (query.extra.actionTypes) {
        case "deleteOne": {
          return await collection.deleteOne(json.filter, json.options)
        }
        case "deleteMany": {
          return await collection.deleteMany(json.filter, json.options)
        }
        default: {
          throw new Error(
            `actionType ${query.extra.actionTypes} does not exist on DB for delete`
          )
        }
      }
    } catch (err) {
      console.error("Error writing to mongodb", err)
      throw err
    } finally {
      await this.client.close()
    }
  }
}

export default {
  schema: SCHEMA,
  integration: MongoIntegration,
}<|MERGE_RESOLUTION|>--- conflicted
+++ resolved
@@ -20,6 +20,13 @@
   db: string
 }
 
+interface MongoDBQuery {
+  json: object | string
+  extra: {
+    [key: string]: string
+  }
+}
+
 const SCHEMA: Integration = {
   docs: "https://github.com/mongodb/node-mongodb-native",
   friendlyName: "MongoDB",
@@ -84,7 +91,6 @@
     return this.client.connect()
   }
 
-<<<<<<< HEAD
   createObjectIds(json: any): object {
     const self = this
     function interpolateObjectIds(json: any) {
@@ -93,31 +99,12 @@
           json[field] = self.createObjectIds(json[field])
         }
         if (
-          (field === "_id" || field?.startsWith("$")) &&
-          typeof json[field] === "string"
+          typeof json[field] === "string" &&
+          json[field].toLowerCase().startsWith("objectid")
         ) {
           const id = json[field].match(/(?<=objectid\(['"]).*(?=['"]\))/gi)?.[0]
           if (id) {
             json[field] = ObjectID.createFromHexString(id)
-=======
-    createObjectIds(json: any): object {
-      const self = this
-      function interpolateObjectIds(json: any) {
-        for (let field of Object.keys(json)) {
-          if (json[field] instanceof Object) {
-            json[field] = self.createObjectIds(json[field])
-          }
-          if (
-            typeof json[field] === "string" &&
-            json[field].toLowerCase().startsWith("objectid")
-          ) {
-            const id = json[field].match(
-              /(?<=objectid\(['"]).*(?=['"]\))/gi
-            )?.[0]
-            if (id) {
-              json[field] = ObjectID.createFromHexString(id)
-            }
->>>>>>> 3be3cc3c
           }
         }
       }
@@ -172,7 +159,7 @@
     }
   }
 
-  async create(query: { json: object; extra: { [key: string]: string } }) {
+  async create(query: MongoDBQuery) {
     try {
       await this.connect()
       const db = this.client.db(this.config.db)
@@ -202,7 +189,7 @@
     }
   }
 
-  async read(query: { json: object; extra: { [key: string]: string } }) {
+  async read(query: MongoDBQuery) {
     try {
       await this.connect()
       const db = this.client.db(this.config.db)
@@ -251,7 +238,7 @@
     }
   }
 
-  async update(query: { json: object; extra: { [key: string]: string } }) {
+  async update(query: MongoDBQuery) {
     try {
       await this.connect()
       const db = this.client.db(this.config.db)
@@ -295,7 +282,7 @@
     }
   }
 
-  async delete(query: { json: object; extra: { [key: string]: string } }) {
+  async delete(query: MongoDBQuery) {
     try {
       await this.connect()
       const db = this.client.db(this.config.db)
