import {
  Integration,
  DatasourceFieldType,
  QueryType,
  IntegrationBase,
  DatasourceFeature,
  ConnectionInfo,
} from "@budibase/types"
import {
  MongoClient,
  ObjectId,
  Filter,
  UpdateFilter,
  FindOneAndUpdateOptions,
  UpdateOptions,
  OperationOptions,
  MongoClientOptions,
} from "mongodb"
import environment from "../environment"

interface MongoDBConfig {
  connectionString: string
  db: string
  tlsCertificateKeyFile: string
  tlsCAFile: string
}

interface MongoDBQuery {
  json: object | string
  extra: {
    [key: string]: string
  }
}

const getSchema = () => {
  let schema = {
    docs: "https://github.com/mongodb/node-mongodb-native",
    friendlyName: "MongoDB",
    type: "Non-relational",
    description:
      "MongoDB is a general purpose, document-based, distributed database built for modern application developers and for the cloud era.",
    features: {
      [DatasourceFeature.CONNECTION_CHECKING]: true,
    },
    datasource: {
      connectionString: {
        type: DatasourceFieldType.STRING,
        required: true,
        default: "mongodb://localhost:27017",
        display: "Connection string",
      },
      db: {
        type: DatasourceFieldType.STRING,
        required: true,
        display: "DB",
      },
    },
    query: {
      create: {
        type: QueryType.JSON,
      },
      read: {
        type: QueryType.JSON,
      },
      update: {
        type: QueryType.JSON,
      },
      delete: {
        type: QueryType.JSON,
      },
      aggregate: {
        type: QueryType.JSON,
        readable: true,
        steps: [
          {
            key: "$addFields",
            template: "{\n\t\n}",
          },
          {
            key: "$bucket",
            template: `{
    "groupBy": "",
    "boundaries": [],
    "default": "",
    "output": {}
  }`,
          },
          {
            key: "$bucketAuto",
            template: `{
    "groupBy": "",
    "buckets": 1,
    "output": {},
    "granularity": "R5"
  }`,
          },
          {
            key: "$changeStream",
            template: `{
    "allChangesForCluster": true,
    "fullDocument": "",
    "fullDocumentBeforeChange": "",
    "resumeAfter": 1,
    "showExpandedEvents": true,
    "startAfter": {},
    "startAtOperationTime": ""
  }`,
          },
          {
            key: "$collStats",
            template: `{
    "latencyStats": { "histograms": true } },
    "storageStats": { "scale": 1 } },
    "count": {},
    "queryExecStats": {}
  }`,
          },
          {
            key: "$count",
            template: ``,
          },
          {
            key: "$densify",
            template: `{
    "field": "",
    "partitionByFields": [],
    "range": {
      "step": 1,
      "unit": 1,
      "bounds": "full"
    }
  }`,
          },
          {
            key: "$documents",
            template: `[]`,
          },
          {
            key: "$facet",
            template: `{\n\t\n}`,
          },
          {
            key: "$fill",
            template: `{
    "partitionBy": "",
    "partitionByFields": [],
    "sortBy": {},
    "output": {}
  }`,
          },
          {
            key: "$geoNear",
            template: `{
    "near": { 
      "type": "Point", 
      "coordinates": [ 
        -73.98142, 40.71782
      ] 
    },
    "key": "location",
    "distanceField": "dist.calculated",
    "query": { "category": "Parks" }
  }`,
          },
          {
            key: "$graphLookup",
            template: `{
    "from": "",
    "startWith": "",
    "connectFromField": "",
    "connectToField": "",
    "as": "",
    "maxDepth": 1,
    "depthField": "",
    "restrictSearchWithMatch": {}
  }`,
          },
          {
            key: "$group",
            template: `{
    "_id": ""
  }`,
          },
          {
            key: "$indexStats",
            template: "{\n\t\n}",
          },
          {
            key: "$limit",
            template: `1`,
          },
          {
            key: "$listLocalSessions",
            template: `{\n\t\n}`,
          },
          {
            key: "$listSessions",
            template: `{\n\t\n}`,
          },
          {
            key: "$lookup",
            template: `{
    "from": "",
    "localField": "",
    "foreignField": "",
    "as": ""
  }`,
          },
          {
            key: "$match",
            template: "{\n\t\n}",
          },
          {
            key: "$merge",
            template: `{
    "into": {},
    "on": "_id",
    "whenMatched": "replace",
    "whenNotMatched": "insert"
  }`,
          },
          {
            key: "$out",
            template: `{
    "db": "",
    "coll": ""
  }`,
          },
          {
            key: "$planCacheStats",
            template: "{\n\t\n}",
          },
          {
            key: "$project",
            template: "{\n\t\n}",
          },
          {
            key: "$redact",
            template: "",
          },
          {
            key: "$replaceRoot",
            template: `{ "newRoot": "" }`,
          },
          {
            key: "$replaceWith",
            template: ``,
          },
          {
            key: "$sample",
            template: `{ "size": 3 }`,
          },
          {
            key: "$set",
            template: "{\n\t\n}",
          },
          {
            key: "$setWindowFields",
            template: `{
    "partitionBy": "",
    "sortBy": {},
    "output": {}
  }`,
          },
          {
            key: "$skip",
            template: `1`,
          },
          {
            key: "$sort",
            template: "{\n\t\n}",
          },
          {
            key: "$sortByCount",
            template: "",
          },
          {
            key: "$unionWith",
            template: `{
    "coll": "",
    "pipeline": []
  }`,
          },
          {
            key: "$unset",
            template: "",
          },
          {
            key: "$unwind",
            template: `{
    "path": "",
    "includeArrayIndex": "",
    "preserveNullAndEmptyArrays": true
  }`,
          },
        ],
      },
    },
    extra: {
      collection: {
        displayName: "Collection",
        type: DatasourceFieldType.STRING,
        required: true,
      },
      actionType: {
        displayName: "Query Type",
        type: DatasourceFieldType.LIST,
        required: true,
        data: {
          read: ["find", "findOne", "findOneAndUpdate", "count", "distinct"],
          create: ["insertOne", "insertMany"],
          update: ["updateOne", "updateMany"],
          delete: ["deleteOne", "deleteMany"],
          aggregate: ["json", "pipeline"],
        },
      },
    },
  }
  if (environment.SELF_HOSTED) {
    schema.datasource = {
      ...schema.datasource,
      // @ts-ignore
      tls: {
        type: DatasourceFieldType.FIELD_GROUP,
        display: "Configure SSL",
        fields: {
          tlsCertificateKeyFile: {
            type: DatasourceFieldType.STRING,
            required: false,
            display: "Certificate Key file path",
          },
          tlsCAFile: {
            type: DatasourceFieldType.STRING,
            required: false,
            display: "CA file path",
          },
        },
      },
    }
  }
  return schema
}

const SCHEMA: Integration = getSchema()

class MongoIntegration implements IntegrationBase {
  private config: MongoDBConfig
  private client: MongoClient

  constructor(config: MongoDBConfig) {
    this.config = config
    const options: MongoClientOptions = {
<<<<<<< HEAD
      tlsCertificateKeyFile:
        config.tlsCertificateKeyFile || config.tlsCertificateFile || undefined,
=======
      tlsCertificateKeyFile: config.tlsCertificateKeyFile || undefined,
>>>>>>> 9c82f841
      tlsCAFile: config.tlsCAFile || undefined,
    }
    this.client = new MongoClient(config.connectionString, options)
  }

  async testConnection() {
    const response: ConnectionInfo = {
      connected: false,
    }
    try {
      await this.connect()
      response.connected = true
    } catch (e: any) {
      response.error = e.message as string
    } finally {
      await this.client.close()
    }
    return response
  }

  async connect() {
    return this.client.connect()
  }

  matchId(value?: string) {
    return value?.match(/(?<=objectid\(['"]).*(?=['"]\))/gi)?.[0]
  }

  hasObjectId(value?: any): boolean {
    return (
      typeof value === "string" && value.toLowerCase().startsWith("objectid")
    )
  }

  createObjectIds(json: any): any {
    const self = this

    function interpolateObjectIds(json: any) {
      for (let field of Object.keys(json || {})) {
        if (json[field] instanceof Object) {
          json[field] = self.createObjectIds(json[field])
        }
        if (self.hasObjectId(json[field])) {
          const id = self.matchId(json[field])
          if (id) {
            json[field] = ObjectId.createFromHexString(id)
          }
        }
      }
      return json
    }

    if (Array.isArray(json)) {
      for (let i = 0; i < json.length; i++) {
        if (self.hasObjectId(json[i])) {
          const id = self.matchId(json[i])
          if (id) {
            json[i] = ObjectId.createFromHexString(id)
          }
        } else {
          json[i] = interpolateObjectIds(json[i])
        }
      }
      return json
    }
    return interpolateObjectIds(json)
  }

  parseQueryParams(params: string, mode: string) {
    let queryParams = []
    let openCount = 0
    let inQuotes = false
    let i = 0
    let startIndex = 0
    for (let c of params) {
      if (c === '"' && i > 0 && params[i - 1] !== "\\") {
        inQuotes = !inQuotes
      }
      if (c === "{" && !inQuotes) {
        openCount++
        if (openCount === 1) {
          startIndex = i
        }
      } else if (c === "}" && !inQuotes) {
        if (openCount === 1) {
          queryParams.push(JSON.parse(params.substring(startIndex, i + 1)))
        }
        openCount--
      }
      i++
    }
    let group1 = queryParams[0] ?? {}
    let group2 = queryParams[1] ?? {}
    let group3 = queryParams[2] ?? {}
    if (mode === "update") {
      return {
        filter: group1,
        update: group2,
        options: group3,
      }
    }
    return {
      filter: group1,
      options: group2,
    }
  }

  async create(query: MongoDBQuery) {
    try {
      await this.connect()
      const db = this.client.db(this.config.db)
      const collection = db.collection(query.extra.collection)
      let json = this.createObjectIds(query.json)

      // For mongodb we add an extra actionType to specify
      // which method we want to call on the collection
      switch (query.extra.actionType) {
        case "insertOne": {
          return await collection.insertOne(json)
        }
        case "insertMany": {
          return await collection.insertMany(json)
        }
        default: {
          throw new Error(
            `actionType ${query.extra.actionType} does not exist on DB for create`
          )
        }
      }
    } catch (err) {
      console.error("Error writing to mongodb", err)
      throw err
    } finally {
      await this.client.close()
    }
  }

  async read(query: MongoDBQuery) {
    try {
      await this.connect()
      const db = this.client.db(this.config.db)
      const collection = db.collection(query.extra.collection)
      let json = this.createObjectIds(query.json)

      switch (query.extra.actionType) {
        case "find": {
          if (json) {
            return await collection.find(json).toArray()
          } else {
            return await collection.find().toArray()
          }
        }
        case "findOne": {
          return await collection.findOne(json)
        }
        case "findOneAndUpdate": {
          if (typeof query.json === "string") {
            json = this.parseQueryParams(query.json, "update")
          }
          let findAndUpdateJson = this.createObjectIds(json) as {
            filter: Filter<any>
            update: UpdateFilter<any>
            options: FindOneAndUpdateOptions
          }
          return await collection.findOneAndUpdate(
            findAndUpdateJson.filter,
            findAndUpdateJson.update,
            {
              ...findAndUpdateJson.options,
              includeResultMetadata: true,
            }
          )
        }
        case "count": {
          return await collection.countDocuments(json)
        }
        case "distinct": {
          return await collection.distinct(json)
        }
        default: {
          throw new Error(
            `actionType ${query.extra.actionType} does not exist on DB for read`
          )
        }
      }
    } catch (err) {
      console.error("Error querying mongodb", err)
      throw err
    } finally {
      await this.client.close()
    }
  }

  async update(query: MongoDBQuery) {
    try {
      await this.connect()
      const db = this.client.db(this.config.db)
      const collection = db.collection(query.extra.collection)
      let queryJson = query.json
      if (typeof queryJson === "string") {
        queryJson = this.parseQueryParams(queryJson, "update")
      }
      let json = this.createObjectIds(queryJson) as {
        filter: Filter<any>
        update: UpdateFilter<any>
        options: object
      }

      switch (query.extra.actionType) {
        case "updateOne": {
          return await collection.updateOne(
            json.filter,
            json.update,
            json.options as UpdateOptions
          )
        }
        case "updateMany": {
          return await collection.updateMany(
            json.filter,
            json.update,
            json.options as UpdateOptions
          )
        }
        default: {
          throw new Error(
            `actionType ${query.extra.actionType} does not exist on DB for update`
          )
        }
      }
    } catch (err) {
      console.error("Error writing to mongodb", err)
      throw err
    } finally {
      await this.client.close()
    }
  }

  async delete(query: MongoDBQuery) {
    try {
      await this.connect()
      const db = this.client.db(this.config.db)
      const collection = db.collection(query.extra.collection)
      let queryJson = query.json
      if (typeof queryJson === "string") {
        queryJson = this.parseQueryParams(queryJson, "delete")
      }
      let json = this.createObjectIds(queryJson) as {
        filter: Filter<any>
        options: OperationOptions
      }
      if (!json.options) {
        json = {
          filter: json,
          options: {},
        }
      }

      switch (query.extra.actionType) {
        case "deleteOne": {
          return await collection.deleteOne(json.filter, json.options)
        }
        case "deleteMany": {
          return await collection.deleteMany(json.filter, json.options)
        }
        default: {
          throw new Error(
            `actionType ${query.extra.actionType} does not exist on DB for delete`
          )
        }
      }
    } catch (err) {
      console.error("Error writing to mongodb", err)
      throw err
    } finally {
      await this.client.close()
    }
  }

  async aggregate(query: {
    json: object
    steps: any[]
    extra: { [key: string]: string }
  }) {
    try {
      await this.connect()
      const db = this.client.db(this.config.db)
      const collection = db.collection(query.extra.collection)
      let response = []
      if (query.extra?.actionType === "pipeline") {
        for await (const doc of collection.aggregate(
          query.steps.map(({ key, value }) => {
            let temp: any = {}
            temp[key] = JSON.parse(value.value)
            return this.createObjectIds(temp)
          })
        )) {
          response.push(doc)
        }
      } else {
        const stages: Array<any> = query.json as Array<any>
        for await (const doc of collection.aggregate(
          stages ? this.createObjectIds(stages) : []
        )) {
          response.push(doc)
        }
      }
      return response
    } catch (err) {
      console.error("Error writing to mongodb", err)
      throw err
    } finally {
      await this.client.close()
    }
  }
}

export default {
  schema: SCHEMA,
  integration: MongoIntegration,
}<|MERGE_RESOLUTION|>--- conflicted
+++ resolved
@@ -350,12 +350,7 @@
   constructor(config: MongoDBConfig) {
     this.config = config
     const options: MongoClientOptions = {
-<<<<<<< HEAD
-      tlsCertificateKeyFile:
-        config.tlsCertificateKeyFile || config.tlsCertificateFile || undefined,
-=======
       tlsCertificateKeyFile: config.tlsCertificateKeyFile || undefined,
->>>>>>> 9c82f841
       tlsCAFile: config.tlsCAFile || undefined,
     }
     this.client = new MongoClient(config.connectionString, options)
