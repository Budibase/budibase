--- conflicted
+++ resolved
@@ -38,28 +38,9 @@
       required: true,
       default: "mongodb://localhost:27017",
     },
-<<<<<<< HEAD
-    query: {
-      create: {
-        type: QueryType.JSON,
-      },
-      read: {
-        type: QueryType.JSON,
-      },
-      update: {
-        type: QueryType.JSON,
-      },
-      delete: {
-        type: QueryType.JSON,
-      },
-      aggregate: {
-        type: QueryType.FLOW,
-      },
-=======
     db: {
       type: DatasourceFieldType.STRING,
       required: true,
->>>>>>> 41ea9b9c
     },
   },
   query: {
@@ -109,25 +90,6 @@
     return this.client.connect()
   }
 
-<<<<<<< HEAD
-    createObjectIds(json: any): object {
-      const self = this
-      function interpolateObjectIds(json: any) {
-        for (let field of Object.keys(json)) {
-          if (json[field] instanceof Object) {
-            json[field] = self.createObjectIds(json[field])
-          }
-          if (
-            typeof json[field] === "string" &&
-            json[field].toLowerCase().startsWith("objectid")
-          ) {
-            const id = json[field].match(
-              /(?<=objectid\(['"]).*(?=['"]\))/gi
-            )?.[0]
-            if (id) {
-              json[field] = ObjectId.createFromHexString(id)
-            }
-=======
   createObjectIds(json: any): object {
     const self = this
     function interpolateObjectIds(json: any) {
@@ -142,7 +104,6 @@
           const id = json[field].match(/(?<=objectid\(['"]).*(?=['"]\))/gi)?.[0]
           if (id) {
             json[field] = ObjectID.createFromHexString(id)
->>>>>>> 41ea9b9c
           }
         }
       }
@@ -234,35 +195,6 @@
       const collection = db.collection(query.extra.collection)
       let json = this.createObjectIds(query.json)
 
-<<<<<<< HEAD
-        switch (query.extra.actionTypes) {
-          case "find": {
-            return await collection.find(json).toArray()
-          }
-          case "findOne": {
-            return await collection.findOne(json)
-          }
-          case "findOneAndUpdate": {
-            if (typeof query.json === "string") {
-              json = this.parseQueryParams(query.json, "update")
-            }
-            let findAndUpdateJson = this.createObjectIds(json) as {
-              filter: Filter<any>
-              update: UpdateFilter<any>
-              options: FindOneAndUpdateOptions
-            }
-            return await collection.findOneAndUpdate(
-              findAndUpdateJson.filter,
-              findAndUpdateJson.update,
-              findAndUpdateJson.options
-            )
-          }
-          case "count": {
-            return await collection.countDocuments(json)
-          }
-          case "distinct": {
-            return await collection.distinct(json)
-=======
       switch (query.extra.actionTypes) {
         case "find": {
           return await collection.find(json).toArray()
@@ -273,7 +205,6 @@
         case "findOneAndUpdate": {
           if (typeof query.json === "string") {
             json = this.parseQueryParams(query.json, "update")
->>>>>>> 41ea9b9c
           }
           let findAndUpdateJson = this.createObjectIds(json) as {
             filter: FilterQuery<any>
@@ -329,34 +260,6 @@
             json.options as UpdateOneOptions
           )
         }
-<<<<<<< HEAD
-        let json = this.createObjectIds(queryJson) as {
-          filter: Filter<any>
-          update: UpdateFilter<any>
-          options: object
-        }
-
-        switch (query.extra.actionTypes) {
-          case "updateOne": {
-            return await collection.updateOne(
-              json.filter,
-              json.update,
-              json.options as UpdateOptions
-            )
-          }
-          case "updateMany": {
-            return await collection.updateMany(
-              json.filter,
-              json.update,
-              json.options as UpdateOptions
-            )
-          }
-          default: {
-            throw new Error(
-              `actionType ${query.extra.actionTypes} does not exist on DB for update`
-            )
-          }
-=======
         case "updateMany": {
           return await collection.updateMany(
             json.filter,
@@ -368,7 +271,6 @@
           throw new Error(
             `actionType ${query.extra.actionTypes} does not exist on DB for update`
           )
->>>>>>> 41ea9b9c
         }
       }
     } catch (err) {
@@ -397,17 +299,11 @@
           filter: json,
           options: {},
         }
-<<<<<<< HEAD
-        let json = this.createObjectIds(queryJson) as {
-          filter: Filter<any>
-          options: OperationOptions
-=======
       }
 
       switch (query.extra.actionTypes) {
         case "deleteOne": {
           return await collection.deleteOne(json.filter, json.options)
->>>>>>> 41ea9b9c
         }
         case "deleteMany": {
           return await collection.deleteMany(json.filter, json.options)
@@ -424,6 +320,7 @@
     } finally {
       await this.client.close()
     }
+  }
 
     async aggregate(query: { steps: any[]; extra: { [key: string]: string } }) {
       try {
@@ -448,7 +345,6 @@
         await this.client.close()
       }
     }
-  }
 }
 
 export default {
