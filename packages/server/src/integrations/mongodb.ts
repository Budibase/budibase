--- conflicted
+++ resolved
@@ -382,7 +382,6 @@
     return this.client.connect()
   }
 
-<<<<<<< HEAD
   matchId(value?: string) {
     return value?.match(/(?<=objectid\(['"]).*(?=['"]\))/gi)?.[0]
   }
@@ -394,9 +393,6 @@
   }
 
   createObjectIds(json: any): object {
-=======
-  createObjectIds(json: any) {
->>>>>>> 291a6ccd
     const self = this
 
     function interpolateObjectIds(json: any) {
