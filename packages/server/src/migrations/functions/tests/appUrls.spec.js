--- conflicted
+++ resolved
@@ -1,8 +1,4 @@
-<<<<<<< HEAD
-const { DocumentTypes, getDB } = require("@budibase/backend-core/db")
-=======
 const { DocumentTypes, doWithDB } = require("@budibase/backend-core/db")
->>>>>>> 34050741
 const TestConfig = require("../../../tests/utilities/TestConfiguration")
 
 const migration = require("../appUrls")
@@ -18,16 +14,6 @@
 
   it("runs successfully", async () => {
     const app = await config.createApp("testApp")
-<<<<<<< HEAD
-    const appDb = getDB(app.appId)
-    let metadata = await appDb.get(DocumentTypes.APP_METADATA)
-    delete metadata.url
-    await appDb.put(metadata)
-    
-    await migration.run(appDb)
-
-    metadata = await appDb.get(DocumentTypes.APP_METADATA)
-=======
     const metadata = await doWithDB(app.appId, async db => {
       const metadataDoc = await db.get(DocumentTypes.APP_METADATA)
       delete metadataDoc.url
@@ -35,7 +21,6 @@
       await migration.run(db)
       return await db.get(DocumentTypes.APP_METADATA)
     })
->>>>>>> 34050741
     expect(metadata.url).toEqual("/testapp")
   })
 })