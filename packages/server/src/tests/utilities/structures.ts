import { roles, utils } from "@budibase/backend-core"
import { BASE_LAYOUT_PROP_IDS, EMPTY_LAYOUT } from "../../constants/layouts"
import { cloneDeep } from "lodash/fp"
import {
  BUILTIN_ACTION_DEFINITIONS,
  TRIGGER_DEFINITIONS,
} from "../../automations"
import {
  AIOperationEnum,
  AutoFieldSubType,
  Automation,
  AutomationActionStepId,
  AutomationEventType,
  AutomationResults,
  AutomationStatus,
  AutomationStep,
  AutomationStepType,
  AutomationTrigger,
  AutomationTriggerStepId,
  BBReferenceFieldSubType,
  CreateViewRequest,
  Datasource,
  FieldSchema,
  FieldType,
  INTERNAL_TABLE_SOURCE_ID,
  JsonFieldSubType,
  LoopStepType,
  Query,
  Role,
  SourceName,
  Table,
  TableSourceType,
  Webhook,
  WebhookActionType,
  BuiltinPermissionID,
  DeepPartial,
  FilterCondition,
  AutomationTriggerResult,
  CreateEnvironmentVariableRequest,
  Screen,
} from "@budibase/types"
import { LoopInput } from "../../definitions/automations"
import { merge } from "lodash"
import { generator } from "@budibase/backend-core/tests"
export {
  createTableScreen,
  createQueryScreen,
  createViewScreen,
} from "./structures/screens"

const { BUILTIN_ROLE_IDS } = roles

export function tableForDatasource(
  datasource?: Datasource,
  ...extra: Partial<Table>[]
): Table {
  return merge(
    {
      name: generator.guid().substring(0, 10),
      type: "table",
      sourceType: datasource
        ? TableSourceType.EXTERNAL
        : TableSourceType.INTERNAL,
      sourceId: datasource ? datasource._id! : INTERNAL_TABLE_SOURCE_ID,
      schema: {},
    },
    ...extra
  )
}

export function basicTable(
  datasource?: Datasource,
  ...extra: Partial<Table>[]
): Table {
  return tableForDatasource(
    datasource,
    {
      name: "TestTable",
      schema: {
        name: {
          type: FieldType.STRING,
          name: "name",
          constraints: {
            type: "string",
          },
        },
        description: {
          type: FieldType.STRING,
          name: "description",
          constraints: {
            type: "string",
          },
        },
      },
    },
    ...extra
  )
}

export function basicTableWithAttachmentField(
  datasource?: Datasource,
  ...extra: Partial<Table>[]
): Table {
  return tableForDatasource(
    datasource,
    {
      name: "TestTable",
      schema: {
        file_attachment: {
          type: FieldType.ATTACHMENTS,
          name: "description",
          constraints: {
            type: "array",
          },
        },
        single_file_attachment: {
          type: FieldType.ATTACHMENT_SINGLE,
          name: "description",
        },
      },
    },
    ...extra
  )
}

export function basicView(tableId: string) {
  return {
    tableId,
    name: "ViewTest",
  }
}

export function filterView(tableId: string) {
  return {
    ...basicView(tableId),
    filters: [
      {
        value: 0,
        condition: "MT",
        key: "count",
      },
    ],
  }
}

export function calculationView(tableId: string) {
  return {
    ...basicView(tableId),
    field: "count",
    calculation: "sum",
  }
}

export function view(tableId: string) {
  return {
    ...filterView(tableId),
    ...calculationView(tableId),
  }
}

function viewV2CreateRequest(tableId: string): CreateViewRequest {
  return {
    tableId,
    name: generator.guid(),
  }
}

export const viewV2 = {
  createRequest: viewV2CreateRequest,
}

export function automationStep(
  actionDefinition = BUILTIN_ACTION_DEFINITIONS.CREATE_ROW
): AutomationStep {
  return {
    id: utils.newid(),
    ...actionDefinition,
    stepId: AutomationActionStepId.CREATE_ROW,
    inputs: { row: {} },
  }
}

export function automationTrigger(
  triggerDefinition = TRIGGER_DEFINITIONS.ROW_SAVED
): AutomationTrigger {
  return {
    id: utils.newid(),
    ...triggerDefinition,
  } as AutomationTrigger
}

export function newAutomation({
  steps,
  trigger,
}: { steps?: AutomationStep[]; trigger?: AutomationTrigger } = {}) {
  return basicAutomation({
    definition: {
      steps: steps || [automationStep()],
      trigger: trigger || automationTrigger(),
    },
  })
}

export function rowActionAutomation() {
  const automation = newAutomation({
    trigger: {
      ...automationTrigger(),
      stepId: AutomationTriggerStepId.ROW_ACTION,
    },
  })
  return automation
}

export function basicAutomation(opts?: DeepPartial<Automation>): Automation {
  const baseAutomation: Automation = {
    name: "My Automation",
    screenId: "kasdkfldsafkl",
    live: true,
    uiTree: {},
    definition: {
      trigger: {
        stepId: AutomationTriggerStepId.APP,
        name: "test",
        tagline: "test",
        icon: "test",
        description: "test",
        type: AutomationStepType.TRIGGER,
        inputs: {},
        id: "test",
        schema: {
          inputs: {
            properties: {},
          },
          outputs: {
            properties: {},
          },
        },
      },
      steps: [],
    },
    type: "automation",
    appId: "appId",
  }
  return merge(baseAutomation, opts)
}

export function loopAutomation(
  tableId: string,
  loopOpts?: LoopInput
): Automation {
  if (!loopOpts) {
    loopOpts = {
      option: LoopStepType.ARRAY,
      binding: "{{ steps.1.rows }}",
    }
  }
  const automation: any = {
    name: "looping",
    type: "automation",
    definition: {
      steps: [
        {
          id: "b",
          type: "ACTION",
          stepId: AutomationActionStepId.QUERY_ROWS,
          internal: true,
          inputs: {
            tableId,
          },
          schema: BUILTIN_ACTION_DEFINITIONS.QUERY_ROWS.schema,
        },
        {
          id: "c",
          type: "ACTION",
          stepId: AutomationActionStepId.LOOP,
          internal: true,
          inputs: loopOpts,
          blockToLoop: "d",
          schema: BUILTIN_ACTION_DEFINITIONS.LOOP.schema,
        },
        {
          id: "d",
          type: "ACTION",
          internal: true,
          stepId: AutomationActionStepId.SERVER_LOG,
          inputs: {
            text: "log statement",
          },
          schema: BUILTIN_ACTION_DEFINITIONS.SERVER_LOG.schema,
        },
      ],
      trigger: {
        id: "a",
        type: "TRIGGER",
        event: AutomationEventType.ROW_SAVE,
        stepId: AutomationTriggerStepId.ROW_SAVED,
        inputs: {
          tableId,
        },
        schema: TRIGGER_DEFINITIONS.ROW_SAVED.schema,
      },
    },
  }
  return automation as Automation
}

export function collectAutomation(opts?: DeepPartial<Automation>): Automation {
  const baseAutomation: Automation = {
    appId: "appId",
    name: "looping",
    type: "automation",
    definition: {
      steps: [
        {
          id: "b",
          name: "b",
          tagline: "An automation action step",
          icon: "Icon",
          type: AutomationStepType.ACTION,
          internal: true,
          description: "Execute script",
          stepId: AutomationActionStepId.EXECUTE_SCRIPT,
          inputs: {
            code: "return [1,2,3]",
          },
          schema: BUILTIN_ACTION_DEFINITIONS.EXECUTE_SCRIPT.schema,
        },
        {
          id: "c",
          name: "c",
          type: AutomationStepType.ACTION,
          tagline: "An automation action step",
          icon: "Icon",
          internal: true,
          description: "Collect",
          stepId: AutomationActionStepId.COLLECT,
          inputs: {
            collection: "{{ literal steps.1.value }}",
          },
          schema: BUILTIN_ACTION_DEFINITIONS.SERVER_LOG.schema,
        },
      ],
      trigger: {
        id: "a",
        type: AutomationStepType.TRIGGER,
        event: AutomationEventType.ROW_SAVE,
        stepId: AutomationTriggerStepId.ROW_SAVED,
        name: "trigger Step",
        tagline: "An automation trigger",
        description: "A trigger",
        icon: "Icon",
        inputs: {
          tableId: "tableId",
        },
        schema: TRIGGER_DEFINITIONS.ROW_SAVED.schema,
      },
    },
  }
  return merge(baseAutomation, opts)
}

export function filterAutomation(opts?: DeepPartial<Automation>): Automation {
  const automation: Automation = {
    name: "looping",
    type: "automation",
    appId: "appId",
    definition: {
      steps: [
        {
          name: "Filter Step",
          tagline: "An automation filter step",
          description: "A filter automation",
          id: "b",
          icon: "Icon",
          type: AutomationStepType.ACTION,
          internal: true,
          stepId: AutomationActionStepId.FILTER,
          inputs: {
            field: "name",
            value: "test",
            condition: FilterCondition.EQUAL,
          },
          schema: BUILTIN_ACTION_DEFINITIONS.EXECUTE_SCRIPT.schema,
        },
      ],
      trigger: {
        name: "trigger Step",
        tagline: "An automation trigger",
        description: "A trigger",
        icon: "Icon",
        id: "a",
        type: AutomationStepType.TRIGGER,
        event: AutomationEventType.ROW_SAVE,
        stepId: AutomationTriggerStepId.ROW_SAVED,
        inputs: {
          tableId: "tableId",
        },
        schema: TRIGGER_DEFINITIONS.ROW_SAVED.schema,
      },
    },
  }
  return merge(automation, opts)
}

export function updateRowAutomationWithFilters(
  appId: string,
  tableId: string
): Automation {
  return {
    name: "updateRowWithFilters",
    type: "automation",
    appId,
    definition: {
      steps: [
        {
          name: "Filter Step",
          tagline: "An automation filter step",
          description: "A filter automation",
          icon: "Icon",
          id: "b",
          type: AutomationStepType.ACTION,
          internal: true,
          stepId: AutomationActionStepId.SERVER_LOG,
          inputs: { text: "log statement" },
          schema: BUILTIN_ACTION_DEFINITIONS.SERVER_LOG.schema,
        },
      ],
      trigger: {
        name: "trigger Step",
        tagline: "An automation trigger",
        description: "A trigger",
        icon: "Icon",
        id: "a",
        type: AutomationStepType.TRIGGER,
        event: AutomationEventType.ROW_UPDATE,
        stepId: AutomationTriggerStepId.ROW_UPDATED,
        inputs: { tableId },
        schema: TRIGGER_DEFINITIONS.ROW_UPDATED.schema,
      },
    },
  }
}

export function basicAutomationResults(
  automationId: string
): AutomationResults {
  const trigger: AutomationTriggerResult = {
    id: "trigger",
    stepId: AutomationTriggerStepId.APP,
    outputs: {},
  }
  return {
    automationId,
    status: AutomationStatus.SUCCESS,
    trigger,
    steps: [
      trigger,
      {
        id: "step1",
        stepId: AutomationActionStepId.SERVER_LOG,
        inputs: {},
        outputs: {
          success: true,
        },
      },
    ],
  }
}

export function basicRow(tableId: string) {
  return {
    name: "Test Contact",
    description: "original description",
    tableId: tableId,
  }
}

export function basicLinkedRow(
  tableId: string,
  linkedRowId: string,
  linkField = "link"
) {
  // this is based on the basic linked tables you get from the test configuration
  return {
    ...basicRow(tableId),
    [linkField]: [linkedRowId],
  }
}

export function basicRole(): Role {
  return {
    name: `NewRole_${utils.newid()}`,
    inherits: roles.BUILTIN_ROLE_IDS.BASIC,
    permissionId: BuiltinPermissionID.WRITE,
    permissions: {},
    version: "name",
  }
}

export function basicDatasource(): { datasource: Datasource } {
  return {
    datasource: {
      type: "datasource",
      name: "Test",
      source: SourceName.POSTGRES,
      config: {},
    },
  }
}

export function basicDatasourcePlus(): { datasource: Datasource } {
  return {
    datasource: {
      ...basicDatasource().datasource,
      plus: true,
    },
  }
}

export function basicQuery(datasourceId: string): Query {
  return {
    datasourceId,
    name: "New Query",
    parameters: [],
    fields: {},
    schema: {},
    queryVerb: "read",
    transformer: null,
    readable: true,
  }
}

export function basicUser(role: string) {
  return {
    email: "bill@bill.com",
    password: "yeeooo",
    roleId: role,
  }
}

function createHomeScreen(
  config: {
    roleId: string
    route: string
  } = {
    roleId: roles.BUILTIN_ROLE_IDS.BASIC,
    route: "/",
  }
): Screen {
  return {
    layoutId: BASE_LAYOUT_PROP_IDS.PRIVATE,
    props: {
      _id: "d834fea2-1b3e-4320-ab34-f9009f5ecc59",
      _component: "@budibase/standard-components/container",
      _styles: {
        normal: {},
        hover: {},
        active: {},
        selected: {},
      },
      _transition: "fade",
      _children: [
        {
          _id: "ef60083f-4a02-4df3-80f3-a0d3d16847e7",
          _component: "@budibase/standard-components/heading",
          _styles: {
            hover: {},
            active: {},
            selected: {},
          },
          text: "Welcome to your Budibase App 👋",
          size: "M",
          align: "left",
          _instanceName: "Heading",
          _children: [],
        },
      ],
      _instanceName: "Home",
      direction: "column",
      hAlign: "stretch",
      vAlign: "top",
      size: "grow",
      gap: "M",
    },
    routing: {
      route: config.route,
      roleId: config.roleId,
    },
    name: "home-screen",
<<<<<<< HEAD
    projectAppId: "projectAppId",
=======
    workspaceAppId: "workspaceAppId",
>>>>>>> 6cb29cf9
  }
}

export function basicScreen(route = "/") {
  return createHomeScreen({
    roleId: BUILTIN_ROLE_IDS.BASIC,
    route,
  })
}

export function powerScreen(route = "/") {
  return createHomeScreen({
    roleId: BUILTIN_ROLE_IDS.POWER,
    route,
  })
}

export function customScreen(config: { roleId: string; route: string }) {
  return createHomeScreen(config)
}

export function basicLayout() {
  return cloneDeep(EMPTY_LAYOUT)
}

export function basicWebhook(automationId: string): Webhook {
  return {
    live: true,
    name: "webhook",
    action: {
      type: WebhookActionType.AUTOMATION,
      target: automationId,
    },
  }
}

export function basicEnvironmentVariable(
  name: string,
  prod: string,
  dev?: string
): CreateEnvironmentVariableRequest {
  return {
    name,
    production: prod,
    development: dev || prod,
  }
}

export function fullSchemaWithoutLinks({
  allRequired,
}: {
  allRequired?: boolean
}): {
  [type in Exclude<FieldType, FieldType.LINK>]: FieldSchema & { type: type }
} {
  return {
    [FieldType.STRING]: {
      name: "string",
      type: FieldType.STRING,
      constraints: {
        presence: allRequired,
      },
    },
    [FieldType.LONGFORM]: {
      name: "longform",
      type: FieldType.LONGFORM,
      constraints: {
        presence: allRequired,
      },
    },
    [FieldType.OPTIONS]: {
      name: "options",
      type: FieldType.OPTIONS,
      constraints: {
        presence: allRequired,
        inclusion: ["option 1", "option 2", "option 3", "option 4"],
      },
    },
    [FieldType.ARRAY]: {
      name: "array",
      type: FieldType.ARRAY,
      constraints: {
        presence: allRequired,
        type: JsonFieldSubType.ARRAY,
        inclusion: ["options 1", "options 2", "options 3", "options 4"],
      },
    },
    [FieldType.NUMBER]: {
      name: "number",
      type: FieldType.NUMBER,
      constraints: {
        presence: allRequired,
      },
    },
    [FieldType.BOOLEAN]: {
      name: "boolean",
      type: FieldType.BOOLEAN,
      constraints: {
        presence: allRequired,
      },
    },
    [FieldType.DATETIME]: {
      name: "datetime",
      type: FieldType.DATETIME,
      dateOnly: true,
      timeOnly: false,
      constraints: {
        presence: allRequired,
      },
    },
    [FieldType.FORMULA]: {
      name: "formula",
      type: FieldType.FORMULA,
      formula: "any formula",
      constraints: {
        presence: allRequired,
      },
    },
    [FieldType.AI]: {
      name: "ai",
      type: FieldType.AI,
      operation: AIOperationEnum.PROMPT,
      prompt: "Translate this into German :'{{ product }}'",
    },
    [FieldType.BARCODEQR]: {
      name: "barcodeqr",
      type: FieldType.BARCODEQR,
      constraints: {
        presence: allRequired,
      },
    },
    [FieldType.BIGINT]: {
      name: "bigint",
      type: FieldType.BIGINT,
      constraints: {
        presence: allRequired,
      },
    },
    [FieldType.BB_REFERENCE]: {
      name: "user",
      type: FieldType.BB_REFERENCE,
      subtype: BBReferenceFieldSubType.USER,
      constraints: {
        presence: allRequired,
      },
    },
    [FieldType.BB_REFERENCE_SINGLE]: {
      name: "users",
      type: FieldType.BB_REFERENCE_SINGLE,
      subtype: BBReferenceFieldSubType.USER,
      constraints: {
        presence: allRequired,
      },
    },
    [FieldType.ATTACHMENTS]: {
      name: "attachments",
      type: FieldType.ATTACHMENTS,
      constraints: {
        presence: allRequired,
      },
    },
    [FieldType.ATTACHMENT_SINGLE]: {
      name: "attachment_single",
      type: FieldType.ATTACHMENT_SINGLE,
      constraints: {
        presence: allRequired,
      },
    },
    [FieldType.AUTO]: {
      name: "auto",
      type: FieldType.AUTO,
      subtype: AutoFieldSubType.AUTO_ID,
      autocolumn: true,
      constraints: {
        presence: allRequired,
      },
    },
    [FieldType.JSON]: {
      name: "json",
      type: FieldType.JSON,
      constraints: {
        presence: allRequired,
      },
    },
    [FieldType.INTERNAL]: {
      name: "internal",
      type: FieldType.INTERNAL,
      constraints: {
        presence: allRequired,
      },
    },
    [FieldType.SIGNATURE_SINGLE]: {
      name: "signature_single",
      type: FieldType.SIGNATURE_SINGLE,
      constraints: {
        presence: allRequired,
      },
    },
  }
}
export function basicAttachment() {
  return {
    key: generator.guid(),
    name: generator.word(),
    extension: generator.word(),
    size: generator.natural(),
    url: `/${generator.guid()}`,
  }
}<|MERGE_RESOLUTION|>--- conflicted
+++ resolved
@@ -587,11 +587,7 @@
       roleId: config.roleId,
     },
     name: "home-screen",
-<<<<<<< HEAD
-    projectAppId: "projectAppId",
-=======
     workspaceAppId: "workspaceAppId",
->>>>>>> 6cb29cf9
   }
 }
 
