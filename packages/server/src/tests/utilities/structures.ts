import { permissions, roles } from "@budibase/backend-core"
import { createHomeScreen } from "../../constants/screens"
import { EMPTY_LAYOUT } from "../../constants/layouts"
import { cloneDeep } from "lodash/fp"
<<<<<<< HEAD
import { TRIGGER_DEFINITIONS, ACTION_DEFINITIONS } from "../../automations"
import { Datasource, SourceName } from "@budibase/types"
=======
import { ACTION_DEFINITIONS, TRIGGER_DEFINITIONS } from "../../automations"
import {
  Automation,
  AutomationActionStepId,
  AutomationTriggerStepId,
} from "@budibase/types"

>>>>>>> 13db0d20
const { v4: uuidv4 } = require("uuid")

export const TENANT_ID = "default"

export function basicTable() {
  return {
    name: "TestTable",
    type: "table",
    key: "name",
    schema: {
      name: {
        type: "string",
        constraints: {
          type: "string",
        },
      },
      description: {
        type: "string",
        constraints: {
          type: "string",
        },
      },
    },
  }
}

export function basicView(tableId: string) {
  return {
    tableId,
    name: "ViewTest",
  }
}

export function filterView(tableId: string) {
  return {
    ...basicView(tableId),
    filters: [
      {
        value: 0,
        condition: "MT",
        key: "count",
      },
    ],
  }
}

export function calculationView(tableId: string) {
  return {
    ...basicView(tableId),
    field: "count",
    calculation: "sum",
  }
}

export function view(tableId: string) {
  return {
    ...filterView(tableId),
    ...calculationView(tableId),
  }
}

export function automationStep(
  actionDefinition = ACTION_DEFINITIONS.CREATE_ROW
) {
  return {
    id: uuidv4(),
    ...actionDefinition,
  }
}

export function automationTrigger(
  triggerDefinition = TRIGGER_DEFINITIONS.ROW_SAVED
) {
  return {
    id: uuidv4(),
    ...triggerDefinition,
  }
}

export function newAutomation({ steps, trigger }: any = {}) {
  const automation: any = basicAutomation()

  if (trigger) {
    automation.definition.trigger = trigger
  } else {
    automation.definition.trigger = automationTrigger()
  }

  if (steps) {
    automation.definition.steps = steps
  } else {
    automation.definition.steps = [automationStep()]
  }

  return automation
}

export function basicAutomation() {
  return {
    name: "My Automation",
    screenId: "kasdkfldsafkl",
    live: true,
    uiTree: {},
    definition: {
      trigger: {
        inputs: {},
      },
      steps: [],
    },
    type: "automation",
  }
}

export function loopAutomation(tableId: string, loopOpts?: any): Automation {
  if (!loopOpts) {
    loopOpts = {
      option: "Array",
      binding: "{{ steps.1.rows }}",
    }
  }
  const automation: any = {
    name: "looping",
    type: "automation",
    definition: {
      steps: [
        {
          id: "b",
          type: "ACTION",
          stepId: AutomationActionStepId.QUERY_ROWS,
          internal: true,
          inputs: {
            tableId,
          },
          schema: ACTION_DEFINITIONS.QUERY_ROWS.schema,
        },
        {
          id: "c",
          type: "ACTION",
          stepId: AutomationActionStepId.LOOP,
          internal: true,
          inputs: loopOpts,
          blockToLoop: "d",
          schema: ACTION_DEFINITIONS.LOOP.schema,
        },
        {
          id: "d",
          type: "ACTION",
          internal: true,
          stepId: AutomationActionStepId.SERVER_LOG,
          inputs: {
            text: "log statement",
          },
          schema: ACTION_DEFINITIONS.SERVER_LOG.schema,
        },
      ],
      trigger: {
        id: "a",
        type: "TRIGGER",
        event: "row:save",
        stepId: AutomationTriggerStepId.ROW_SAVED,
        inputs: {
          tableId,
        },
        schema: TRIGGER_DEFINITIONS.ROW_SAVED.schema,
      },
    },
  }
  return automation as Automation
}

export function basicRow(tableId: string) {
  return {
    name: "Test Contact",
    description: "original description",
    tableId: tableId,
  }
}

export function basicLinkedRow(
  tableId: string,
  linkedRowId: string,
  linkField: string = "link"
) {
  // this is based on the basic linked tables you get from the test configuration
  return {
    ...basicRow(tableId),
    [linkField]: [linkedRowId],
  }
}

export function basicRole() {
  return {
    name: "NewRole",
    inherits: roles.BUILTIN_ROLE_IDS.BASIC,
    permissionId: permissions.BuiltinPermissionID.READ_ONLY,
  }
}

export function basicDatasource(): { datasource: Datasource } {
  return {
    datasource: {
      type: "datasource",
      name: "Test",
      source: SourceName.POSTGRES,
      config: {},
    },
  }
}

export function basicQuery(datasourceId: string) {
  return {
    datasourceId: datasourceId,
    name: "New Query",
    parameters: [],
    fields: {},
    schema: {},
    queryVerb: "read",
  }
}

export function basicUser(role: string) {
  return {
    email: "bill@bill.com",
    password: "yeeooo",
    roleId: role,
  }
}

export function basicScreen() {
  return createHomeScreen()
}

export function basicLayout() {
  return cloneDeep(EMPTY_LAYOUT)
}

export function basicWebhook(automationId: string) {
  return {
    live: true,
    name: "webhook",
    action: {
      type: "automation",
      target: automationId,
    },
  }
}<|MERGE_RESOLUTION|>--- conflicted
+++ resolved
@@ -2,18 +2,15 @@
 import { createHomeScreen } from "../../constants/screens"
 import { EMPTY_LAYOUT } from "../../constants/layouts"
 import { cloneDeep } from "lodash/fp"
-<<<<<<< HEAD
-import { TRIGGER_DEFINITIONS, ACTION_DEFINITIONS } from "../../automations"
-import { Datasource, SourceName } from "@budibase/types"
-=======
 import { ACTION_DEFINITIONS, TRIGGER_DEFINITIONS } from "../../automations"
 import {
   Automation,
   AutomationActionStepId,
   AutomationTriggerStepId,
+  Datasource,
+  SourceName,
 } from "@budibase/types"
 
->>>>>>> 13db0d20
 const { v4: uuidv4 } = require("uuid")
 
 export const TENANT_ID = "default"
