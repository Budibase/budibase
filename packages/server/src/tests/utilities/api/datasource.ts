import {
  BuildSchemaFromSourceResponse,
  CreateDatasourceResponse,
  Datasource,
  FetchDatasourceInfoResponse,
  FieldType,
  QueryJsonRequest,
  RelationshipType,
  UpdateDatasourceRequest,
  UpdateDatasourceResponse,
  VerifyDatasourceRequest,
} from "@budibase/types"
import { Expectations, TestAPI } from "./base"
import { sql } from "@budibase/backend-core"

export class DatasourceAPI extends TestAPI {
  create = async (
    config: Datasource,
    expectations?: Expectations
  ): Promise<Datasource> => {
    const response = await this._post<CreateDatasourceResponse>(
      `/api/datasources`,
      {
        body: {
          datasource: config,
          tablesFilter: [],
        },
        expectations,
      }
    )
    return response.datasource
  }

  update = async (
    datasource: UpdateDatasourceRequest,
    expectations?: Expectations
  ): Promise<Datasource> => {
    const response = await this._put<UpdateDatasourceResponse>(
      `/api/datasources/${datasource._id}`,
      { body: datasource, expectations }
    )
    return response.datasource
  }

  verify = async (
    data: VerifyDatasourceRequest,
    expectations?: Expectations
  ) => {
    return await this._post(`/api/datasources/verify`, {
      body: data,
      expectations,
    })
  }

  delete = async (datasource: Datasource, expectations?: Expectations) => {
    return await this._delete(
      `/api/datasources/${datasource._id!}/${datasource._rev!}`,
      { expectations }
    )
  }

  get = async (id: string, expectations?: Expectations) => {
    return await this._get<Datasource>(`/api/datasources/${id}`, {
      expectations,
    })
  }

  fetch = async (expectations?: Expectations) => {
    return await this._get<Datasource[]>(`/api/datasources`, { expectations })
  }

<<<<<<< HEAD
  query = async (query: QueryJsonRequest, expectations?: Expectations) => {
    return await this._post<any>(`/api/datasources/query`, {
      body: query,
      expectations,
    })
  }

=======
>>>>>>> 4ab1c0ea
  fetchSchema = async (
    {
      datasourceId,
      tablesFilter,
    }: { datasourceId: string; tablesFilter?: string[] },
    expectations?: Expectations
  ) => {
    return await this._post<BuildSchemaFromSourceResponse>(
      `/api/datasources/${datasourceId}/schema`,
      {
        expectations: expectations,
        body: {
          tablesFilter: tablesFilter,
        },
      }
    )
  }

  info = async (datasource: Datasource, expectations?: Expectations) => {
    return await this._post<FetchDatasourceInfoResponse>(
      `/api/datasources/info`,
      {
        body: { datasource },
        expectations,
      }
    )
  }

  addExistingRelationship = async (
    {
      one,
      many,
    }: {
      one: { tableId: string; relationshipName: string; foreignKey: string }
      many: { tableId: string; relationshipName: string; primaryKey: string }
    },
    expectations?: Expectations
  ) => {
    const oneTableInfo = sql.utils.breakExternalTableId(one.tableId),
      manyTableInfo = sql.utils.breakExternalTableId(many.tableId)
    if (oneTableInfo.datasourceId !== manyTableInfo.datasourceId) {
      throw new Error(
        "Tables are in different datasources, cannot create relationship."
      )
    }
    const datasource = await this.get(oneTableInfo.datasourceId)
    const oneTable = datasource.entities?.[oneTableInfo.tableName],
      manyTable = datasource.entities?.[manyTableInfo.tableName]
    if (!oneTable || !manyTable) {
      throw new Error(
        "Both tables not found in datasource, cannot create relationship."
      )
    }

    manyTable.schema[many.relationshipName] = {
      type: FieldType.LINK,
      name: many.relationshipName,
      tableId: oneTable._id!,
      relationshipType: RelationshipType.MANY_TO_ONE,
      fieldName: one.foreignKey,
      foreignKey: many.primaryKey,
      main: true,
    }
    oneTable.schema[one.relationshipName] = {
      type: FieldType.LINK,
      name: one.relationshipName,
      tableId: manyTable._id!,
      relationshipType: RelationshipType.ONE_TO_MANY,
      fieldName: many.primaryKey,
      foreignKey: one.foreignKey,
    }
    return await this.update(datasource, expectations)
  }
}<|MERGE_RESOLUTION|>--- conflicted
+++ resolved
@@ -69,16 +69,6 @@
     return await this._get<Datasource[]>(`/api/datasources`, { expectations })
   }
 
-<<<<<<< HEAD
-  query = async (query: QueryJsonRequest, expectations?: Expectations) => {
-    return await this._post<any>(`/api/datasources/query`, {
-      body: query,
-      expectations,
-    })
-  }
-
-=======
->>>>>>> 4ab1c0ea
   fetchSchema = async (
     {
       datasourceId,
