--- conflicted
+++ resolved
@@ -7,11 +7,8 @@
 import { LegacyViewAPI } from "./legacyView"
 import { ScreenAPI } from "./screen"
 import { ApplicationAPI } from "./application"
-<<<<<<< HEAD
 import { BackupAPI } from "./backup"
-=======
 import { AttachmentAPI } from "./attachment"
->>>>>>> fa2a3933
 
 export default class API {
   table: TableAPI
@@ -22,11 +19,8 @@
   datasource: DatasourceAPI
   screen: ScreenAPI
   application: ApplicationAPI
-<<<<<<< HEAD
   backup: BackupAPI
-=======
   attachment: AttachmentAPI
->>>>>>> fa2a3933
 
   constructor(config: TestConfiguration) {
     this.table = new TableAPI(config)
@@ -37,10 +31,7 @@
     this.datasource = new DatasourceAPI(config)
     this.screen = new ScreenAPI(config)
     this.application = new ApplicationAPI(config)
-<<<<<<< HEAD
     this.backup = new BackupAPI(config)
-=======
     this.attachment = new AttachmentAPI(config)
->>>>>>> fa2a3933
   }
 }