import { runStep } from "./utilities"

import environment from "../../environment"
<<<<<<< HEAD
import openai from "openai"
import TestConfiguration from "../../../src/tests/utilities/TestConfiguration"
import { AutomationActionStepId } from "@budibase/types"
=======
import { OpenAI } from "openai"
>>>>>>> 7165037f

jest.mock("openai", () => ({
  OpenAI: jest.fn().mockImplementation(() => ({
    chat: {
      completions: {
        create: jest.fn(() => ({
          choices: [
            {
              message: {
                content: "This is a test",
              },
            },
          ],
        })),
      },
    },
  })),
}))

const mockedOpenAI = OpenAI as jest.MockedClass<typeof OpenAI>

const OPENAI_PROMPT = "What is the meaning of life?"

describe("test the openai action", () => {
  const config = new TestConfiguration()

  beforeAll(async () => {
    await config.init()
  })

  beforeEach(() => {
    environment.OPENAI_API_KEY = "abc123"
  })

  afterAll(() => {
    config.end()
  })

  it("should present the correct error message when the OPENAI_API_KEY variable isn't set", async () => {
    delete environment.OPENAI_API_KEY

    let res = await runStep(config, AutomationActionStepId.OPENAI, {
      prompt: OPENAI_PROMPT,
    })
    expect(res.response).toEqual(
      "OpenAI API Key not configured - please add the OPENAI_API_KEY environment variable."
    )
    expect(res.success).toBeFalsy()
  })

  it("should be able to receive a response from ChatGPT given a prompt", async () => {
    const res = await runStep(config, AutomationActionStepId.OPENAI, {
      prompt: OPENAI_PROMPT,
    })
    expect(res.response).toEqual("This is a test")
    expect(res.success).toBeTruthy()
  })

  it("should present the correct error message when a prompt is not provided", async () => {
    const res = await runStep(config, AutomationActionStepId.OPENAI, {
      prompt: null,
    })
    expect(res.response).toEqual(
      "Budibase OpenAI Automation Failed: No prompt supplied"
    )
    expect(res.success).toBeFalsy()
  })

  it("should present the correct error message when an error is thrown from the createChatCompletion call", async () => {
    mockedOpenAI.mockImplementation(
      () =>
        ({
          chat: {
            completions: {
              create: jest.fn(() => {
                throw new Error(
                  "An error occurred while calling createChatCompletion"
                )
              }),
            },
          },
        } as any)
    )

    const res = await runStep(config, AutomationActionStepId.OPENAI, {
      prompt: OPENAI_PROMPT,
    })

    expect(res.response).toEqual(
      "Error: An error occurred while calling createChatCompletion"
    )
    expect(res.success).toBeFalsy()
  })
})<|MERGE_RESOLUTION|>--- conflicted
+++ resolved
@@ -1,13 +1,9 @@
 import { runStep } from "./utilities"
 
 import environment from "../../environment"
-<<<<<<< HEAD
-import openai from "openai"
+import { OpenAI } from "openai"
 import TestConfiguration from "../../../src/tests/utilities/TestConfiguration"
 import { AutomationActionStepId } from "@budibase/types"
-=======
-import { OpenAI } from "openai"
->>>>>>> 7165037f
 
 jest.mock("openai", () => ({
   OpenAI: jest.fn().mockImplementation(() => ({
