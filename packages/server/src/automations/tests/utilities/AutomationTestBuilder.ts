import { v4 as uuidv4 } from "uuid"
import { BUILTIN_ACTION_DEFINITIONS } from "../../actions"
import { TRIGGER_DEFINITIONS } from "../../triggers"
import {
  Automation,
  AutomationActionStepId,
  AutomationResults,
  AutomationStep,
  AutomationStepInputs,
  AutomationTrigger,
  AutomationTriggerDefinition,
  AutomationTriggerInputs,
  AutomationTriggerOutputs,
  AutomationTriggerStepId,
  BranchStepInputs,
  isDidNotTriggerResponse,
  SearchFilters,
  TestAutomationRequest,
} from "@budibase/types"
import TestConfiguration from "../../../tests/utilities/TestConfiguration"
import { automations } from "@budibase/shared-core"

type StepBuilderFunction = <TStep extends AutomationTriggerStepId>(
  stepBuilder: BranchStepBuilder<TStep>
) => void

type BranchConfig = {
  [key: string]: {
    steps: StepBuilderFunction
    condition: SearchFilters
  }
}

class TriggerBuilder {
  private readonly config: TestConfiguration

  constructor(config: TestConfiguration) {
    this.config = config
  }

  protected trigger<
    TStep extends AutomationTriggerStepId,
    TInput = AutomationTriggerInputs<TStep>
  >(stepId: TStep) {
    return (inputs: TInput) => {
      const definition: AutomationTriggerDefinition =
        TRIGGER_DEFINITIONS[stepId]
      const trigger: AutomationTrigger = {
        ...definition,
        stepId,
        inputs: (inputs || {}) as any,
        id: uuidv4(),
      }
      return new StepBuilder<TStep>(this.config, trigger)
    }
  }

  onAppAction = this.trigger(AutomationTriggerStepId.APP)

  onRowSaved = this.trigger(AutomationTriggerStepId.ROW_SAVED)
  onRowUpdated = this.trigger(AutomationTriggerStepId.ROW_UPDATED)
  onRowDeleted = this.trigger(AutomationTriggerStepId.ROW_DELETED)
  onWebhook = this.trigger(AutomationTriggerStepId.WEBHOOK)
  onCron = this.trigger(AutomationTriggerStepId.CRON)
}

class BranchStepBuilder<TStep extends AutomationTriggerStepId> {
  protected readonly steps: AutomationStep[] = []
  protected readonly stepNames: { [key: string]: string } = {}

  protected step<TStep extends AutomationActionStepId>(stepId: TStep) {
    return (
      inputs: AutomationStepInputs<TStep>,
      opts?: { stepName?: string; stepId?: string }
    ) => {
      const schema = BUILTIN_ACTION_DEFINITIONS[stepId]
      const id = opts?.stepId || uuidv4()
      this.steps.push({
        ...schema,
        inputs: inputs as any,
        id,
        stepId,
        name: opts?.stepName || schema.name,
      })
      if (opts?.stepName) {
        this.stepNames[id] = opts.stepName
      }
      return this
    }
  }

  createRow = this.step(AutomationActionStepId.CREATE_ROW)
  updateRow = this.step(AutomationActionStepId.UPDATE_ROW)
  deleteRow = this.step(AutomationActionStepId.DELETE_ROW)
  sendSmtpEmail = this.step(AutomationActionStepId.SEND_EMAIL_SMTP)
  executeQuery = this.step(AutomationActionStepId.EXECUTE_QUERY)
  queryRows = this.step(AutomationActionStepId.QUERY_ROWS)
  loop = this.step(AutomationActionStepId.LOOP)
  serverLog = this.step(AutomationActionStepId.SERVER_LOG)
  executeScript = this.step(AutomationActionStepId.EXECUTE_SCRIPT)
  executeScriptV2 = this.step(AutomationActionStepId.EXECUTE_SCRIPT_V2)
  filter = this.step(AutomationActionStepId.FILTER)
  bash = this.step(AutomationActionStepId.EXECUTE_BASH)
  openai = this.step(AutomationActionStepId.OPENAI)
  collect = this.step(AutomationActionStepId.COLLECT)
  zapier = this.step(AutomationActionStepId.zapier)
  triggerAutomationRun = this.step(
    AutomationActionStepId.TRIGGER_AUTOMATION_RUN
  )
  outgoingWebhook = this.step(AutomationActionStepId.OUTGOING_WEBHOOK)
  n8n = this.step(AutomationActionStepId.n8n)
  make = this.step(AutomationActionStepId.integromat)
  discord = this.step(AutomationActionStepId.discord)
  delay = this.step(AutomationActionStepId.DELAY)

  protected addBranchStep(branchConfig: BranchConfig): void {
    const inputs: BranchStepInputs = {
      branches: [],
      children: {},
    }

    for (const [name, branch] of Object.entries(branchConfig)) {
      const builder = new BranchStepBuilder<TStep>()
      branch.steps(builder)
      let id = uuidv4()
      inputs.branches.push({ name, condition: branch.condition, id })
      inputs.children![id] = builder.steps
    }

    this.steps.push({
      ...automations.steps.branch.definition,
      id: uuidv4(),
      stepId: AutomationActionStepId.BRANCH,
      inputs,
    })
  }

  branch(branchConfig: BranchConfig): this {
    this.addBranchStep(branchConfig)
    return this
  }
}

class StepBuilder<
  TStep extends AutomationTriggerStepId
> extends BranchStepBuilder<TStep> {
  private readonly config: TestConfiguration
  private readonly trigger: AutomationTrigger
  private _name: string | undefined = undefined

  constructor(config: TestConfiguration, trigger: AutomationTrigger) {
    super()
    this.config = config
    this.trigger = trigger
  }

  name(n: string): this {
    this._name = n
    return this
  }

  build(): Automation {
    const name = this._name || `Test Automation ${uuidv4()}`
    return {
      name,
      definition: {
        steps: this.steps,
        trigger: this.trigger,
        stepNames: this.stepNames,
      },
      type: "automation",
      appId: this.config.getAppId(),
    }
  }

  async save() {
    const { automation } = await this.config.api.automation.post(this.build())
    return new AutomationRunner<TStep>(this.config, automation)
  }

  async test(triggerOutput: AutomationTriggerOutputs<TStep>) {
    const runner = await this.save()
    return await runner.test(triggerOutput)
  }
}

class AutomationRunner<TStep extends AutomationTriggerStepId> {
  private readonly config: TestConfiguration
  readonly automation: Automation

  constructor(config: TestConfiguration, automation: Automation) {
    this.config = config
    this.automation = automation
  }

  async test(triggerOutput: AutomationTriggerOutputs<TStep>) {
    const response = await this.config.api.automation.test(
      this.automation._id!,
      // TODO: figure out why this cast is needed.
      triggerOutput as TestAutomationRequest
    )

    if (isDidNotTriggerResponse(response)) {
      throw new Error(response.message)
    }
<<<<<<< HEAD
    const results: AutomationResults = response as AutomationResults
    results.steps.shift()
    return {
      trigger: results.trigger,
      steps: results.steps,
    }
=======

    const results: AutomationResults = response as AutomationResults
    // Remove the trigger step from the response.
    results.steps.shift()

    return response
>>>>>>> 8b04a56d
  }
}

export function createAutomationBuilder(config: TestConfiguration) {
  return new TriggerBuilder(config)
}<|MERGE_RESOLUTION|>--- conflicted
+++ resolved
@@ -203,21 +203,12 @@
     if (isDidNotTriggerResponse(response)) {
       throw new Error(response.message)
     }
-<<<<<<< HEAD
-    const results: AutomationResults = response as AutomationResults
-    results.steps.shift()
-    return {
-      trigger: results.trigger,
-      steps: results.steps,
-    }
-=======
 
     const results: AutomationResults = response as AutomationResults
     // Remove the trigger step from the response.
     results.steps.shift()
 
     return response
->>>>>>> 8b04a56d
   }
 }
 
