import TestConfiguration from "../../../tests/utilities/TestConfiguration"
import { BUILTIN_ACTION_DEFINITIONS } from "../../actions"
import env from "../../../environment"
<<<<<<< HEAD
import { AutomationData, Datasource } from "@budibase/types"
=======
import {
  Automation,
  AutomationActionStepId,
  AutomationData,
  Datasource,
} from "@budibase/types"
>>>>>>> ec614bdc
import { Knex } from "knex"
import { getQueue } from "../.."
import { Job } from "bull"
import { helpers } from "@budibase/shared-core"

let config: TestConfiguration

export function getConfig(): TestConfiguration {
  if (!config) {
    config = new TestConfiguration(true)
  }
  return config
}

export function afterAll() {
  config.end()
}

export async function runInProd(fn: any) {
  env._set("NODE_ENV", "production")
  let error
  try {
    await fn()
  } catch (err) {
    error = err
  }
  env._set("NODE_ENV", "jest")
  if (error) {
    throw error
  }
}

/**
 * Capture all automation runs that occur during the execution of a function.
 * This function will wait for all messages to be processed before returning.
 */
export async function captureAllAutomationResults(
  f: () => Promise<unknown>
): Promise<Job<AutomationData>[]> {
  const runs: Job<AutomationData>[] = []
  const queue = getQueue()
  let messagesReceived = 0

  const completedListener = async (job: Job<AutomationData>) => {
    runs.push(job)
    messagesReceived--
  }
  const messageListener = async () => {
    messagesReceived++
  }
  queue.on("message", messageListener)
  queue.on("completed", completedListener)
  try {
    await f()
    // Queue messages tend to be send asynchronously in API handlers, so there's
    // no guarantee that awaiting this function will have queued anything yet.
    // We wait here to make sure we're queued _after_ any existing async work.
    await helpers.wait(100)
  } finally {
    // eslint-disable-next-line no-unmodified-loop-condition
    while (messagesReceived > 0) {
      await helpers.wait(50)
    }
    queue.off("completed", completedListener)
    queue.off("message", messageListener)
  }

  return runs
}

export async function captureAutomationResults(
  automation: Automation | string,
  f: () => Promise<unknown>
) {
  const results = await captureAllAutomationResults(f)
  return results.filter(
    r =>
      r.data.automation._id ===
      (typeof automation === "string" ? automation : automation._id)
  )
}

export async function saveTestQuery(
  config: TestConfiguration,
  client: Knex,
  tableName: string,
  datasource: Datasource
) {
  return await config.api.query.save({
    name: "test query",
    datasourceId: datasource._id!,
    parameters: [],
    fields: {
      sql: client(tableName).select("*").toSQL().toNative().sql,
    },
    transformer: "",
    schema: {},
    readable: true,
    queryVerb: "read",
  })
}

export const apiKey = "test"
export const actions = BUILTIN_ACTION_DEFINITIONS<|MERGE_RESOLUTION|>--- conflicted
+++ resolved
@@ -1,16 +1,7 @@
 import TestConfiguration from "../../../tests/utilities/TestConfiguration"
 import { BUILTIN_ACTION_DEFINITIONS } from "../../actions"
 import env from "../../../environment"
-<<<<<<< HEAD
-import { AutomationData, Datasource } from "@budibase/types"
-=======
-import {
-  Automation,
-  AutomationActionStepId,
-  AutomationData,
-  Datasource,
-} from "@budibase/types"
->>>>>>> ec614bdc
+import { Automation, AutomationData, Datasource } from "@budibase/types"
 import { Knex } from "knex"
 import { getQueue } from "../.."
 import { Job } from "bull"
