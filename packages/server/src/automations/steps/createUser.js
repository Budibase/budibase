--- conflicted
+++ resolved
@@ -59,13 +59,8 @@
   },
 }
 
-<<<<<<< HEAD
 module.exports.run = async function({ inputs, appId, apiKey, emitter }) {
-  const { username, password, accessLevelId } = inputs
-=======
-module.exports.run = async function({ inputs, appId, apiKey }) {
   const { email, password, accessLevelId } = inputs
->>>>>>> ab9c594d
   const ctx = {
     user: {
       appId: appId,
