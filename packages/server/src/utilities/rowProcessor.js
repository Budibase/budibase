--- conflicted
+++ resolved
@@ -1,12 +1,8 @@
-// const { ObjectStoreBuckets } = require("../constants")
 const linkRows = require("../db/linkedRows")
 const { cloneDeep } = require("lodash/fp")
 const { FieldTypes, AutoFieldSubTypes } = require("../constants")
-<<<<<<< HEAD
 const { processStringSync } = require("@budibase/string-templates")
-=======
 const { attachmentsRelativeURL } = require("./index")
->>>>>>> 2a6bea61
 
 const BASE_AUTO_ID = 1
 
@@ -226,27 +222,13 @@
   enriched = processFormulas(table, enriched)
 
   // update the attachments URL depending on hosting
-<<<<<<< HEAD
-  if (env.isProd() && env.SELF_HOSTED) {
-    for (let [property, column] of Object.entries(table.schema)) {
-      if (column.type === FieldTypes.ATTACHMENT) {
-        for (let row of enriched) {
-          if (row[property] == null || row[property].length === 0) {
-            continue
-          }
-          row[property].forEach(attachment => {
-            attachment.url = `${OBJ_STORE_DIRECTORY}/${appId}/${attachment.url}`
-            attachment.url = attachment.url.replace("//", "/")
-          })
-=======
   for (let [property, column] of Object.entries(table.schema)) {
     if (column.type === FieldTypes.ATTACHMENT) {
-      for (let row of outputRows) {
+      for (let row of enriched) {
         if (row[property] == null || row[property].length === 0) {
           continue
->>>>>>> 2a6bea61
-        }
-        row[property].forEach((attachment) => {
+        }
+        row[property].forEach(attachment => {
           attachment.url = attachmentsRelativeURL(attachment.key)
         })
       }
