import { getMultiIDParams, getGlobalIDFromUserMetadataID } from "../db/utils"
import {
  roles,
  db as dbCore,
  cache,
  tenancy,
  context,
} from "@budibase/backend-core"
import env from "../environment"
import { groups } from "@budibase/pro"
import { UserCtx, ContextUser, User, UserGroup } from "@budibase/types"
import { global } from "yargs"

export function updateAppRole(
  user: ContextUser,
  { appId }: { appId?: string } = {}
) {
  appId = appId || context.getAppId()

  if (!user || (!user.roles && !user.userGroups)) {
    return user
  }
  // if in an multi-tenancy environment make sure roles are never updated
  if (env.MULTI_TENANCY && appId && !tenancy.isUserInAppTenant(appId, user)) {
    delete user.builder
    delete user.admin
    user.roleId = roles.BUILTIN_ROLE_IDS.PUBLIC
    return user
  }
  // always use the deployed app
  if (appId && user.roles) {
    user.roleId = user.roles[dbCore.getProdAppID(appId)]
  }
  // if a role wasn't found then either set as admin (builder) or public (everyone else)
  if (!user.roleId && user.builder && user.builder.global) {
    user.roleId = roles.BUILTIN_ROLE_IDS.ADMIN
  } else if (!user.roleId && !user?.userGroups?.length) {
    user.roleId = roles.BUILTIN_ROLE_IDS.PUBLIC
  }

  delete user.roles
  return user
}

async function checkGroupRoles(
  user: ContextUser,
  opts: { appId?: string; groups?: UserGroup[] } = {}
) {
  if (user.roleId && user.roleId !== roles.BUILTIN_ROLE_IDS.PUBLIC) {
    return user
  }
  if (opts.appId) {
    user.roleId = await groups.getGroupRoleId(user as User, opts.appId, {
      groups: opts.groups,
    })
  }
  // final fallback, simply couldn't find a role - user must be public
  if (!user.roleId) {
    user.roleId = roles.BUILTIN_ROLE_IDS.PUBLIC
  }
  return user
}

export async function processUser(
  user: ContextUser,
  opts: { appId?: string; groups?: UserGroup[] } = {}
) {
  if (user) {
    delete user.password
  }
  const appId = opts.appId || context.getAppId()
  user = updateAppRole(user, { appId })
  if (!user.roleId && user?.userGroups?.length) {
    user = await checkGroupRoles(user, { appId, groups: opts?.groups })
  }

  return user
}

export async function getCachedSelf(ctx: UserCtx, appId: string) {
  // this has to be tenant aware, can't depend on the context to find it out
  // running some middlewares before the tenancy causes context to break
  const user = await cache.user.getUser(ctx.user?._id!)
  return processUser(user, { appId })
}

export async function getRawGlobalUser(userId: string) {
  const db = tenancy.getGlobalDB()
  return db.get(getGlobalIDFromUserMetadataID(userId))
}

export async function getGlobalUser(userId: string) {
  const appId = context.getAppId()
  let user = await getRawGlobalUser(userId)
  return processUser(user, { appId })
}

<<<<<<< HEAD
export async function getGlobalUsers(userIds?: string[]) {
=======
export async function getGlobalUsers(
  userIds?: string[],
  opts?: { noProcessing?: boolean }
) {
>>>>>>> c9e49178
  const appId = context.getAppId()
  const db = tenancy.getGlobalDB()
  let globalUsers
  if (userIds) {
    globalUsers = (await db.allDocs(getMultiIDParams(userIds))).rows.map(
      row => row.doc
    )
  } else {
    globalUsers = (
      await db.allDocs(
        dbCore.getGlobalUserParams(null, {
          include_docs: true,
        })
      )
    ).rows.map(row => row.doc)
  }
  globalUsers = globalUsers
    .filter(user => user != null)
    .map(user => {
      delete user.password
      delete user.forceResetPassword
      return user
    })
  if (!appId) {
    return globalUsers
  }

  if (opts?.noProcessing) {
    return globalUsers
  } else {
    // pass in the groups, meaning we don't actually need to retrieve them for
    // each user individually
    const allGroups = await groups.fetch()
    return Promise.all(
      globalUsers.map(user => processUser(user, { groups: allGroups }))
    )
  }
}

export async function getGlobalUsersFromMetadata(users: ContextUser[]) {
  const globalUsers = await getGlobalUsers(users.map(user => user._id!))
  return users.map(user => {
    const globalUser = globalUsers.find(
      globalUser => globalUser && user._id?.includes(globalUser._id)
    )
    return {
      ...globalUser,
      // doing user second overwrites the id and rev (always metadata)
      ...user,
    }
  })
}<|MERGE_RESOLUTION|>--- conflicted
+++ resolved
@@ -95,14 +95,10 @@
   return processUser(user, { appId })
 }
 
-<<<<<<< HEAD
-export async function getGlobalUsers(userIds?: string[]) {
-=======
 export async function getGlobalUsers(
   userIds?: string[],
   opts?: { noProcessing?: boolean }
 ) {
->>>>>>> c9e49178
   const appId = context.getAppId()
   const db = tenancy.getGlobalDB()
   let globalUsers
