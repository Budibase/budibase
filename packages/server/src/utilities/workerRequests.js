const fetch = require("node-fetch")
const env = require("../environment")
const { checkSlashesInUrl } = require("./index")
const { getDeployedAppID } = require("@budibase/auth/db")
const { updateAppRole, getGlobalUser } = require("./global")
const { Headers } = require("@budibase/auth/constants")

function request(ctx, request) {
  if (!request.headers) {
    request.headers = {}
  }
<<<<<<< HEAD
  if (!ctx) {
    request.headers["x-budibase-api-key"] = env.INTERNAL_API_KEY
=======
  if (!noApiKey) {
    request.headers[Headers.API_KEY] = env.INTERNAL_API_KEY
>>>>>>> fa3cf585
  }
  if (request.body && Object.keys(request.body).length > 0) {
    request.headers["Content-Type"] = "application/json"
    request.body =
      typeof request.body === "object"
        ? JSON.stringify(request.body)
        : request.body
  } else {
    delete request.body
  }
  if (ctx && ctx.headers) {
    request.headers.cookie = ctx.headers.cookie
  }
  return request
}

exports.request = request

exports.sendSmtpEmail = async (tenantId, to, from, subject, contents) => {
  const response = await fetch(
    checkSlashesInUrl(env.WORKER_URL + `/api/global/email/send`),
    request(null, {
      method: "POST",
      body: {
        tenantId,
        email: to,
        from,
        contents,
        subject,
        purpose: "custom",
      },
    })
  )

  if (response.status !== 200) {
    throw "Unable to send email."
  }
  return response.json()
}

exports.getDeployedApps = async ctx => {
  try {
    const response = await fetch(
      checkSlashesInUrl(env.WORKER_URL + `/api/apps`),
      request(ctx, {
        method: "GET",
      })
    )
    const json = await response.json()
    const apps = {}
    for (let [key, value] of Object.entries(json)) {
      if (value.url) {
        value.url = value.url.toLowerCase()
        apps[key] = value
      }
    }
    return apps
  } catch (err) {
    // error, cannot determine deployed apps, don't stop app creation - sort this later
    return {}
  }
}

exports.getGlobalSelf = async (ctx, appId = null) => {
  const endpoint = `/api/global/users/self`
  const response = await fetch(
    checkSlashesInUrl(env.WORKER_URL + endpoint),
    // we don't want to use API key when getting self
    request(ctx, { method: "GET" })
  )
  if (response.status !== 200) {
    ctx.throw(400, "Unable to get self globally.")
  }
  let json = await response.json()
  if (appId) {
    json = updateAppRole(appId, json)
  }
  return json
}

exports.addAppRoleToUser = async (ctx, appId, roleId, userId = null) => {
  let user,
    endpoint,
    body = {}
  if (!userId) {
    user = await exports.getGlobalSelf(ctx)
    endpoint = `/api/global/users/self`
  } else {
    user = await getGlobalUser(ctx, appId, userId)
    body._id = userId
    endpoint = `/api/global/users`
  }
  body = {
    ...body,
    roles: {
      ...user.roles,
      [getDeployedAppID(appId)]: roleId,
    },
  }
  const response = await fetch(
    checkSlashesInUrl(env.WORKER_URL + endpoint),
    request(ctx, {
      method: "POST",
      body,
    })
  )
  if (response.status !== 200) {
    ctx.throw(400, "Unable to save self globally.")
  }
  return response.json()
}

exports.removeAppFromUserRoles = async (ctx, appId) => {
  const deployedAppId = getDeployedAppID(appId)
  const response = await fetch(
    checkSlashesInUrl(env.WORKER_URL + `/api/global/roles/${deployedAppId}`),
    request(ctx, {
      method: "DELETE",
    })
  )
  if (response.status !== 200) {
    throw "Unable to remove app role"
  }
  return response.json()
}<|MERGE_RESOLUTION|>--- conflicted
+++ resolved
@@ -9,13 +9,8 @@
   if (!request.headers) {
     request.headers = {}
   }
-<<<<<<< HEAD
   if (!ctx) {
-    request.headers["x-budibase-api-key"] = env.INTERNAL_API_KEY
-=======
-  if (!noApiKey) {
     request.headers[Headers.API_KEY] = env.INTERNAL_API_KEY
->>>>>>> fa3cf585
   }
   if (request.body && Object.keys(request.body).length > 0) {
     request.headers["Content-Type"] = "application/json"
