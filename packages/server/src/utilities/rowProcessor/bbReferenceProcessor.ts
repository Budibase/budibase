--- conflicted
+++ resolved
@@ -1,12 +1,8 @@
 import { cache, db as dbCore } from "@budibase/backend-core"
 import { utils } from "@budibase/shared-core"
 import {
-<<<<<<< HEAD
   FieldType,
-  FieldSubtype,
-=======
   BBReferenceFieldSubType,
->>>>>>> 7151b340
   DocumentType,
   SEPARATOR,
 } from "@budibase/types"
@@ -20,18 +16,14 @@
 ): Promise<string | null>
 export function processInputBBReferences(
   value: string | string[] | { _id: string } | { _id: string }[],
-<<<<<<< HEAD
   type: FieldType.BB_REFERENCE,
-  subtype: FieldSubtype.USER | FieldSubtype.USERS
+  subtype: BBReferenceFieldSubType.USER | BBReferenceFieldSubType.USERS
 ): Promise<string | null>
 
 export async function processInputBBReferences(
   value: string | string[] | { _id: string } | { _id: string }[],
   type: FieldType.BB_REFERENCE | FieldType.BB_REFERENCE_SINGLE,
-  subtype?: FieldSubtype
-=======
-  subtype: BBReferenceFieldSubType.USER | BBReferenceFieldSubType.USERS
->>>>>>> 7151b340
+  subtype?: BBReferenceFieldSubType
 ): Promise<string | string[] | null> {
   switch (type) {
     case FieldType.BB_REFERENCE: {
@@ -65,23 +57,25 @@
         }
       })
 
-<<<<<<< HEAD
       switch (subtype) {
         case undefined:
           throw "Subtype must be defined"
-        case FieldSubtype.USER:
-        case FieldSubtype.USERS: {
+        case BBReferenceFieldSubType.USER:
+        case BBReferenceFieldSubType.USERS: {
           const { notFoundIds } = await cache.user.getUsers(referenceIds)
 
           if (notFoundIds?.length) {
-            throw new InvalidBBRefError(notFoundIds[0], FieldSubtype.USER)
+            throw new InvalidBBRefError(
+              notFoundIds[0],
+              BBReferenceFieldSubType.USER
+            )
           }
 
           if (!referenceIds?.length) {
             return null
           }
 
-          if (subtype === FieldSubtype.USERS) {
+          if (subtype === BBReferenceFieldSubType.USERS) {
             return referenceIds
           }
 
@@ -89,18 +83,6 @@
         }
         default:
           throw utils.unreachable(subtype)
-=======
-  switch (subtype) {
-    case BBReferenceFieldSubType.USER:
-    case BBReferenceFieldSubType.USERS: {
-      const { notFoundIds } = await cache.user.getUsers(referenceIds)
-
-      if (notFoundIds?.length) {
-        throw new InvalidBBRefError(
-          notFoundIds[0],
-          BBReferenceFieldSubType.USER
-        )
->>>>>>> 7151b340
       }
     }
     case FieldType.BB_REFERENCE_SINGLE: {
@@ -112,13 +94,8 @@
 
       const user = await cache.user.getUser(id)
 
-<<<<<<< HEAD
       if (!user) {
-        throw new InvalidBBRefError(id, FieldSubtype.USER)
-=======
-      if (subtype === BBReferenceFieldSubType.USERS) {
-        return referenceIds
->>>>>>> 7151b340
+        throw new InvalidBBRefError(id, BBReferenceFieldSubType.USER)
       }
 
       return user._id!
@@ -144,17 +121,13 @@
 export function processOutputBBReferences(
   value: string,
   type: FieldType.BB_REFERENCE,
-  subtype: FieldSubtype.USER | FieldSubtype.USERS
+  subtype: BBReferenceFieldSubType.USER | BBReferenceFieldSubType.USERS
 ): Promise<UserReferenceInfo[]>
 
 export async function processOutputBBReferences(
   value: string | string[],
-<<<<<<< HEAD
   type: FieldType.BB_REFERENCE | FieldType.BB_REFERENCE_SINGLE,
-  subtype?: FieldSubtype
-=======
-  subtype: BBReferenceFieldSubType.USER | BBReferenceFieldSubType.USERS
->>>>>>> 7151b340
+  subtype?: BBReferenceFieldSubType
 ) {
   if (value === null || value === undefined) {
     // Already processed or nothing to process
@@ -166,12 +139,11 @@
       const ids =
         typeof value === "string" ? value.split(",").filter(id => !!id) : value
 
-<<<<<<< HEAD
       switch (subtype) {
         case undefined:
           throw "Subtype must be defined"
-        case FieldSubtype.USER:
-        case FieldSubtype.USERS: {
+        case BBReferenceFieldSubType.USER:
+        case BBReferenceFieldSubType.USERS: {
           const { users } = await cache.user.getUsers(ids)
           if (!users.length) {
             return undefined
@@ -191,13 +163,6 @@
     }
     case FieldType.BB_REFERENCE_SINGLE: {
       if (!value) {
-=======
-  switch (subtype) {
-    case BBReferenceFieldSubType.USER:
-    case BBReferenceFieldSubType.USERS: {
-      const { users } = await cache.user.getUsers(ids)
-      if (!users.length) {
->>>>>>> 7151b340
         return undefined
       }
 
