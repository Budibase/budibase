import {
  FieldType,
<<<<<<< HEAD
  FieldSubtype,
=======
  BBReferenceFieldSubType,
>>>>>>> 7151b340
  INTERNAL_TABLE_SOURCE_ID,
  RowAttachment,
  Table,
  TableSourceType,
} from "@budibase/types"
import { outputProcessing } from ".."
import { generator, structures } from "@budibase/backend-core/tests"
import * as bbReferenceProcessor from "../bbReferenceProcessor"

jest.mock("../bbReferenceProcessor", (): typeof bbReferenceProcessor => ({
  processInputBBReferences: jest.fn(),
  processOutputBBReferences: jest.fn(),
}))

describe("rowProcessor - outputProcessing", () => {
  beforeEach(() => {
    jest.resetAllMocks()
  })

  const processOutputBBReferencesMock =
    bbReferenceProcessor.processOutputBBReferences as jest.Mock

  it("fetches bb user references given a populated field", async () => {
    const table: Table = {
      _id: generator.guid(),
      name: "TestTable",
      type: "table",
      sourceId: INTERNAL_TABLE_SOURCE_ID,
      sourceType: TableSourceType.INTERNAL,
      schema: {
        name: {
          type: FieldType.STRING,
          name: "name",
          constraints: {
            presence: true,
            type: "string",
          },
        },
        user: {
          type: FieldType.BB_REFERENCE,
<<<<<<< HEAD
          subtype: FieldSubtype.USER,
=======
          subtype: BBReferenceFieldSubType.USER,
>>>>>>> 7151b340
          name: "user",
          constraints: {
            presence: false,
            type: "string",
          },
        },
      },
    }

    const row = {
      name: "Jack",
      user: "123",
    }

    const user = structures.users.user()
    processOutputBBReferencesMock.mockResolvedValue(user)

    const result = await outputProcessing(table, row, { squash: false })

    expect(result).toEqual({ name: "Jack", user })

    expect(
      bbReferenceProcessor.processOutputBBReferences
    ).toHaveBeenCalledTimes(1)
    expect(bbReferenceProcessor.processOutputBBReferences).toHaveBeenCalledWith(
      "123",
<<<<<<< HEAD
      FieldType.BB_REFERENCE,
      FieldSubtype.USER
=======
      BBReferenceFieldSubType.USER
>>>>>>> 7151b340
    )
  })

  it("should handle attachment list correctly", async () => {
    const table: Table = {
      _id: generator.guid(),
      name: "TestTable",
      type: "table",
      sourceId: INTERNAL_TABLE_SOURCE_ID,
      sourceType: TableSourceType.INTERNAL,
      schema: {
        attach: {
          type: FieldType.ATTACHMENTS,
          name: "attach",
          constraints: {},
        },
      },
    }

    const row: { attach: RowAttachment[] } = {
      attach: [
        {
          size: 10,
          name: "test",
          extension: "jpg",
          key: "test.jpg",
        },
      ],
    }

    const output = await outputProcessing(table, row, { squash: false })
    expect(output.attach[0].url).toBe(
      "/files/signed/prod-budi-app-assets/test.jpg"
    )

    row.attach[0].url = ""
    const output2 = await outputProcessing(table, row, { squash: false })
    expect(output2.attach[0].url).toBe(
      "/files/signed/prod-budi-app-assets/test.jpg"
    )

    row.attach[0].url = "aaaa"
    const output3 = await outputProcessing(table, row, { squash: false })
    expect(output3.attach[0].url).toBe("aaaa")
  })

  it("should handle single attachment correctly", async () => {
    const table: Table = {
      _id: generator.guid(),
      name: "TestTable",
      type: "table",
      sourceId: INTERNAL_TABLE_SOURCE_ID,
      sourceType: TableSourceType.INTERNAL,
      schema: {
        attach: {
          type: FieldType.ATTACHMENT_SINGLE,
          name: "attach",
          constraints: {},
        },
      },
    }

    const row: { attach: RowAttachment } = {
      attach: {
        size: 10,
        name: "test",
        extension: "jpg",
        key: "test.jpg",
      },
    }

    const output = await outputProcessing(table, row, { squash: false })
    expect(output.attach.url).toBe(
      "/files/signed/prod-budi-app-assets/test.jpg"
    )

    row.attach.url = ""
    const output2 = await outputProcessing(table, row, { squash: false })
    expect(output2.attach.url).toBe(
      "/files/signed/prod-budi-app-assets/test.jpg"
    )

    row.attach.url = "aaaa"
    const output3 = await outputProcessing(table, row, { squash: false })
    expect(output3.attach.url).toBe("aaaa")
  })

  it("process output even when the field is not empty", async () => {
    const table: Table = {
      _id: generator.guid(),
      name: "TestTable",
      type: "table",
      sourceId: INTERNAL_TABLE_SOURCE_ID,
      sourceType: TableSourceType.INTERNAL,
      schema: {
        name: {
          type: FieldType.STRING,
          name: "name",
          constraints: {
            presence: true,
            type: "string",
          },
        },
        user: {
          type: FieldType.BB_REFERENCE,
<<<<<<< HEAD
          subtype: FieldSubtype.USER,
=======
          subtype: BBReferenceFieldSubType.USER,
>>>>>>> 7151b340
          name: "user",
          constraints: {
            presence: false,
            type: "string",
          },
        },
      },
    }

    const row = {
      name: "Jack",
    }

    const result = await outputProcessing(table, row, { squash: false })

    expect(result).toEqual({ name: "Jack" })

    expect(
      bbReferenceProcessor.processOutputBBReferences
    ).toHaveBeenCalledTimes(1)
  })

  it("does not fetch bb references when not in the schema", async () => {
    const table: Table = {
      _id: generator.guid(),
      name: "TestTable",
      type: "table",
      sourceId: INTERNAL_TABLE_SOURCE_ID,
      sourceType: TableSourceType.INTERNAL,
      schema: {
        name: {
          type: FieldType.STRING,
          name: "name",
          constraints: {
            presence: true,
            type: "string",
          },
        },
        user: {
          type: FieldType.NUMBER,
          name: "user",
          constraints: {
            presence: false,
            type: "string",
          },
        },
      },
    }

    const row = {
      name: "Jack",
      user: "123",
    }

    const result = await outputProcessing(table, row, { squash: false })

    expect(result).toEqual({ name: "Jack", user: "123" })

    expect(
      bbReferenceProcessor.processOutputBBReferences
    ).not.toHaveBeenCalled()
  })
})<|MERGE_RESOLUTION|>--- conflicted
+++ resolved
@@ -1,10 +1,6 @@
 import {
   FieldType,
-<<<<<<< HEAD
-  FieldSubtype,
-=======
   BBReferenceFieldSubType,
->>>>>>> 7151b340
   INTERNAL_TABLE_SOURCE_ID,
   RowAttachment,
   Table,
@@ -45,11 +41,7 @@
         },
         user: {
           type: FieldType.BB_REFERENCE,
-<<<<<<< HEAD
-          subtype: FieldSubtype.USER,
-=======
           subtype: BBReferenceFieldSubType.USER,
->>>>>>> 7151b340
           name: "user",
           constraints: {
             presence: false,
@@ -76,12 +68,8 @@
     ).toHaveBeenCalledTimes(1)
     expect(bbReferenceProcessor.processOutputBBReferences).toHaveBeenCalledWith(
       "123",
-<<<<<<< HEAD
       FieldType.BB_REFERENCE,
-      FieldSubtype.USER
-=======
       BBReferenceFieldSubType.USER
->>>>>>> 7151b340
     )
   })
 
@@ -187,11 +175,7 @@
         },
         user: {
           type: FieldType.BB_REFERENCE,
-<<<<<<< HEAD
-          subtype: FieldSubtype.USER,
-=======
           subtype: BBReferenceFieldSubType.USER,
->>>>>>> 7151b340
           name: "user",
           constraints: {
             presence: false,
