import * as linkRows from "../../db/linkedRows"
import { FieldTypes, AutoFieldSubTypes } from "../../constants"
import { processFormulas, fixAutoColumnSubType } from "./utils"
import { ObjectStoreBuckets } from "../../constants"
import { context, db as dbCore, objectStore } from "@budibase/backend-core"
import { InternalTables } from "../../db/utils"
import { TYPE_TRANSFORM_MAP } from "./map"
import {
  AutoColumnFieldMetadata,
  FieldSubtype,
  Row,
  RowAttachment,
  Table,
} from "@budibase/types"
import { cloneDeep } from "lodash/fp"
import {
  processInputBBReferences,
  processOutputBBReferences,
} from "./bbReferenceProcessor"
import { isExternalTable } from "../../integrations/utils"
export * from "./utils"

type AutoColumnProcessingOpts = {
  reprocessing?: boolean
  noAutoRelationships?: boolean
}

const BASE_AUTO_ID = 1

/**
 * Given the old state of the row and the new one after an update, this will
 * find the keys that have been removed in the updated row.
 */
function getRemovedAttachmentKeys(
  oldRow: Row,
  row: Row,
  attachmentKey: string
) {
  if (!oldRow[attachmentKey]) {
    return []
  }
  const oldKeys = oldRow[attachmentKey].map((attachment: any) => attachment.key)
  // no attachments in new row, all removed
  if (!row[attachmentKey]) {
    return oldKeys
  }
  const newKeys = row[attachmentKey].map((attachment: any) => attachment.key)
  return oldKeys.filter((key: string) => newKeys.indexOf(key) === -1)
}

/**
 * This will update any auto columns that are found on the row/table with the correct information based on
 * time now and the current logged in user making the request.
 * @param {Object} user The user to be used for an appId as well as the createdBy and createdAt fields.
 * @param {Object} table The table which is to be used for the schema, as well as handling auto IDs incrementing.
 * @param {Object} row The row which is to be updated with information for the auto columns.
 * @param {Object} opts specific options for function to carry out optional features.
 * @returns {{row: Object, table: Object}} The updated row and table, the table may need to be updated
 * for automatic ID purposes.
 */
export function processAutoColumn(
  userId: string | null | undefined,
  table: Table,
  row: Row,
  opts?: AutoColumnProcessingOpts
) {
  let noUser = !userId
  let isUserTable = table._id === InternalTables.USER_METADATA
  let now = new Date().toISOString()
  // if a row doesn't have a revision then it doesn't exist yet
  const creating = !row._rev
  // check its not user table, or whether any of the processing options have been disabled
  const shouldUpdateUserFields =
    !isUserTable && !opts?.reprocessing && !opts?.noAutoRelationships && !noUser
  for (let [key, schema] of Object.entries(table.schema)) {
    if (!schema.autocolumn) {
      continue
    }
    if (!schema.subtype) {
      schema = fixAutoColumnSubType(schema)
    }
    switch (schema.subtype) {
      case AutoFieldSubTypes.CREATED_BY:
        if (creating && shouldUpdateUserFields && userId) {
          row[key] = [userId]
        }
        break
      case AutoFieldSubTypes.CREATED_AT:
        if (creating) {
          row[key] = now
        }
        break
      case AutoFieldSubTypes.UPDATED_BY:
        if (shouldUpdateUserFields && userId) {
          row[key] = [userId]
        }
        break
      case AutoFieldSubTypes.UPDATED_AT:
        row[key] = now
        break
      case AutoFieldSubTypes.AUTO_ID:
        if (creating) {
          schema.lastID = !schema.lastID ? BASE_AUTO_ID : schema.lastID + 1
          row[key] = schema.lastID
        }
        break
    }
  }
  return { table, row }
}

/**
 * This will coerce a value to the correct types based on the type transform map
 * @param {object} row The value to coerce
 * @param {object} type The type fo coerce to
 * @returns {object} The coerced value
 */
export function coerce(row: any, type: string) {
  // no coercion specified for type, skip it
  if (!TYPE_TRANSFORM_MAP[type]) {
    return row
  }
  // eslint-disable-next-line no-prototype-builtins
  if (TYPE_TRANSFORM_MAP[type].hasOwnProperty(row)) {
    // @ts-ignore
    return TYPE_TRANSFORM_MAP[type][row]
  } else if (TYPE_TRANSFORM_MAP[type].parse) {
    // @ts-ignore
    return TYPE_TRANSFORM_MAP[type].parse(row)
  }

  return row
}

/**
 * Given an input route this function will apply all the necessary pre-processing to it, such as coercion
 * of column values or adding auto-column values.
 * @param {object} user the user which is performing the input.
 * @param {object} row the row which is being created/updated.
 * @param {object} table the table which the row is being saved to.
 * @param {object} opts some input processing options (like disabling auto-column relationships).
 * @returns {object} the row which has been prepared to be written to the DB.
 */
export async function inputProcessing(
  userId: string | null | undefined,
  table: Table,
  row: Row,
  opts?: AutoColumnProcessingOpts
) {
  let clonedRow = cloneDeep(row)

  const dontCleanseKeys = ["type", "_id", "_rev", "tableId"]
  for (let [key, value] of Object.entries(clonedRow)) {
    const field = table.schema[key]
    // cleanse fields that aren't in the schema
    if (!field) {
      if (dontCleanseKeys.indexOf(key) === -1) {
        delete clonedRow[key]
      }
      continue
    }
    // remove any formula values, they are to be generated
    if (field.type === FieldTypes.FORMULA) {
      delete clonedRow[key]
    }
    // otherwise coerce what is there to correct types
    else {
      clonedRow[key] = coerce(value, field.type)
    }

    // remove any attachment urls, they are generated on read
    if (field.type === FieldTypes.ATTACHMENT) {
      const attachments = clonedRow[key]
      if (attachments?.length) {
        attachments.forEach((attachment: RowAttachment) => {
          delete attachment.url
        })
      }
    }

    if (field.type === FieldTypes.BB_REFERENCE && value) {
      clonedRow[key] = await processInputBBReferences(
        value,
        field.subtype as FieldSubtype
      )
    }
  }

  if (!clonedRow._id || !clonedRow._rev) {
    clonedRow._id = row._id
    clonedRow._rev = row._rev
  }

  // handle auto columns - this returns an object like {table, row}
  return processAutoColumn(userId, table, clonedRow, opts)
}

/**
 * This function enriches the input rows with anything they are supposed to contain, for example
 * link records or attachment links.
 * @param {object} table the table from which these rows came from originally, this is used to determine
 * the schema of the rows and then enrich.
 * @param {object[]|object} rows the rows which are to be enriched.
 * @param {object} opts used to set some options for the output, such as disabling relationship squashing.
 * @returns {object[]|object} the enriched rows will be returned.
 */
export async function outputProcessing<T extends Row[] | Row>(
  table: Table,
  rows: T,
<<<<<<< HEAD
  opts: { squash?: boolean; preserveLinks?: boolean; fromRow?: Row } = {
=======
  opts: {
    squash?: boolean
    preserveLinks?: boolean
    skipBBReferences?: boolean
  } = {
>>>>>>> ee5f9a3d
    squash: true,
    preserveLinks: false,
    skipBBReferences: false,
  }
): Promise<T> {
  let safeRows: Row[]
  let wasArray = true
  if (!(rows instanceof Array)) {
    safeRows = [rows]
    wasArray = false
  } else {
    safeRows = rows
  }
  // attach any linked row information
  let enriched = !opts.preserveLinks
    ? await linkRows.attachFullLinkedDocs(table, safeRows, {
        fromRow: opts?.fromRow,
      })
    : safeRows

  // process complex types: attachements, bb references...
  for (let [property, column] of Object.entries(table.schema)) {
    if (column.type === FieldTypes.ATTACHMENT) {
      for (let row of enriched) {
        if (row[property] == null || !Array.isArray(row[property])) {
          continue
        }
        row[property].forEach((attachment: RowAttachment) => {
          attachment.url = objectStore.getAppFileUrl(attachment.key)
        })
      }
    } else if (
      !opts.skipBBReferences &&
      column.type == FieldTypes.BB_REFERENCE
    ) {
      for (let row of enriched) {
        row[property] = await processOutputBBReferences(
          row[property],
          column.subtype as FieldSubtype
        )
      }
    }
  }

  // process formulas after the complex types had been processed
  enriched = processFormulas(table, enriched, { dynamic: true }) as Row[]

  if (opts.squash) {
    enriched = (await linkRows.squashLinksToPrimaryDisplay(
      table,
      enriched
    )) as Row[]
  }
  // remove null properties to match internal API
  if (isExternalTable(table._id!)) {
    for (let row of enriched) {
      for (let key of Object.keys(row)) {
        if (row[key] === null) {
          delete row[key]
        }
      }
    }
  }
  return (wasArray ? enriched : enriched[0]) as T
}

/**
 * Clean up any attachments that were attached to a row.
 * @param {object} table The table from which a row is being removed.
 * @param {any} row optional - the row being removed.
 * @param {any} rows optional - if multiple rows being deleted can do this in bulk.
 * @param {any} oldRow optional - if updating a row this will determine the difference.
 * @param {any} oldTable optional - if updating a table, can supply the old table to look for
 * deleted attachment columns.
 * @return {Promise<void>} When all attachments have been removed this will return.
 */
export async function cleanupAttachments(
  table: Table,
  {
    row,
    rows,
    oldRow,
    oldTable,
  }: { row?: Row; rows?: Row[]; oldRow?: Row; oldTable?: Table }
): Promise<any> {
  const appId = context.getAppId()
  if (!dbCore.isProdAppID(appId)) {
    const prodAppId = dbCore.getProdAppID(appId!)
    // if prod exists, then don't allow deleting
    const exists = await dbCore.dbExists(prodAppId)
    if (exists) {
      return
    }
  }
  let files: string[] = []
  function addFiles(row: Row, key: string) {
    if (row[key]) {
      files = files.concat(row[key].map((attachment: any) => attachment.key))
    }
  }
  const schemaToUse = oldTable ? oldTable.schema : table.schema
  for (let [key, schema] of Object.entries(schemaToUse)) {
    if (schema.type !== FieldTypes.ATTACHMENT) {
      continue
    }
    // old table had this column, new table doesn't - delete it
    if (rows && oldTable && !table.schema[key]) {
      rows.forEach(row => addFiles(row, key))
    } else if (oldRow && row) {
      // if updating, need to manage the differences
      files = files.concat(getRemovedAttachmentKeys(oldRow, row, key))
    } else if (row) {
      addFiles(row, key)
    } else if (rows) {
      rows.forEach(row => addFiles(row, key))
    }
  }
  if (files.length > 0) {
    await objectStore.deleteFiles(ObjectStoreBuckets.APPS, files)
  }
}<|MERGE_RESOLUTION|>--- conflicted
+++ resolved
@@ -207,15 +207,12 @@
 export async function outputProcessing<T extends Row[] | Row>(
   table: Table,
   rows: T,
-<<<<<<< HEAD
-  opts: { squash?: boolean; preserveLinks?: boolean; fromRow?: Row } = {
-=======
   opts: {
     squash?: boolean
     preserveLinks?: boolean
+    fromRow?: Row
     skipBBReferences?: boolean
   } = {
->>>>>>> ee5f9a3d
     squash: true,
     preserveLinks: false,
     skipBBReferences: false,
