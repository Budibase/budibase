--- conflicted
+++ resolved
@@ -120,20 +120,14 @@
     stream: fs.createReadStream(client),
     extra: {
       ContentType: "application/javascript",
-<<<<<<< HEAD
     },
   })
-  await Promise.all([manifestUpload, clientUpload])
-=======
-    }
-  )
 
   const manifestSrc = fs.promises.readFile(manifest, "utf8")
 
   await Promise.all([manifestUpload, clientUpload, manifestSrc])
 
   return JSON.parse(await manifestSrc)
->>>>>>> 424ce164
 }
 
 /**
