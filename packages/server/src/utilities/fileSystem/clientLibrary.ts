--- conflicted
+++ resolved
@@ -1,9 +1,6 @@
 import { features, objectStore } from "@budibase/backend-core"
 import { sdk, utils } from "@budibase/shared-core"
-<<<<<<< HEAD
-=======
-import { FeatureFlag, libDependencies } from "@budibase/types"
->>>>>>> b1cc000c
+import { FeatureFlag } from "@budibase/types"
 import fs from "fs"
 import path, { join } from "path"
 import { ObjectStoreBuckets } from "../../constants"
