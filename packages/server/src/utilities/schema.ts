--- conflicted
+++ resolved
@@ -168,10 +168,9 @@
 }
 
 function isValidBBReference(
-<<<<<<< HEAD
   data: any,
   type: FieldType.BB_REFERENCE | FieldType.BB_REFERENCE_SINGLE,
-  subtype: FieldSubtype.USER | FieldSubtype.USERS
+  subtype: BBReferenceFieldSubType.USER | BBReferenceFieldSubType.USERS
 ): boolean {
   if (typeof data !== "string") {
     return false
@@ -186,33 +185,14 @@
   }
 
   switch (subtype) {
-    case FieldSubtype.USER:
-    case FieldSubtype.USERS: {
-      const userArray = parseCsvExport<{ _id: string }[]>(data)
-=======
-  columnData: any,
-  columnSubtype: BBReferenceFieldSubType.USER | BBReferenceFieldSubType.USERS
-): boolean {
-  switch (columnSubtype) {
     case BBReferenceFieldSubType.USER:
     case BBReferenceFieldSubType.USERS: {
-      if (typeof columnData !== "string") {
-        return false
-      }
-      const userArray = parseCsvExport<{ _id: string }[]>(columnData)
->>>>>>> a422ae43
+      const userArray = parseCsvExport<{ _id: string }[]>(data)
       if (!Array.isArray(userArray)) {
         return false
       }
 
-<<<<<<< HEAD
-      if (subtype === FieldSubtype.USER && userArray.length > 1) {
-=======
-      if (
-        columnSubtype === BBReferenceFieldSubType.USER &&
-        userArray.length > 1
-      ) {
->>>>>>> a422ae43
+      if (subtype === BBReferenceFieldSubType.USER && userArray.length > 1) {
         return false
       }
 
