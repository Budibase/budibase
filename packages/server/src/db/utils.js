const newid = require("./newid")

const UNICODE_MAX = "\ufff0"
const SEPARATOR = "_"

const DocumentTypes = {
  MODEL: "mo",
  RECORD: "re",
  USER: "us",
  AUTOMATION: "au",
  LINK: "li",
  APP: "app",
  ACCESS_LEVEL: "ac",
}

exports.DocumentTypes = DocumentTypes
exports.SEPARATOR = SEPARATOR

/**
 * If creating DB allDocs/query params with only a single top level ID this can be used, this
 * is usually the case as most of our docs are top level e.g. models, automations, users and so on.
 * More complex cases such as link docs and records which have multiple levels of IDs that their
 * ID consists of need their own functions to build the allDocs parameters.
 * @param {string} docType The type of document which input params are being built for, e.g. user,
 * link, app, model and so on.
 * @param {string|null} docId The ID of the document minus its type - this is only needed if looking
 * for a singular document.
 * @param {object} otherProps Add any other properties onto the request, e.g. include_docs.
 * @returns {object} Parameters which can then be used with an allDocs request.
 */
function getDocParams(docType, docId = null, otherProps = {}) {
  if (docId == null) {
    docId = ""
  }
  return {
    ...otherProps,
<<<<<<< HEAD
    startkey: `${docType}_${docId}`,
    endkey: `${docType}_${docId}${UNICODE_MAX}`,
=======
    startkey: `${docType}${SEPARATOR}${docId}`,
    endkey: `${docType}${SEPARATOR}${docId}${UNICODE_MAX}`,
>>>>>>> e35112bd
  }
}

/**
 * Gets parameters for retrieving models, this is a utility function for the getDocParams function.
 */
exports.getModelParams = (modelId = null, otherProps = {}) => {
  return getDocParams(DocumentTypes.MODEL, modelId, otherProps)
}

/**
 * Generates a new model ID.
 * @returns {string} The new model ID which the model doc can be stored under.
 */
exports.generateModelID = () => {
<<<<<<< HEAD
  return `${DocumentTypes.MODEL}_${newid()}`
=======
  return `${DocumentTypes.MODEL}${SEPARATOR}${newid()}`
>>>>>>> e35112bd
}

/**
 * Gets the DB allDocs/query params for retrieving a record.
 * @param {string} modelId The model in which the records have been stored.
 * @param {string|null} recordId The ID of the record which is being specifically queried for. This can be
 * left null to get all the records in the model.
 * @param {object} otherProps Any other properties to add to the request.
 * @returns {object} Parameters which can then be used with an allDocs request.
 */
exports.getRecordParams = (modelId, recordId = null, otherProps = {}) => {
  if (modelId == null) {
    throw "Cannot build params for records without a model ID"
  }
<<<<<<< HEAD
  const endOfKey = recordId == null ? `${modelId}_` : `${modelId}_${recordId}`
=======
  const endOfKey =
    recordId == null
      ? `${modelId}${SEPARATOR}`
      : `${modelId}${SEPARATOR}${recordId}`
>>>>>>> e35112bd
  return getDocParams(DocumentTypes.RECORD, endOfKey, otherProps)
}

/**
 * Gets a new record ID for the specified model.
 * @param {string} modelId The model which the record is being created for.
 * @returns {string} The new ID which a record doc can be stored under.
 */
exports.generateRecordID = modelId => {
<<<<<<< HEAD
  return `${DocumentTypes.RECORD}_${modelId}_${newid()}`
=======
  return `${DocumentTypes.RECORD}${SEPARATOR}${modelId}${SEPARATOR}${newid()}`
>>>>>>> e35112bd
}

/**
 * Gets parameters for retrieving users, this is a utility function for the getDocParams function.
 */
exports.getUserParams = (username = null, otherProps = {}) => {
  return getDocParams(DocumentTypes.USER, username, otherProps)
}

/**
 * Generates a new user ID based on the passed in username.
 * @param {string} username The username which the ID is going to be built up of.
 * @returns {string} The new user ID which the user doc can be stored under.
 */
exports.generateUserID = username => {
<<<<<<< HEAD
  return `${DocumentTypes.USER}_${username}`
=======
  return `${DocumentTypes.USER}${SEPARATOR}${username}`
>>>>>>> e35112bd
}

/**
 * Gets parameters for retrieving automations, this is a utility function for the getDocParams function.
 */
exports.getAutomationParams = (automationId = null, otherProps = {}) => {
  return getDocParams(DocumentTypes.AUTOMATION, automationId, otherProps)
}

/**
 * Generates a new automation ID.
 * @returns {string} The new automation ID which the automation doc can be stored under.
 */
exports.generateAutomationID = () => {
<<<<<<< HEAD
  return `${DocumentTypes.AUTOMATION}_${newid()}`
=======
  return `${DocumentTypes.AUTOMATION}${SEPARATOR}${newid()}`
>>>>>>> e35112bd
}

/**
 * Generates a new link doc ID. This is currently not usable with the alldocs call,
 * instead a view is built to make walking to tree easier.
 * @param {string} modelId1 The ID of the linker model.
 * @param {string} modelId2 The ID of the linked model.
 * @param {string} recordId1 The ID of the linker record.
 * @param {string} recordId2 The ID of the linked record.
 * @returns {string} The new link doc ID which the automation doc can be stored under.
 */
exports.generateLinkID = (modelId1, modelId2, recordId1, recordId2) => {
<<<<<<< HEAD
  return `${DocumentTypes.AUTOMATION}_${modelId1}_${modelId2}_${recordId1}_${recordId2}`
=======
  return `${DocumentTypes.AUTOMATION}${SEPARATOR}${modelId1}${SEPARATOR}${modelId2}${SEPARATOR}${recordId1}${SEPARATOR}${recordId2}`
>>>>>>> e35112bd
}

/**
 * Generates a new app ID.
 * @returns {string} The new app ID which the app doc can be stored under.
 */
exports.generateAppID = () => {
<<<<<<< HEAD
  return `${DocumentTypes.APP}_${newid()}`
=======
  return `${DocumentTypes.APP}${SEPARATOR}${newid()}`
>>>>>>> e35112bd
}

/**
 * Gets parameters for retrieving apps, this is a utility function for the getDocParams function.
 */
exports.getAppParams = (appId = null, otherProps = {}) => {
  return getDocParams(DocumentTypes.APP, appId, otherProps)
}

/**
 * Generates a new access level ID.
 * @returns {string} The new access level ID which the access level doc can be stored under.
 */
exports.generateAccessLevelID = () => {
<<<<<<< HEAD
  return `${DocumentTypes.ACCESS_LEVEL}_${newid()}`
=======
  return `${DocumentTypes.ACCESS_LEVEL}${SEPARATOR}${newid()}`
>>>>>>> e35112bd
}

/**
 * Gets parameters for retrieving an access level, this is a utility function for the getDocParams function.
 */
exports.getAccessLevelParams = (accessLevelId = null, otherProps = {}) => {
  return getDocParams(DocumentTypes.ACCESS_LEVEL, accessLevelId, otherProps)
}<|MERGE_RESOLUTION|>--- conflicted
+++ resolved
@@ -34,13 +34,8 @@
   }
   return {
     ...otherProps,
-<<<<<<< HEAD
-    startkey: `${docType}_${docId}`,
-    endkey: `${docType}_${docId}${UNICODE_MAX}`,
-=======
     startkey: `${docType}${SEPARATOR}${docId}`,
     endkey: `${docType}${SEPARATOR}${docId}${UNICODE_MAX}`,
->>>>>>> e35112bd
   }
 }
 
@@ -56,11 +51,7 @@
  * @returns {string} The new model ID which the model doc can be stored under.
  */
 exports.generateModelID = () => {
-<<<<<<< HEAD
-  return `${DocumentTypes.MODEL}_${newid()}`
-=======
   return `${DocumentTypes.MODEL}${SEPARATOR}${newid()}`
->>>>>>> e35112bd
 }
 
 /**
@@ -75,14 +66,10 @@
   if (modelId == null) {
     throw "Cannot build params for records without a model ID"
   }
-<<<<<<< HEAD
-  const endOfKey = recordId == null ? `${modelId}_` : `${modelId}_${recordId}`
-=======
   const endOfKey =
     recordId == null
       ? `${modelId}${SEPARATOR}`
       : `${modelId}${SEPARATOR}${recordId}`
->>>>>>> e35112bd
   return getDocParams(DocumentTypes.RECORD, endOfKey, otherProps)
 }
 
@@ -92,11 +79,7 @@
  * @returns {string} The new ID which a record doc can be stored under.
  */
 exports.generateRecordID = modelId => {
-<<<<<<< HEAD
-  return `${DocumentTypes.RECORD}_${modelId}_${newid()}`
-=======
   return `${DocumentTypes.RECORD}${SEPARATOR}${modelId}${SEPARATOR}${newid()}`
->>>>>>> e35112bd
 }
 
 /**
@@ -112,11 +95,7 @@
  * @returns {string} The new user ID which the user doc can be stored under.
  */
 exports.generateUserID = username => {
-<<<<<<< HEAD
-  return `${DocumentTypes.USER}_${username}`
-=======
   return `${DocumentTypes.USER}${SEPARATOR}${username}`
->>>>>>> e35112bd
 }
 
 /**
@@ -131,11 +110,7 @@
  * @returns {string} The new automation ID which the automation doc can be stored under.
  */
 exports.generateAutomationID = () => {
-<<<<<<< HEAD
-  return `${DocumentTypes.AUTOMATION}_${newid()}`
-=======
   return `${DocumentTypes.AUTOMATION}${SEPARATOR}${newid()}`
->>>>>>> e35112bd
 }
 
 /**
@@ -148,11 +123,7 @@
  * @returns {string} The new link doc ID which the automation doc can be stored under.
  */
 exports.generateLinkID = (modelId1, modelId2, recordId1, recordId2) => {
-<<<<<<< HEAD
-  return `${DocumentTypes.AUTOMATION}_${modelId1}_${modelId2}_${recordId1}_${recordId2}`
-=======
   return `${DocumentTypes.AUTOMATION}${SEPARATOR}${modelId1}${SEPARATOR}${modelId2}${SEPARATOR}${recordId1}${SEPARATOR}${recordId2}`
->>>>>>> e35112bd
 }
 
 /**
@@ -160,11 +131,7 @@
  * @returns {string} The new app ID which the app doc can be stored under.
  */
 exports.generateAppID = () => {
-<<<<<<< HEAD
-  return `${DocumentTypes.APP}_${newid()}`
-=======
   return `${DocumentTypes.APP}${SEPARATOR}${newid()}`
->>>>>>> e35112bd
 }
 
 /**
@@ -179,11 +146,7 @@
  * @returns {string} The new access level ID which the access level doc can be stored under.
  */
 exports.generateAccessLevelID = () => {
-<<<<<<< HEAD
-  return `${DocumentTypes.ACCESS_LEVEL}_${newid()}`
-=======
   return `${DocumentTypes.ACCESS_LEVEL}${SEPARATOR}${newid()}`
->>>>>>> e35112bd
 }
 
 /**
