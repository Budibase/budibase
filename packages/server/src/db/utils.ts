import newid from "./newid"
import { context, db as dbCore } from "@budibase/backend-core"
import {
  DatabaseQueryOpts,
  Datasource,
  DocumentType,
  FieldSchema,
  FieldType,
  INTERNAL_TABLE_SOURCE_ID,
  RelationshipFieldMetadata,
  SourceName,
  VirtualDocumentType,
<<<<<<< HEAD
  INTERNAL_TABLE_SOURCE_ID,
  DatabaseQueryOpts,
  LinkDocument,
=======
>>>>>>> b86c6414
} from "@budibase/types"

export { DocumentType, VirtualDocumentType } from "@budibase/types"

type Optional = string | null

export const enum AppStatus {
  DEV = "development",
  ALL = "all",
  DEPLOYED = "published",
}

export const BudibaseInternalDB: Datasource = {
  _id: INTERNAL_TABLE_SOURCE_ID,
  type: dbCore.BUDIBASE_DATASOURCE_TYPE,
  name: "Budibase DB",
  source: SourceName.BUDIBASE,
  config: {},
}

export const SEPARATOR = dbCore.SEPARATOR
export const StaticDatabases = dbCore.StaticDatabases
export const APP_PREFIX = dbCore.APP_PREFIX
export const APP_DEV_PREFIX = dbCore.APP_DEV_PREFIX
export const isDevAppID = dbCore.isDevAppID
export const isProdAppID = dbCore.isProdAppID
export const USER_METDATA_PREFIX = `${DocumentType.ROW}${SEPARATOR}${dbCore.InternalTable.USER_METADATA}${SEPARATOR}`
export const LINK_USER_METADATA_PREFIX = `${DocumentType.LINK}${SEPARATOR}${dbCore.InternalTable.USER_METADATA}${SEPARATOR}`
export const TABLE_ROW_PREFIX = `${DocumentType.ROW}${SEPARATOR}${DocumentType.TABLE}`
export const AUTOMATION_LOG_PREFIX = `${DocumentType.AUTOMATION_LOG}${SEPARATOR}`
export const ViewName = dbCore.ViewName
export const InternalTables = dbCore.InternalTable
export const UNICODE_MAX = dbCore.UNICODE_MAX
export const generateAppID = dbCore.generateAppID
export const generateDevAppID = dbCore.getDevelopmentAppID
export const generateRoleID = dbCore.generateRoleID
export const getRoleParams = dbCore.getRoleParams
export const getQueryIndex = dbCore.getQueryIndex
export const getDocParams = dbCore.getDocParams
export const getRowParams = dbCore.getRowParams
export const generateRowID = dbCore.generateRowID
export const getUserMetadataParams = dbCore.getUserMetadataParams
export const generateUserMetadataID = dbCore.generateUserMetadataID
export const getGlobalIDFromUserMetadataID =
  dbCore.getGlobalIDFromUserMetadataID

/**
 * Gets parameters for retrieving tables, this is a utility function for the getDocParams function.
 */
export function getTableParams(tableId?: Optional, otherProps = {}) {
  return getDocParams(DocumentType.TABLE, tableId, otherProps)
}

/**
 * Generates a new table ID.
 * @returns The new table ID which the table doc can be stored under.
 */
export function generateTableID() {
  return `${DocumentType.TABLE}${SEPARATOR}${newid()}`
}

/**
 * Given a row ID this will find the table ID within it (only works for internal tables).
 * @param rowId The ID of the row.
 * @returns The table ID.
 */
export function getTableIDFromRowID(rowId: string) {
  const components = rowId
    .split(DocumentType.TABLE + SEPARATOR)[1]
    .split(SEPARATOR)
  return `${DocumentType.TABLE}${SEPARATOR}${components[0]}`
}

/**
 * Gets parameters for retrieving automations, this is a utility function for the getDocParams function.
 */
export function getAutomationParams(
  automationId?: Optional,
  otherProps: any = {}
) {
  return getDocParams(DocumentType.AUTOMATION, automationId, otherProps)
}

/**
 * Generates a new automation ID.
 * @returns The new automation ID which the automation doc can be stored under.
 */
export function generateAutomationID() {
  return `${DocumentType.AUTOMATION}${SEPARATOR}${newid()}`
}

/**
 * Generates a new link doc ID. This is currently not usable with the alldocs call,
 * instead a view is built to make walking to tree easier.
 * @param tableId1 The ID of the linker table.
 * @param tableId2 The ID of the linked table.
 * @param rowId1 The ID of the linker row.
 * @param rowId2 The ID of the linked row.
 * @param fieldName1 The name of the field in the linker row.
 * @param fieldName2 the name of the field in the linked row.
 * @returns The new link doc ID which the automation doc can be stored under.
 */
export function generateLinkID(
  tableId1: string,
  tableId2: string,
  rowId1: string,
  rowId2: string,
  fieldName1: string,
  fieldName2: string
) {
  const tables = `${SEPARATOR}${tableId1}${SEPARATOR}${tableId2}`
  const rows = `${SEPARATOR}${rowId1}${SEPARATOR}${rowId2}`
  const fields = `${SEPARATOR}${fieldName1}${SEPARATOR}${fieldName2}`
  return `${DocumentType.LINK}${tables}${rows}${fields}`
}

/**
 * Gets parameters for retrieving link docs, this is a utility function for the getDocParams function.
 */
function getLinkParams(otherProps: Partial<DatabaseQueryOpts> = {}) {
  return getDocParams(DocumentType.LINK, null, otherProps)
}

/**
 * Gets all the link docs document from the current app db.
 */
export async function allLinkDocs() {
  const db = context.getAppDB()

  const response = await db.allDocs<LinkDocument>(
    getLinkParams({
      include_docs: true,
    })
  )
  return response.rows.map(row => row.doc!)
}

/**
 * Generates a new layout ID.
 * @returns The new layout ID which the layout doc can be stored under.
 */
export function generateLayoutID(id?: string) {
  return `${DocumentType.LAYOUT}${SEPARATOR}${id || newid()}`
}

/**
 * Gets parameters for retrieving layout, this is a utility function for the getDocParams function.
 */
export function getLayoutParams(layoutId?: Optional, otherProps: any = {}) {
  return getDocParams(DocumentType.LAYOUT, layoutId, otherProps)
}

/**
 * Generates a new screen ID.
 * @returns The new screen ID which the screen doc can be stored under.
 */
export function generateScreenID() {
  return `${DocumentType.SCREEN}${SEPARATOR}${newid()}`
}

/**
 * Gets parameters for retrieving screens, this is a utility function for the getDocParams function.
 */
export function getScreenParams(screenId?: Optional, otherProps: any = {}) {
  return getDocParams(DocumentType.SCREEN, screenId, otherProps)
}

/**
 * Generates a new webhook ID.
 * @returns The new webhook ID which the webhook doc can be stored under.
 */
export function generateWebhookID() {
  return `${DocumentType.WEBHOOK}${SEPARATOR}${newid()}`
}

/**
 * Gets parameters for retrieving a webhook, this is a utility function for the getDocParams function.
 */
export function getWebhookParams(webhookId?: Optional, otherProps: any = {}) {
  return getDocParams(DocumentType.WEBHOOK, webhookId, otherProps)
}

/**
 * Generates a new datasource ID.
 * @returns The new datasource ID which the webhook doc can be stored under.
 */
export function generateDatasourceID({ plus = false } = {}) {
  return `${
    plus ? DocumentType.DATASOURCE_PLUS : DocumentType.DATASOURCE
  }${SEPARATOR}${newid()}`
}

/**
 * Gets parameters for retrieving a datasource, this is a utility function for the getDocParams function.
 */
export function getDatasourceParams(
  datasourceId?: Optional,
  otherProps: any = {}
) {
  return getDocParams(DocumentType.DATASOURCE, datasourceId, otherProps)
}

export function getDatasourcePlusParams(
  datasourceId?: Optional,
  otherProps?: { include_docs: boolean }
) {
  return getDocParams(DocumentType.DATASOURCE_PLUS, datasourceId, otherProps)
}

/**
 * Generates a new query ID.
 * @returns The new query ID which the query doc can be stored under.
 */
export function generateQueryID(datasourceId: string) {
  return `${
    DocumentType.QUERY
  }${SEPARATOR}${datasourceId}${SEPARATOR}${newid()}`
}

/**
 * Generates a metadata ID for automations, used to track errors in recurring
 * automations etc.
 */
export function generateAutomationMetadataID(automationId: string) {
  return `${DocumentType.AUTOMATION_METADATA}${SEPARATOR}${automationId}`
}

/**
 * Retrieve all automation metadata in an app database.
 */
export function getAutomationMetadataParams(otherProps: any = {}) {
  return getDocParams(DocumentType.AUTOMATION_METADATA, null, otherProps)
}

/**
 * Gets parameters for retrieving a query, this is a utility function for the getDocParams function.
 */
export function getQueryParams(
  datasourceId?: Optional,
  otherProps: Partial<DatabaseQueryOpts> = {}
) {
  if (datasourceId == null) {
    return getDocParams(DocumentType.QUERY, null, otherProps)
  }

  return getDocParams(
    DocumentType.QUERY,
    `${datasourceId}${SEPARATOR}`,
    otherProps
  )
}

/**
 * Generates a new flag document ID.
 * @returns The ID of the flag document that was generated.
 */
export function generateUserFlagID(userId: string) {
  return `${DocumentType.USER_FLAG}${SEPARATOR}${userId}`
}

export function generateMetadataID(type: string, entityId: string) {
  return `${DocumentType.METADATA}${SEPARATOR}${type}${SEPARATOR}${entityId}`
}

export function getMetadataParams(
  type: string,
  entityId?: Optional,
  otherProps: Partial<DatabaseQueryOpts> = {}
) {
  let docId = `${type}${SEPARATOR}`
  if (entityId != null) {
    docId += entityId
  }
  return getDocParams(DocumentType.METADATA, docId, otherProps)
}

export function generateMemoryViewID(viewName: string) {
  return `${DocumentType.MEM_VIEW}${SEPARATOR}${viewName}`
}

export function getMemoryViewParams(
  otherProps: Partial<DatabaseQueryOpts> = {}
) {
  return getDocParams(DocumentType.MEM_VIEW, null, otherProps)
}

export function generatePluginID(name: string) {
  return `${DocumentType.PLUGIN}${SEPARATOR}${name}`
}

/**
 * Generates a new view ID.
 * @returns The new view ID which the view doc can be stored under.
 */
export function generateViewID(tableId: string) {
  return `${
    VirtualDocumentType.VIEW
  }${SEPARATOR}${tableId}${SEPARATOR}${newid()}`
}

export function isViewID(viewId: string) {
  return viewId?.split(SEPARATOR)[0] === VirtualDocumentType.VIEW
}

export function extractViewInfoFromID(viewId: string) {
  if (!isViewID(viewId)) {
    throw new Error("Unable to extract table ID, is not a view ID")
  }
  const split = viewId.split(SEPARATOR)
  split.shift()
  viewId = split.join(SEPARATOR)
  const regex = new RegExp(`^(?<tableId>.+)${SEPARATOR}([^${SEPARATOR}]+)$`)
  const res = regex.exec(viewId)
  return {
    tableId: res!.groups!["tableId"],
  }
}

export function isRelationshipColumn(
  column: FieldSchema
): column is RelationshipFieldMetadata {
  return column.type === FieldType.LINK
}<|MERGE_RESOLUTION|>--- conflicted
+++ resolved
@@ -10,12 +10,7 @@
   RelationshipFieldMetadata,
   SourceName,
   VirtualDocumentType,
-<<<<<<< HEAD
-  INTERNAL_TABLE_SOURCE_ID,
-  DatabaseQueryOpts,
   LinkDocument,
-=======
->>>>>>> b86c6414
 } from "@budibase/types"
 
 export { DocumentType, VirtualDocumentType } from "@budibase/types"
