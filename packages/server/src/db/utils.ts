--- conflicted
+++ resolved
@@ -1,11 +1,7 @@
 import newid from "./newid"
 import { db as dbCore } from "@budibase/backend-core"
-<<<<<<< HEAD
-import { SQLiteType } from "@budibase/types"
-=======
 import { DocumentType, VirtualDocumentType } from "@budibase/types"
 export { DocumentType, VirtualDocumentType } from "@budibase/types"
->>>>>>> fe48037c
 
 type Optional = string | null
 
