--- conflicted
+++ resolved
@@ -2,11 +2,7 @@
 const { basicTable } = require("../../tests/utilities/structures")
 const linkUtils = require("../linkedRows/linkUtils")
 const { getAppDB } = require("@budibase/backend-core/context")
-<<<<<<< HEAD
-const { getDB } = require("@budibase/backend-core/db")
-=======
 const { doWithDB } = require("@budibase/backend-core/db")
->>>>>>> 34050741
 
 describe("test link functionality", () => {
   const config = new TestConfig(false)
@@ -52,14 +48,6 @@
   describe("getLinkDocuments", () => {
     it("should create the link view when it doesn't exist", async () => {
       // create the DB and a very basic app design DB
-<<<<<<< HEAD
-      const db = getDB("test")
-      await db.put({ _id: "_design/database", views: {} })
-      const output = await linkUtils.getLinkDocuments({
-        tableId: "test",
-        rowId: "test",
-        includeDocs: false,
-=======
       const output = await doWithDB("test", async db => {
         await db.put({ _id: "_design/database", views: {} })
         return await linkUtils.getLinkDocuments({
@@ -67,7 +55,6 @@
           rowId: "test",
           includeDocs: false,
         })
->>>>>>> 34050741
       })
       expect(Array.isArray(output)).toBe(true)
     })
