--- conflicted
+++ resolved
@@ -268,14 +268,9 @@
         continue
       }
       const newLinks = []
-<<<<<<< HEAD
       for (const link of row[column]) {
-        const linkTblId = link.tableId || getRelatedTableForField(table, column)
-=======
-      for (let link of row[column]) {
         const linkTblId =
           link.tableId || getRelatedTableForField(table.schema, column)
->>>>>>> 1894ce17
         const linkedTable = await getLinkedTable(linkTblId!, linkedTables)
         const obj: any = { _id: link._id }
         obj.primaryDisplay = getPrimaryDisplayValue(link, linkedTable)
