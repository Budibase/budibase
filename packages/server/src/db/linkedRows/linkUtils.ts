--- conflicted
+++ resolved
@@ -100,13 +100,8 @@
 
 export function getLinkedTableIDs(table: Table): string[] {
   return Object.values(table.schema)
-<<<<<<< HEAD
-    .filter((column: FieldSchema) => column.type === FieldTypes.LINK)
-    .map(column => column.tableId!)
-=======
     .filter(isRelationshipColumn)
     .map(column => column.tableId)
->>>>>>> ee5f9a3d
 }
 
 export async function getLinkedTable(id: string, tables: Table[]) {
