<<<<<<< HEAD
import { generateLinkID } from "../utils"
import { FieldTypes } from "../../constants"
import { FieldType, LinkDocument, SEPARATOR } from "@budibase/types"
=======
import { generateLinkID, generateJunctionTableID } from "../utils"
import { FieldType, LinkDocument } from "@budibase/types"
>>>>>>> 22d445fa

/**
 * Creates a new link document structure which can be put to the database. It is important to
 * note that while this talks about linker/linked the link is bi-directional and for all intent
 * and purposes it does not matter from which direction the link was initiated.
 * @param tableId1 The ID of the first table (the linker).
 * @param tableId2 The ID of the second table (the linked).
 * @param fieldName1 The name of the field in the linker table.
 * @param fieldName2 The name of the field in the linked table.
 * @param rowId1 The ID of the row which is acting as the linker.
 * @param rowId2 The ID of the row which is acting as the linked.
 * @constructor
 */
class LinkDocumentImpl implements LinkDocument {
  _id: string
  type: string
  tableId: string
  doc1: {
    rowId: string
    fieldName: string
    tableId: string
  }
  doc2: {
    rowId: string
    fieldName: string
    tableId: string
  }
  constructor(
    tableId1: string,
    fieldName1: string,
    rowId1: string,
    tableId2: string,
    fieldName2: string,
    rowId2: string
  ) {
    this._id = generateLinkID(
      tableId1,
      tableId2,
      rowId1,
      rowId2,
      fieldName1,
      fieldName2
    )
    this.type = FieldType.LINK
    this.tableId = generateJunctionTableID(tableId1, tableId2)
    const docA = {
      tableId: tableId1,
      fieldName: fieldName1,
      rowId: rowId1,
    }
    const docB = {
      tableId: tableId2,
      fieldName: fieldName2,
      rowId: rowId2,
    }
<<<<<<< HEAD
    this.tableId = [this.doc1.tableId, this.doc2.tableId].sort().join(SEPARATOR)
=======
    // have to determine which one will be doc1 - very important for SQL linking
    this.doc1 = docA.tableId > docB.tableId ? docA : docB
    this.doc2 = docA.tableId > docB.tableId ? docB : docA
>>>>>>> 22d445fa
  }
  _rev?: string | undefined
  createdAt?: string | number | undefined
  updatedAt?: string | undefined
}

export default LinkDocumentImpl<|MERGE_RESOLUTION|>--- conflicted
+++ resolved
@@ -1,11 +1,5 @@
-<<<<<<< HEAD
-import { generateLinkID } from "../utils"
-import { FieldTypes } from "../../constants"
-import { FieldType, LinkDocument, SEPARATOR } from "@budibase/types"
-=======
 import { generateLinkID, generateJunctionTableID } from "../utils"
 import { FieldType, LinkDocument } from "@budibase/types"
->>>>>>> 22d445fa
 
 /**
  * Creates a new link document structure which can be put to the database. It is important to
@@ -61,13 +55,9 @@
       fieldName: fieldName2,
       rowId: rowId2,
     }
-<<<<<<< HEAD
-    this.tableId = [this.doc1.tableId, this.doc2.tableId].sort().join(SEPARATOR)
-=======
     // have to determine which one will be doc1 - very important for SQL linking
     this.doc1 = docA.tableId > docB.tableId ? docA : docB
     this.doc2 = docA.tableId > docB.tableId ? docB : docA
->>>>>>> 22d445fa
   }
   _rev?: string | undefined
   createdAt?: string | number | undefined
