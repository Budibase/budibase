--- conflicted
+++ resolved
@@ -1,8 +1,5 @@
 const { BUILTIN_ROLE_IDS } = require("../utilities/security/roles")
-<<<<<<< HEAD
-=======
 const { BASE_LAYOUT_PROP_IDS } = require("./layouts")
->>>>>>> c16764d0
 
 exports.createHomeScreen = () => ({
   description: "",
