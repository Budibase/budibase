const env = require("../environment")
const CouchDB = require("../db")
const { init } = require("@budibase/auth")
const redis = require("@budibase/auth/redis")
const { SEPARATOR } = require("@budibase/auth/db")
const { processStringSync } = require("@budibase/string-templates")

const VARIABLE_TTL_SECONDS = 3600
let client

<<<<<<< HEAD
=======
const IS_TRIPLE_BRACE = new RegExp(/^{{3}.*}{3}$/)
const IS_HANDLEBARS = new RegExp(/^{{2}.*}{2}$/)

>>>>>>> de243c93
async function getClient() {
  if (!client) {
    client = await new redis.Client(redis.utils.Databases.QUERY_VARS).init()
  }
  return client
}

process.on("exit", async () => {
  if (client) await client.finish()
})

exports.threadSetup = () => {
  // don't run this if not threading
  if (env.isTest() || env.DISABLE_THREADING) {
    return
  }
  // when thread starts, make sure it is recorded
  env.setInThread()
  init(CouchDB)
}

function makeVariableKey(queryId, variable) {
  return `${queryId}${SEPARATOR}${variable}`
}

exports.checkCacheForDynamicVariable = async (queryId, variable) => {
  const cache = await getClient()
  return cache.get(makeVariableKey(queryId, variable))
}

exports.invalidateDynamicVariables = async cachedVars => {
  let promises = []
  for (let variable of cachedVars) {
    promises.push(
      client.delete(makeVariableKey(variable.queryId, variable.name))
    )
  }
  await Promise.all(promises)
}

exports.storeDynamicVariable = async (queryId, variable, value) => {
  const cache = await getClient()
  await cache.store(
    makeVariableKey(queryId, variable),
    value,
    VARIABLE_TTL_SECONDS
  )
}

exports.formatResponse = resp => {
  if (typeof resp === "string") {
    try {
      resp = JSON.parse(resp)
    } catch (err) {
      resp = { response: resp }
    }
  }
  return resp
}

exports.hasExtraData = response => {
  return (
    typeof response === "object" &&
    !Array.isArray(response) &&
    response.data != null &&
    response.info != null
  )
<<<<<<< HEAD
=======
}

exports.enrichQueryFields = (fields, parameters = {}) => {
  const enrichedQuery = {}

  // enrich the fields with dynamic parameters
  for (let key of Object.keys(fields)) {
    if (fields[key] == null) {
      continue
    }
    if (typeof fields[key] === "object") {
      // enrich nested fields object
      enrichedQuery[key] = this.enrichQueryFields(fields[key], parameters)
    } else if (typeof fields[key] === "string") {
      // enrich string value as normal
      let value = fields[key]
      // add triple brace to avoid escaping e.g. '=' in cookie header
      if (IS_HANDLEBARS.test(value) && !IS_TRIPLE_BRACE.test(value)) {
        value = `{${value}}`
      }
      enrichedQuery[key] = processStringSync(value, parameters, {
        noHelpers: true,
      })
    } else {
      enrichedQuery[key] = fields[key]
    }
  }

  if (
    enrichedQuery.json ||
    enrichedQuery.customData ||
    enrichedQuery.requestBody
  ) {
    try {
      enrichedQuery.json = JSON.parse(
        enrichedQuery.json ||
          enrichedQuery.customData ||
          enrichedQuery.requestBody
      )
    } catch (err) {
      // no json found, ignore
    }
    delete enrichedQuery.customData
  }

  return enrichedQuery
>>>>>>> de243c93
}<|MERGE_RESOLUTION|>--- conflicted
+++ resolved
@@ -3,17 +3,10 @@
 const { init } = require("@budibase/auth")
 const redis = require("@budibase/auth/redis")
 const { SEPARATOR } = require("@budibase/auth/db")
-const { processStringSync } = require("@budibase/string-templates")
 
 const VARIABLE_TTL_SECONDS = 3600
 let client
 
-<<<<<<< HEAD
-=======
-const IS_TRIPLE_BRACE = new RegExp(/^{{3}.*}{3}$/)
-const IS_HANDLEBARS = new RegExp(/^{{2}.*}{2}$/)
-
->>>>>>> de243c93
 async function getClient() {
   if (!client) {
     client = await new redis.Client(redis.utils.Databases.QUERY_VARS).init()
@@ -81,53 +74,4 @@
     response.data != null &&
     response.info != null
   )
-<<<<<<< HEAD
-=======
-}
-
-exports.enrichQueryFields = (fields, parameters = {}) => {
-  const enrichedQuery = {}
-
-  // enrich the fields with dynamic parameters
-  for (let key of Object.keys(fields)) {
-    if (fields[key] == null) {
-      continue
-    }
-    if (typeof fields[key] === "object") {
-      // enrich nested fields object
-      enrichedQuery[key] = this.enrichQueryFields(fields[key], parameters)
-    } else if (typeof fields[key] === "string") {
-      // enrich string value as normal
-      let value = fields[key]
-      // add triple brace to avoid escaping e.g. '=' in cookie header
-      if (IS_HANDLEBARS.test(value) && !IS_TRIPLE_BRACE.test(value)) {
-        value = `{${value}}`
-      }
-      enrichedQuery[key] = processStringSync(value, parameters, {
-        noHelpers: true,
-      })
-    } else {
-      enrichedQuery[key] = fields[key]
-    }
-  }
-
-  if (
-    enrichedQuery.json ||
-    enrichedQuery.customData ||
-    enrichedQuery.requestBody
-  ) {
-    try {
-      enrichedQuery.json = JSON.parse(
-        enrichedQuery.json ||
-          enrichedQuery.customData ||
-          enrichedQuery.requestBody
-      )
-    } catch (err) {
-      // no json found, ignore
-    }
-    delete enrichedQuery.customData
-  }
-
-  return enrichedQuery
->>>>>>> de243c93
 }