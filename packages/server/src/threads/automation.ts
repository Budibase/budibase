import { default as threadUtils } from "./utils"
import { Job } from "bull"
import { disableCronById } from "../automations/utils"
import * as actions from "../automations/actions"
import * as automationUtils from "../automations/automationUtils"
import { dataFilters, helpers } from "@budibase/shared-core"
import { default as AutomationEmitter } from "../events/AutomationEmitter"
import { generateAutomationMetadataID, isProdAppID } from "../db/utils"
import { automations } from "@budibase/shared-core"
import { MAX_AUTOMATION_RECURRING_ERRORS } from "../constants"
import { storeLog } from "../automations/logging"
import {
  Automation,
  AutomationActionStepId,
  AutomationData,
  AutomationJob,
  AutomationMetadata,
  AutomationStatus,
  AutomationStep,
  AutomationStepStatus,
  BranchSearchFilters,
  BranchStep,
  LoopStep,
  ContextEmitter,
  LoopStepType,
  AutomationTriggerResult,
  AutomationResults,
  AutomationStepResult,
  isLogicalFilter,
  Branch,
} from "@budibase/types"
import { AutomationContext } from "../definitions/automations"
import { WorkerCallback } from "./definitions"
import { context, logging, configs, utils } from "@budibase/backend-core"
import {
  findHBSBlocks,
  processObject,
  processStringSync,
} from "@budibase/string-templates"
import { cloneDeep } from "lodash/fp"
import * as sdkUtils from "../sdk/utils"
import env from "../environment"
import tracer from "dd-trace"
import { isPlainObject } from "lodash"

threadUtils.threadSetup()
const CRON_STEP_ID = automations.triggers.definitions.CRON.stepId
const STOPPED_STATUS = { success: true, status: AutomationStatus.STOPPED }

function matchesLoopFailureCondition(step: LoopStep, currentItem: any) {
  const { failure } = step.inputs
  if (!failure) {
    return false
  }

  if (isPlainObject(currentItem)) {
    return Object.values(currentItem).some(e => e === failure)
  }

  return currentItem === failure
}

// Returns an array of the things to loop over for a given LoopStep.  This
// function handles the various ways that a LoopStep can be configured, parsing
// the input and returning an array of items to loop over.
function getLoopIterable(step: LoopStep): any[] {
  const option = step.inputs.option
  let input = step.inputs.binding

  if (option === LoopStepType.ARRAY && typeof input === "string") {
    input = JSON.parse(input)
  }

  if (option === LoopStepType.STRING && Array.isArray(input)) {
    input = input.join(",")
  }

  if (option === LoopStepType.STRING && typeof input === "string") {
    input = automationUtils.stringSplit(input)
  }

  return Array.isArray(input) ? input : [input]
}

function getLoopMaxIterations(loopStep: LoopStep): number {
  const loopMaxIterations =
    typeof loopStep.inputs.iterations === "string"
      ? parseInt(loopStep.inputs.iterations)
      : loopStep.inputs.iterations
  return Math.min(
    loopMaxIterations || env.AUTOMATION_MAX_ITERATIONS,
    env.AUTOMATION_MAX_ITERATIONS
  )
}

function stepSuccess(
  step: Readonly<AutomationStep>,
  outputs: Readonly<Record<string, any>>,
  inputs?: Readonly<Record<string, any>>
): AutomationStepResult {
  return {
    id: step.id,
    stepId: step.stepId,
    inputs: inputs || step.inputs,
    outputs: {
      success: true,
      ...outputs,
    },
  }
}

function stepFailure(
  step: Readonly<AutomationStep>,
  outputs: Readonly<Record<string, any>>,
  inputs?: Readonly<Record<string, any>>
): AutomationStepResult {
  return {
    id: step.id,
    stepId: step.stepId,
    inputs: inputs || step.inputs,
    outputs: {
      success: false,
      ...outputs,
    },
  }
}

function stepStopped(step: AutomationStep): AutomationStepResult {
  return {
    id: step.id,
    stepId: step.stepId,
    inputs: step.inputs,
    outputs: STOPPED_STATUS,
  }
}

async function branchMatches(
  ctx: AutomationContext,
  branch: Readonly<Branch>
): Promise<boolean> {
  const toFilter: Record<string, any> = {}
  const preparedCtx = prepareContext(ctx)

  // Because we allow bindings on both the left and right of each condition in
  // automation branches, we can't pass the BranchSearchFilters directly to
  // dataFilters.runQuery as-is. We first need to walk the filter tree and
  // evaluate all of the bindings.
  const evaluateBindings = (fs: Readonly<BranchSearchFilters>) => {
    const filters = cloneDeep(fs)
    for (const filter of Object.values(filters)) {
      if (!filter) {
        continue
      }

      if (isLogicalFilter(filter)) {
        filter.conditions = filter.conditions.map(evaluateBindings)
      } else {
        for (const [field, value] of Object.entries(filter)) {
          toFilter[field] = processStringSync(field, preparedCtx)
          if (typeof value === "string" && findHBSBlocks(value).length > 0) {
            filter[field] = processStringSync(value, preparedCtx)
          }
        }
      }
    }

    return filters
  }

  const result = dataFilters.runQuery(
    [toFilter],
    evaluateBindings(branch.condition)
  )
  return result.length > 0
}

function prepareContext(context: AutomationContext) {
  return {
    ...context,
    steps: {
      ...context.steps,
      ...context.stepsById,
      ...context.stepsByName,
    },
  }
}

async function enrichBaseContext(context: AutomationContext) {
  context.env = await sdkUtils.getEnvironmentVariables()

  try {
    const { config } = await configs.getSettingsConfigDoc()
    context.settings = {
      url: config.platformUrl,
      logo: config.logoUrl,
      company: config.company,
    }
  } catch (e) {
    context.settings = {}
  }
}

// Because the trigger appears twice in an AutomationResult, once as .trigger
// and again as .steps[0], this function makes sure that the two are kept in
// sync when setting trigger output.
function setTriggerOutput(result: AutomationResults, outputs: any) {
  result.trigger.outputs = {
    ...result.trigger.outputs,
    ...outputs,
  }
  result.steps[0] = result.trigger
}

class Orchestrator {
  private readonly job: AutomationJob
  private emitter: ContextEmitter
  private stopped: boolean

  constructor(job: Readonly<AutomationJob>) {
    this.job = job
    this.stopped = false

    // create an emitter which has the chain count for this automation run in
    // it, so it can block excessive chaining if required
    const chainCount = job.data.event.metadata?.automationChainCount || 0
    this.emitter = new AutomationEmitter(chainCount + 1)
  }

  get automation(): Automation {
    return this.job.data.automation
  }

  get appId(): string {
    return this.job.data.event.appId!
  }

  private async getMetadata(): Promise<AutomationMetadata> {
    const id = generateAutomationMetadataID(this.automation._id!)
    const db = context.getAppDB()
    const doc = await db.tryGet<AutomationMetadata>(id)
    return doc || { _id: id, errorCount: 0 }
  }

  isCron(): boolean {
    return this.automation.definition.trigger.stepId === CRON_STEP_ID
  }

  async stopCron(reason: string, opts?: { result: AutomationResults }) {
    if (!this.isCron()) {
      return
    }

    const msg = `CRON disabled reason=${reason} - ${this.appId}/${this.automation._id}`
    logging.logWarn(msg)

    await disableCronById(this.job.id)

<<<<<<< HEAD
    const { result } = opts || {}
    if (result) {
      setTriggerOutput(result, {
        success: false,
        status: AutomationStatus.STOPPED,
      })
      await this.logResult(result)
    }
  }

  private async logResult(result: AutomationResults) {
    try {
      await storeLog(this.automation, result)
    } catch (e: any) {
      if (e.status === 413 && e.request?.data) {
        // if content is too large we shouldn't log it
        delete e.request.data
        e.request.data = { message: "removed due to large size" }
      }
      logging.logAlert("Error writing automation log", e)
    }
=======
  async getMetadata(): Promise<AutomationMetadata> {
    const metadataId = generateAutomationMetadataID(this.automation._id!)
    const db = context.getAppDB()
    const metadata = await db.tryGet<AutomationMetadata>(metadataId)
    return metadata || { _id: metadataId, errorCount: 0 }
>>>>>>> 5aeac61c
  }

  async incrementErrorCount() {
    const db = context.getAppDB()
    let err: Error | undefined = undefined
    for (let attempt = 0; attempt < 10; attempt++) {
      const metadata = await this.getMetadata()
      metadata.errorCount ||= 0
      metadata.errorCount++

      try {
        await db.put(metadata)
        return metadata.errorCount
<<<<<<< HEAD
      } catch (err) {
        logging.logAlertWithInfo(
          "Failed to update error count in automation metadata",
          db.name,
          this.automation._id!,
          err
        )
=======
      } catch (error: any) {
        err = error
        await helpers.wait(1000 + Math.random() * 1000)
>>>>>>> 5aeac61c
      }
    }

    logging.logAlertWithInfo(
      "Failed to update error count in automation metadata",
      db.name,
      this.automation._id!,
      err
    )
    return undefined
  }

  private isProdApp(): boolean {
    return isProdAppID(this.appId)
  }

  hasErrored(context: AutomationContext): boolean {
    const [_trigger, ...steps] = context.steps
    for (const step of steps) {
      if (step.outputs?.success === false) {
        return true
      }
    }
    return false
  }

  async execute(): Promise<AutomationResults> {
    return tracer.trace(
      "Orchestrator.execute",
      { resource: "automation" },
      async span => {
        span?.addTags({ appId: this.appId, automationId: this.automation._id })

        const job = cloneDeep(this.job)
        delete job.data.event.appId
        delete job.data.event.metadata

        if (this.isCron() && !job.data.event.timestamp) {
          job.data.event.timestamp = Date.now()
        }

<<<<<<< HEAD
        const trigger: AutomationTriggerResult = {
          id: job.data.automation.definition.trigger.id,
          stepId: job.data.automation.definition.trigger.stepId,
          inputs: null,
          outputs: job.data.event,
        }
        const result: AutomationResults = { trigger, steps: [trigger] }

        const ctx: AutomationContext = {
          trigger: trigger.outputs,
          steps: [trigger.outputs],
          stepsById: {},
          stepsByName: {},
          user: trigger.outputs.user,
        }
        await enrichBaseContext(ctx)
=======
        let errorCount = 0
        if (
          isProdAppID(this.appId) &&
          this.isCron() &&
          isErrorInOutput(this.executionOutput)
        ) {
          errorCount = (await this.incrementErrorCount()) || 0
        }

        if (errorCount >= MAX_AUTOMATION_RECURRING_ERRORS) {
          await this.stopCron("errors")
          span?.addTags({ shouldStop: true })
        } else {
          await storeLog(this.automation, this.executionOutput)
        }

        return this.executionOutput
      }
    )
  }
>>>>>>> 5aeac61c

        const timeout =
          this.job.data.event.timeout || env.AUTOMATION_THREAD_TIMEOUT

        try {
          await helpers.withTimeout(timeout, async () => {
            const [stepOutputs, executionTime] = await utils.time(() =>
              this.executeSteps(ctx, job.data.automation.definition.steps)
            )

            result.steps.push(...stepOutputs)

            console.info(
              `Automation ID: ${
                this.automation._id
              } Execution time: ${executionTime.toMs()} milliseconds`,
              {
                _logKey: "automation",
                executionTime,
              }
            )
          })
        } catch (e: any) {
          if (e.errno === "ETIME") {
            span?.addTags({ timedOut: true })
            console.warn(`Automation execution timed out after ${timeout}ms`)
          }
        }

        let errorCount = 0
        if (isProdAppID(this.appId) && this.isCron() && this.hasErrored(ctx)) {
          errorCount = (await this.incrementErrorCount()) || 0
        }

        if (errorCount >= MAX_AUTOMATION_RECURRING_ERRORS) {
          await this.stopCron("errors", { result })
          span?.addTags({ shouldStop: true })
        } else {
          await this.logResult(result)
        }

        return result
      }
    )
  }

  private async executeSteps(
    ctx: AutomationContext,
    steps: AutomationStep[]
  ): Promise<AutomationStepResult[]> {
    return tracer.trace("Orchestrator.executeSteps", async () => {
      let stepIndex = 0
      const results: AutomationStepResult[] = []

      function addToContext(
        step: AutomationStep,
        result: AutomationStepResult
      ) {
        ctx.steps.push(result.outputs)
        ctx.stepsById[step.id] = result.outputs
        ctx.stepsByName[step.name || step.id] = result.outputs
        results.push(result)
      }

      while (stepIndex < steps.length) {
        if (this.stopped) {
          break
        }

        const step = steps[stepIndex]
        switch (step.stepId) {
          case AutomationActionStepId.BRANCH: {
            results.push(...(await this.executeBranchStep(ctx, step)))
            stepIndex++
            break
          }
          case AutomationActionStepId.LOOP: {
            const stepToLoop = steps[stepIndex + 1]
            addToContext(
              stepToLoop,
              await this.executeLoopStep(ctx, step, stepToLoop)
            )
            // We increment by 2 here because the way loops work is that the
            // step immediately following the loop step is what gets looped.
            // So when we're done looping, to advance correctly we need to
            // skip the step that was looped.
            stepIndex += 2
            break
          }
          default: {
            addToContext(step, await this.executeStep(ctx, step))
            stepIndex++
            break
          }
        }
      }

      return results
    })
  }

  private async executeLoopStep(
    ctx: AutomationContext,
    step: LoopStep,
    stepToLoop: AutomationStep
  ): Promise<AutomationStepResult> {
    await processObject(step.inputs, prepareContext(ctx))

    const maxIterations = getLoopMaxIterations(step)
    const items: Record<string, any>[] = []
    let iterations = 0
    let iterable: any[] = []
    try {
      iterable = getLoopIterable(step)
    } catch (err) {
      return stepFailure(stepToLoop, {
        status: AutomationStepStatus.INCORRECT_TYPE,
      })
    }

    for (; iterations < iterable.length; iterations++) {
      const currentItem = iterable[iterations]

      if (iterations === maxIterations) {
        return stepFailure(stepToLoop, {
          status: AutomationStepStatus.MAX_ITERATIONS,
          iterations,
        })
      }

      if (matchesLoopFailureCondition(step, currentItem)) {
        return stepFailure(stepToLoop, {
          status: AutomationStepStatus.FAILURE_CONDITION,
        })
      }

      ctx.loop = { currentItem }
      const result = await this.executeStep(ctx, stepToLoop)
      items.push(result.outputs)
      ctx.loop = undefined
    }

    const status =
      iterations === 0 ? AutomationStatus.NO_CONDITION_MET : undefined
    return stepSuccess(stepToLoop, { status, iterations, items })
  }

  private async executeBranchStep(
    ctx: AutomationContext,
    step: BranchStep
  ): Promise<AutomationStepResult[]> {
    const { branches, children } = step.inputs

    for (const branch of branches) {
      if (await branchMatches(ctx, branch)) {
        return [
          stepSuccess(step, {
            branchName: branch.name,
            status: `${branch.name} branch taken`,
            branchId: `${branch.id}`,
          }),
          ...(await this.executeSteps(ctx, children?.[branch.id] || [])),
        ]
      }
    }

    return [stepFailure(step, { status: AutomationStatus.NO_CONDITION_MET })]
  }

  private async executeStep(
    ctx: AutomationContext,
    step: Readonly<AutomationStep>
  ): Promise<AutomationStepResult> {
    return tracer.trace("Orchestrator.executeStep", async span => {
      span.addTags({
        step: {
          stepId: step.stepId,
          id: step.id,
          name: step.name,
          type: step.type,
          title: step.stepTitle,
          internal: step.internal,
          deprecated: step.deprecated,
        },
      })

      if (this.stopped) {
        span.addTags({ stopped: true })
        return stepStopped(step)
      }

      const fn = await actions.getAction(step.stepId)
      if (fn == null) {
        throw new Error(`Cannot find automation step by name ${step.stepId}`)
      }

      const inputs = automationUtils.cleanInputValues(
        await processObject(cloneDeep(step.inputs), prepareContext(ctx)),
        step.schema.inputs.properties
      )

      const outputs = await fn({
        inputs,
        appId: this.appId,
        emitter: this.emitter,
        context: prepareContext(ctx),
      })

      if (
        step.stepId === AutomationActionStepId.FILTER &&
        "result" in outputs &&
        outputs.result === false
      ) {
        this.stopped = true
        ;(outputs as any).status = AutomationStatus.STOPPED
      }

      return stepSuccess(step, outputs, inputs)
    })
  }
}

export function execute(job: Job<AutomationData>, callback: WorkerCallback) {
  const appId = job.data.event.appId
  if (!appId) {
    throw new Error("Unable to execute, event doesn't contain app ID.")
  }

  const automationId = job.data.automation._id
  if (!automationId) {
    throw new Error("Unable to execute, event doesn't contain automation ID.")
  }

  return context.doInAutomationContext({
    appId,
    automationId,
    task: async () => {
      const envVars = await sdkUtils.getEnvironmentVariables()
      await context.doInEnvironmentContext(envVars, async () => {
        const orchestrator = new Orchestrator(job)
        try {
          callback(null, await orchestrator.execute())
        } catch (err) {
          callback(err)
        }
      })
    },
  })
}

export async function executeInThread(
  job: Job<AutomationData>
): Promise<AutomationResults> {
  const appId = job.data.event.appId
  if (!appId) {
    throw new Error("Unable to execute, event doesn't contain app ID.")
  }

  return await context.doInAppContext(appId, async () => {
    await context.ensureSnippetContext()
    const envVars = await sdkUtils.getEnvironmentVariables()
    return await context.doInEnvironmentContext(envVars, async () => {
      const orchestrator = new Orchestrator(job)
      return orchestrator.execute()
    })
  })
}

export const removeStalled = async (job: Job<AutomationData>) => {
  const appId = job.data.event.appId
  if (!appId) {
    throw new Error("Unable to execute, event doesn't contain app ID.")
  }
  await context.doInAppContext(appId, async () => {
    const orchestrator = new Orchestrator(job)
    await orchestrator.stopCron("stalled")
  })
}<|MERGE_RESOLUTION|>--- conflicted
+++ resolved
@@ -234,13 +234,6 @@
     return this.job.data.event.appId!
   }
 
-  private async getMetadata(): Promise<AutomationMetadata> {
-    const id = generateAutomationMetadataID(this.automation._id!)
-    const db = context.getAppDB()
-    const doc = await db.tryGet<AutomationMetadata>(id)
-    return doc || { _id: id, errorCount: 0 }
-  }
-
   isCron(): boolean {
     return this.automation.definition.trigger.stepId === CRON_STEP_ID
   }
@@ -255,35 +248,25 @@
 
     await disableCronById(this.job.id)
 
-<<<<<<< HEAD
     const { result } = opts || {}
     if (result) {
       setTriggerOutput(result, {
         success: false,
-        status: AutomationStatus.STOPPED,
+        status: AutomationStatus.STOPPED_ERROR,
       })
       await this.logResult(result)
     }
   }
 
   private async logResult(result: AutomationResults) {
-    try {
-      await storeLog(this.automation, result)
-    } catch (e: any) {
-      if (e.status === 413 && e.request?.data) {
-        // if content is too large we shouldn't log it
-        delete e.request.data
-        e.request.data = { message: "removed due to large size" }
-      }
-      logging.logAlert("Error writing automation log", e)
-    }
-=======
+    await storeLog(this.automation, result)
+  }
+
   async getMetadata(): Promise<AutomationMetadata> {
     const metadataId = generateAutomationMetadataID(this.automation._id!)
     const db = context.getAppDB()
     const metadata = await db.tryGet<AutomationMetadata>(metadataId)
     return metadata || { _id: metadataId, errorCount: 0 }
->>>>>>> 5aeac61c
   }
 
   async incrementErrorCount() {
@@ -297,19 +280,9 @@
       try {
         await db.put(metadata)
         return metadata.errorCount
-<<<<<<< HEAD
-      } catch (err) {
-        logging.logAlertWithInfo(
-          "Failed to update error count in automation metadata",
-          db.name,
-          this.automation._id!,
-          err
-        )
-=======
       } catch (error: any) {
         err = error
         await helpers.wait(1000 + Math.random() * 1000)
->>>>>>> 5aeac61c
       }
     }
 
@@ -329,7 +302,7 @@
   hasErrored(context: AutomationContext): boolean {
     const [_trigger, ...steps] = context.steps
     for (const step of steps) {
-      if (step.outputs?.success === false) {
+      if (step.success === false) {
         return true
       }
     }
@@ -351,7 +324,6 @@
           job.data.event.timestamp = Date.now()
         }
 
-<<<<<<< HEAD
         const trigger: AutomationTriggerResult = {
           id: job.data.automation.definition.trigger.id,
           stepId: job.data.automation.definition.trigger.stepId,
@@ -368,28 +340,6 @@
           user: trigger.outputs.user,
         }
         await enrichBaseContext(ctx)
-=======
-        let errorCount = 0
-        if (
-          isProdAppID(this.appId) &&
-          this.isCron() &&
-          isErrorInOutput(this.executionOutput)
-        ) {
-          errorCount = (await this.incrementErrorCount()) || 0
-        }
-
-        if (errorCount >= MAX_AUTOMATION_RECURRING_ERRORS) {
-          await this.stopCron("errors")
-          span?.addTags({ shouldStop: true })
-        } else {
-          await storeLog(this.automation, this.executionOutput)
-        }
-
-        return this.executionOutput
-      }
-    )
-  }
->>>>>>> 5aeac61c
 
         const timeout =
           this.job.data.event.timeout || env.AUTOMATION_THREAD_TIMEOUT
@@ -420,7 +370,7 @@
         }
 
         let errorCount = 0
-        if (isProdAppID(this.appId) && this.isCron() && this.hasErrored(ctx)) {
+        if (this.isProdApp() && this.isCron() && this.hasErrored(ctx)) {
           errorCount = (await this.incrementErrorCount()) || 0
         }
 
