import { default as threadUtils } from "./utils"
import { Job } from "bull"
import { disableCronById } from "../automations/utils"
import * as actions from "../automations/actions"
import * as automationUtils from "../automations/automationUtils"
import { dataFilters, helpers } from "@budibase/shared-core"
import { default as AutomationEmitter } from "../events/AutomationEmitter"
import { generateAutomationMetadataID, isProdAppID } from "../db/utils"
import { automations } from "@budibase/shared-core"
import { MAX_AUTOMATION_RECURRING_ERRORS } from "../constants"
import { storeLog } from "../automations/logging"
import {
  Automation,
  AutomationActionStepId,
  AutomationData,
  AutomationJob,
  AutomationMetadata,
  AutomationStatus,
  AutomationStep,
  AutomationStepStatus,
  BranchSearchFilters,
  BranchStep,
  LoopStep,
  ContextEmitter,
  LoopStepType,
  AutomationTriggerResult,
  AutomationResults,
  AutomationStepResult,
  isLogicalFilter,
  Branch,
} from "@budibase/types"
import { AutomationContext } from "../definitions/automations"
import { WorkerCallback } from "./definitions"
import { context, logging, configs, utils } from "@budibase/backend-core"
import {
  findHBSBlocks,
  processObject,
  processStringSync,
} from "@budibase/string-templates"
import { cloneDeep } from "lodash/fp"
import * as sdkUtils from "../sdk/utils"
import env from "../environment"
import tracer from "dd-trace"
import { isPlainObject } from "lodash"

threadUtils.threadSetup()
const CRON_STEP_ID = automations.triggers.definitions.CRON.stepId
const STOPPED_STATUS = { success: true, status: AutomationStatus.STOPPED }

function matchesLoopFailureCondition(step: LoopStep, currentItem: any) {
  const { failure } = step.inputs
  if (!failure) {
    return false
  }

  if (isPlainObject(currentItem)) {
    return Object.values(currentItem).some(e => e === failure)
  }

  return currentItem === failure
}

// Returns an array of the things to loop over for a given LoopStep.  This
// function handles the various ways that a LoopStep can be configured, parsing
// the input and returning an array of items to loop over.
function getLoopIterable(step: LoopStep): any[] {
  const option = step.inputs.option
  let input = step.inputs.binding

  if (option === LoopStepType.ARRAY && typeof input === "string") {
    input = JSON.parse(input)
  }

  if (option === LoopStepType.STRING && Array.isArray(input)) {
    input = input.join(",")
  }

  if (option === LoopStepType.STRING && typeof input === "string") {
    input = automationUtils.stringSplit(input)
  }

  return Array.isArray(input) ? input : [input]
}

function getLoopMaxIterations(loopStep: LoopStep): number {
  const loopMaxIterations =
    typeof loopStep.inputs.iterations === "string"
      ? parseInt(loopStep.inputs.iterations)
      : loopStep.inputs.iterations
  return Math.min(
    loopMaxIterations || env.AUTOMATION_MAX_ITERATIONS,
    env.AUTOMATION_MAX_ITERATIONS
  )
}

function stepSuccess(
  step: Readonly<AutomationStep>,
  outputs: Readonly<Record<string, any>>,
  inputs?: Readonly<Record<string, any>>
): AutomationStepResult {
  return {
    id: step.id,
    stepId: step.stepId,
    inputs: inputs || step.inputs,
    outputs: {
      success: true,
      ...outputs,
    },
  }
}

function stepFailure(
  step: Readonly<AutomationStep>,
  outputs: Readonly<Record<string, any>>,
  inputs?: Readonly<Record<string, any>>
): AutomationStepResult {
  return {
    id: step.id,
    stepId: step.stepId,
    inputs: inputs || step.inputs,
    outputs: {
      success: false,
      ...outputs,
    },
  }
}

function stepStopped(step: AutomationStep): AutomationStepResult {
  return {
    id: step.id,
    stepId: step.stepId,
    inputs: step.inputs,
    outputs: STOPPED_STATUS,
  }
}

async function branchMatches(
  ctx: AutomationContext,
  branch: Readonly<Branch>
): Promise<boolean> {
  const toFilter: Record<string, any> = {}
  const preparedCtx = prepareContext(ctx)

  // Because we allow bindings on both the left and right of each condition in
  // automation branches, we can't pass the BranchSearchFilters directly to
  // dataFilters.runQuery as-is. We first need to walk the filter tree and
  // evaluate all of the bindings.
  const evaluateBindings = (fs: Readonly<BranchSearchFilters>) => {
    const filters = cloneDeep(fs)
    for (const filter of Object.values(filters)) {
      if (!filter) {
        continue
      }

      if (isLogicalFilter(filter)) {
        filter.conditions = filter.conditions.map(evaluateBindings)
      } else {
        for (const [field, value] of Object.entries(filter)) {
          toFilter[field] = processStringSync(field, preparedCtx)
          if (typeof value === "string" && findHBSBlocks(value).length > 0) {
            filter[field] = processStringSync(value, preparedCtx)
          }
        }
      }
    }

    return filters
  }

  const result = dataFilters.runQuery(
    [toFilter],
    evaluateBindings(branch.condition)
  )
  return result.length > 0
}

function prepareContext(context: AutomationContext) {
  return {
    ...context,
    steps: {
      ...context.steps,
      ...context.stepsById,
      ...context.stepsByName,
    },
  }
}

async function enrichBaseContext(context: AutomationContext) {
  context.env = await sdkUtils.getEnvironmentVariables()

  try {
    const { config } = await configs.getSettingsConfigDoc()
    context.settings = {
      url: config.platformUrl,
      logo: config.logoUrl,
      company: config.company,
    }
  } catch (e) {
    context.settings = {}
  }
}

// Because the trigger appears twice in an AutomationResult, once as .trigger
// and again as .steps[0], this function makes sure that the two are kept in
// sync when setting trigger output.
function setTriggerOutput(result: AutomationResults, outputs: any) {
  result.trigger.outputs = {
    ...result.trigger.outputs,
    ...outputs,
  }
  result.steps[0] = result.trigger
}

class Orchestrator {
  private readonly job: AutomationJob
  private emitter: ContextEmitter
  private stopped: boolean

  constructor(job: Readonly<AutomationJob>) {
    this.job = job
    this.stopped = false

    // create an emitter which has the chain count for this automation run in
    // it, so it can block excessive chaining if required
    const chainCount = job.data.event.metadata?.automationChainCount || 0
    this.emitter = new AutomationEmitter(chainCount + 1)
  }

  get automation(): Automation {
    return this.job.data.automation
  }

  get appId(): string {
    return this.job.data.event.appId!
  }

  isCron(): boolean {
    return this.automation.definition.trigger.stepId === CRON_STEP_ID
  }

  async stopCron(reason: string, opts?: { result: AutomationResults }) {
    if (!this.isCron()) {
      return
    }

    const msg = `CRON disabled reason=${reason} - ${this.appId}/${this.automation._id}`
    logging.logWarn(msg)

    await disableCronById(this.job.id)

    const { result } = opts || {}
    if (result) {
      setTriggerOutput(result, {
        success: false,
        status: AutomationStatus.STOPPED_ERROR,
      })
      await this.logResult(result)
    }
  }

  private async logResult(result: AutomationResults) {
    await storeLog(this.automation, result)
  }

  async getMetadata(): Promise<AutomationMetadata> {
    const metadataId = generateAutomationMetadataID(this.automation._id!)
    const db = context.getAppDB()
    const metadata = await db.tryGet<AutomationMetadata>(metadataId)
    return metadata || { _id: metadataId, errorCount: 0 }
  }

  async incrementErrorCount() {
    const db = context.getAppDB()
    let err: Error | undefined = undefined
    for (let attempt = 0; attempt < 10; attempt++) {
      const metadata = await this.getMetadata()
      metadata.errorCount ||= 0
      metadata.errorCount++

      try {
        await db.put(metadata)
        return metadata.errorCount
      } catch (error: any) {
        err = error
        await helpers.wait(1000 + Math.random() * 1000)
      }
    }

    logging.logAlertWithInfo(
      "Failed to update error count in automation metadata",
      db.name,
      this.automation._id!,
      err
    )
    return undefined
  }

  private isProdApp(): boolean {
    return isProdAppID(this.appId)
  }

  hasErrored(context: AutomationContext): boolean {
    const [_trigger, ...steps] = context.steps
    for (const step of steps) {
      if (step.success === false) {
        return true
      }
    }
    return false
  }

  async execute(): Promise<AutomationResults> {
    return await tracer.trace("execute", async span => {
      span.addTags({ appId: this.appId, automationId: this.automation._id })

      const job = cloneDeep(this.job)
      delete job.data.event.appId
      delete job.data.event.metadata

      if (this.isCron() && !job.data.event.timestamp) {
        job.data.event.timestamp = Date.now()
      }

      const trigger: AutomationTriggerResult = {
        id: job.data.automation.definition.trigger.id,
        stepId: job.data.automation.definition.trigger.stepId,
        inputs: null,
        outputs: job.data.event,
      }
      const result: AutomationResults = { trigger, steps: [trigger] }

      const ctx: AutomationContext = {
        trigger: trigger.outputs,
        steps: [trigger.outputs],
        stepsById: {},
        stepsByName: {},
        user: trigger.outputs.user,
      }
      await enrichBaseContext(ctx)

      const timeout =
        this.job.data.event.timeout || env.AUTOMATION_THREAD_TIMEOUT

      try {
        await helpers.withTimeout(timeout, async () => {
          const [stepOutputs, executionTime] = await utils.time(() =>
            this.executeSteps(ctx, job.data.automation.definition.steps)
          )

          result.steps.push(...stepOutputs)

          console.info(
            `Automation ID: ${
              this.automation._id
            } Execution time: ${executionTime.toMs()} milliseconds`,
            {
              _logKey: "automation",
              executionTime,
            }
          )
        })
      } catch (e: any) {
        if (e.errno === "ETIME") {
          span?.addTags({ timedOut: true })
          console.warn(`Automation execution timed out after ${timeout}ms`)
        }
      }

      let errorCount = 0
      if (this.isProdApp() && this.isCron() && this.hasErrored(ctx)) {
        errorCount = (await this.incrementErrorCount()) || 0
      }

      if (errorCount >= MAX_AUTOMATION_RECURRING_ERRORS) {
        await this.stopCron("errors", { result })
        span?.addTags({ shouldStop: true })
      } else {
        await this.logResult(result)
      }

      return result
    })
  }

  private async executeSteps(
    ctx: AutomationContext,
    steps: AutomationStep[]
  ): Promise<AutomationStepResult[]> {
    return await tracer.trace("executeSteps", async () => {
      let stepIndex = 0
      const results: AutomationStepResult[] = []

      function addToContext(
        step: AutomationStep,
        result: AutomationStepResult
      ) {
        ctx.steps.push(result.outputs)
        ctx.stepsById[step.id] = result.outputs
        ctx.stepsByName[step.name || step.id] = result.outputs
        results.push(result)
      }

      while (stepIndex < steps.length) {
        if (this.stopped) {
          break
        }

        const step = steps[stepIndex]
        switch (step.stepId) {
          case AutomationActionStepId.BRANCH: {
            results.push(...(await this.executeBranchStep(ctx, step)))
            stepIndex++
            break
          }
          case AutomationActionStepId.LOOP: {
            const stepToLoop = steps[stepIndex + 1]
            addToContext(
              stepToLoop,
              await this.executeLoopStep(ctx, step, stepToLoop)
            )
            // We increment by 2 here because the way loops work is that the
            // step immediately following the loop step is what gets looped.
            // So when we're done looping, to advance correctly we need to
            // skip the step that was looped.
            stepIndex += 2
            break
          }
          default: {
            addToContext(step, await this.executeStep(ctx, step))
            stepIndex++
            break
          }
        }
      }

      return results
    })
  }

  private async executeLoopStep(
    ctx: AutomationContext,
    step: LoopStep,
    stepToLoop: AutomationStep
  ): Promise<AutomationStepResult> {
    return await tracer.trace("executeLoopStep", async span => {
      await processObject(step.inputs, prepareContext(ctx))

      const maxIterations = getLoopMaxIterations(step)
      const items: Record<string, any>[] = []
      let iterations = 0
      let iterable: any[] = []
      try {
        iterable = getLoopIterable(step)
      } catch (err) {
        span.addTags({
          status: AutomationStepStatus.INCORRECT_TYPE,
          iterations,
        })
        return stepFailure(stepToLoop, {
          status: AutomationStepStatus.INCORRECT_TYPE,
        })
      }

      for (; iterations < iterable.length; iterations++) {
        const currentItem = iterable[iterations]

        if (iterations === maxIterations) {
          span.addTags({
            status: AutomationStepStatus.MAX_ITERATIONS,
            iterations,
          })
          return stepFailure(stepToLoop, {
            status: AutomationStepStatus.MAX_ITERATIONS,
            iterations,
          })
        }

        if (matchesLoopFailureCondition(step, currentItem)) {
          span.addTags({
            status: AutomationStepStatus.FAILURE_CONDITION,
            iterations,
          })
          return stepFailure(stepToLoop, {
            status: AutomationStepStatus.FAILURE_CONDITION,
          })
        }

        ctx.loop = { currentItem }
        const result = await this.executeStep(ctx, stepToLoop)
        items.push(result.outputs)
        ctx.loop = undefined
      }

      const status =
        iterations === 0 ? AutomationStatus.NO_CONDITION_MET : undefined
      return stepSuccess(stepToLoop, { status, iterations, items })
    })
  }

  private async executeBranchStep(
    ctx: AutomationContext,
    step: BranchStep
  ): Promise<AutomationStepResult[]> {
    return await tracer.trace("executeBranchStep", async span => {
      const { branches, children } = step.inputs

      for (const branch of branches) {
        if (await branchMatches(ctx, branch)) {
          span.addTags({ branchName: branch.name, branchId: branch.id })
          return [
            stepSuccess(step, {
              branchName: branch.name,
              status: `${branch.name} branch taken`,
              branchId: `${branch.id}`,
            }),
            ...(await this.executeSteps(ctx, children?.[branch.id] || [])),
          ]
        }
      }

      span.addTags({ status: AutomationStatus.NO_CONDITION_MET })
      return [stepFailure(step, { status: AutomationStatus.NO_CONDITION_MET })]
    })
  }

  private async executeStep(
    ctx: AutomationContext,
    step: Readonly<AutomationStep>
  ): Promise<AutomationStepResult> {
    return await tracer.trace(step.stepId, async span => {
      span.addTags({
        step: {
          stepId: step.stepId,
          id: step.id,
          name: step.name,
          type: step.type,
          title: step.stepTitle,
          internal: step.internal,
          deprecated: step.deprecated,
        },
        inputsKeys: Object.keys(step.inputs),
      })

      if (this.stopped) {
        span.addTags({ stopped: true })
        return stepStopped(step)
      }

      const fn = await actions.getAction(step.stepId)
      if (fn == null) {
        throw new Error(`Cannot find automation step by name ${step.stepId}`)
      }

      const inputs = automationUtils.cleanInputValues(
        await processObject(cloneDeep(step.inputs), prepareContext(ctx)),
        step.schema.inputs.properties
      )

      const outputs = await fn({
        inputs,
        appId: this.appId,
        emitter: this.emitter,
        context: prepareContext(ctx),
      })

<<<<<<< HEAD
        const stepFn = await this.getStepFunctionality(step.stepId)
        let inputs = originalStepInput
        if (step.stepId !== AutomationActionStepId.EXECUTE_SCRIPT_V2) {
          // The EXECUTE_SCRIPT_V2 step saves its input.code value as a `{{ js
          // "..." }}` template, and expects to receive it that way in the
          // function that runs it. So we skip this next bit for that step.
          inputs = await processObject(
            originalStepInput,
            this.mergeContexts(this.context)
          )
        }
        inputs = automationUtils.cleanInputValues(inputs, step.schema.inputs)

        const outputs = await stepFn({
          inputs: inputs,
          appId: this.appId,
          emitter: this.emitter,
          context: this.mergeContexts(this.context),
        })
        this.handleStepOutput(step, outputs, loopIteration)
=======
      if (
        step.stepId === AutomationActionStepId.FILTER &&
        "result" in outputs &&
        outputs.result === false
      ) {
        this.stopped = true
        ;(outputs as any).status = AutomationStatus.STOPPED
>>>>>>> 5fb2a6ea
      }

      span.addTags({ outputsKeys: Object.keys(outputs) })
      return stepSuccess(step, outputs, inputs)
    })
  }
}

export function execute(job: Job<AutomationData>, callback: WorkerCallback) {
  const appId = job.data.event.appId
  if (!appId) {
    throw new Error("Unable to execute, event doesn't contain app ID.")
  }

  const automationId = job.data.automation._id
  if (!automationId) {
    throw new Error("Unable to execute, event doesn't contain automation ID.")
  }

  return context.doInAutomationContext({
    appId,
    automationId,
    task: async () => {
      const envVars = await sdkUtils.getEnvironmentVariables()
      await context.doInEnvironmentContext(envVars, async () => {
        const orchestrator = new Orchestrator(job)
        try {
          callback(null, await orchestrator.execute())
        } catch (err) {
          callback(err)
        }
      })
    },
  })
}

export async function executeInThread(
  job: Job<AutomationData>
): Promise<AutomationResults> {
  const appId = job.data.event.appId
  if (!appId) {
    throw new Error("Unable to execute, event doesn't contain app ID.")
  }

  return await context.doInAppContext(appId, async () => {
    await context.ensureSnippetContext()
    const envVars = await sdkUtils.getEnvironmentVariables()
    return await context.doInEnvironmentContext(envVars, async () => {
      const orchestrator = new Orchestrator(job)
      return orchestrator.execute()
    })
  })
}

export const removeStalled = async (job: Job<AutomationData>) => {
  const appId = job.data.event.appId
  if (!appId) {
    throw new Error("Unable to execute, event doesn't contain app ID.")
  }
  await context.doInAppContext(appId, async () => {
    const orchestrator = new Orchestrator(job)
    await orchestrator.stopCron("stalled")
  })
}<|MERGE_RESOLUTION|>--- conflicted
+++ resolved
@@ -551,8 +551,16 @@
         throw new Error(`Cannot find automation step by name ${step.stepId}`)
       }
 
-      const inputs = automationUtils.cleanInputValues(
-        await processObject(cloneDeep(step.inputs), prepareContext(ctx)),
+      let inputs = cloneDeep(step.inputs)
+      if (step.stepId !== AutomationActionStepId.EXECUTE_SCRIPT_V2) {
+        // The EXECUTE_SCRIPT_V2 step saves its input.code value as a `{{ js
+        // "..." }}` template, and expects to receive it that way in the
+        // function that runs it. So we skip this next bit for that step.
+        inputs = await processObject(inputs, prepareContext(ctx))
+      }
+
+      inputs = automationUtils.cleanInputValues(
+        inputs,
         step.schema.inputs.properties
       )
 
@@ -563,28 +571,6 @@
         context: prepareContext(ctx),
       })
 
-<<<<<<< HEAD
-        const stepFn = await this.getStepFunctionality(step.stepId)
-        let inputs = originalStepInput
-        if (step.stepId !== AutomationActionStepId.EXECUTE_SCRIPT_V2) {
-          // The EXECUTE_SCRIPT_V2 step saves its input.code value as a `{{ js
-          // "..." }}` template, and expects to receive it that way in the
-          // function that runs it. So we skip this next bit for that step.
-          inputs = await processObject(
-            originalStepInput,
-            this.mergeContexts(this.context)
-          )
-        }
-        inputs = automationUtils.cleanInputValues(inputs, step.schema.inputs)
-
-        const outputs = await stepFn({
-          inputs: inputs,
-          appId: this.appId,
-          emitter: this.emitter,
-          context: this.mergeContexts(this.context),
-        })
-        this.handleStepOutput(step, outputs, loopIteration)
-=======
       if (
         step.stepId === AutomationActionStepId.FILTER &&
         "result" in outputs &&
@@ -592,7 +578,6 @@
       ) {
         this.stopped = true
         ;(outputs as any).status = AutomationStatus.STOPPED
->>>>>>> 5fb2a6ea
       }
 
       span.addTags({ outputsKeys: Object.keys(outputs) })
