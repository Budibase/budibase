--- conflicted
+++ resolved
@@ -4,11 +4,7 @@
   isExternalTable,
   isRowId: isExternalRowId,
 } = require("../integrations/utils")
-<<<<<<< HEAD
-const migration = require("../migrations/usageQuotas")
 const { getAppDB } = require("@budibase/backend-core/context")
-=======
->>>>>>> cb6189e7
 
 // currently only counting new writes and deletes
 const METHOD_MAP = {
