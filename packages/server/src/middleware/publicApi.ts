import { constants, utils } from "@budibase/backend-core"
import { Ctx } from "@budibase/types"

export function publicApiMiddleware({
  requiresAppId,
}: { requiresAppId?: boolean } = {}) {
<<<<<<< HEAD
  return async (ctx: Ctx, next: any) => {
    const appId = await utils.getWorkspaceIdFromCtx(ctx)
=======
  return async (ctx: Ctx, next: () => void) => {
    const appId = await utils.getAppIdFromCtx(ctx)
>>>>>>> 41c3224d
    if (requiresAppId && !appId) {
      ctx.throw(
        400,
        `Invalid app ID provided, please check the ${constants.Header.APP_ID} header.`
      )
    }
    if (!ctx.headers[constants.Header.API_KEY]) {
      ctx.throw(
        400,
        `Invalid API key provided, please check the ${constants.Header.API_KEY} header.`
      )
    }
    return next()
  }
}<|MERGE_RESOLUTION|>--- conflicted
+++ resolved
@@ -4,13 +4,8 @@
 export function publicApiMiddleware({
   requiresAppId,
 }: { requiresAppId?: boolean } = {}) {
-<<<<<<< HEAD
-  return async (ctx: Ctx, next: any) => {
+  return async (ctx: Ctx, next: () => void) => {
     const appId = await utils.getWorkspaceIdFromCtx(ctx)
-=======
-  return async (ctx: Ctx, next: () => void) => {
-    const appId = await utils.getAppIdFromCtx(ctx)
->>>>>>> 41c3224d
     if (requiresAppId && !appId) {
       ctx.throw(
         400,
