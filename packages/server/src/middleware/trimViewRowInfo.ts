--- conflicted
+++ resolved
@@ -34,21 +34,10 @@
 // have to mutate the koa context, can't return
 export async function trimViewFields<T extends Row>(
   body: Row,
-<<<<<<< HEAD
-  viewId: string,
-): Promise<void> {
-  const view = await sdk.views.get(viewId)
-  const allowedKeys = [
-    ...Object.keys(view?.schema || {}),
-    ...db.CONSTANT_EXTERNAL_ROW_COLS,
-    ...db.CONSTANT_INTERNAL_ROW_COLS,
-  ]
-=======
   viewId: string
 ): Promise<void> {
   const view = await sdk.views.get(viewId)
   const allowedKeys = sdk.views.allowedFields(view)
->>>>>>> 4bbae677
   // have to mutate the context, can't update reference
   const toBeRemoved = Object.keys(body).filter(
     key => !allowedKeys.includes(key)
