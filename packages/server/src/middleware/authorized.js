--- conflicted
+++ resolved
@@ -10,6 +10,7 @@
 const builderMiddleware = require("./builder")
 const { isWebhookEndpoint } = require("./utils")
 const { buildCsrfMiddleware } = require("@budibase/backend-core/auth")
+const { getAppId } = require("@budibase/backend-core/context")
 
 function hasResource(ctx) {
   return ctx.resourceId != null
@@ -45,7 +46,7 @@
 ) => {
   // get the user's roles
   const roleId = ctx.roleId || BUILTIN_ROLE_IDS.PUBLIC
-  const userRoles = await getUserRoleHierarchy(ctx.appId, roleId, {
+  const userRoles = await getUserRoleHierarchy(roleId, {
     idOnly: false,
   })
   const permError = "User does not have permission"
@@ -81,35 +82,15 @@
 
     // get the resource roles
     let resourceRoles = []
-    if (ctx.appId && hasResource(ctx)) {
-      resourceRoles = await getRequiredResourceRole(ctx.appId, permLevel, ctx)
+    const appId = getAppId()
+    if (appId && hasResource(ctx)) {
+      resourceRoles = await getRequiredResourceRole(permLevel, ctx)
     }
 
-<<<<<<< HEAD
-    // need to check this first, in-case public access, don't check authed until last
-    const roleId = ctx.roleId || BUILTIN_ROLE_IDS.PUBLIC
-    const hierarchy = await getUserRoleHierarchy(roleId, {
-      idOnly: false,
-    })
-    const permError = "User does not have permission"
-    let possibleRoleIds = []
-    if (hasResource(ctx)) {
-      possibleRoleIds = await getRequiredResourceRole(permLevel, ctx)
-    }
-    // check if we found a role, if not fallback to base permissions
-    if (possibleRoleIds.length > 0) {
-      const found = hierarchy.find(
-        role => possibleRoleIds.indexOf(role._id) !== -1
-      )
-      return found ? next() : ctx.throw(403, permError)
-    } else if (!doesHaveBasePermission(permType, permLevel, hierarchy)) {
-      ctx.throw(403, permError)
-=======
     // if the resource is public, proceed
     const isPublicResource = resourceRoles.includes(BUILTIN_ROLE_IDS.PUBLIC)
     if (isPublicResource) {
       return next()
->>>>>>> 6246ae61
     }
 
     // check authenticated
