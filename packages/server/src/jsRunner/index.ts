--- conflicted
+++ resolved
@@ -1,22 +1,17 @@
 import env from "../environment"
-<<<<<<< HEAD
-import { setJSRunner, JsErrorTimeout } from "@budibase/string-templates"
+import { JsErrorTimeout, setJSRunner } from "@budibase/string-templates"
+import { context } from "@budibase/backend-core"
 import tracer from "dd-trace"
-
-import { IsolatedVM } from "./vm"
-import { context } from "@budibase/backend-core"
-=======
-import { setJSRunner, setOnErrorLog } from "@budibase/string-templates"
-import { logging } from "@budibase/backend-core"
-import tracer from "dd-trace"
-import { serializeError } from "serialize-error"
-import { BuiltInVM } from "./vm"
->>>>>>> 1367cf36
+import { BuiltInVM, IsolatedVM } from "./vm"
 
 export function init() {
   setJSRunner((js: string, ctx: Record<string, any>) => {
     return tracer.trace("runJS", {}, span => {
-<<<<<<< HEAD
+      if (!env.useIsolatedVM.JS_RUNNER) {
+        const vm = new BuiltInVM(ctx, span)
+        return vm.execute(js)
+      }
+
       try {
         const bbCtx = context.getCurrentContext()!
 
@@ -35,9 +30,7 @@
 
           bbCtx.vm = vm
         }
-
         const result = vm.execute(js)
-
         return result
       } catch (error: any) {
         if (error.message === "Script execution timed out.") {
@@ -45,10 +38,6 @@
         }
         throw error
       }
-=======
-      const vm = new BuiltInVM(ctx, span)
-      return vm.execute(js)
->>>>>>> 1367cf36
     })
   })
 }