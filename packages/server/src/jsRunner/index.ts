--- conflicted
+++ resolved
@@ -26,35 +26,17 @@
             .withHelpers()
             .withSnippets(bbCtx?.snippets)
 
-<<<<<<< HEAD
         // Persist isolate in context so we can reuse it
-        if (bbCtx) {
-=======
-        const vm =
-          bbCtx?.vm ||
-          new IsolatedVM({
-            memoryLimit: env.JS_RUNNER_MEMORY_LIMIT,
-            invocationTimeout: env.JS_PER_INVOCATION_TIMEOUT_MS,
-            isolateAccumulatedTimeout: env.JS_PER_REQUEST_TIMEOUT_MS,
-          }).withHelpers()
-
         if (bbCtx && !bbCtx.vm) {
->>>>>>> aa978b4c
           bbCtx.vm = vm
           bbCtx.cleanup = bbCtx.cleanup || []
           bbCtx.cleanup.push(() => vm.close())
         }
 
-<<<<<<< HEAD
-        // Strip helpers (an array) and snippets (a proxy isntance) as these
-        // will not survive the isolated-vm barrier
-        const { helpers, snippets, ...rest } = ctx
-=======
         // Because we can't pass functions into an Isolate, we remove them from
         // the passed context and rely on the withHelpers() method to add them
         // back in.
-        const { helpers, ...rest } = ctx
->>>>>>> aa978b4c
+        const { helpers, snippets, ...rest } = ctx
         return vm.withContext(rest, () => vm.execute(js))
       } catch (error: any) {
         if (error.message === "Script execution timed out.") {
