import { serializeError } from "serialize-error"
import env from "../environment"
import {
  JsErrorTimeout,
  setJSRunner,
  setOnErrorLog,
} from "@budibase/string-templates"
import { context, logging } from "@budibase/backend-core"
import tracer from "dd-trace"

import { BuiltInVM, IsolatedVM } from "./vm"

const USE_ISOLATED_VM = true

export function init() {
  setJSRunner((js: string, ctx: Record<string, any>) => {
    return tracer.trace("runJS", {}, span => {
      if (!USE_ISOLATED_VM) {
        const vm = new BuiltInVM(ctx, span)
        return vm.execute(js)
      }

      try {
        const bbCtx = context.getCurrentContext()

<<<<<<< HEAD
        if (!bbCtx.vm) {
          bbCtx.vm = new IsolatedVM({
            memoryLimit: env.JS_RUNNER_MEMORY_LIMIT,
            invocationTimeout: env.JS_PER_INVOCATION_TIMEOUT_MS,
            isolateAccumulatedTimeout: env.JS_PER_REQUEST_TIMEOUT_MS,
          }).withHelpers()
=======
        let vm = bbCtx?.vm
        if (!vm) {
          // Can't copy the native helpers into the isolate. We just ignore them as they are handled properly from the helpersSource
          const { helpers, ...ctxToPass } = ctx

          vm = new IsolatedVM({
            memoryLimit: env.JS_RUNNER_MEMORY_LIMIT,
            invocationTimeout: env.JS_PER_INVOCATION_TIMEOUT_MS,
            isolateAccumulatedTimeout: env.JS_PER_REQUEST_TIMEOUT_MS,
          })
            .withContext(ctxToPass)
            .withHelpers()

          if (bbCtx) {
            // If we have a context, we want to persist it to reuse the isolate
            bbCtx.vm = vm
          }
>>>>>>> 7cc09571
        }
        const { helpers, ...rest } = ctx
        return bbCtx.vm.withContext(rest, () => bbCtx.vm!.execute(js))
      } catch (error: any) {
        if (error.message === "Script execution timed out.") {
          throw new JsErrorTimeout()
        }
        throw error
      }
    })
  })

  if (env.LOG_JS_ERRORS) {
    setOnErrorLog((error: Error) => {
      logging.logWarn(
        `Error while executing js: ${JSON.stringify(serializeError(error))}`
      )
    })
  }
}<|MERGE_RESOLUTION|>--- conflicted
+++ resolved
@@ -23,35 +23,20 @@
       try {
         const bbCtx = context.getCurrentContext()
 
-<<<<<<< HEAD
-        if (!bbCtx.vm) {
-          bbCtx.vm = new IsolatedVM({
-            memoryLimit: env.JS_RUNNER_MEMORY_LIMIT,
-            invocationTimeout: env.JS_PER_INVOCATION_TIMEOUT_MS,
-            isolateAccumulatedTimeout: env.JS_PER_REQUEST_TIMEOUT_MS,
-          }).withHelpers()
-=======
-        let vm = bbCtx?.vm
-        if (!vm) {
-          // Can't copy the native helpers into the isolate. We just ignore them as they are handled properly from the helpersSource
-          const { helpers, ...ctxToPass } = ctx
+        const vm = bbCtx?.vm
+          ? bbCtx.vm
+          : new IsolatedVM({
+              memoryLimit: env.JS_RUNNER_MEMORY_LIMIT,
+              invocationTimeout: env.JS_PER_INVOCATION_TIMEOUT_MS,
+              isolateAccumulatedTimeout: env.JS_PER_REQUEST_TIMEOUT_MS,
+            }).withHelpers()
 
-          vm = new IsolatedVM({
-            memoryLimit: env.JS_RUNNER_MEMORY_LIMIT,
-            invocationTimeout: env.JS_PER_INVOCATION_TIMEOUT_MS,
-            isolateAccumulatedTimeout: env.JS_PER_REQUEST_TIMEOUT_MS,
-          })
-            .withContext(ctxToPass)
-            .withHelpers()
-
-          if (bbCtx) {
-            // If we have a context, we want to persist it to reuse the isolate
-            bbCtx.vm = vm
-          }
->>>>>>> 7cc09571
+        if (bbCtx) {
+          // If we have a context, we want to persist it to reuse the isolate
+          bbCtx.vm = vm
         }
         const { helpers, ...rest } = ctx
-        return bbCtx.vm.withContext(rest, () => bbCtx.vm!.execute(js))
+        return vm.withContext(rest, () => vm.execute(js))
       } catch (error: any) {
         if (error.message === "Script execution timed out.") {
           throw new JsErrorTimeout()
