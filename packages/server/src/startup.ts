import * as env from "./environment"
import * as redis from "./utilities/redis"
import {
  createAdminUser,
  generateApiKey,
  getChecklist,
} from "./utilities/workerRequests"
import {
  installation,
  pinoSettings,
  tenancy,
  logging,
} from "@budibase/backend-core"
import fs from "fs"
import { watch } from "./watch"
<<<<<<< HEAD
import automations from "./automations"
=======
import * as automations from "./automations"
>>>>>>> ff53acfb
import * as fileSystem from "./utilities/fileSystem"
import eventEmitter from "./events"
import * as migrations from "./migrations"
import * as bullboard from "./automations/bullboard"
import * as pro from "@budibase/pro"
import * as api from "./api"
import sdk from "./sdk"
const pino = require("koa-pino-logger")

let STARTUP_RAN = false

async function initRoutes(app: any) {
  app.use(pino(pinoSettings()))

  if (!env.isTest()) {
    const plugin = await bullboard.init()
    app.use(plugin)
  }

  app.context.eventEmitter = eventEmitter
  app.context.auth = {}

  // api routes
  app.use(api.router.routes())
}

async function initPro() {
  await pro.init({
    backups: {
      processing: {
        exportAppFn: sdk.backups.exportApp,
        importAppFn: sdk.backups.importApp,
        statsFn: sdk.backups.calculateBackupStats,
      },
    },
  })
}

function shutdown(server?: any) {
  server.close()
  server.destroy()
}

export async function startup(app?: any, server?: any) {
  if (STARTUP_RAN) {
    return
  }
  STARTUP_RAN = true
  if (server) {
    console.log(`Budibase running on ${JSON.stringify(server.address())}`)
    env._set("PORT", server.address().port)
  }
  eventEmitter.emitPort(env.PORT)
  fileSystem.init()
  await redis.init()

  // run migrations on startup if not done via http
  // not recommended in a clustered environment
  if (!env.HTTP_MIGRATIONS && !env.isTest()) {
    try {
      await migrations.migrate()
    } catch (e) {
      logging.logAlert("Error performing migrations. Exiting.", e)
      shutdown()
    }
  }

  // check and create admin user if required
  if (
    env.SELF_HOSTED &&
    !env.MULTI_TENANCY &&
    env.BB_ADMIN_USER_EMAIL &&
    env.BB_ADMIN_USER_PASSWORD
  ) {
    const checklist = await getChecklist()
    if (!checklist?.adminUser?.checked) {
      try {
        const tenantId = tenancy.getTenantId()
        const user = await createAdminUser(
          env.BB_ADMIN_USER_EMAIL,
          env.BB_ADMIN_USER_PASSWORD,
          tenantId
        )
        // Need to set up an API key for automated integration tests
        if (env.isTest()) {
          await generateApiKey(user._id)
        }

        console.log(
          "Admin account automatically created for",
          env.BB_ADMIN_USER_EMAIL
        )
      } catch (e) {
        logging.logAlert("Error creating initial admin user. Exiting.", e)
        shutdown()
      }
    }
  }

  // monitor plugin directory if required
  if (
    env.SELF_HOSTED &&
    !env.MULTI_TENANCY &&
    env.PLUGINS_DIR &&
    fs.existsSync(env.PLUGINS_DIR)
  ) {
    watch()
  }

  // check for version updates
  await installation.checkInstallVersion()

  // get the references to the queue promises, don't await as
  // they will never end, unless the processing stops
  let queuePromises = []
  queuePromises.push(automations.init())
  queuePromises.push(initPro())
  if (app) {
    // bring routes online as final step once everything ready
    await initRoutes(app)
  }
}<|MERGE_RESOLUTION|>--- conflicted
+++ resolved
@@ -13,11 +13,7 @@
 } from "@budibase/backend-core"
 import fs from "fs"
 import { watch } from "./watch"
-<<<<<<< HEAD
-import automations from "./automations"
-=======
 import * as automations from "./automations"
->>>>>>> ff53acfb
 import * as fileSystem from "./utilities/fileSystem"
 import eventEmitter from "./events"
 import * as migrations from "./migrations"
