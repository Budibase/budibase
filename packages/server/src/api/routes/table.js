const Router = require("@koa/router")
const tableController = require("../controllers/table")
const authorized = require("../../middleware/authorized")
const { paramResource, bodyResource } = require("../../middleware/resourceId")
const {
  BUILDER,
  PermissionLevels,
  PermissionTypes,
} = require("../../utilities/security/permissions")
const joiValidator = require("../../middleware/joi-validator")
const Joi = require("joi")

const router = Router()

function generateSaveValidator() {
  // prettier-ignore
  return joiValidator.body(Joi.object({
    _id: Joi.string(),
    _rev: Joi.string(),
    type: Joi.string().valid("table"),
    primaryDisplay: Joi.string(),
    schema: Joi.object().required(),
    name: Joi.string().required(),
    views: Joi.object(),
    dataImport: Joi.object(),
  }).unknown(true))
}

router
  .get("/api/tables", authorized(BUILDER), tableController.fetch)
  .get(
    "/api/tables/:id",
    paramResource("id"),
    authorized(PermissionTypes.TABLE, PermissionLevels.READ),
    tableController.find
  )
  .post(
    "/api/tables",
    // allows control over updating a table
    bodyResource("_id"),
    authorized(BUILDER),
<<<<<<< HEAD
=======
    generateSaveValidator(),
>>>>>>> 4ca768a6
    tableController.save
  )
  .post(
    "/api/tables/csv/validate",
    authorized(BUILDER),
    tableController.validateCSVSchema
  )
  .delete(
    "/api/tables/:tableId/:revId",
    paramResource("tableId"),
    authorized(BUILDER),
    tableController.destroy
  )

module.exports = router<|MERGE_RESOLUTION|>--- conflicted
+++ resolved
@@ -39,10 +39,7 @@
     // allows control over updating a table
     bodyResource("_id"),
     authorized(BUILDER),
-<<<<<<< HEAD
-=======
     generateSaveValidator(),
->>>>>>> 4ca768a6
     tableController.save
   )
   .post(
