--- conflicted
+++ resolved
@@ -1629,27 +1629,6 @@
             })
         })
       })
-<<<<<<< HEAD
-    })
-    describe("csvToJson", () => {
-      const delimiters = [",", ";", ":", "|", "~", "\t", " "]
-      it.only.each(delimiters)(
-        "can parse CSVs with delimiter; %s",
-        async delimiter => {
-          const rows = await config.api.table.csvToJson({
-            csvString: [
-              ["a", "b", "c", "d", "e"].join(delimiter),
-              ["1", "2", "3", "4", "5"].join(delimiter),
-            ].join("\n"),
-          })
-          expect(rows).toEqual([{ a: "1", b: "2", c: "3", d: "4", e: "5" }])
-        }
-      )
-    })
-  }
-)
-=======
     }
   )
-}
->>>>>>> 82eabba9
+}