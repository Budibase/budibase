const { outputProcessing } = require("../../../utilities/rowProcessor")
const setup = require("./utilities")
const { basicRow } = setup.structures
const { doInAppContext } = require("@budibase/backend-core/context")
const { doInTenant } = require("@budibase/backend-core/tenancy")
const {
  quotas,
} = require("@budibase/pro")
const {
  QuotaUsageType,
  StaticQuotaName,
  MonthlyQuotaName,
} = require("@budibase/types")

describe("/rows", () => {
  let request = setup.getRequest()
  let config = setup.getConfig()
  let table
  let row

  afterAll(setup.afterAll)

  beforeEach(async () => {
    await config.init()
    table = await config.createTable()
    row = basicRow(table._id)
  })

  const loadRow = async (id, status = 200) =>
    await request
      .get(`/api/${table._id}/rows/${id}`)
      .set(config.defaultHeaders())
      .expect("Content-Type", /json/)
      .expect(status)

  const getRowUsage = async () => {
<<<<<<< HEAD
    const { total } = await config.doInContext(null, () => quotas.getCurrentUsageValues(QuotaUsageType.STATIC, StaticQuotaName.ROWS))
    return total
  }

  const getQueryUsage = async () => {
    const { total } = await config.doInContext(null, () => quotas.getCurrentUsageValues(QuotaUsageType.MONTHLY, MonthlyQuotaName.QUERIES))
    return total
=======
    return config.doInContext(null, () =>
      quotas.getCurrentUsageValue(QuotaUsageType.STATIC, StaticQuotaName.ROWS)
    )
  }

  const getQueryUsage = async () => {
    return config.doInContext(null, () =>
      quotas.getCurrentUsageValue(
        QuotaUsageType.MONTHLY,
        MonthlyQuotaName.QUERIES
      )
    )
>>>>>>> 3c2dcb6e
  }

  const assertRowUsage = async expected => {
    const usage = await getRowUsage()
    expect(usage).toBe(expected)
  }

  const assertQueryUsage = async expected => {
    const usage = await getQueryUsage()
    expect(usage).toBe(expected)
  }

  describe("save, load, update", () => {
    it("returns a success message when the row is created", async () => {
      // const rowUsage = await getRowUsage()
      // const queryUsage = await getQueryUsage()
      //
      // const res = await request
      //   .post(`/api/${row.tableId}/rows`)
      //   .send(row)
      //   .set(config.defaultHeaders())
      //   .expect('Content-Type', /json/)
      //   .expect(200)
      // expect(res.res.statusMessage).toEqual(`${table.name} saved successfully`)
      // expect(res.body.name).toEqual("Test Contact")
      // expect(res.body._rev).toBeDefined()
      // await assertRowUsage(rowUsage + 1)
      // await assertQueryUsage(queryUsage + 1)
    })

    it("updates a row successfully", async () => {
      const existing = await config.createRow()
      // const rowUsage = await getRowUsage()
      // const queryUsage = await getQueryUsage()

      const res = await request
        .post(`/api/${table._id}/rows`)
        .send({
          _id: existing._id,
          _rev: existing._rev,
          tableId: table._id,
          name: "Updated Name",
        })
        .set(config.defaultHeaders())
        .expect("Content-Type", /json/)
        .expect(200)

      expect(res.res.statusMessage).toEqual(
        `${table.name} updated successfully.`
      )
      expect(res.body.name).toEqual("Updated Name")
      // await assertRowUsage(rowUsage)
      // await assertQueryUsage(queryUsage + 1)
    })

    it("should load a row", async () => {
      const existing = await config.createRow()
      const queryUsage = await getQueryUsage()

      const res = await request
        .get(`/api/${table._id}/rows/${existing._id}`)
        .set(config.defaultHeaders())
        .expect("Content-Type", /json/)
        .expect(200)

      expect(res.body).toEqual({
        ...row,
        _id: existing._id,
        _rev: existing._rev,
        type: "row",
        createdAt: "2020-01-01T00:00:00.000Z",
        updatedAt: "2020-01-01T00:00:00.000Z",
      })
      await assertQueryUsage(queryUsage + 1)
    })

    it("should list all rows for given tableId", async () => {
      const newRow = {
        tableId: table._id,
        name: "Second Contact",
        status: "new",
      }
      await config.createRow()
      await config.createRow(newRow)
      const queryUsage = await getQueryUsage()

      const res = await request
        .get(`/api/${table._id}/rows`)
        .set(config.defaultHeaders())
        .expect("Content-Type", /json/)
        .expect(200)

      expect(res.body.length).toBe(2)
      expect(res.body.find(r => r.name === newRow.name)).toBeDefined()
      expect(res.body.find(r => r.name === row.name)).toBeDefined()
      await assertQueryUsage(queryUsage + 1)
    })

    it("load should return 404 when row does not exist", async () => {
      await config.createRow()
      const queryUsage = await getQueryUsage()

      await request
        .get(`/api/${table._id}/rows/not-a-valid-id`)
        .set(config.defaultHeaders())
        .expect("Content-Type", /json/)
        .expect(404)
      await assertQueryUsage(queryUsage) // no change
    })

    it("row values are coerced", async () => {
      const str = {
        type: "string",
        constraints: { type: "string", presence: false },
      }
      const attachment = {
        type: "attachment",
        constraints: { type: "array", presence: false },
      }
      const bool = {
        type: "boolean",
        constraints: { type: "boolean", presence: false },
      }
      const number = {
        type: "number",
        constraints: { type: "number", presence: false },
      }
      const datetime = {
        type: "datetime",
        constraints: {
          type: "string",
          presence: false,
          datetime: { earliest: "", latest: "" },
        },
      }

      table = await config.createTable({
        name: "TestTable2",
        type: "table",
        key: "name",
        schema: {
          name: str,
          stringUndefined: str,
          stringNull: str,
          stringString: str,
          numberEmptyString: number,
          numberNull: number,
          numberUndefined: number,
          numberString: number,
          numberNumber: number,
          datetimeEmptyString: datetime,
          datetimeNull: datetime,
          datetimeUndefined: datetime,
          datetimeString: datetime,
          datetimeDate: datetime,
          boolNull: bool,
          boolEmpty: bool,
          boolUndefined: bool,
          boolString: bool,
          boolBool: bool,
          attachmentNull: attachment,
          attachmentUndefined: attachment,
          attachmentEmpty: attachment,
        },
      })

      row = {
        name: "Test Row",
        stringUndefined: undefined,
        stringNull: null,
        stringString: "i am a string",
        numberEmptyString: "",
        numberNull: null,
        numberUndefined: undefined,
        numberString: "123",
        numberNumber: 123,
        datetimeEmptyString: "",
        datetimeNull: null,
        datetimeUndefined: undefined,
        datetimeString: "1984-04-20T00:00:00.000Z",
        datetimeDate: new Date("1984-04-20"),
        boolNull: null,
        boolEmpty: "",
        boolUndefined: undefined,
        boolString: "true",
        boolBool: true,
        tableId: table._id,
        attachmentNull: null,
        attachmentUndefined: undefined,
        attachmentEmpty: "",
      }

      const id = (await config.createRow(row))._id

      const saved = (await loadRow(id)).body

      expect(saved.stringUndefined).toBe(undefined)
      expect(saved.stringNull).toBe("")
      expect(saved.stringString).toBe("i am a string")
      expect(saved.numberEmptyString).toBe(null)
      expect(saved.numberNull).toBe(null)
      expect(saved.numberUndefined).toBe(undefined)
      expect(saved.numberString).toBe(123)
      expect(saved.numberNumber).toBe(123)
      expect(saved.datetimeEmptyString).toBe(null)
      expect(saved.datetimeNull).toBe(null)
      expect(saved.datetimeUndefined).toBe(undefined)
      expect(saved.datetimeString).toBe(
        new Date(row.datetimeString).toISOString()
      )
      expect(saved.datetimeDate).toBe(row.datetimeDate.toISOString())
      expect(saved.boolNull).toBe(null)
      expect(saved.boolEmpty).toBe(null)
      expect(saved.boolUndefined).toBe(undefined)
      expect(saved.boolString).toBe(true)
      expect(saved.boolBool).toBe(true)
      expect(saved.attachmentNull).toEqual([])
      expect(saved.attachmentUndefined).toBe(undefined)
      expect(saved.attachmentEmpty).toEqual([])
    })
  })

  describe("patch", () => {
    it("should update only the fields that are supplied", async () => {
      const existing = await config.createRow()

      const rowUsage = await getRowUsage()
      const queryUsage = await getQueryUsage()

      const res = await request
        .patch(`/api/${table._id}/rows`)
        .send({
          _id: existing._id,
          _rev: existing._rev,
          tableId: table._id,
          name: "Updated Name",
        })
        .set(config.defaultHeaders())
        .expect("Content-Type", /json/)
        .expect(200)

      expect(res.res.statusMessage).toEqual(
        `${table.name} updated successfully.`
      )
      expect(res.body.name).toEqual("Updated Name")
      expect(res.body.description).toEqual(existing.description)

      const savedRow = await loadRow(res.body._id)

      expect(savedRow.body.description).toEqual(existing.description)
      expect(savedRow.body.name).toEqual("Updated Name")
      await assertRowUsage(rowUsage)
      await assertQueryUsage(queryUsage + 2) // account for the second load
    })

    it("should throw an error when given improper types", async () => {
      const existing = await config.createRow()
      const rowUsage = await getRowUsage()
      const queryUsage = await getQueryUsage()

      await request
        .patch(`/api/${table._id}/rows`)
        .send({
          _id: existing._id,
          _rev: existing._rev,
          tableId: table._id,
          name: 1,
        })
        .set(config.defaultHeaders())
        .expect(400)

      await assertRowUsage(rowUsage)
      await assertQueryUsage(queryUsage)
    })
  })

  describe("destroy", () => {
    it("should be able to delete a row", async () => {
      const createdRow = await config.createRow(row)
      const rowUsage = await getRowUsage()
      const queryUsage = await getQueryUsage()

      const res = await request
        .delete(`/api/${table._id}/rows`)
        .send({
          rows: [createdRow],
        })
        .set(config.defaultHeaders())
        .expect("Content-Type", /json/)
        .expect(200)
      expect(res.body[0]._id).toEqual(createdRow._id)
      await assertRowUsage(rowUsage - 1)
      await assertQueryUsage(queryUsage + 1)
    })
  })

  describe("validate", () => {
    it("should return no errors on valid row", async () => {
      const rowUsage = await getRowUsage()
      const queryUsage = await getQueryUsage()

      const res = await request
        .post(`/api/${table._id}/rows/validate`)
        .send({ name: "ivan" })
        .set(config.defaultHeaders())
        .expect("Content-Type", /json/)
        .expect(200)

      expect(res.body.valid).toBe(true)
      expect(Object.keys(res.body.errors)).toEqual([])
      await assertRowUsage(rowUsage)
      await assertQueryUsage(queryUsage)
    })

    it("should errors on invalid row", async () => {
      const rowUsage = await getRowUsage()
      const queryUsage = await getQueryUsage()

      const res = await request
        .post(`/api/${table._id}/rows/validate`)
        .send({ name: 1 })
        .set(config.defaultHeaders())
        .expect("Content-Type", /json/)
        .expect(200)

      expect(res.body.valid).toBe(false)
      expect(Object.keys(res.body.errors)).toEqual(["name"])
      await assertRowUsage(rowUsage)
      await assertQueryUsage(queryUsage)
    })
  })

  describe("bulkDelete", () => {
    it("should be able to delete a bulk set of rows", async () => {
      const row1 = await config.createRow()
      const row2 = await config.createRow()
      const rowUsage = await getRowUsage()
      const queryUsage = await getQueryUsage()

      const res = await request
        .delete(`/api/${table._id}/rows`)
        .send({
          rows: [row1, row2],
        })
        .set(config.defaultHeaders())
        .expect("Content-Type", /json/)
        .expect(200)

      expect(res.body.length).toEqual(2)
      await loadRow(row1._id, 404)
      await assertRowUsage(rowUsage - 2)
      await assertQueryUsage(queryUsage + 1)
    })
  })

  describe("fetchView", () => {
    it("should be able to fetch tables contents via 'view'", async () => {
      const row = await config.createRow()
      const rowUsage = await getRowUsage()
      const queryUsage = await getQueryUsage()

      const res = await request
        .get(`/api/views/${table._id}`)
        .set(config.defaultHeaders())
        .expect("Content-Type", /json/)
        .expect(200)
      expect(res.body.length).toEqual(1)
      expect(res.body[0]._id).toEqual(row._id)
      await assertRowUsage(rowUsage)
      await assertQueryUsage(queryUsage + 1)
    })

    it("should throw an error if view doesn't exist", async () => {
      const rowUsage = await getRowUsage()
      const queryUsage = await getQueryUsage()

      await request
        .get(`/api/views/derp`)
        .set(config.defaultHeaders())
        .expect(404)

      await assertRowUsage(rowUsage)
      await assertQueryUsage(queryUsage)
    })

    it("should be able to run on a view", async () => {
      const view = await config.createView()
      const row = await config.createRow()
      const rowUsage = await getRowUsage()
      const queryUsage = await getQueryUsage()

      const res = await request
        .get(`/api/views/${view.name}`)
        .set(config.defaultHeaders())
        .expect("Content-Type", /json/)
        .expect(200)
      expect(res.body.length).toEqual(1)
      expect(res.body[0]._id).toEqual(row._id)

      await assertRowUsage(rowUsage)
      await assertQueryUsage(queryUsage + 1)
    })
  })

  describe("fetchEnrichedRows", () => {
    it("should allow enriching some linked rows", async () => {
      const { table, firstRow, secondRow } = await doInTenant(
        setup.structures.TENANT_ID,
        async () => {
          const table = await config.createLinkedTable()
          const firstRow = await config.createRow({
            name: "Test Contact",
            description: "original description",
            tableId: table._id,
          })
          const secondRow = await config.createRow({
            name: "Test 2",
            description: "og desc",
            link: [{ _id: firstRow._id }],
            tableId: table._id,
          })
          return { table, firstRow, secondRow }
        }
      )
      const rowUsage = await getRowUsage()
      const queryUsage = await getQueryUsage()

      // test basic enrichment
      const resBasic = await request
        .get(`/api/${table._id}/rows/${secondRow._id}`)
        .set(config.defaultHeaders())
        .expect("Content-Type", /json/)
        .expect(200)
      expect(resBasic.body.link[0]._id).toBe(firstRow._id)
      expect(resBasic.body.link[0].primaryDisplay).toBe("Test Contact")

      // test full enrichment
      const resEnriched = await request
        .get(`/api/${table._id}/${secondRow._id}/enrich`)
        .set(config.defaultHeaders())
        .expect("Content-Type", /json/)
        .expect(200)
      expect(resEnriched.body.link.length).toBe(1)
      expect(resEnriched.body.link[0]._id).toBe(firstRow._id)
      expect(resEnriched.body.link[0].name).toBe("Test Contact")
      expect(resEnriched.body.link[0].description).toBe("original description")
      await assertRowUsage(rowUsage)
      await assertQueryUsage(queryUsage + 2)
    })
  })

  describe("attachments", () => {
    it("should allow enriching attachment rows", async () => {
      const table = await config.createAttachmentTable()
      const row = await config.createRow({
        name: "test",
        description: "test",
        attachment: [
          {
            key: `${config.getAppId()}/attachments/test/thing.csv`,
          },
        ],
        tableId: table._id,
      })
      // the environment needs configured for this
      await setup.switchToSelfHosted(async () => {
        doInAppContext(config.getAppId(), async () => {
          const enriched = await outputProcessing(table, [row])
          expect(enriched[0].attachment[0].url).toBe(
            `/prod-budi-app-assets/${config.getAppId()}/attachments/test/thing.csv`
          )
        })
      })
    })
  })

  describe("exportData", () => {
    it("should allow exporting all columns", async () => {
      const existing = await config.createRow()
      const res = await request
        .post(`/api/${table._id}/rows/exportRows?format=json`)
        .set(config.defaultHeaders())
        .send({
          rows: [existing._id],
        })
        .expect("Content-Type", /json/)
        .expect(200)
      const results = JSON.parse(res.text)
      expect(results.length).toEqual(1)
      const row = results[0]

      // Ensure all original columns were exported
      expect(Object.keys(row).length).toBeGreaterThanOrEqual(
        Object.keys(existing).length
      )
      Object.keys(existing).forEach(key => {
        expect(row[key]).toEqual(existing[key])
      })
    })

    it("should allow exporting only certain columns", async () => {
      const existing = await config.createRow()
      const res = await request
        .post(`/api/${table._id}/rows/exportRows?format=json`)
        .set(config.defaultHeaders())
        .send({
          rows: [existing._id],
          columns: ["_id"],
        })
        .expect("Content-Type", /json/)
        .expect(200)
      const results = JSON.parse(res.text)
      expect(results.length).toEqual(1)
      const row = results[0]

      // Ensure only the _id column was exported
      expect(Object.keys(row).length).toEqual(1)
      expect(row._id).toEqual(existing._id)
    })
  })
})<|MERGE_RESOLUTION|>--- conflicted
+++ resolved
@@ -34,7 +34,6 @@
       .expect(status)
 
   const getRowUsage = async () => {
-<<<<<<< HEAD
     const { total } = await config.doInContext(null, () => quotas.getCurrentUsageValues(QuotaUsageType.STATIC, StaticQuotaName.ROWS))
     return total
   }
@@ -42,20 +41,6 @@
   const getQueryUsage = async () => {
     const { total } = await config.doInContext(null, () => quotas.getCurrentUsageValues(QuotaUsageType.MONTHLY, MonthlyQuotaName.QUERIES))
     return total
-=======
-    return config.doInContext(null, () =>
-      quotas.getCurrentUsageValue(QuotaUsageType.STATIC, StaticQuotaName.ROWS)
-    )
-  }
-
-  const getQueryUsage = async () => {
-    return config.doInContext(null, () =>
-      quotas.getCurrentUsageValue(
-        QuotaUsageType.MONTHLY,
-        MonthlyQuotaName.QUERIES
-      )
-    )
->>>>>>> 3c2dcb6e
   }
 
   const assertRowUsage = async expected => {
@@ -70,26 +55,26 @@
 
   describe("save, load, update", () => {
     it("returns a success message when the row is created", async () => {
-      // const rowUsage = await getRowUsage()
-      // const queryUsage = await getQueryUsage()
-      //
-      // const res = await request
-      //   .post(`/api/${row.tableId}/rows`)
-      //   .send(row)
-      //   .set(config.defaultHeaders())
-      //   .expect('Content-Type', /json/)
-      //   .expect(200)
-      // expect(res.res.statusMessage).toEqual(`${table.name} saved successfully`)
-      // expect(res.body.name).toEqual("Test Contact")
-      // expect(res.body._rev).toBeDefined()
-      // await assertRowUsage(rowUsage + 1)
-      // await assertQueryUsage(queryUsage + 1)
+      const rowUsage = await getRowUsage()
+      const queryUsage = await getQueryUsage()
+
+      const res = await request
+        .post(`/api/${row.tableId}/rows`)
+        .send(row)
+        .set(config.defaultHeaders())
+        .expect('Content-Type', /json/)
+        .expect(200)
+      expect(res.res.statusMessage).toEqual(`${table.name} saved successfully`)
+      expect(res.body.name).toEqual("Test Contact")
+      expect(res.body._rev).toBeDefined()
+      await assertRowUsage(rowUsage + 1)
+      await assertQueryUsage(queryUsage + 1)
     })
 
     it("updates a row successfully", async () => {
       const existing = await config.createRow()
-      // const rowUsage = await getRowUsage()
-      // const queryUsage = await getQueryUsage()
+      const rowUsage = await getRowUsage()
+      const queryUsage = await getQueryUsage()
 
       const res = await request
         .post(`/api/${table._id}/rows`)
@@ -107,8 +92,8 @@
         `${table.name} updated successfully.`
       )
       expect(res.body.name).toEqual("Updated Name")
-      // await assertRowUsage(rowUsage)
-      // await assertQueryUsage(queryUsage + 1)
+      await assertRowUsage(rowUsage)
+      await assertQueryUsage(queryUsage + 1)
     })
 
     it("should load a row", async () => {
