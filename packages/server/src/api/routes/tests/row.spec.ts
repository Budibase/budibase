--- conflicted
+++ resolved
@@ -8,45 +8,31 @@
 import tk from "timekeeper"
 import emitter from "../../../../src/events"
 import { outputProcessing } from "../../../utilities/rowProcessor"
-<<<<<<< HEAD
-import {
-  context,
-  features,
-  InternalTable,
-  tenancy,
-  utils,
-} from "@budibase/backend-core"
-=======
 import { context, InternalTable, tenancy, utils } from "@budibase/backend-core"
->>>>>>> 30a55dba
 import { quotas } from "@budibase/pro"
 import {
   AIOperationEnum,
   AutoFieldSubType,
-  BBReferenceFieldSubType,
   Datasource,
   DeleteRow,
   FieldSchema,
   FieldType,
-  FormulaResponseType,
+  BBReferenceFieldSubType,
   FormulaType,
   INTERNAL_TABLE_SOURCE_ID,
-<<<<<<< HEAD
-  JsonFieldSubType,
-  NumberFieldMetadata,
-=======
->>>>>>> 30a55dba
   QuotaUsageType,
-  RelationSchemaField,
   RelationshipType,
   Row,
-  RowExportFormat,
   SaveTableRequest,
   StaticQuotaName,
   Table,
-  TableSchema,
   TableSourceType,
   UpdatedRowEventEmitter,
+  TableSchema,
+  JsonFieldSubType,
+  RowExportFormat,
+  RelationSchemaField,
+  FormulaResponseType,
 } from "@budibase/types"
 import { generator, mocks } from "@budibase/backend-core/tests"
 import _, { merge } from "lodash"
@@ -95,47 +81,16 @@
   return await p
 }
 
-<<<<<<< HEAD
 function encodeJS(binding: string) {
   return `{{ js "${Buffer.from(binding).toString("base64")}"}}`
 }
 
-describe.each([
-  ["lucene", undefined],
-  ["sqs", undefined],
-  [DatabaseName.POSTGRES, getDatasource(DatabaseName.POSTGRES)],
-  [DatabaseName.MYSQL, getDatasource(DatabaseName.MYSQL)],
-  [DatabaseName.SQL_SERVER, getDatasource(DatabaseName.SQL_SERVER)],
-  [DatabaseName.MARIADB, getDatasource(DatabaseName.MARIADB)],
-  [DatabaseName.ORACLE, getDatasource(DatabaseName.ORACLE)],
-])("/rows (%s)", (providerType, dsProvider) => {
-  const isInternal = dsProvider === undefined
-  const isLucene = providerType === "lucene"
-  const isSqs = providerType === "sqs"
-  const isMSSQL = providerType === DatabaseName.SQL_SERVER
-  const isOracle = providerType === DatabaseName.ORACLE
-  const config = setup.getConfig()
-
-  let table: Table
-  let datasource: Datasource | undefined
-  let client: Knex | undefined
-  let envCleanup: (() => void) | undefined
-
-  beforeAll(async () => {
-    await features.testutils.withFeatureFlags("*", { SQS: true }, () =>
-      config.init()
-    )
-    envCleanup = features.testutils.setFeatureFlags("*", {
-      SQS: isSqs,
-    })
-=======
 datasourceDescribe(
   { name: "/rows (%s)", exclude: [DatabaseName.MONGODB] },
   ({ config, dsProvider, isInternal, isMSSQL, isOracle }) => {
     let table: Table
     let datasource: Datasource | undefined
     let client: Knex | undefined
->>>>>>> 30a55dba
 
     beforeAll(async () => {
       const ds = await dsProvider()
@@ -3228,18 +3183,6 @@
         afterAll(() => {
           jest.unmock("@budibase/pro")
         })
-<<<<<<< HEAD
-        expect(rows.length).toBe(1)
-        expect(rows[0].ai).toEqual("Mock LLM Response")
-      })
-    })
-
-  describe("Formula fields", () => {
-    let table: Table
-    let otherTable: Table
-    let relatedRow: Row, mainRow: Row
-=======
->>>>>>> 30a55dba
 
         it("should be able to save a row with an AI column", async () => {
           const { rows } = await config.api.row.search(table._id!)
@@ -3247,112 +3190,6 @@
           expect(rows[0].ai).toEqual("Mock LLM Response")
         })
 
-<<<<<<< HEAD
-      relatedRow = await config.api.row.save(otherTable._id!, {
-        name: generator.word(),
-        description: generator.paragraph(),
-      })
-      mainRow = await config.api.row.save(table._id!, {
-        name: generator.word(),
-        description: generator.paragraph(),
-        tableId: table._id!,
-        links: [relatedRow._id],
-      })
-    })
-
-    async function updateFormulaColumn(
-      formula: string,
-      opts?: { responseType?: FormulaResponseType; formulaType?: FormulaType }
-    ) {
-      table = await config.api.table.save({
-        ...table,
-        schema: {
-          ...table.schema,
-          formula: {
-            name: "formula",
-            type: FieldType.FORMULA,
-            formula: formula,
-            responseType: opts?.responseType,
-            formulaType: opts?.formulaType || FormulaType.DYNAMIC,
-          },
-        },
-      })
-    }
-
-    it("should be able to search for rows containing formulas", async () => {
-      const { rows } = await config.api.row.search(table._id!)
-      expect(rows.length).toBe(1)
-      expect(rows[0].links.length).toBe(1)
-      const row = rows[0]
-      expect(row.formula).toBe(relatedRow.name)
-    })
-
-    it("should coerce - number response type", async () => {
-      await updateFormulaColumn(encodeJS("return 1"), {
-        responseType: FieldType.NUMBER,
-      })
-      const { rows } = await config.api.row.search(table._id!)
-      expect(rows[0].formula).toBe(1)
-    })
-
-    it("should coerce - boolean response type", async () => {
-      await updateFormulaColumn(encodeJS("return true"), {
-        responseType: FieldType.BOOLEAN,
-      })
-      const { rows } = await config.api.row.search(table._id!)
-      expect(rows[0].formula).toBe(true)
-    })
-
-    it("should coerce - datetime response type", async () => {
-      await updateFormulaColumn(encodeJS("return new Date()"), {
-        responseType: FieldType.DATETIME,
-      })
-      const { rows } = await config.api.row.search(table._id!)
-      expect(isDate(rows[0].formula)).toBe(true)
-    })
-
-    it("should coerce - datetime with invalid value", async () => {
-      await updateFormulaColumn(encodeJS("return 'a'"), {
-        responseType: FieldType.DATETIME,
-      })
-      const { rows } = await config.api.row.search(table._id!)
-      expect(rows[0].formula).toBeUndefined()
-    })
-
-    it("should coerce handlebars", async () => {
-      await updateFormulaColumn("{{ add 1 1 }}", {
-        responseType: FieldType.NUMBER,
-      })
-      const { rows } = await config.api.row.search(table._id!)
-      expect(rows[0].formula).toBe(2)
-    })
-
-    isInternal &&
-      it("should coerce a static handlebars formula", async () => {
-        await updateFormulaColumn(encodeJS("return 1"), {
-          responseType: FieldType.NUMBER,
-          formulaType: FormulaType.STATIC,
-        })
-        // save the row to store the static value
-        await config.api.row.save(table._id!, mainRow)
-        const { rows } = await config.api.row.search(table._id!)
-        expect(rows[0].formula).toBe(1)
-      })
-  })
-
-  describe("Formula JS protection", () => {
-    it("should time out JS execution if a single cell takes too long", async () => {
-      await withEnv({ JS_PER_INVOCATION_TIMEOUT_MS: 40 }, async () => {
-        const js = encodeJS(
-          `
-              let i = 0;
-              while (true) {
-                i++;
-              }
-              return i;
-            `
-        )
-=======
         it("should be able to update a row with an AI column", async () => {
           const { rows } = await config.api.row.search(table._id!)
           expect(rows.length).toBe(1)
@@ -3368,8 +3205,7 @@
     describe("Formula fields", () => {
       let table: Table
       let otherTable: Table
-      let relatedRow: Row
->>>>>>> 30a55dba
+      let relatedRow: Row, mainRow: Row
 
       beforeAll(async () => {
         otherTable = await config.api.table.save(defaultTable())
@@ -3386,11 +3222,7 @@
               formula: {
                 name: "formula",
                 type: FieldType.FORMULA,
-<<<<<<< HEAD
-                formula: js,
-=======
                 formula: "{{ links.0.name }}",
->>>>>>> 30a55dba
                 formulaType: FormulaType.DYNAMIC,
               },
             },
@@ -3401,13 +3233,32 @@
           name: generator.word(),
           description: generator.paragraph(),
         })
-        await config.api.row.save(table._id!, {
+        mainRow = await config.api.row.save(table._id!, {
           name: generator.word(),
           description: generator.paragraph(),
           tableId: table._id!,
           links: [relatedRow._id],
         })
       })
+
+      async function updateFormulaColumn(
+        formula: string,
+        opts?: { responseType?: FormulaResponseType; formulaType?: FormulaType }
+      ) {
+        table = await config.api.table.save({
+          ...table,
+          schema: {
+            ...table.schema,
+            formula: {
+              name: "formula",
+              type: FieldType.FORMULA,
+              formula: formula,
+              responseType: opts?.responseType,
+              formulaType: opts?.formulaType || FormulaType.DYNAMIC,
+            },
+          },
+        })
+      }
 
       it("should be able to search for rows containing formulas", async () => {
         const { rows } = await config.api.row.search(table._id!)
@@ -3416,23 +3267,64 @@
         const row = rows[0]
         expect(row.formula).toBe(relatedRow.name)
       })
+
+      it("should coerce - number response type", async () => {
+        await updateFormulaColumn(encodeJS("return 1"), {
+          responseType: FieldType.NUMBER,
+        })
+        const { rows } = await config.api.row.search(table._id!)
+        expect(rows[0].formula).toBe(1)
+      })
+
+      it("should coerce - boolean response type", async () => {
+        await updateFormulaColumn(encodeJS("return true"), {
+          responseType: FieldType.BOOLEAN,
+        })
+        const { rows } = await config.api.row.search(table._id!)
+        expect(rows[0].formula).toBe(true)
+      })
+
+      it("should coerce - datetime response type", async () => {
+        await updateFormulaColumn(encodeJS("return new Date()"), {
+          responseType: FieldType.DATETIME,
+        })
+        const { rows } = await config.api.row.search(table._id!)
+        expect(isDate(rows[0].formula)).toBe(true)
+      })
+
+      it("should coerce - datetime with invalid value", async () => {
+        await updateFormulaColumn(encodeJS("return 'a'"), {
+          responseType: FieldType.DATETIME,
+        })
+        const { rows } = await config.api.row.search(table._id!)
+        expect(rows[0].formula).toBeUndefined()
+      })
+
+      it("should coerce handlebars", async () => {
+        await updateFormulaColumn("{{ add 1 1 }}", {
+          responseType: FieldType.NUMBER,
+        })
+        const { rows } = await config.api.row.search(table._id!)
+        expect(rows[0].formula).toBe(2)
+      })
+
+      isInternal &&
+        it("should coerce a static handlebars formula", async () => {
+          await updateFormulaColumn(encodeJS("return 1"), {
+            responseType: FieldType.NUMBER,
+            formulaType: FormulaType.STATIC,
+          })
+          // save the row to store the static value
+          await config.api.row.save(table._id!, mainRow)
+          const { rows } = await config.api.row.search(table._id!)
+          expect(rows[0].formula).toBe(1)
+        })
     })
 
-<<<<<<< HEAD
-    it("should time out JS execution if a multiple cells take too long", async () => {
-      await withEnv(
-        {
-          JS_PER_INVOCATION_TIMEOUT_MS: 40,
-          JS_PER_REQUEST_TIMEOUT_MS: 80,
-        },
-        async () => {
-          const js = encodeJS(
-=======
     describe("Formula JS protection", () => {
       it("should time out JS execution if a single cell takes too long", async () => {
         await withEnv({ JS_PER_INVOCATION_TIMEOUT_MS: 40 }, async () => {
-          const js = Buffer.from(
->>>>>>> 30a55dba
+          const js = encodeJS(
             `
               let i = 0;
               while (true) {
@@ -3475,7 +3367,7 @@
             JS_PER_REQUEST_TIMEOUT_MS: 80,
           },
           async () => {
-            const js = Buffer.from(
+            const js = encodeJS(
               `
               let i = 0;
               while (true) {
@@ -3483,7 +3375,7 @@
               }
               return i;
             `
-            ).toString("base64")
+            )
 
             const table = await config.api.table.save(
               saveTableRequest({
@@ -3495,7 +3387,7 @@
                   formula: {
                     name: "formula",
                     type: FieldType.FORMULA,
-                    formula: `{{ js "${js}"}}`,
+                    formula: js,
                     formulaType: FormulaType.DYNAMIC,
                   },
                 },
@@ -3536,24 +3428,8 @@
         )
       })
 
-<<<<<<< HEAD
-    it("should not carry over context between formulas", async () => {
-      const js = encodeJS(`return $("[text]");`)
-      const table = await config.api.table.save(
-        saveTableRequest({
-          schema: {
-            text: {
-              name: "text",
-              type: FieldType.STRING,
-            },
-            formula: {
-              name: "formula",
-              type: FieldType.FORMULA,
-              formula: js,
-              formulaType: FormulaType.DYNAMIC,
-=======
       it("should not carry over context between formulas", async () => {
-        const js = Buffer.from(`return $("[text]");`).toString("base64")
+        const js = encodeJS(`return $("[text]");`)
         const table = await config.api.table.save(
           saveTableRequest({
             schema: {
@@ -3564,10 +3440,9 @@
               formula: {
                 name: "formula",
                 type: FieldType.FORMULA,
-                formula: `{{ js "${js}"}}`,
+                formula: js,
                 formulaType: FormulaType.DYNAMIC,
               },
->>>>>>> 30a55dba
             },
           })
         )
