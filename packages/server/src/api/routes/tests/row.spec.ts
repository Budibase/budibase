--- conflicted
+++ resolved
@@ -2453,65 +2453,6 @@
 
             await config.api.row.save(table._id!, { string: badString })
 
-<<<<<<< HEAD
-      expect(row).toEqual({
-        _id: expect.any(String),
-        _rev: expect.any(String),
-        id: isInternal ? undefined : expect.any(Number),
-        type: isInternal ? "row" : undefined,
-        name: "foo",
-        description: "bar",
-        tableId,
-        createdAt: new Date().toISOString(),
-        updatedAt: new Date().toISOString(),
-      })
-    })
-
-    it("can save a row with a single relationship field", async () => {
-      const user = _.sample(o2mData)!
-      const row = await config.api.row.save(tableId, {
-        name: "foo",
-        description: "bar",
-        user: [user],
-      })
-
-      expect(row).toEqual({
-        name: "foo",
-        description: "bar",
-        tableId,
-        user: [user].map(u => resultMapper(u)),
-        _id: expect.any(String),
-        _rev: expect.any(String),
-        id: isInternal ? undefined : expect.any(Number),
-        type: isInternal ? "row" : undefined,
-        [`fk_${o2mTable.name}_fk_o2m`]: isInternal ? undefined : user.id,
-        createdAt: new Date().toISOString(),
-        updatedAt: new Date().toISOString(),
-      })
-    })
-
-    it("can save a row with a multiple relationship field", async () => {
-      const selectedUsers = _.sampleSize(m2mData, 2)
-      const row = await config.api.row.save(tableId, {
-        name: "foo",
-        description: "bar",
-        users: selectedUsers,
-      })
-
-      expect(row).toEqual({
-        name: "foo",
-        description: "bar",
-        tableId,
-        users: expect.arrayContaining(selectedUsers.map(u => resultMapper(u))),
-        _id: expect.any(String),
-        _rev: expect.any(String),
-        id: isInternal ? undefined : expect.any(Number),
-        type: isInternal ? "row" : undefined,
-        createdAt: new Date().toISOString(),
-        updatedAt: new Date().toISOString(),
-      })
-    })
-=======
             const exportedValue = await config.api.row.exportRows(
               table._id!,
               { query: {} },
@@ -2530,7 +2471,6 @@
             expect(json).toHaveLength(1)
             expect(json[0].string).toEqual(badString)
           })
->>>>>>> 341674c4
 
           it("exported data can be re-imported", async () => {
             // export all
@@ -2659,91 +2599,6 @@
             description: "bar",
           })
 
-<<<<<<< HEAD
-      const updatedRow = await config.api.row.save(tableId, {
-        ...row,
-        user: [user],
-        users: [users3, users1],
-      })
-      expect(updatedRow).toEqual({
-        name: "foo",
-        description: "bar",
-        tableId,
-        user: expect.arrayContaining([user].map(u => resultMapper(u))),
-        users: expect.arrayContaining(
-          [users3, users1].map(u => resultMapper(u))
-        ),
-        _id: row._id,
-        _rev: expect.any(String),
-        id: isInternal ? undefined : expect.any(Number),
-        type: isInternal ? "row" : undefined,
-        [`fk_${o2mTable.name}_fk_o2m`]: isInternal ? undefined : user.id,
-        createdAt: new Date().toISOString(),
-        updatedAt: new Date().toISOString(),
-      })
-    })
-
-    it("can wipe an existing populated relationships in row", async () => {
-      const [user1, user2] = _.sampleSize(m2mData, 2)
-      const row = await config.api.row.save(tableId, {
-        name: "foo",
-        description: "bar",
-        users: [user1, user2],
-      })
-
-      const updatedRow = await config.api.row.save(tableId, {
-        ...row,
-        user: null,
-        users: null,
-      })
-      expect(updatedRow).toEqual({
-        name: "foo",
-        description: "bar",
-        tableId,
-        _id: row._id,
-        _rev: expect.any(String),
-        id: isInternal ? undefined : expect.any(Number),
-        type: isInternal ? "row" : undefined,
-        createdAt: new Date().toISOString(),
-        updatedAt: new Date().toISOString(),
-      })
-    })
-
-    it("fetch all will populate the relationships", async () => {
-      const [user1] = _.sampleSize(o2mData, 1)
-      const [users1, users2, users3] = _.sampleSize(m2mData, 3)
-
-      const rows = [
-        {
-          name: generator.name(),
-          description: generator.name(),
-          users: [users1, users2],
-        },
-        {
-          name: generator.name(),
-          description: generator.name(),
-          user: [user1],
-          users: [users1, users3],
-        },
-        {
-          name: generator.name(),
-          description: generator.name(),
-          users: [users3],
-        },
-      ]
-
-      await config.api.row.save(tableId, rows[0])
-      await config.api.row.save(tableId, rows[1])
-      await config.api.row.save(tableId, rows[2])
-
-      const res = await config.api.row.fetch(tableId)
-
-      expect(res).toEqual(
-        expect.arrayContaining(
-          rows.map(r => ({
-            name: r.name,
-            description: r.description,
-=======
           expect(row).toEqual({
             _id: expect.any(String),
             _rev: expect.any(String),
@@ -2752,6 +2607,8 @@
             name: "foo",
             description: "bar",
             tableId,
+            createdAt: new Date().toISOString(),
+            updatedAt: new Date().toISOString(),
           })
         })
 
@@ -2766,7 +2623,6 @@
           expect(row).toEqual({
             name: "foo",
             description: "bar",
->>>>>>> 341674c4
             tableId,
             user: [user].map(u => resultMapper(u)),
             _id: expect.any(String),
@@ -2774,6 +2630,8 @@
             id: isInternal ? undefined : expect.any(Number),
             type: isInternal ? "row" : undefined,
             [`fk_${o2mTable.name}_fk_o2m`]: isInternal ? undefined : user.id,
+            createdAt: new Date().toISOString(),
+            updatedAt: new Date().toISOString(),
           })
         })
 
@@ -2796,6 +2654,8 @@
             _rev: expect.any(String),
             id: isInternal ? undefined : expect.any(Number),
             type: isInternal ? "row" : undefined,
+            createdAt: new Date().toISOString(),
+            updatedAt: new Date().toISOString(),
           })
         })
 
@@ -2875,6 +2735,8 @@
             id: isInternal ? undefined : expect.any(Number),
             type: isInternal ? "row" : undefined,
             [`fk_${o2mTable.name}_fk_o2m`]: isInternal ? undefined : user.id,
+            createdAt: new Date().toISOString(),
+            updatedAt: new Date().toISOString(),
           })
         })
 
@@ -2899,6 +2761,8 @@
             _rev: expect.any(String),
             id: isInternal ? undefined : expect.any(Number),
             type: isInternal ? "row" : undefined,
+            createdAt: new Date().toISOString(),
+            updatedAt: new Date().toISOString(),
           })
         })
 
