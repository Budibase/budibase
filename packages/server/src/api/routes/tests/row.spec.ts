--- conflicted
+++ resolved
@@ -876,7 +876,6 @@
 
         await config.withEnv({ SELF_HOSTED: "true" }, async () => {
           return context.doInAppContext(config.getAppId(), async () => {
-<<<<<<< HEAD
             const enriched: Row[] = await outputProcessing(table, [row])
             const [targetRow] = enriched
             const attachmentEntries = Array.isArray(targetRow[field])
@@ -885,16 +884,10 @@
 
             for (const entry of attachmentEntries) {
               const attachmentId = entry.key.split("/").pop()
-              expect(entry.url).toBe(
+              expect(entry.url.split("?")[0]).toBe(
                 `/files/signed/prod-budi-app-assets/${config.getProdAppId()}/attachments/${attachmentId}`
               )
             }
-=======
-            const enriched = await outputProcessing(table, [row])
-            expect((enriched as Row[])[0].attachment.url.split("?")[0]).toBe(
-              `/files/signed/prod-budi-app-assets/${config.getProdAppId()}/attachments/${attachmentId}`
-            )
->>>>>>> da540cb6
           })
         })
       }
@@ -935,24 +928,10 @@
               name: "signature",
               constraints: { type: "array", presence: false },
             },
-<<<<<<< HEAD
           },
           "signature",
           [`${uuid.v4()}.png`]
         )
-=======
-          ],
-          tableId: table._id,
-        })
-        await config.withEnv({ SELF_HOSTED: "true" }, async () => {
-          return context.doInAppContext(config.getAppId(), async () => {
-            const enriched = await outputProcessing(table, [row])
-            expect((enriched as Row[])[0].attachment[0].url.split("?")[0]).toBe(
-              `/files/signed/prod-budi-app-assets/${config.getProdAppId()}/attachments/${attachmentId}`
-            )
-          })
-        })
->>>>>>> da540cb6
       })
     })
 
