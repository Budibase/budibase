--- conflicted
+++ resolved
@@ -13,11 +13,7 @@
   DeleteRow,
   FieldSchema,
   FieldType,
-<<<<<<< HEAD
-  FieldSubtype,
-=======
   BBReferenceFieldSubType,
->>>>>>> 7151b340
   FormulaType,
   INTERNAL_TABLE_SOURCE_ID,
   NumberFieldMetadata,
@@ -1019,20 +1015,12 @@
         user: {
           name: "user",
           type: FieldType.BB_REFERENCE,
-<<<<<<< HEAD
-          subtype: FieldSubtype.USER,
-=======
           subtype: BBReferenceFieldSubType.USER,
->>>>>>> 7151b340
         },
         users: {
           name: "users",
           type: FieldType.BB_REFERENCE,
-<<<<<<< HEAD
-          subtype: FieldSubtype.USERS,
-=======
           subtype: BBReferenceFieldSubType.USERS,
->>>>>>> 7151b340
         },
       }),
       () => config.createUser(),
