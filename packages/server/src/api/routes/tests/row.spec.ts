import { databaseTestProviders } from "../../../integrations/tests/utils"

import tk from "timekeeper"
import { outputProcessing } from "../../../utilities/rowProcessor"
import * as setup from "./utilities"
import { context, InternalTable, roles, tenancy } from "@budibase/backend-core"
import { quotas } from "@budibase/pro"
import {
  AutoFieldSubTypes,
  FieldSchema,
  FieldType,
  FieldTypeSubtypes,
  MonthlyQuotaName,
  PermissionLevel,
  QuotaUsageType,
  RelationshipType,
  Row,
  SaveTableRequest,
  SortOrder,
  SortType,
  StaticQuotaName,
  Table,
} from "@budibase/types"
import {
  expectAnyExternalColsAttributes,
  expectAnyInternalColsAttributes,
  generator,
  mocks,
  structures,
} from "@budibase/backend-core/tests"
import _ from "lodash"

const timestamp = new Date("2023-01-26T11:48:57.597Z").toISOString()
tk.freeze(timestamp)

const { basicRow } = setup.structures

describe.each([
  ["internal", undefined],
  ["postgres", databaseTestProviders.postgres],
])("/rows (%s)", (__, dsProvider) => {
  const isInternal = !dsProvider

  const request = setup.getRequest()
  const config = setup.getConfig()
  let table: Table
  let tableId: string

  afterAll(setup.afterAll)

  beforeAll(async () => {
    await config.init()

    if (dsProvider) {
      await config.createDatasource({
        datasource: await dsProvider.getDsConfig(),
      })
    }
  })

  const generateTableConfig: () => SaveTableRequest = () => {
    return {
      name: generator.word(),
      type: "table",
      primary: ["id"],
      primaryDisplay: "name",
      schema: {
        id: {
          type: FieldType.AUTO,
          name: "id",
          autocolumn: true,
          constraints: {
            presence: true,
          },
        },
        name: {
          type: FieldType.STRING,
          name: "name",
          constraints: {
            type: "string",
          },
        },
        description: {
          type: FieldType.STRING,
          name: "description",
          constraints: {
            type: "string",
          },
        },
      },
    }
  }

  beforeEach(async () => {
    mocks.licenses.useCloudFree()
  })

  const loadRow = (id: string, tbl_Id: string, status = 200) =>
    config.api.row.get(tbl_Id, id, { expectStatus: status })

  const getRowUsage = async () => {
    const { total } = await config.doInContext(null, () =>
      quotas.getCurrentUsageValues(QuotaUsageType.STATIC, StaticQuotaName.ROWS)
    )
    return total
  }

  const getQueryUsage = async () => {
    const { total } = await config.doInContext(null, () =>
      quotas.getCurrentUsageValues(
        QuotaUsageType.MONTHLY,
        MonthlyQuotaName.QUERIES
      )
    )
    return total
  }

  const assertRowUsage = async (expected: number) => {
    const usage = await getRowUsage()
    expect(usage).toBe(expected)
  }

  const assertQueryUsage = async (expected: number) => {
    const usage = await getQueryUsage()
    expect(usage).toBe(expected)
  }

  const defaultRowFields = isInternal
    ? {
        type: "row",
        createdAt: timestamp,
        updatedAt: timestamp,
      }
    : undefined

  beforeAll(async () => {
    const tableConfig = generateTableConfig()
    const table = await config.createTable(tableConfig)
    tableId = table._id!
  })

  describe("save, load, update", () => {
    it("returns a success message when the row is created", async () => {
      const rowUsage = await getRowUsage()
      const queryUsage = await getQueryUsage()

      const res = await request
        .post(`/api/${tableId}/rows`)
        .send(basicRow(tableId))
        .set(config.defaultHeaders())
        .expect("Content-Type", /json/)
        .expect(200)
      expect((res as any).res.statusMessage).toEqual(
        `${config.table!.name} saved successfully`
      )
      expect(res.body.name).toEqual("Test Contact")
      expect(res.body._rev).toBeDefined()
      await assertRowUsage(rowUsage + 1)
      await assertQueryUsage(queryUsage + 1)
    })

    it("Increment row autoId per create row request", async () => {
      const rowUsage = await getRowUsage()
      const queryUsage = await getQueryUsage()

      const tableConfig = generateTableConfig()
      const newTable = await config.createTable(
        {
          ...tableConfig,
          name: "TestTableAuto",
          schema: {
            ...tableConfig.schema,
            "Row ID": {
              name: "Row ID",
              type: FieldType.NUMBER,
              subtype: AutoFieldSubTypes.AUTO_ID,
              icon: "ri-magic-line",
              autocolumn: true,
              constraints: {
                type: "number",
                presence: true,
                numericality: {
                  greaterThanOrEqualTo: "",
                  lessThanOrEqualTo: "",
                },
              },
            },
          },
        },
        { skipReassigning: true }
      )

      const ids = [1, 2, 3]

      // Performing several create row requests should increment the autoID fields accordingly
      const createRow = async (id: number) => {
        const res = await config.api.row.save(newTable._id!, {
          name: "row_" + id,
        })
        expect(res.name).toEqual("row_" + id)
        expect(res._rev).toBeDefined()
        expect(res["Row ID"]).toEqual(id)
      }

      for (let i = 0; i < ids.length; i++) {
        await createRow(ids[i])
      }

      await assertRowUsage(rowUsage + ids.length)
      await assertQueryUsage(queryUsage + ids.length)
    })

    it("updates a row successfully", async () => {
      const existing = await config.createRow()
      const rowUsage = await getRowUsage()
      const queryUsage = await getQueryUsage()

      const res = await config.api.row.save(tableId, {
        _id: existing._id,
        _rev: existing._rev,
        tableId,
        name: "Updated Name",
      })

      expect(res.name).toEqual("Updated Name")
      await assertRowUsage(rowUsage)
      await assertQueryUsage(queryUsage + 1)
    })

    it("should load a row", async () => {
      const existing = await config.createRow()
      const queryUsage = await getQueryUsage()

      const res = await config.api.row.get(tableId, existing._id!)

      expect(res.body).toEqual({
        ...existing,
        ...defaultRowFields,
      })
      await assertQueryUsage(queryUsage + 1)
    })

    it("should list all rows for given tableId", async () => {
      const table = await config.createTable(generateTableConfig(), {
        skipReassigning: true,
      })
      const tableId = table._id!
      const newRow = {
        tableId,
        name: "Second Contact",
        description: "new",
      }
      const firstRow = await config.createRow({ tableId })
      await config.createRow(newRow)
      const queryUsage = await getQueryUsage()

      const res = await config.api.row.fetch(tableId)

      expect(res.length).toBe(2)
      expect(res.find((r: Row) => r.name === newRow.name)).toBeDefined()
      expect(res.find((r: Row) => r.name === firstRow.name)).toBeDefined()
      await assertQueryUsage(queryUsage + 1)
    })

    it("load should return 404 when row does not exist", async () => {
      await config.createRow()
      const queryUsage = await getQueryUsage()

      await config.api.row.get(tableId, "1234567", {
        expectStatus: 404,
      })
      await assertQueryUsage(queryUsage) // no change
    })

    isInternal &&
      it("row values are coerced", async () => {
        const str: FieldSchema = {
          type: FieldType.STRING,
          name: "str",
          constraints: { type: "string", presence: false },
        }
        const attachment: FieldSchema = {
          type: FieldType.ATTACHMENT,
          name: "attachment",
          constraints: { type: "array", presence: false },
        }
        const bool: FieldSchema = {
          type: FieldType.BOOLEAN,
          name: "boolean",
          constraints: { type: "boolean", presence: false },
        }
        const number: FieldSchema = {
          type: FieldType.NUMBER,
          name: "str",
          constraints: { type: "number", presence: false },
        }
        const datetime: FieldSchema = {
          type: FieldType.DATETIME,
          name: "datetime",
          constraints: {
            type: "string",
            presence: false,
            datetime: { earliest: "", latest: "" },
          },
        }
        const arrayField: FieldSchema = {
          type: FieldType.ARRAY,
          constraints: {
            type: "array",
            presence: false,
            inclusion: ["One", "Two", "Three"],
          },
          name: "Sample Tags",
          sortable: false,
        }
        const optsField: FieldSchema = {
          name: "Sample Opts",
          type: FieldType.OPTIONS,
          constraints: {
            type: "string",
            presence: false,
            inclusion: ["Alpha", "Beta", "Gamma"],
          },
        }
        const table = await config.createTable({
          name: "TestTable2",
          type: "table",
          schema: {
            name: str,
            stringUndefined: str,
            stringNull: str,
            stringString: str,
            numberEmptyString: number,
            numberNull: number,
            numberUndefined: number,
            numberString: number,
            numberNumber: number,
            datetimeEmptyString: datetime,
            datetimeNull: datetime,
            datetimeUndefined: datetime,
            datetimeString: datetime,
            datetimeDate: datetime,
            boolNull: bool,
            boolEmpty: bool,
            boolUndefined: bool,
            boolString: bool,
            boolBool: bool,
            attachmentNull: attachment,
            attachmentUndefined: attachment,
            attachmentEmpty: attachment,
            attachmentEmptyArrayStr: attachment,
            arrayFieldEmptyArrayStr: arrayField,
            arrayFieldArrayStrKnown: arrayField,
            arrayFieldNull: arrayField,
            arrayFieldUndefined: arrayField,
            optsFieldEmptyStr: optsField,
            optsFieldUndefined: optsField,
            optsFieldNull: optsField,
            optsFieldStrKnown: optsField,
          },
        })

        const row = {
          name: "Test Row",
          stringUndefined: undefined,
          stringNull: null,
          stringString: "i am a string",
          numberEmptyString: "",
          numberNull: null,
          numberUndefined: undefined,
          numberString: "123",
          numberNumber: 123,
          datetimeEmptyString: "",
          datetimeNull: null,
          datetimeUndefined: undefined,
          datetimeString: "1984-04-20T00:00:00.000Z",
          datetimeDate: new Date("1984-04-20"),
          boolNull: null,
          boolEmpty: "",
          boolUndefined: undefined,
          boolString: "true",
          boolBool: true,
          tableId: table._id,
          attachmentNull: null,
          attachmentUndefined: undefined,
          attachmentEmpty: "",
          attachmentEmptyArrayStr: "[]",
          arrayFieldEmptyArrayStr: "[]",
          arrayFieldUndefined: undefined,
          arrayFieldNull: null,
          arrayFieldArrayStrKnown: "['One']",
          optsFieldEmptyStr: "",
          optsFieldUndefined: undefined,
          optsFieldNull: null,
          optsFieldStrKnown: "Alpha",
        }

        const createdRow = await config.createRow(row)
        const id = createdRow._id!

        const saved = (await loadRow(id, table._id!)).body

        expect(saved.stringUndefined).toBe(undefined)
        expect(saved.stringNull).toBe("")
        expect(saved.stringString).toBe("i am a string")
        expect(saved.numberEmptyString).toBe(null)
        expect(saved.numberNull).toBe(null)
        expect(saved.numberUndefined).toBe(undefined)
        expect(saved.numberString).toBe(123)
        expect(saved.numberNumber).toBe(123)
        expect(saved.datetimeEmptyString).toBe(null)
        expect(saved.datetimeNull).toBe(null)
        expect(saved.datetimeUndefined).toBe(undefined)
        expect(saved.datetimeString).toBe(
          new Date(row.datetimeString).toISOString()
        )
        expect(saved.datetimeDate).toBe(row.datetimeDate.toISOString())
        expect(saved.boolNull).toBe(null)
        expect(saved.boolEmpty).toBe(null)
        expect(saved.boolUndefined).toBe(undefined)
        expect(saved.boolString).toBe(true)
        expect(saved.boolBool).toBe(true)
        expect(saved.attachmentNull).toEqual([])
        expect(saved.attachmentUndefined).toBe(undefined)
        expect(saved.attachmentEmpty).toEqual([])
        expect(saved.attachmentEmptyArrayStr).toEqual([])
        expect(saved.arrayFieldEmptyArrayStr).toEqual([])
        expect(saved.arrayFieldNull).toEqual([])
        expect(saved.arrayFieldUndefined).toEqual(undefined)
        expect(saved.optsFieldEmptyStr).toEqual(null)
        expect(saved.optsFieldUndefined).toEqual(undefined)
        expect(saved.optsFieldNull).toEqual(null)
        expect(saved.arrayFieldArrayStrKnown).toEqual(["One"])
        expect(saved.optsFieldStrKnown).toEqual("Alpha")
      })
  })

  describe("view save", () => {
    it("views have extra data trimmed", async () => {
      const table = await config.createTable({
        name: "orders",
        primary: ["OrderID"],
        schema: {
          Country: {
            type: FieldType.STRING,
            name: "Country",
          },
          OrderID: {
            type: FieldType.NUMBER,
            name: "OrderID",
          },
          Story: {
            type: FieldType.STRING,
            name: "Story",
          },
        },
      })

      const createViewResponse = await config.createView({
        name: generator.word(),
        schema: {
          Country: {
            visible: true,
          },
          OrderID: {
            visible: true,
          },
        },
      })

      const createRowResponse = await config.api.row.save(
        createViewResponse.id,
        {
          OrderID: "1111",
          Country: "Aussy",
          Story: "aaaaa",
        }
      )

      const row = await config.api.row.get(table._id!, createRowResponse._id!)
      expect(row.body.Story).toBeUndefined()
      expect(row.body).toEqual({
        ...defaultRowFields,
        OrderID: 1111,
        Country: "Aussy",
        _id: createRowResponse._id,
        _rev: createRowResponse._rev,
        tableId: table._id,
      })
    })
  })

  describe("patch", () => {
    beforeAll(async () => {
      const tableConfig = generateTableConfig()
      table = await config.createTable(tableConfig)
    })

    it("should update only the fields that are supplied", async () => {
      const existing = await config.createRow()

      const rowUsage = await getRowUsage()
      const queryUsage = await getQueryUsage()

      const res = await config.api.row.patch(table._id!, {
        _id: existing._id!,
        _rev: existing._rev!,
        tableId: table._id!,
        name: "Updated Name",
      })

      expect((res as any).res.statusMessage).toEqual(
        `${table.name} updated successfully.`
      )
      expect(res.body.name).toEqual("Updated Name")
      expect(res.body.description).toEqual(existing.description)

      const savedRow = await loadRow(res.body._id, table._id!)

      expect(savedRow.body.description).toEqual(existing.description)
      expect(savedRow.body.name).toEqual("Updated Name")
      await assertRowUsage(rowUsage)
      await assertQueryUsage(queryUsage + 2) // account for the second load
    })

    it("should throw an error when given improper types", async () => {
      const existing = await config.createRow()
      const rowUsage = await getRowUsage()
      const queryUsage = await getQueryUsage()

      await config.api.row.patch(
        table._id!,
        {
          _id: existing._id!,
          _rev: existing._rev!,
          tableId: table._id!,
          name: 1,
        },
        { expectStatus: 400 }
      )

      await assertRowUsage(rowUsage)
      await assertQueryUsage(queryUsage)
    })
  })

  describe("destroy", () => {
    beforeAll(async () => {
      const tableConfig = generateTableConfig()
      table = await config.createTable(tableConfig)
    })

    it("should be able to delete a row", async () => {
      const createdRow = await config.createRow()
      const rowUsage = await getRowUsage()
      const queryUsage = await getQueryUsage()

      const res = await config.api.row.delete(table._id!, [createdRow])
      expect(res.body[0]._id).toEqual(createdRow._id)
      await assertRowUsage(rowUsage - 1)
      await assertQueryUsage(queryUsage + 1)
    })
  })

  describe("validate", () => {
    beforeAll(async () => {
      const tableConfig = generateTableConfig()
      table = await config.createTable(tableConfig)
    })

    it("should return no errors on valid row", async () => {
      const rowUsage = await getRowUsage()
      const queryUsage = await getQueryUsage()

      const res = await config.api.row.validate(table._id!, { name: "ivan" })

      expect(res.valid).toBe(true)
      expect(Object.keys(res.errors)).toEqual([])
      await assertRowUsage(rowUsage)
      await assertQueryUsage(queryUsage)
    })

    it("should errors on invalid row", async () => {
      const rowUsage = await getRowUsage()
      const queryUsage = await getQueryUsage()

      const res = await config.api.row.validate(table._id!, { name: 1 })

      if (isInternal) {
        expect(res.valid).toBe(false)
        expect(Object.keys(res.errors)).toEqual(["name"])
      } else {
        // Validation for external is not implemented, so it will always return valid
        expect(res.valid).toBe(true)
        expect(Object.keys(res.errors)).toEqual([])
      }
      await assertRowUsage(rowUsage)
      await assertQueryUsage(queryUsage)
    })
  })

  describe("bulkDelete", () => {
    beforeAll(async () => {
      const tableConfig = generateTableConfig()
      table = await config.createTable(tableConfig)
    })

    it("should be able to delete a bulk set of rows", async () => {
      const row1 = await config.createRow()
      const row2 = await config.createRow()
      const rowUsage = await getRowUsage()
      const queryUsage = await getQueryUsage()

      const res = await config.api.row.delete(table._id!, [row1, row2])

      expect(res.body.length).toEqual(2)
      await loadRow(row1._id!, table._id!, 404)
      await assertRowUsage(rowUsage - 2)
      await assertQueryUsage(queryUsage + 1)
    })

    it("should be able to delete a variety of row set types", async () => {
      const [row1, row2, row3] = await Promise.all([
        config.createRow(),
        config.createRow(),
        config.createRow(),
      ])
      const rowUsage = await getRowUsage()
      const queryUsage = await getQueryUsage()

      const res = await config.api.row.delete(table._id!, [
        row1,
        row2._id,
        { _id: row3._id },
      ])

      expect(res.body.length).toEqual(3)
      await loadRow(row1._id!, table._id!, 404)
      await assertRowUsage(rowUsage - 3)
      await assertQueryUsage(queryUsage + 1)
    })

    it("should accept a valid row object and delete the row", async () => {
      const row1 = await config.createRow()
      const rowUsage = await getRowUsage()
      const queryUsage = await getQueryUsage()

      const res = await config.api.row.delete(table._id!, row1)

      expect(res.body.id).toEqual(row1._id)
      await loadRow(row1._id!, table._id!, 404)
      await assertRowUsage(rowUsage - 1)
      await assertQueryUsage(queryUsage + 1)
    })

    it("Should ignore malformed/invalid delete requests", async () => {
      const rowUsage = await getRowUsage()
      const queryUsage = await getQueryUsage()

      const res = await config.api.row.delete(
        table._id!,
        { not: "valid" },
        { expectStatus: 400 }
      )
      expect(res.body.message).toEqual("Invalid delete rows request")

      const res2 = await config.api.row.delete(
        table._id!,
        { rows: 123 },
        { expectStatus: 400 }
      )
      expect(res2.body.message).toEqual("Invalid delete rows request")

      const res3 = await config.api.row.delete(table._id!, "invalid", {
        expectStatus: 400,
      })
      expect(res3.body.message).toEqual("Invalid delete rows request")

      await assertRowUsage(rowUsage)
      await assertQueryUsage(queryUsage)
    })
  })

  // Legacy views are not available for external
  isInternal &&
    describe("fetchView", () => {
      beforeEach(async () => {
        const tableConfig = generateTableConfig()
        table = await config.createTable(tableConfig)
      })

      it("should be able to fetch tables contents via 'view'", async () => {
        const row = await config.createRow()
        const rowUsage = await getRowUsage()
        const queryUsage = await getQueryUsage()

        const res = await config.api.legacyView.get(table._id!)
        expect(res.body.length).toEqual(1)
        expect(res.body[0]._id).toEqual(row._id)
        await assertRowUsage(rowUsage)
        await assertQueryUsage(queryUsage + 1)
      })

      it("should throw an error if view doesn't exist", async () => {
        const rowUsage = await getRowUsage()
        const queryUsage = await getQueryUsage()

        await config.api.legacyView.get("derp", { expectStatus: 404 })

        await assertRowUsage(rowUsage)
        await assertQueryUsage(queryUsage)
      })

      it("should be able to run on a view", async () => {
        const view = await config.createLegacyView({
          tableId: table._id!,
          name: "ViewTest",
          filters: [],
          schema: {},
        })
        const row = await config.createRow()
        const rowUsage = await getRowUsage()
        const queryUsage = await getQueryUsage()

        const res = await config.api.legacyView.get(view.name)
        expect(res.body.length).toEqual(1)
        expect(res.body[0]._id).toEqual(row._id)

        await assertRowUsage(rowUsage)
        await assertQueryUsage(queryUsage + 1)
      })
    })

  describe("fetchEnrichedRows", () => {
    beforeAll(async () => {
      const tableConfig = generateTableConfig()
      table = await config.createTable(tableConfig)
    })

    it("should allow enriching some linked rows", async () => {
      const { linkedTable, firstRow, secondRow } = await tenancy.doInTenant(
        config.getTenantId(),
        async () => {
          const linkedTable = await config.createLinkedTable(
            RelationshipType.ONE_TO_MANY,
            ["link"],
            {
              name: generator.word(),
              type: "table",
              primary: ["id"],
              primaryDisplay: "id",
              schema: {
                id: {
                  type: FieldType.AUTO,
                  name: "id",
                  autocolumn: true,
                  constraints: {
                    presence: true,
                  },
                },
              },
            }
          )
          const firstRow = await config.createRow({
            name: "Test Contact",
            description: "original description",
            tableId: table._id,
          })
          const secondRow = await config.createRow({
            name: "Test 2",
            description: "og desc",
            link: [{ _id: firstRow._id }],
            tableId: linkedTable._id,
          })
          return { linkedTable, firstRow, secondRow }
        }
      )
      const rowUsage = await getRowUsage()
      const queryUsage = await getQueryUsage()

      // test basic enrichment
      const resBasic = await config.api.row.get(
        linkedTable._id!,
        secondRow._id!
      )
      expect(resBasic.body.link.length).toBe(1)
      expect(resBasic.body.link[0]).toEqual({
        _id: firstRow._id,
        primaryDisplay: firstRow.name,
      })

      // test full enrichment
      const resEnriched = await config.api.row.getEnriched(
        linkedTable._id!,
        secondRow._id!
      )
      expect(resEnriched.body.link.length).toBe(1)
      expect(resEnriched.body.link[0]._id).toBe(firstRow._id)
      expect(resEnriched.body.link[0].name).toBe("Test Contact")
      expect(resEnriched.body.link[0].description).toBe("original description")
      await assertRowUsage(rowUsage)
      await assertQueryUsage(queryUsage + 2)
    })
  })

  isInternal &&
    describe("attachments", () => {
      beforeAll(async () => {
        const tableConfig = generateTableConfig()
        table = await config.createTable(tableConfig)
      })

      it("should allow enriching attachment rows", async () => {
        const table = await config.createAttachmentTable()
        const attachmentId = `${structures.uuid()}.csv`
        const row = await config.createRow({
          name: "test",
          description: "test",
          attachment: [
            {
              key: `${config.getAppId()}/attachments/${attachmentId}`,
            },
          ],
          tableId: table._id,
        })
        // the environment needs configured for this
        await setup.switchToSelfHosted(async () => {
          return context.doInAppContext(config.getAppId(), async () => {
            const enriched = await outputProcessing(table, [row])
            expect((enriched as Row[])[0].attachment[0].url).toBe(
              `/files/signed/prod-budi-app-assets/${config.getProdAppId()}/attachments/${attachmentId}`
            )
          })
        })
      })
    })

  describe("exportData", () => {
    beforeAll(async () => {
      const tableConfig = generateTableConfig()
      table = await config.createTable(tableConfig)
    })

    it("should allow exporting all columns", async () => {
      const existing = await config.createRow()
      const res = await config.api.row.exportRows(table._id!, {
        rows: [existing._id!],
      })
      const results = JSON.parse(res.text)
      expect(results.length).toEqual(1)
      const row = results[0]

      // Ensure all original columns were exported
      expect(Object.keys(row).length).toBeGreaterThanOrEqual(
        Object.keys(existing).length
      )
      Object.keys(existing).forEach(key => {
        expect(row[key]).toEqual(existing[key])
      })
    })

    it("should allow exporting only certain columns", async () => {
      const existing = await config.createRow()
      const res = await config.api.row.exportRows(table._id!, {
        rows: [existing._id!],
        columns: ["_id"],
      })
      const results = JSON.parse(res.text)
      expect(results.length).toEqual(1)
      const row = results[0]

      // Ensure only the _id column was exported
      expect(Object.keys(row).length).toEqual(1)
      expect(row._id).toEqual(existing._id)
    })
  })

  describe("view 2.0", () => {
    async function userTable(): Promise<Table> {
      return {
        name: `users_${generator.word()}`,
        type: "table",
        primary: ["id"],
        schema: {
          id: {
            type: FieldType.AUTO,
            name: "id",
            autocolumn: true,
            constraints: {
              presence: true,
            },
          },
          name: {
            type: FieldType.STRING,
            name: "name",
          },
          surname: {
            type: FieldType.STRING,
            name: "surname",
          },
          age: {
            type: FieldType.NUMBER,
            name: "age",
          },
          address: {
            type: FieldType.STRING,
            name: "address",
          },
          jobTitle: {
            type: FieldType.STRING,
            name: "jobTitle",
          },
        },
      }
    }

    const randomRowData = () => ({
      name: generator.first(),
      surname: generator.last(),
      age: generator.age(),
      address: generator.address(),
      jobTitle: generator.word(),
    })

    describe("create", () => {
      it("should persist a new row with only the provided view fields", async () => {
        const table = await config.createTable(await userTable())
        const view = await config.createView({
          schema: {
            name: { visible: true },
            surname: { visible: true },
            address: { visible: true },
          },
        })

        const data = randomRowData()
        const newRow = await config.api.row.save(view.id, {
          tableId: table!._id,
          _viewId: view.id,
          ...data,
        })

        const row = await config.api.row.get(table._id!, newRow._id!)
        expect(row.body).toEqual({
          name: data.name,
          surname: data.surname,
          address: data.address,
          tableId: table!._id,
          _id: newRow._id,
          _rev: newRow._rev,
          id: newRow.id,
          ...defaultRowFields,
        })
        expect(row.body._viewId).toBeUndefined()
        expect(row.body.age).toBeUndefined()
        expect(row.body.jobTitle).toBeUndefined()
      })
    })

    describe("patch", () => {
      it("should update only the view fields for a row", async () => {
        const table = await config.createTable(await userTable())
        const tableId = table._id!
        const view = await config.createView({
          schema: {
            name: { visible: true },
            address: { visible: true },
          },
        })

        const newRow = await config.api.row.save(view.id, {
          tableId,
          _viewId: view.id,
          ...randomRowData(),
        })
        const newData = randomRowData()
        await config.api.row.patch(view.id, {
          tableId,
          _viewId: view.id,
          _id: newRow._id!,
          _rev: newRow._rev!,
          ...newData,
        })

        const row = await config.api.row.get(tableId, newRow._id!)
        expect(row.body).toEqual({
          ...newRow,
          name: newData.name,
          address: newData.address,
          _id: newRow._id,
          _rev: expect.any(String),
          id: newRow.id,
          ...defaultRowFields,
        })
        expect(row.body._viewId).toBeUndefined()
        expect(row.body.age).toBeUndefined()
        expect(row.body.jobTitle).toBeUndefined()
      })
    })

    describe("destroy", () => {
      it("should be able to delete a row", async () => {
        const table = await config.createTable(await userTable())
        const tableId = table._id!
        const view = await config.createView({
          schema: {
            name: { visible: true },
            address: { visible: true },
          },
        })

        const createdRow = await config.createRow()
        const rowUsage = await getRowUsage()
        const queryUsage = await getQueryUsage()

        await config.api.row.delete(view.id, [createdRow])

        await assertRowUsage(rowUsage - 1)
        await assertQueryUsage(queryUsage + 1)

        await config.api.row.get(tableId, createdRow._id!, {
          expectStatus: 404,
        })
      })

      it("should be able to delete multiple rows", async () => {
        const table = await config.createTable(await userTable())
        const tableId = table._id!
        const view = await config.createView({
          schema: {
            name: { visible: true },
            address: { visible: true },
          },
        })

        const rows = await Promise.all([
          config.createRow(),
          config.createRow(),
          config.createRow(),
        ])
        const rowUsage = await getRowUsage()
        const queryUsage = await getQueryUsage()

        await config.api.row.delete(view.id, [rows[0], rows[2]])

        await assertRowUsage(rowUsage - 2)
        await assertQueryUsage(queryUsage + 1)

        await config.api.row.get(tableId, rows[0]._id!, {
          expectStatus: 404,
        })
        await config.api.row.get(tableId, rows[2]._id!, {
          expectStatus: 404,
        })
        await config.api.row.get(tableId, rows[1]._id!, { expectStatus: 200 })
      })
    })

    describe("view search", () => {
      const viewSchema = { age: { visible: true }, name: { visible: true } }
      async function userTable(): Promise<Table> {
        return {
          name: `users_${generator.word()}`,
          type: "table",
          primary: ["id"],
          schema: {
            id: {
              type: FieldType.AUTO,
              name: "id",
              autocolumn: true,
              constraints: {
                presence: true,
              },
            },
            name: {
              type: FieldType.STRING,
              name: "name",
              constraints: { type: "string" },
            },
            age: {
              type: FieldType.NUMBER,
              name: "age",
              constraints: {},
            },
          },
        }
      }

      it("returns empty rows from view when no schema is passed", async () => {
        const table = await config.createTable(await userTable())
        const rows = await Promise.all(
          Array.from({ length: 10 }, () =>
            config.api.row.save(table._id!, { tableId: table._id })
          )
        )

        const createViewResponse = await config.createView()
        const response = await config.api.viewV2.search(createViewResponse.id)

        expect(response.body.rows).toHaveLength(10)
        expect(response.body).toEqual({
          rows: expect.arrayContaining(
            rows.map(r => ({
              _viewId: createViewResponse.id,
              tableId: table._id,
              _id: r._id,
              _rev: r._rev,
              ...defaultRowFields,
            }))
          ),
          ...(isInternal
            ? {}
            : {
                hasNextPage: false,
                bookmark: null,
              }),
        })
      })

      it("searching respects the view filters", async () => {
        const table = await config.createTable(await userTable())

        await Promise.all(
          Array.from({ length: 10 }, () =>
            config.api.row.save(table._id!, {
              tableId: table._id,
              name: generator.name(),
              age: generator.integer({ min: 10, max: 30 }),
            })
          )
        )

        const expectedRows = await Promise.all(
          Array.from({ length: 5 }, () =>
            config.api.row.save(table._id!, {
              tableId: table._id,
              name: generator.name(),
              age: 40,
            })
          )
        )

        const createViewResponse = await config.createView({
          query: [{ operator: "equal", field: "age", value: 40 }],
          schema: viewSchema,
        })

        const response = await config.api.viewV2.search(createViewResponse.id)

        expect(response.body.rows).toHaveLength(5)
        expect(response.body).toEqual({
          rows: expect.arrayContaining(
            expectedRows.map(r => ({
              _viewId: createViewResponse.id,
              tableId: table._id,
              name: r.name,
              age: r.age,
              _id: r._id,
              _rev: r._rev,
              ...defaultRowFields,
            }))
          ),
          ...(isInternal
            ? {}
            : {
                hasNextPage: false,
                bookmark: null,
              }),
        })
      })

      const sortTestOptions: [
        {
          field: string
          order?: SortOrder
          type?: SortType
        },
        string[]
      ][] = [
        [
          {
            field: "name",
            order: SortOrder.ASCENDING,
            type: SortType.STRING,
          },
          ["Alice", "Bob", "Charly", "Danny"],
        ],
        [
          {
            field: "name",
          },
          ["Alice", "Bob", "Charly", "Danny"],
        ],
        [
          {
            field: "name",
            order: SortOrder.DESCENDING,
          },
          ["Danny", "Charly", "Bob", "Alice"],
        ],
        [
          {
            field: "name",
            order: SortOrder.DESCENDING,
            type: SortType.STRING,
          },
          ["Danny", "Charly", "Bob", "Alice"],
        ],
        [
          {
            field: "age",
            order: SortOrder.ASCENDING,
            type: SortType.number,
          },
          ["Danny", "Alice", "Charly", "Bob"],
        ],
        [
          {
            field: "age",
            order: SortOrder.ASCENDING,
          },
          ["Danny", "Alice", "Charly", "Bob"],
        ],
        [
          {
            field: "age",
            order: SortOrder.DESCENDING,
          },
          ["Bob", "Charly", "Alice", "Danny"],
        ],
        [
          {
            field: "age",
            order: SortOrder.DESCENDING,
            type: SortType.number,
          },
          ["Bob", "Charly", "Alice", "Danny"],
        ],
      ]

      describe("sorting", () => {
        beforeAll(async () => {
          const table = await config.createTable(await userTable())
          const users = [
            { name: "Alice", age: 25 },
            { name: "Bob", age: 30 },
            { name: "Charly", age: 27 },
            { name: "Danny", age: 15 },
          ]
          await Promise.all(
            users.map(u =>
              config.api.row.save(table._id!, {
                tableId: table._id,
                ...u,
              })
            )
          )
        })

        it.each(sortTestOptions)(
          "allow sorting (%s)",
          async (sortParams, expected) => {
            const createViewResponse = await config.createView({
              sort: sortParams,
              schema: viewSchema,
            })

            const response = await config.api.viewV2.search(
              createViewResponse.id
            )

            expect(response.body.rows).toHaveLength(4)
            expect(response.body.rows).toEqual(
              expected.map(name => expect.objectContaining({ name }))
            )
          }
        )

        it.each(sortTestOptions)(
          "allow override the default view sorting (%s)",
          async (sortParams, expected) => {
            const createViewResponse = await config.createView({
              sort: {
                field: "name",
                order: SortOrder.ASCENDING,
                type: SortType.STRING,
              },
              schema: viewSchema,
            })

            const response = await config.api.viewV2.search(
              createViewResponse.id,
              {
                sort: sortParams.field,
                sortOrder: sortParams.order,
                sortType: sortParams.type,
                query: {},
              }
            )

            expect(response.body.rows).toHaveLength(4)
            expect(response.body.rows).toEqual(
              expected.map(name => expect.objectContaining({ name }))
            )
          }
        )
      })

      it("when schema is defined, defined columns and row attributes are returned", async () => {
        const table = await config.createTable(await userTable())
        const rows = await Promise.all(
          Array.from({ length: 10 }, () =>
            config.api.row.save(table._id!, {
              tableId: table._id,
              name: generator.name(),
              age: generator.age(),
            })
          )
        )

        const view = await config.createView({
          schema: { name: { visible: true } },
        })
        const response = await config.api.viewV2.search(view.id)

        expect(response.body.rows).toHaveLength(10)
        expect(response.body.rows).toEqual(
          expect.arrayContaining(
            rows.map(r => ({
              ...(isInternal
                ? expectAnyInternalColsAttributes
                : expectAnyExternalColsAttributes),
              _viewId: view.id,
              name: r.name,
            }))
          )
        )
      })

      it("views without data can be returned", async () => {
        const table = await config.createTable(await userTable())

        const createViewResponse = await config.createView()
        const response = await config.api.viewV2.search(createViewResponse.id)

        expect(response.body.rows).toHaveLength(0)
      })

      it("respects the limit parameter", async () => {
        await config.createTable(await userTable())
        await Promise.all(Array.from({ length: 10 }, () => config.createRow()))

        const limit = generator.integer({ min: 1, max: 8 })

        const createViewResponse = await config.createView()
        const response = await config.api.viewV2.search(createViewResponse.id, {
          limit,
          query: {},
        })

        expect(response.body.rows).toHaveLength(limit)
      })

      it("can handle pagination", async () => {
        await config.createTable(await userTable())
        await Promise.all(Array.from({ length: 10 }, () => config.createRow()))

        const createViewResponse = await config.createView()
        const allRows = (await config.api.viewV2.search(createViewResponse.id))
          .body.rows

        const firstPageResponse = await config.api.viewV2.search(
          createViewResponse.id,
          {
            paginate: true,
            limit: 4,
            query: {},
          }
        )
        expect(firstPageResponse.body).toEqual({
          rows: expect.arrayContaining(allRows.slice(0, 4)),
          totalRows: isInternal ? 10 : undefined,
          hasNextPage: true,
          bookmark: expect.anything(),
        })

        const secondPageResponse = await config.api.viewV2.search(
          createViewResponse.id,
          {
            paginate: true,
            limit: 4,
            bookmark: firstPageResponse.body.bookmark,

            query: {},
          }
        )
        expect(secondPageResponse.body).toEqual({
          rows: expect.arrayContaining(allRows.slice(4, 8)),
          totalRows: isInternal ? 10 : undefined,
          hasNextPage: true,
          bookmark: expect.anything(),
        })

        const lastPageResponse = await config.api.viewV2.search(
          createViewResponse.id,
          {
            paginate: true,
            limit: 4,
            bookmark: secondPageResponse.body.bookmark,
            query: {},
          }
        )
        expect(lastPageResponse.body).toEqual({
          rows: expect.arrayContaining(allRows.slice(8)),
          totalRows: isInternal ? 10 : undefined,
          hasNextPage: false,
          bookmark: expect.anything(),
        })
      })

      isInternal &&
        it("doesn't allow creating in user table", async () => {
          const userTableId = InternalTable.USER_METADATA
          const response = await config.api.row.save(
            userTableId,
            {
              tableId: userTableId,
              firstName: "Joe",
              lastName: "Joe",
              email: "joe@joe.com",
              roles: {},
            },
            { expectStatus: 400 }
          )
          expect(response.message).toBe("Cannot create new user entry.")
        })

      describe("permissions", () => {
        let viewId: string
        let tableId: string

        beforeAll(async () => {
          await config.createTable(await userTable())
          await Promise.all(
            Array.from({ length: 10 }, () => config.createRow())
          )

          const createViewResponse = await config.createView()

          tableId = table._id!
          viewId = createViewResponse.id
        })

        beforeEach(() => {
          mocks.licenses.useViewPermissions()
        })

        it("does not allow public users to fetch by default", async () => {
          await config.publish()
          await config.api.viewV2.search(viewId, undefined, {
            expectStatus: 403,
            usePublicUser: true,
          })
        })

        it("allow public users to fetch when permissions are explicit", async () => {
          await config.api.permission.set({
            roleId: roles.BUILTIN_ROLE_IDS.PUBLIC,
            level: PermissionLevel.READ,
            resourceId: viewId,
          })
          await config.publish()

          const response = await config.api.viewV2.search(viewId, undefined, {
            usePublicUser: true,
          })

          expect(response.body.rows).toHaveLength(10)
        })

        it("allow public users to fetch when permissions are inherited", async () => {
          await config.api.permission.set({
            roleId: roles.BUILTIN_ROLE_IDS.PUBLIC,
            level: PermissionLevel.READ,
            resourceId: tableId,
          })
          await config.publish()

          const response = await config.api.viewV2.search(viewId, undefined, {
            usePublicUser: true,
          })

          expect(response.body.rows).toHaveLength(10)
        })

        it("respects inherited permissions, not allowing not public views from public tables", async () => {
          await config.api.permission.set({
            roleId: roles.BUILTIN_ROLE_IDS.PUBLIC,
            level: PermissionLevel.READ,
            resourceId: tableId,
          })
          await config.api.permission.set({
            roleId: roles.BUILTIN_ROLE_IDS.POWER,
            level: PermissionLevel.READ,
            resourceId: viewId,
          })
          await config.publish()

          await config.api.viewV2.search(viewId, undefined, {
            usePublicUser: true,
            expectStatus: 403,
          })
        })
      })
    })
  })

  let o2mTable: Table
  let m2mTable: Table
  beforeAll(async () => {
    o2mTable = await config.createTable(
      { ...generateTableConfig(), name: "o2m" },
      {
        skipReassigning: true,
      }
    )
    m2mTable = await config.createTable(
      { ...generateTableConfig(), name: "m2m" },
      {
        skipReassigning: true,
      }
    )
  })

  describe.each([
    [
      "relationship fields",
      (): Record<string, FieldSchema> => ({
        user: {
          name: "user",
          relationshipType: RelationshipType.ONE_TO_MANY,
          type: FieldType.LINK,
          tableId: o2mTable._id!,
          fieldName: "fk_o2m",
        },
        users: {
          name: "users",
          relationshipType: RelationshipType.MANY_TO_MANY,
          type: FieldType.LINK,
          tableId: m2mTable._id!,
          fieldName: "fk_m2m",
        },
      }),
      (tableId: string) =>
        config.api.row.save(tableId, {
          name: generator.word(),
          description: generator.paragraph(),
          tableId,
        }),
      (row: Row) => ({
        _id: row._id,
        primaryDisplay: row.name,
      }),
    ],
    [
      "bb reference fields",
      (): Record<string, FieldSchema> => ({
        user: {
          name: "user",
          type: FieldType.BB_REFERENCE,
          subtype: FieldTypeSubtypes.BB_REFERENCE.USER,
        },
        users: {
          name: "users",
          type: FieldType.BB_REFERENCE,
<<<<<<< HEAD
          subtype: FieldTypeSubtypes.BB_REFERENCE.USERS,
=======
          subtype: FieldTypeSubtypes.BB_REFERENCE.USER,
          // TODO: users when all merged
>>>>>>> 1bfde573
        },
      }),
      () => config.createUser(),
      (row: Row) => ({
        _id: row._id,
        primaryDisplay: row.email,
      }),
    ],
  ])("links - %s", (__, relSchema, dataGenerator, resultMapper) => {
    let tableId: string
    let o2mData: Row[]
    let m2mData: Row[]

    beforeAll(async () => {
      const tableConfig = generateTableConfig()

      if (config.datasource) {
        tableConfig.sourceId = config.datasource._id
        if (config.datasource.plus) {
          tableConfig.type = "external"
        }
      }
      const table = await config.api.table.create({
        ...tableConfig,
        schema: {
          ...tableConfig.schema,
          ...relSchema(),
        },
      })
      tableId = table._id!

      o2mData = [
        await dataGenerator(o2mTable._id!),
        await dataGenerator(o2mTable._id!),
        await dataGenerator(o2mTable._id!),
        await dataGenerator(o2mTable._id!),
      ]

      m2mData = [
        await dataGenerator(m2mTable._id!),
        await dataGenerator(m2mTable._id!),
        await dataGenerator(m2mTable._id!),
        await dataGenerator(m2mTable._id!),
      ]
    })

    it("can save a row when relationship fields are empty", async () => {
      const rowData = {
        ...basicRow(tableId),
        name: generator.name(),
        description: generator.name(),
      }
      const row = await config.api.row.save(tableId, rowData)

      expect(row).toEqual({
        name: rowData.name,
        description: rowData.description,
        tableId,
        _id: expect.any(String),
        _rev: expect.any(String),
        id: isInternal ? undefined : expect.any(Number),
        type: isInternal ? "row" : undefined,
      })
    })

    it("can save a row with a single relationship field", async () => {
      const user = _.sample(o2mData)!
      const rowData = {
        ...basicRow(tableId),
        name: generator.name(),
        description: generator.name(),
        user: [user],
      }
      const row = await config.api.row.save(tableId, rowData)

      expect(row).toEqual({
        name: rowData.name,
        description: rowData.description,
        tableId,
        user: [user].map(u => resultMapper(u)),
        _id: expect.any(String),
        _rev: expect.any(String),
        id: isInternal ? undefined : expect.any(Number),
        type: isInternal ? "row" : undefined,
        [`fk_${o2mTable.name}_fk_o2m`]: isInternal ? undefined : user.id,
      })
    })

    it("can save a row with a multiple relationship field", async () => {
      const selectedUsers = _.sampleSize(m2mData, 2)
      const rowData = {
        ...basicRow(tableId),
        name: generator.name(),
        description: generator.name(),
        users: selectedUsers,
      }
      const row = await config.api.row.save(tableId, rowData)

      expect(row).toEqual({
        name: rowData.name,
        description: rowData.description,
        tableId,
        users: expect.arrayContaining(selectedUsers.map(u => resultMapper(u))),
        _id: expect.any(String),
        _rev: expect.any(String),
        id: isInternal ? undefined : expect.any(Number),
        type: isInternal ? "row" : undefined,
      })
    })

    it("can retrieve rows with no populated relationships", async () => {
      const rowData = {
        ...basicRow(tableId),
        name: generator.name(),
        description: generator.name(),
      }
      const row = await config.api.row.save(tableId, rowData)

      const { body: retrieved } = await config.api.row.get(tableId, row._id!)
      expect(retrieved).toEqual({
        name: rowData.name,
        description: rowData.description,
        tableId,
        user: undefined,
        users: undefined,
        _id: row._id,
        _rev: expect.any(String),
        id: isInternal ? undefined : expect.any(Number),
        ...defaultRowFields,
      })
    })

    it("can retrieve rows with populated relationships", async () => {
      const user1 = _.sample(o2mData)!
      const [user2, user3] = _.sampleSize(m2mData, 2)

      const rowData = {
        ...basicRow(tableId),
        name: generator.name(),
        description: generator.name(),
        users: [user2, user3],
        user: [user1],
      }
      const row = await config.api.row.save(tableId, rowData)

      const { body: retrieved } = await config.api.row.get(tableId, row._id!)
      expect(retrieved).toEqual({
        name: rowData.name,
        description: rowData.description,
        tableId,
        user: expect.arrayContaining([user1].map(u => resultMapper(u))),
        users: expect.arrayContaining([user2, user3].map(u => resultMapper(u))),
        _id: row._id,
        _rev: expect.any(String),
        id: isInternal ? undefined : expect.any(Number),
        [`fk_${o2mTable.name}_fk_o2m`]: isInternal ? undefined : user1.id,
        ...defaultRowFields,
      })
    })

    it("can update an existing populated row", async () => {
      const user = _.sample(o2mData)!
      const [users1, users2, users3] = _.sampleSize(m2mData, 3)

      const rowData = {
        ...basicRow(tableId),
        name: generator.name(),
        description: generator.name(),
        users: [users1, users2],
      }
      const row = await config.api.row.save(tableId, rowData)

      const updatedRow = await config.api.row.save(tableId, {
        ...row,
        user: [user],
        users: [users3, users1],
      })
      expect(updatedRow).toEqual({
        name: rowData.name,
        description: rowData.description,
        tableId,
        user: expect.arrayContaining([user].map(u => resultMapper(u))),
        users: expect.arrayContaining(
          [users3, users1].map(u => resultMapper(u))
        ),
        _id: row._id,
        _rev: expect.any(String),
        id: isInternal ? undefined : expect.any(Number),
        type: isInternal ? "row" : undefined,
        [`fk_${o2mTable.name}_fk_o2m`]: isInternal ? undefined : user.id,
      })
    })

    it("can wipe an existing populated relationships in row", async () => {
      const [user1, user2] = _.sampleSize(m2mData, 2)

      const rowData = {
        ...basicRow(tableId),
        name: generator.name(),
        description: generator.name(),
        users: [user1, user2],
      }
      const row = await config.api.row.save(tableId, rowData)

      const updatedRow = await config.api.row.save(tableId, {
        ...row,
        user: null,
        users: null,
      })
      expect(updatedRow).toEqual({
        name: rowData.name,
        description: rowData.description,
        tableId,
        _id: row._id,
        _rev: expect.any(String),
        id: isInternal ? undefined : expect.any(Number),
        type: isInternal ? "row" : undefined,
      })
    })

    it("fetch all will populate the relationships", async () => {
      const [user1] = _.sampleSize(o2mData, 1)
      const [users1, users2, users3] = _.sampleSize(m2mData, 3)

      const rows: {
        name: string
        description: string
        user?: Row[]
        users?: Row[]
        tableId: string
      }[] = [
        {
          ...basicRow(tableId),
          name: generator.name(),
          description: generator.name(),
          users: [users1, users2],
        },
        {
          ...basicRow(tableId),
          name: generator.name(),
          description: generator.name(),
          user: [user1],
          users: [users1, users3],
        },
        {
          ...basicRow(tableId),
          name: generator.name(),
          description: generator.name(),
          users: [users3],
        },
      ]

      await config.api.row.save(tableId, rows[0])
      await config.api.row.save(tableId, rows[1])
      await config.api.row.save(tableId, rows[2])

      const res = await config.api.row.fetch(tableId)

      expect(res).toEqual(
        expect.arrayContaining(
          rows.map(r => ({
            name: r.name,
            description: r.description,
            tableId,
            user: r.user?.map(u => resultMapper(u)),
            users: r.users?.length
              ? expect.arrayContaining(r.users?.map(u => resultMapper(u)))
              : undefined,
            _id: expect.any(String),
            _rev: expect.any(String),
            id: isInternal ? undefined : expect.any(Number),
            [`fk_${o2mTable.name}_fk_o2m`]:
              isInternal || !r.user?.length ? undefined : r.user[0].id,
            ...defaultRowFields,
          }))
        )
      )
    })

    it("search all will populate the relationships", async () => {
      const [user1] = _.sampleSize(o2mData, 1)
      const [users1, users2, users3] = _.sampleSize(m2mData, 3)

      const rows: {
        name: string
        description: string
        user?: Row[]
        users?: Row[]
        tableId: string
      }[] = [
        {
          ...basicRow(tableId),
          name: generator.name(),
          description: generator.name(),
          users: [users1, users2],
        },
        {
          ...basicRow(tableId),
          name: generator.name(),
          description: generator.name(),
          user: [user1],
          users: [users1, users3],
        },
        {
          ...basicRow(tableId),
          name: generator.name(),
          description: generator.name(),
          users: [users3],
        },
      ]

      await config.api.row.save(tableId, rows[0])
      await config.api.row.save(tableId, rows[1])
      await config.api.row.save(tableId, rows[2])

      const res = await config.api.row.search(tableId)

      expect(res).toEqual({
        rows: expect.arrayContaining(
          rows.map(r => ({
            name: r.name,
            description: r.description,
            tableId,
            user: r.user?.map(u => resultMapper(u)),
            users: r.users?.length
              ? expect.arrayContaining(r.users?.map(u => resultMapper(u)))
              : undefined,
            _id: expect.any(String),
            _rev: expect.any(String),
            id: isInternal ? undefined : expect.any(Number),
            [`fk_${o2mTable.name}_fk_o2m`]:
              isInternal || !r.user?.length ? undefined : r.user[0].id,
            ...defaultRowFields,
          }))
        ),
        ...(isInternal
          ? {}
          : {
              hasNextPage: false,
              bookmark: null,
            }),
      })
    })
  })
})<|MERGE_RESOLUTION|>--- conflicted
+++ resolved
@@ -1573,12 +1573,7 @@
         users: {
           name: "users",
           type: FieldType.BB_REFERENCE,
-<<<<<<< HEAD
           subtype: FieldTypeSubtypes.BB_REFERENCE.USERS,
-=======
-          subtype: FieldTypeSubtypes.BB_REFERENCE.USER,
-          // TODO: users when all merged
->>>>>>> 1bfde573
         },
       }),
       () => config.createUser(),
