--- conflicted
+++ resolved
@@ -96,16 +96,7 @@
   let envCleanup: (() => void) | undefined
 
   beforeAll(async () => {
-<<<<<<< HEAD
-    await withCoreEnv(
-      {
-        SQS_SEARCH_ENABLE: "true",
-      },
-      () => config.init()
-    )
-=======
     await withCoreEnv({ SQS_SEARCH_ENABLE: "true" }, () => config.init())
->>>>>>> da83a6c2
     if (isSqs) {
       envCleanup = setCoreEnv({
         SQS_SEARCH_ENABLE: "true",
