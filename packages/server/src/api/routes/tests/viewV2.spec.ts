import * as setup from "./utilities"
import {
  CreateViewRequest,
  Datasource,
  FieldSchema,
  FieldType,
  INTERNAL_TABLE_SOURCE_ID,
  PermissionLevel,
  QuotaUsageType,
  Row,
  SaveTableRequest,
  SortOrder,
  SortType,
  StaticQuotaName,
  Table,
  TableSourceType,
  UpdateViewRequest,
  ViewV2,
  SearchResponse,
  BasicOperator,
  CalculationType,
  RelationshipType,
  TableSchema,
  RenameColumn,
<<<<<<< HEAD
  ViewUIFieldMetadata,
=======
  FeatureFlag,
  BBReferenceFieldSubType,
>>>>>>> 3974314f
} from "@budibase/types"
import { generator, mocks } from "@budibase/backend-core/tests"
import { DatabaseName, getDatasource } from "../../../integrations/tests/utils"
import merge from "lodash/merge"
import { quotas } from "@budibase/pro"
import {
  db,
  roles,
  withEnv as withCoreEnv,
  setEnv as setCoreEnv,
  env,
} from "@budibase/backend-core"
import sdk from "../../../sdk"

describe.each([
  // ["lucene", undefined],
  ["sqs", undefined],
  // [DatabaseName.POSTGRES, getDatasource(DatabaseName.POSTGRES)],
  // [DatabaseName.MYSQL, getDatasource(DatabaseName.MYSQL)],
  // [DatabaseName.SQL_SERVER, getDatasource(DatabaseName.SQL_SERVER)],
  // [DatabaseName.MARIADB, getDatasource(DatabaseName.MARIADB)],
  // [DatabaseName.ORACLE, getDatasource(DatabaseName.ORACLE)],
])("/v2/views (%s)", (name, dsProvider) => {
  const config = setup.getConfig()
  const isSqs = name === "sqs"
  const isLucene = name === "lucene"
  const isInternal = isSqs || isLucene

  let table: Table
  let datasource: Datasource
  let envCleanup: (() => void) | undefined

  function saveTableRequest(
    ...overrides: Partial<Omit<SaveTableRequest, "name">>[]
  ): SaveTableRequest {
    const req: SaveTableRequest = {
      name: generator.guid().replaceAll("-", "").substring(0, 16),
      type: "table",
      sourceType: datasource
        ? TableSourceType.EXTERNAL
        : TableSourceType.INTERNAL,
      sourceId: datasource ? datasource._id! : INTERNAL_TABLE_SOURCE_ID,
      primary: ["id"],
      schema: {
        id: {
          type: FieldType.NUMBER,
          name: "id",
          autocolumn: true,
          constraints: {
            presence: true,
          },
        },
      },
    }
    return merge(req, ...overrides)
  }

  function priceTable(): SaveTableRequest {
    return saveTableRequest({
      schema: {
        Price: {
          type: FieldType.NUMBER,
          name: "Price",
          constraints: {},
        },
        Category: {
          type: FieldType.STRING,
          name: "Category",
          constraints: {
            type: "string",
          },
        },
      },
    })
  }

  beforeAll(async () => {
    await withCoreEnv({ TENANT_FEATURE_FLAGS: isSqs ? "*:SQS" : "" }, () =>
      config.init()
    )
    if (isLucene) {
      envCleanup = setCoreEnv({
        TENANT_FEATURE_FLAGS: "*:!SQS",
      })
    } else if (isSqs) {
      envCleanup = setCoreEnv({
        TENANT_FEATURE_FLAGS: "*:SQS",
      })
    }

    if (dsProvider) {
      datasource = await config.createDatasource({
        datasource: await dsProvider,
      })
    }
    table = await config.api.table.save(priceTable())
  })

  afterAll(async () => {
    setup.afterAll()
    if (envCleanup) {
      envCleanup()
    }
  })

  beforeEach(() => {
    jest.clearAllMocks()
    mocks.licenses.useCloudFree()
  })

  describe("view crud", () => {
    describe("create", () => {
      it("persist the view when the view is successfully created", async () => {
        const newView: CreateViewRequest = {
          name: generator.name(),
          tableId: table._id!,
          schema: {
            id: { visible: true },
          },
        }
        const res = await config.api.viewV2.create(newView)

        expect(res).toEqual({
          ...newView,
          id: expect.stringMatching(new RegExp(`${table._id!}_`)),
          version: 2,
        })
      })

      it("can persist views with all fields", async () => {
        const newView: Required<CreateViewRequest> = {
          name: generator.name(),
          tableId: table._id!,
          primaryDisplay: "id",
          query: [
            {
              operator: BasicOperator.EQUAL,
              field: "field",
              value: "value",
            },
          ],
          sort: {
            field: "fieldToSort",
            order: SortOrder.DESCENDING,
            type: SortType.STRING,
          },
          schema: {
            id: { visible: true },
            Price: {
              visible: true,
            },
          },
        }
        const res = await config.api.viewV2.create(newView)

        expect(res).toEqual({
          ...newView,
          schema: {
            id: { visible: true },
            Price: {
              visible: true,
            },
          },
          id: expect.any(String),
          version: 2,
        })
      })

      it("persist only UI schema overrides", async () => {
        const newView: CreateViewRequest = {
          name: generator.name(),
          tableId: table._id!,
          schema: {
            id: {
              name: "id",
              type: FieldType.NUMBER,
              visible: true,
            },
            Price: {
              name: "Price",
              type: FieldType.NUMBER,
              visible: true,
              order: 1,
              width: 100,
            },
            Category: {
              name: "Category",
              type: FieldType.STRING,
              visible: false,
              icon: "ic",
            },
          } as Record<string, FieldSchema>,
        }

        const createdView = await config.api.viewV2.create(newView)

        expect(createdView).toEqual({
          ...newView,
          schema: {
            id: { visible: true },
            Price: {
              visible: true,
              order: 1,
              width: 100,
            },
            Category: {
              visible: false,
              icon: "ic",
            },
          },
          id: createdView.id,
          version: 2,
        })
      })

      it("will not throw an exception if the schema is 'deleting' non UI fields", async () => {
        const newView: CreateViewRequest = {
          name: generator.name(),
          tableId: table._id!,
          schema: {
            id: {
              name: "id",
              type: FieldType.NUMBER,
              autocolumn: true,
              visible: true,
            },
            Price: {
              name: "Price",
              type: FieldType.NUMBER,
              visible: true,
            },
            Category: {
              name: "Category",
              type: FieldType.STRING,
            },
          } as Record<string, FieldSchema>,
        }

        await config.api.viewV2.create(newView, {
          status: 201,
        })
      })

      it("does not persist non-visible fields", async () => {
        const newView: CreateViewRequest = {
          name: generator.name(),
          tableId: table._id!,
          primaryDisplay: "id",
          schema: {
            id: { visible: true },
            Price: { visible: true },
            Category: { visible: false },
          },
        }
        const res = await config.api.viewV2.create(newView)

        expect(res).toEqual({
          ...newView,
          schema: {
            id: { visible: true },
            Price: { visible: true },
            Category: { visible: false },
          },
          id: expect.any(String),
          version: 2,
        })
      })

      it("throws bad request when the schema fields are not valid", async () => {
        const newView: CreateViewRequest = {
          name: generator.name(),
          tableId: table._id!,
          schema: {
            id: { visible: true },
            nonExisting: {
              visible: true,
            },
          },
        }
        await config.api.viewV2.create(newView, {
          status: 400,
          body: {
            message: 'Field "nonExisting" is not valid for the requested table',
          },
        })
      })

      describe("readonly fields", () => {
        it("readonly fields are persisted", async () => {
          const table = await config.api.table.save(
            saveTableRequest({
              schema: {
                name: {
                  name: "name",
                  type: FieldType.STRING,
                },
                description: {
                  name: "description",
                  type: FieldType.STRING,
                },
              },
            })
          )

          const newView: CreateViewRequest = {
            name: generator.name(),
            tableId: table._id!,
            schema: {
              id: { visible: true },
              name: {
                visible: true,
                readonly: true,
              },
              description: {
                visible: true,
                readonly: true,
              },
            },
          }

          const res = await config.api.viewV2.create(newView)
          expect(res.schema).toEqual({
            id: { visible: true },
            name: {
              visible: true,
              readonly: true,
            },
            description: {
              visible: true,
              readonly: true,
            },
          })
        })

        it("required fields cannot be marked as readonly", async () => {
          const table = await config.api.table.save(
            saveTableRequest({
              schema: {
                name: {
                  name: "name",
                  type: FieldType.STRING,
                  constraints: { presence: true },
                },
                description: {
                  name: "description",
                  type: FieldType.STRING,
                },
              },
            })
          )

          const newView: CreateViewRequest = {
            name: generator.name(),
            tableId: table._id!,
            schema: {
              id: { visible: true },
              name: {
                visible: true,
                readonly: true,
              },
            },
          }

          await config.api.viewV2.create(newView, {
            status: 400,
            body: {
              message:
                'You can\'t make "name" readonly because it is a required field.',
              status: 400,
            },
          })
        })

        it("readonly fields must be visible", async () => {
          const table = await config.api.table.save(
            saveTableRequest({
              schema: {
                name: {
                  name: "name",
                  type: FieldType.STRING,
                },
                description: {
                  name: "description",
                  type: FieldType.STRING,
                },
              },
            })
          )

          const newView: CreateViewRequest = {
            name: generator.name(),
            tableId: table._id!,
            schema: {
              id: { visible: true },
              name: {
                visible: false,
                readonly: true,
              },
            },
          }

          await config.api.viewV2.create(newView, {
            status: 400,
            body: {
              message:
                'Field "name" must be visible if you want to make it readonly',
              status: 400,
            },
          })
        })

        it("readonly fields can be used on free license", async () => {
          mocks.licenses.useCloudFree()
          const table = await config.api.table.save(
            saveTableRequest({
              schema: {
                name: {
                  name: "name",
                  type: FieldType.STRING,
                },
                description: {
                  name: "description",
                  type: FieldType.STRING,
                },
              },
            })
          )

          const newView: CreateViewRequest = {
            name: generator.name(),
            tableId: table._id!,
            schema: {
              id: { visible: true },
              name: {
                visible: true,
                readonly: true,
              },
            },
          }

          await config.api.viewV2.create(newView, {
            status: 201,
          })
        })
      })

      it("display fields must be visible", async () => {
        const table = await config.api.table.save(
          saveTableRequest({
            schema: {
              name: {
                name: "name",
                type: FieldType.STRING,
              },
              description: {
                name: "description",
                type: FieldType.STRING,
              },
            },
          })
        )

        const newView: CreateViewRequest = {
          name: generator.name(),
          tableId: table._id!,
          primaryDisplay: "name",
          schema: {
            id: { visible: true },
            name: {
              visible: false,
            },
          },
        }

        await config.api.viewV2.create(newView, {
          status: 400,
          body: {
            message: 'You can\'t hide "name" because it is the display column.',
            status: 400,
          },
        })
      })

      it("display fields can be readonly", async () => {
        const table = await config.api.table.save(
          saveTableRequest({
            schema: {
              name: {
                name: "name",
                type: FieldType.STRING,
              },
              description: {
                name: "description",
                type: FieldType.STRING,
              },
            },
          })
        )

        const newView: CreateViewRequest = {
          name: generator.name(),
          tableId: table._id!,
          primaryDisplay: "name",
          schema: {
            id: { visible: true },
            name: {
              visible: true,
              readonly: true,
            },
          },
        }

        await config.api.viewV2.create(newView, {
          status: 201,
        })
      })
    })

    describe("update", () => {
      let view: ViewV2

      beforeEach(async () => {
        table = await config.api.table.save(priceTable())

        view = await config.api.viewV2.create({
          tableId: table._id!,
          name: generator.guid(),
          schema: {
            id: { visible: true },
          },
        })
      })

      it("can update an existing view data", async () => {
        const tableId = table._id!
        await config.api.viewV2.update({
          ...view,
          query: [
            {
              operator: BasicOperator.EQUAL,
              field: "newField",
              value: "thatValue",
            },
          ],
        })

        expect((await config.api.table.get(tableId)).views).toEqual({
          [view.name]: {
            ...view,
            query: [
              { operator: "equal", field: "newField", value: "thatValue" },
            ],
            schema: expect.anything(),
          },
        })
      })

      it("can update all fields", async () => {
        const tableId = table._id!

        const updatedData: Required<UpdateViewRequest> = {
          version: view.version,
          id: view.id,
          tableId,
          name: view.name,
          primaryDisplay: "Price",
          query: [
            {
              operator: BasicOperator.EQUAL,
              field: generator.word(),
              value: generator.word(),
            },
          ],
          sort: {
            field: generator.word(),
            order: SortOrder.DESCENDING,
            type: SortType.STRING,
          },
          schema: {
            id: { visible: true },
            Category: {
              visible: false,
            },
            Price: {
              visible: true,
              readonly: true,
            },
          },
        }
        await config.api.viewV2.update(updatedData)

        expect((await config.api.table.get(tableId)).views).toEqual({
          [view.name]: {
            ...updatedData,
            schema: {
              ...table.schema,
              id: expect.objectContaining({
                visible: true,
              }),
              Category: expect.objectContaining({
                visible: false,
              }),
              Price: expect.objectContaining({
                visible: true,
                readonly: true,
              }),
            },
          },
        })
      })

      it("can update an existing view name", async () => {
        const tableId = table._id!
        const newName = generator.guid()
        await config.api.viewV2.update({ ...view, name: newName })

        expect(await config.api.table.get(tableId)).toEqual(
          expect.objectContaining({
            views: {
              [newName]: { ...view, name: newName, schema: expect.anything() },
            },
          })
        )
      })

      it("cannot update an unexisting views nor edit ids", async () => {
        const tableId = table._id!
        await config.api.viewV2.update(
          { ...view, id: generator.guid() },
          { status: 404 }
        )

        expect(await config.api.table.get(tableId)).toEqual(
          expect.objectContaining({
            views: {
              [view.name]: {
                ...view,
                schema: expect.anything(),
              },
            },
          })
        )
      })

      it("cannot update views with the wrong tableId", async () => {
        const tableId = table._id!
        await config.api.viewV2.update(
          {
            ...view,
            tableId: generator.guid(),
            query: [
              {
                operator: BasicOperator.EQUAL,
                field: "newField",
                value: "thatValue",
              },
            ],
          },
          { status: 404 }
        )

        expect(await config.api.table.get(tableId)).toEqual(
          expect.objectContaining({
            views: {
              [view.name]: {
                ...view,
                schema: expect.anything(),
              },
            },
          })
        )
      })

      isInternal &&
        it("cannot update views v1", async () => {
          const viewV1 = await config.api.legacyView.save({
            tableId: table._id!,
            name: generator.guid(),
            filters: [],
            schema: {},
          })

          await config.api.viewV2.update(viewV1 as unknown as ViewV2, {
            status: 400,
            body: {
              message: "Only views V2 can be updated",
              status: 400,
            },
          })
        })

      it("cannot update the a view with unmatching ids between url and body", async () => {
        const anotherView = await config.api.viewV2.create({
          tableId: table._id!,
          name: generator.guid(),
          schema: {
            id: { visible: true },
          },
        })
        const result = await config
          .request!.put(`/api/v2/views/${anotherView.id}`)
          .send(view)
          .set(config.defaultHeaders())
          .expect("Content-Type", /json/)
          .expect(400)

        expect(result.body).toEqual({
          message: "View id does not match between the body and the uri path",
          status: 400,
        })
      })

      it("updates only UI schema overrides", async () => {
        const updatedView = await config.api.viewV2.update({
          ...view,
          schema: {
            ...view.schema,
            Price: {
              name: "Price",
              type: FieldType.NUMBER,
              visible: true,
              order: 1,
              width: 100,
            },
            Category: {
              name: "Category",
              type: FieldType.STRING,
              visible: false,
              icon: "ic",
            },
          } as Record<string, FieldSchema>,
        })

        expect(updatedView).toEqual({
          ...view,
          schema: {
            id: { visible: true },
            Price: {
              visible: true,
              order: 1,
              width: 100,
            },
            Category: { visible: false, icon: "ic" },
          },
          id: view.id,
          version: 2,
        })
      })

      it("will not throw an exception if the schema is 'deleting' non UI fields", async () => {
        await config.api.viewV2.update(
          {
            ...view,
            schema: {
              ...view.schema,
              Price: {
                name: "Price",
                type: FieldType.NUMBER,
                visible: true,
              },
              Category: {
                name: "Category",
                type: FieldType.STRING,
              },
            } as Record<string, FieldSchema>,
          },
          {
            status: 200,
          }
        )
      })

      isInternal &&
        it("updating schema will only validate modified field", async () => {
          let view = await config.api.viewV2.create({
            tableId: table._id!,
            name: generator.guid(),
            schema: {
              id: { visible: true },
              Price: {
                visible: true,
              },
              Category: { visible: true },
            },
          })

          // Update the view to an invalid state
          const tableToUpdate = await config.api.table.get(table._id!)
          ;(tableToUpdate.views![view.name] as ViewV2).schema!.id.visible =
            false
          await db.getDB(config.appId!).put(tableToUpdate)

          view = await config.api.viewV2.get(view.id)
          await config.api.viewV2.update(
            {
              ...view,
              schema: {
                ...view.schema,
                Price: {
                  visible: false,
                },
              },
            },
            {
              status: 400,
              body: {
                message: 'You can\'t hide "id" because it is a required field.',
                status: 400,
              },
            }
          )
        })
    })

    describe("delete", () => {
      let view: ViewV2

      beforeAll(async () => {
        view = await config.api.viewV2.create({
          tableId: table._id!,
          name: generator.guid(),
          schema: {
            id: { visible: true },
          },
        })
      })

      it("can delete an existing view", async () => {
        const tableId = table._id!
        const getPersistedView = async () =>
          (await config.api.table.get(tableId)).views![view.name]

        expect(await getPersistedView()).toBeDefined()

        await config.api.viewV2.delete(view.id)

        expect(await getPersistedView()).toBeUndefined()
      })
    })

    describe.each([
      ["from view api", (view: ViewV2) => config.api.viewV2.get(view.id)],
      [
        "from table",
        async (view: ViewV2) => {
          const table = await config.api.table.get(view.tableId)
          return table.views![view.name] as ViewV2
        },
      ],
    ])("read (%s)", (_, getDelegate) => {
      let table: Table
      let tableId: string

      beforeEach(async () => {
        table = await config.api.table.save(
          saveTableRequest({
            schema: {
              one: {
                type: FieldType.STRING,
                name: "one",
              },
              two: {
                type: FieldType.STRING,
                name: "two",
              },
              three: {
                type: FieldType.STRING,
                name: "three",
              },
            },
          })
        )
        tableId = table._id!
      })

      it("retrieves the view data with the enriched schema", async () => {
        const view = await config.api.viewV2.create({
          tableId,
          name: generator.guid(),
          schema: {
            id: { visible: true },
            one: { visible: true },
            two: { visible: true },
          },
        })

        expect(await getDelegate(view)).toEqual({
          ...view,
          schema: {
            id: { ...table.schema["id"], visible: true },
            one: { ...table.schema["one"], visible: true },
            two: { ...table.schema["two"], visible: true },
            three: { ...table.schema["three"], visible: false },
          },
        })
      })

      it("does not include columns removed from the table", async () => {
        const view = await config.api.viewV2.create({
          tableId,
          name: generator.guid(),
          schema: {
            id: { visible: true },
            one: { visible: true },
            two: { visible: true },
          },
        })
        const table = await config.api.table.get(tableId)
        const { one: _, ...newSchema } = table.schema
        await config.api.table.save({ ...table, schema: newSchema })

        expect(await getDelegate(view)).toEqual({
          ...view,
          schema: {
            id: { ...table.schema["id"], visible: true },
            two: { ...table.schema["two"], visible: true },
            three: { ...table.schema["three"], visible: false },
          },
        })
      })

      it("does not include columns hidden from the table", async () => {
        const view = await config.api.viewV2.create({
          tableId,
          name: generator.guid(),
          schema: {
            id: { visible: true },
            one: { visible: true },
            two: { visible: true },
          },
        })
        const table = await config.api.table.get(tableId)
        await config.api.table.save({
          ...table,
          schema: {
            ...table.schema,
            two: { ...table.schema["two"], visible: false },
          },
        })

        expect(await getDelegate(view)).toEqual({
          ...view,
          schema: {
            id: { ...table.schema["id"], visible: true },
            one: { ...table.schema["one"], visible: true },
            three: { ...table.schema["three"], visible: false },
          },
        })
      })

      it("should be able to fetch readonly config after downgrades", async () => {
        const res = await config.api.viewV2.create({
          name: generator.name(),
          tableId: table._id!,
          schema: {
            id: { visible: true },
            one: { visible: true, readonly: true },
          },
        })

        mocks.licenses.useCloudFree()
        const view = await getDelegate(res)
        expect(view.schema?.one).toEqual(
          expect.objectContaining({ visible: true, readonly: true })
        )
      })
    })

    describe("updating table schema", () => {
      describe("existing columns changed to required", () => {
        beforeEach(async () => {
          table = await config.api.table.save(
            saveTableRequest({
              schema: {
                id: {
                  name: "id",
                  type: FieldType.NUMBER,
                  autocolumn: true,
                },
                name: {
                  name: "name",
                  type: FieldType.STRING,
                },
              },
            })
          )
        })

        it("allows updating when no views constrains the field", async () => {
          await config.api.viewV2.create({
            name: "view a",
            tableId: table._id!,
            schema: {
              id: { visible: true },
              name: { visible: true },
            },
          })

          table = await config.api.table.get(table._id!)
          await config.api.table.save(
            {
              ...table,
              schema: {
                ...table.schema,
                name: {
                  name: "name",
                  type: FieldType.STRING,
                  constraints: { presence: { allowEmpty: false } },
                },
              },
            },
            { status: 200 }
          )
        })

        it("rejects if field is readonly in any view", async () => {
          await config.api.viewV2.create({
            name: "view a",
            tableId: table._id!,
            schema: {
              id: { visible: true },
              name: {
                visible: true,
                readonly: true,
              },
            },
          })

          table = await config.api.table.get(table._id!)
          await config.api.table.save(
            {
              ...table,
              schema: {
                ...table.schema,
                name: {
                  name: "name",
                  type: FieldType.STRING,
                  constraints: { presence: true },
                },
              },
            },
            {
              status: 400,
              body: {
                status: 400,
                message:
                  'To make field "name" required, this field must be present and writable in views: view a.',
              },
            }
          )
        })

        it("rejects if field is hidden in any view", async () => {
          await config.api.viewV2.create({
            name: "view a",
            tableId: table._id!,
            schema: { id: { visible: true } },
          })

          table = await config.api.table.get(table._id!)
          await config.api.table.save(
            {
              ...table,
              schema: {
                ...table.schema,
                name: {
                  name: "name",
                  type: FieldType.STRING,
                  constraints: { presence: true },
                },
              },
            },
            {
              status: 400,
              body: {
                status: 400,
                message:
                  'To make field "name" required, this field must be present and writable in views: view a.',
              },
            }
          )
        })
      })

      describe("foreign relationship columns", () => {
        const createAuxTable = () =>
          config.api.table.save(
            saveTableRequest({
              primaryDisplay: "name",
              schema: {
                name: { name: "name", type: FieldType.STRING },
                age: { name: "age", type: FieldType.NUMBER },
              },
            })
          )

        const createMainTable = async (
          links: {
            name: string
            tableId: string
            fk: string
          }[]
        ) => {
          const table = await config.api.table.save(
            saveTableRequest({
              schema: {},
            })
          )
          await config.api.table.save({
            ...table,
            schema: {
              ...table.schema,
              ...links.reduce<TableSchema>((acc, c) => {
                acc[c.name] = {
                  name: c.name,
                  relationshipType: RelationshipType.ONE_TO_MANY,
                  type: FieldType.LINK,
                  tableId: c.tableId,
                  fieldName: c.fk,
                  constraints: { type: "array" },
                }
                return acc
              }, {}),
            },
          })
          return table
        }

        const createView = async (
          tableId: string,
          schema: Record<string, ViewUIFieldMetadata>
        ) =>
          await config.api.viewV2.create({
            name: generator.guid(),
            tableId,
            schema,
          })

        const renameColumn = async (table: Table, renaming: RenameColumn) => {
          const newSchema = { ...table.schema }
          newSchema[renaming.updated] = {
            ...table.schema[renaming.old],
            name: renaming.updated,
          }
          delete newSchema[renaming.old]

          await config.api.table.save({
            ...table,
            schema: newSchema,
            _rename: renaming,
          })
        }

        it("updating a column will update link columns configuration", async () => {
          let auxTable = await createAuxTable()

          const table = await createMainTable([
            { name: "aux", tableId: auxTable._id!, fk: "fk_aux" },
          ])
          // Refetch auxTable
          auxTable = await config.api.table.get(auxTable._id!)

          const view = await createView(table._id!, {
            aux: {
              visible: true,
              columns: {
                name: { visible: true, readonly: true },
                age: { visible: true, readonly: true },
              },
            },
          })

          await renameColumn(auxTable, { old: "age", updated: "dob" })

          const updatedView = await config.api.viewV2.get(view.id)
          expect(updatedView).toEqual(
            expect.objectContaining({
              schema: expect.objectContaining({
                aux: expect.objectContaining({
                  columns: {
                    id: expect.objectContaining({
                      visible: false,
                      readonly: false,
                    }),
                    name: expect.objectContaining({
                      visible: true,
                      readonly: true,
                    }),
                    dob: expect.objectContaining({
                      visible: true,
                      readonly: true,
                    }),
                  },
                }),
              }),
            })
          )
        })

        it("handles multiple fields using the same table", async () => {
          let auxTable = await createAuxTable()

          const table = await createMainTable([
            { name: "aux", tableId: auxTable._id!, fk: "fk_aux" },
            { name: "aux2", tableId: auxTable._id!, fk: "fk_aux2" },
          ])
          // Refetch auxTable
          auxTable = await config.api.table.get(auxTable._id!)

          const view = await createView(table._id!, {
            aux: {
              visible: true,
              columns: {
                name: { visible: true, readonly: true },
                age: { visible: true, readonly: true },
              },
            },
            aux2: {
              visible: true,
              columns: {
                name: { visible: true, readonly: true },
                age: { visible: true, readonly: true },
              },
            },
          })

          await renameColumn(auxTable, { old: "age", updated: "dob" })

          const updatedView = await config.api.viewV2.get(view.id)
          expect(updatedView).toEqual(
            expect.objectContaining({
              schema: expect.objectContaining({
                aux: expect.objectContaining({
                  columns: {
                    id: expect.objectContaining({
                      visible: false,
                      readonly: false,
                    }),
                    name: expect.objectContaining({
                      visible: true,
                      readonly: true,
                    }),
                    dob: expect.objectContaining({
                      visible: true,
                      readonly: true,
                    }),
                  },
                }),
                aux2: expect.objectContaining({
                  columns: {
                    id: expect.objectContaining({
                      visible: false,
                      readonly: false,
                    }),
                    name: expect.objectContaining({
                      visible: true,
                      readonly: true,
                    }),
                    dob: expect.objectContaining({
                      visible: true,
                      readonly: true,
                    }),
                  },
                }),
              }),
            })
          )
        })

        it("does not rename columns with the same name but from other tables", async () => {
          let auxTable = await createAuxTable()
          let aux2Table = await createAuxTable()

          const table = await createMainTable([
            { name: "aux", tableId: auxTable._id!, fk: "fk_aux" },
            { name: "aux2", tableId: aux2Table._id!, fk: "fk_aux2" },
          ])

          // Refetch auxTable
          auxTable = await config.api.table.get(auxTable._id!)

          const view = await createView(table._id!, {
            aux: {
              visible: true,
              columns: {
                name: { visible: true, readonly: true },
              },
            },
            aux2: {
              visible: true,
              columns: {
                name: { visible: true, readonly: true },
              },
            },
          })

          await renameColumn(auxTable, { old: "name", updated: "fullName" })

          const updatedView = await config.api.viewV2.get(view.id)
          expect(updatedView).toEqual(
            expect.objectContaining({
              schema: expect.objectContaining({
                aux: expect.objectContaining({
                  columns: {
                    id: expect.objectContaining({
                      visible: false,
                      readonly: false,
                    }),
                    fullName: expect.objectContaining({
                      visible: true,
                      readonly: true,
                    }),
                    age: expect.objectContaining({
                      visible: false,
                      readonly: false,
                    }),
                  },
                }),
                aux2: expect.objectContaining({
                  columns: {
                    id: expect.objectContaining({
                      visible: false,
                      readonly: false,
                    }),
                    name: expect.objectContaining({
                      visible: true,
                      readonly: true,
                    }),
                    age: expect.objectContaining({
                      visible: false,
                      readonly: false,
                    }),
                  },
                }),
              }),
            })
          )
        })

        it("updates all views references", async () => {
          let auxTable = await createAuxTable()

          const table1 = await createMainTable([
            { name: "aux", tableId: auxTable._id!, fk: "fk_aux_table1" },
          ])
          const table2 = await createMainTable([
            { name: "aux", tableId: auxTable._id!, fk: "fk_aux_table2" },
          ])

          // Refetch auxTable
          auxTable = await config.api.table.get(auxTable._id!)

          const viewSchema = {
            aux: {
              visible: true,
              columns: {
                name: { visible: true, readonly: true },
                age: { visible: true, readonly: true },
              },
            },
          }
          const view1 = await createView(table1._id!, viewSchema)
          const view2 = await createView(table1._id!, viewSchema)
          const view3 = await createView(table2._id!, viewSchema)

          await renameColumn(auxTable, { old: "age", updated: "dob" })

          for (const view of [view1, view2, view3]) {
            const updatedView = await config.api.viewV2.get(view.id)
            expect(updatedView).toEqual(
              expect.objectContaining({
                schema: expect.objectContaining({
                  aux: expect.objectContaining({
                    columns: {
                      id: expect.objectContaining({
                        visible: false,
                        readonly: false,
                      }),
                      name: expect.objectContaining({
                        visible: true,
                        readonly: true,
                      }),
                      dob: expect.objectContaining({
                        visible: true,
                        readonly: true,
                      }),
                    },
                  }),
                }),
              })
            )
          }
        })
      })
    })
  })

  describe("row operations", () => {
    let table: Table, view: ViewV2
    beforeEach(async () => {
      table = await config.api.table.save(
        saveTableRequest({
          schema: {
            one: { type: FieldType.STRING, name: "one" },
            two: { type: FieldType.STRING, name: "two" },
            default: {
              type: FieldType.STRING,
              name: "default",
              default: "default",
            },
          },
        })
      )
      view = await config.api.viewV2.create({
        tableId: table._id!,
        name: generator.guid(),
        schema: {
          id: { visible: true },
          two: { visible: true },
        },
      })
    })

    describe("create", () => {
      it("should persist a new row with only the provided view fields", async () => {
        const newRow = await config.api.row.save(view.id, {
          tableId: table!._id,
          _viewId: view.id,
          one: "foo",
          two: "bar",
          default: "ohnoes",
        })

        const row = await config.api.row.get(table._id!, newRow._id!)
        expect(row.one).toBeUndefined()
        expect(row.two).toEqual("bar")
        expect(row.default).toEqual("default")
      })

      it("can't persist readonly columns", async () => {
        const view = await config.api.viewV2.create({
          tableId: table._id!,
          name: generator.guid(),
          schema: {
            id: { visible: true },
            one: { visible: true, readonly: true },
            two: { visible: true },
          },
        })
        const row = await config.api.row.save(view.id, {
          tableId: table!._id,
          _viewId: view.id,
          one: "foo",
          two: "bar",
        })

        expect(row.one).toBeUndefined()
        expect(row.two).toEqual("bar")
      })

      it("should not return non-view view fields for a row", async () => {
        const newRow = await config.api.row.save(view.id, {
          one: "foo",
          two: "bar",
        })

        expect(newRow.one).toBeUndefined()
        expect(newRow.two).toEqual("bar")
      })
    })

    describe("patch", () => {
      it("should not return non-view view fields for a row", async () => {
        const newRow = await config.api.row.save(table._id!, {
          one: "foo",
          two: "bar",
        })
        const row = await config.api.row.patch(view.id, {
          tableId: table._id!,
          _id: newRow._id!,
          _rev: newRow._rev!,
          one: "newFoo",
          two: "newBar",
        })

        expect(row.one).toBeUndefined()
        expect(row.two).toEqual("newBar")
      })

      it("should update only the view fields for a row", async () => {
        const newRow = await config.api.row.save(table._id!, {
          one: "foo",
          two: "bar",
        })
        await config.api.row.patch(view.id, {
          tableId: table._id!,
          _id: newRow._id!,
          _rev: newRow._rev!,
          one: "newFoo",
          two: "newBar",
        })

        const row = await config.api.row.get(table._id!, newRow._id!)
        expect(row.one).toEqual("foo")
        expect(row.two).toEqual("newBar")
      })

      it("can't update readonly columns", async () => {
        const view = await config.api.viewV2.create({
          tableId: table._id!,
          name: generator.guid(),
          schema: {
            id: { visible: true },
            one: { visible: true, readonly: true },
            two: { visible: true },
          },
        })
        const newRow = await config.api.row.save(table._id!, {
          one: "foo",
          two: "bar",
        })
        await config.api.row.patch(view.id, {
          tableId: table._id!,
          _id: newRow._id!,
          _rev: newRow._rev!,
          one: "newFoo",
          two: "newBar",
        })

        const row = await config.api.row.get(table._id!, newRow._id!)
        expect(row.one).toEqual("foo")
        expect(row.two).toEqual("newBar")
      })
    })

    describe("destroy", () => {
      const getRowUsage = async () => {
        const { total } = await config.doInContext(undefined, () =>
          quotas.getCurrentUsageValues(
            QuotaUsageType.STATIC,
            StaticQuotaName.ROWS
          )
        )
        return total
      }

      const assertRowUsage = async (expected: number) => {
        const usage = await getRowUsage()
        expect(usage).toBe(expected)
      }

      it("should be able to delete a row", async () => {
        const createdRow = await config.api.row.save(table._id!, {})
        const rowUsage = await getRowUsage()
        await config.api.row.bulkDelete(view.id, { rows: [createdRow] })
        await assertRowUsage(isInternal ? rowUsage - 1 : rowUsage)
        await config.api.row.get(table._id!, createdRow._id!, {
          status: 404,
        })
      })

      it("should be able to delete multiple rows", async () => {
        const rows = await Promise.all([
          config.api.row.save(table._id!, {}),
          config.api.row.save(table._id!, {}),
          config.api.row.save(table._id!, {}),
        ])
        const rowUsage = await getRowUsage()

        await config.api.row.bulkDelete(view.id, { rows: [rows[0], rows[2]] })

        await assertRowUsage(isInternal ? rowUsage - 2 : rowUsage)

        await config.api.row.get(table._id!, rows[0]._id!, {
          status: 404,
        })
        await config.api.row.get(table._id!, rows[2]._id!, {
          status: 404,
        })
        await config.api.row.get(table._id!, rows[1]._id!, { status: 200 })
      })
    })

    describe("read", () => {
      let view: ViewV2
      let table: Table

      beforeAll(async () => {
        table = await config.api.table.save(
          saveTableRequest({
            schema: {
              Country: {
                type: FieldType.STRING,
                name: "Country",
              },
              Story: {
                type: FieldType.STRING,
                name: "Story",
              },
            },
          })
        )

        view = await config.api.viewV2.create({
          tableId: table._id!,
          name: generator.guid(),
          schema: {
            id: { visible: true },
            Country: {
              visible: true,
            },
          },
        })
      })

      it("views have extra data trimmed", async () => {
        let row = await config.api.row.save(view.id, {
          Country: "Aussy",
          Story: "aaaaa",
        })

        row = await config.api.row.get(table._id!, row._id!)
        expect(row.Story).toBeUndefined()
        expect(row.Country).toEqual("Aussy")
      })
    })

    describe("search", () => {
      it("returns empty rows from view when no schema is passed", async () => {
        const rows = await Promise.all(
          Array.from({ length: 10 }, () => config.api.row.save(table._id!, {}))
        )
        const response = await config.api.viewV2.search(view.id)
        expect(response.rows).toHaveLength(10)
        expect(response).toEqual({
          rows: expect.arrayContaining(
            rows.map(r => ({
              _viewId: view.id,
              tableId: table._id,
              id: r.id,
              _id: r._id,
              _rev: r._rev,
              ...(isInternal
                ? {
                    type: "row",
                    updatedAt: expect.any(String),
                    createdAt: expect.any(String),
                  }
                : {}),
            }))
          ),
          ...(isInternal
            ? {}
            : {
                hasNextPage: false,
              }),
        })
      })

      it("searching respects the view filters", async () => {
        await config.api.row.save(table._id!, {
          one: "foo",
          two: "bar",
        })
        const two = await config.api.row.save(table._id!, {
          one: "foo2",
          two: "bar2",
        })

        const view = await config.api.viewV2.create({
          tableId: table._id!,
          name: generator.guid(),
          query: [
            {
              operator: BasicOperator.EQUAL,
              field: "two",
              value: "bar2",
            },
          ],
          schema: {
            id: { visible: true },
            one: { visible: false },
            two: { visible: true },
          },
        })

        const response = await config.api.viewV2.search(view.id)
        expect(response.rows).toHaveLength(1)
        expect(response).toEqual({
          rows: expect.arrayContaining([
            {
              _viewId: view.id,
              tableId: table._id,
              id: two.id,
              two: two.two,
              _id: two._id,
              _rev: two._rev,
              ...(isInternal
                ? {
                    type: "row",
                    createdAt: expect.any(String),
                    updatedAt: expect.any(String),
                  }
                : {}),
            },
          ]),
          ...(isInternal
            ? {}
            : {
                hasNextPage: false,
              }),
        })
      })

      it("views without data can be returned", async () => {
        const response = await config.api.viewV2.search(view.id)
        expect(response.rows).toHaveLength(0)
      })

      it("respects the limit parameter", async () => {
        await Promise.all(
          Array.from({ length: 10 }, () => config.api.row.save(table._id!, {}))
        )
        const limit = generator.integer({ min: 1, max: 8 })
        const response = await config.api.viewV2.search(view.id, {
          limit,
          query: {},
        })
        expect(response.rows).toHaveLength(limit)
      })

      it("can handle pagination", async () => {
        await Promise.all(
          Array.from({ length: 10 }, () => config.api.row.save(table._id!, {}))
        )
        const rows = (await config.api.viewV2.search(view.id)).rows

        const page1 = await config.api.viewV2.search(view.id, {
          paginate: true,
          limit: 4,
          query: {},
          countRows: true,
        })
        expect(page1).toEqual({
          rows: expect.arrayContaining(rows.slice(0, 4)),
          hasNextPage: true,
          bookmark: expect.anything(),
          totalRows: 10,
        })

        const page2 = await config.api.viewV2.search(view.id, {
          paginate: true,
          limit: 4,
          bookmark: page1.bookmark,
          query: {},
          countRows: true,
        })
        expect(page2).toEqual({
          rows: expect.arrayContaining(rows.slice(4, 8)),
          hasNextPage: true,
          bookmark: expect.anything(),
          totalRows: 10,
        })

        const page3 = await config.api.viewV2.search(view.id, {
          paginate: true,
          limit: 4,
          bookmark: page2.bookmark,
          query: {},
          countRows: true,
        })
        const expectation: SearchResponse<Row> = {
          rows: expect.arrayContaining(rows.slice(8)),
          hasNextPage: false,
          totalRows: 10,
        }
        if (isLucene) {
          expectation.bookmark = expect.anything()
        }
        expect(page3).toEqual(expectation)
      })

      const sortTestOptions: [
        {
          field: string
          order?: SortOrder
          type?: SortType
        },
        string[]
      ][] = [
        [
          {
            field: "name",
            order: SortOrder.ASCENDING,
            type: SortType.STRING,
          },
          ["Alice", "Bob", "Charly", "Danny"],
        ],
        [
          {
            field: "name",
          },
          ["Alice", "Bob", "Charly", "Danny"],
        ],
        [
          {
            field: "name",
            order: SortOrder.DESCENDING,
          },
          ["Danny", "Charly", "Bob", "Alice"],
        ],
        [
          {
            field: "name",
            order: SortOrder.DESCENDING,
            type: SortType.STRING,
          },
          ["Danny", "Charly", "Bob", "Alice"],
        ],
        [
          {
            field: "age",
            order: SortOrder.ASCENDING,
            type: SortType.NUMBER,
          },
          ["Danny", "Alice", "Charly", "Bob"],
        ],
        [
          {
            field: "age",
            order: SortOrder.ASCENDING,
          },
          ["Danny", "Alice", "Charly", "Bob"],
        ],
        [
          {
            field: "age",
            order: SortOrder.DESCENDING,
          },
          ["Bob", "Charly", "Alice", "Danny"],
        ],
        [
          {
            field: "age",
            order: SortOrder.DESCENDING,
            type: SortType.NUMBER,
          },
          ["Bob", "Charly", "Alice", "Danny"],
        ],
      ]

      describe("sorting", () => {
        let table: Table
        const viewSchema = {
          id: { visible: true },
          age: { visible: true },
          name: { visible: true },
        }

        beforeAll(async () => {
          table = await config.api.table.save(
            saveTableRequest({
              type: "table",
              schema: {
                name: {
                  type: FieldType.STRING,
                  name: "name",
                },
                surname: {
                  type: FieldType.STRING,
                  name: "surname",
                },
                age: {
                  type: FieldType.NUMBER,
                  name: "age",
                },
                address: {
                  type: FieldType.STRING,
                  name: "address",
                },
                jobTitle: {
                  type: FieldType.STRING,
                  name: "jobTitle",
                },
              },
            })
          )

          const users = [
            { name: "Alice", age: 25 },
            { name: "Bob", age: 30 },
            { name: "Charly", age: 27 },
            { name: "Danny", age: 15 },
          ]
          await Promise.all(
            users.map(u =>
              config.api.row.save(table._id!, {
                tableId: table._id,
                ...u,
              })
            )
          )
        })

        it.each(sortTestOptions)(
          "allow sorting (%s)",
          async (sortParams, expected) => {
            const view = await config.api.viewV2.create({
              tableId: table._id!,
              name: generator.guid(),
              sort: sortParams,
              schema: viewSchema,
            })

            const response = await config.api.viewV2.search(view.id)

            expect(response.rows).toHaveLength(4)
            expect(response.rows).toEqual(
              expected.map(name => expect.objectContaining({ name }))
            )
          }
        )

        it.each(sortTestOptions)(
          "allow override the default view sorting (%s)",
          async (sortParams, expected) => {
            const view = await config.api.viewV2.create({
              tableId: table._id!,
              name: generator.guid(),
              sort: {
                field: "name",
                order: SortOrder.ASCENDING,
                type: SortType.STRING,
              },
              schema: viewSchema,
            })

            const response = await config.api.viewV2.search(view.id, {
              sort: sortParams.field,
              sortOrder: sortParams.order,
              sortType: sortParams.type,
              query: {},
            })

            expect(response.rows).toHaveLength(4)
            expect(response.rows).toEqual(
              expected.map(name => expect.objectContaining({ name }))
            )
          }
        )
      })

      it("can query on top of the view filters", async () => {
        await config.api.row.save(table._id!, {
          one: "foo",
          two: "bar",
        })
        await config.api.row.save(table._id!, {
          one: "foo2",
          two: "bar2",
        })
        const three = await config.api.row.save(table._id!, {
          one: "foo3",
          two: "bar3",
        })

        const view = await config.api.viewV2.create({
          tableId: table._id!,
          name: generator.guid(),
          query: [
            {
              operator: BasicOperator.NOT_EQUAL,
              field: "one",
              value: "foo2",
            },
          ],
          schema: {
            id: { visible: true },
            one: { visible: true },
            two: { visible: true },
          },
        })

        const response = await config.api.viewV2.search(view.id, {
          query: {
            [BasicOperator.EQUAL]: {
              two: "bar3",
            },
            [BasicOperator.NOT_EMPTY]: {
              two: null,
            },
          },
        })
        expect(response.rows).toHaveLength(1)
        expect(response.rows).toEqual(
          expect.arrayContaining([expect.objectContaining({ _id: three._id })])
        )
      })

      it("can query on top of the view filters (using or filters)", async () => {
        const one = await config.api.row.save(table._id!, {
          one: "foo",
          two: "bar",
        })
        await config.api.row.save(table._id!, {
          one: "foo2",
          two: "bar2",
        })
        const three = await config.api.row.save(table._id!, {
          one: "foo3",
          two: "bar3",
        })

        const view = await config.api.viewV2.create({
          tableId: table._id!,
          name: generator.guid(),
          query: [
            {
              operator: BasicOperator.NOT_EQUAL,
              field: "two",
              value: "bar2",
            },
          ],
          schema: {
            id: { visible: true },
            one: { visible: false },
            two: { visible: true },
          },
        })

        const response = await config.api.viewV2.search(view.id, {
          query: {
            allOr: true,
            [BasicOperator.NOT_EQUAL]: {
              two: "bar",
            },
            [BasicOperator.NOT_EMPTY]: {
              two: null,
            },
          },
        })
        expect(response.rows).toHaveLength(2)
        expect(response.rows).toEqual(
          expect.arrayContaining([
            expect.objectContaining({ _id: one._id }),
            expect.objectContaining({ _id: three._id }),
          ])
        )
      })

      isLucene &&
        it.each([true, false])(
          "in lucene, cannot override a view filter",
          async allOr => {
            await config.api.row.save(table._id!, {
              one: "foo",
              two: "bar",
            })
            const two = await config.api.row.save(table._id!, {
              one: "foo2",
              two: "bar2",
            })

            const view = await config.api.viewV2.create({
              tableId: table._id!,
              name: generator.guid(),
              query: [
                {
                  operator: BasicOperator.EQUAL,
                  field: "two",
                  value: "bar2",
                },
              ],
              schema: {
                id: { visible: true },
                one: { visible: false },
                two: { visible: true },
              },
            })

            const response = await config.api.viewV2.search(view.id, {
              query: {
                allOr,
                equal: {
                  two: "bar",
                },
              },
            })
            expect(response.rows).toHaveLength(1)
            expect(response.rows).toEqual([
              expect.objectContaining({ _id: two._id }),
            ])
          }
        )

      !isLucene &&
        it.each([true, false])(
          "can filter a view without a view filter",
          async allOr => {
            const one = await config.api.row.save(table._id!, {
              one: "foo",
              two: "bar",
            })
            await config.api.row.save(table._id!, {
              one: "foo2",
              two: "bar2",
            })

            const view = await config.api.viewV2.create({
              tableId: table._id!,
              name: generator.guid(),
              schema: {
                id: { visible: true },
                one: { visible: false },
                two: { visible: true },
              },
            })

            const response = await config.api.viewV2.search(view.id, {
              query: {
                allOr,
                equal: {
                  two: "bar",
                },
              },
            })
            expect(response.rows).toHaveLength(1)
            expect(response.rows).toEqual([
              expect.objectContaining({ _id: one._id }),
            ])
          }
        )

      !isLucene &&
        it.each([true, false])("cannot bypass a view filter", async allOr => {
          await config.api.row.save(table._id!, {
            one: "foo",
            two: "bar",
          })
          await config.api.row.save(table._id!, {
            one: "foo2",
            two: "bar2",
          })

          const view = await config.api.viewV2.create({
            tableId: table._id!,
            name: generator.guid(),
            query: [
              {
                operator: BasicOperator.EQUAL,
                field: "two",
                value: "bar2",
              },
            ],
            schema: {
              id: { visible: true },
              one: { visible: false },
              two: { visible: true },
            },
          })

          const response = await config.api.viewV2.search(view.id, {
            query: {
              allOr,
              equal: {
                two: "bar",
              },
            },
          })
          expect(response.rows).toHaveLength(0)
        })

      it("queries the row api passing the view fields only", async () => {
        const searchSpy = jest.spyOn(sdk.rows, "search")

        const view = await config.api.viewV2.create({
          tableId: table._id!,
          name: generator.guid(),
          schema: {
            id: { visible: true },
            one: { visible: false },
          },
        })

        await config.api.viewV2.search(view.id, { query: {} })
        expect(searchSpy).toHaveBeenCalledTimes(1)

        expect(searchSpy).toHaveBeenCalledWith(
          expect.objectContaining({
            fields: ["id"],
          })
        )
      })

<<<<<<< HEAD
      describe("calculations", () => {
        let table: Table
        let rows: Row[]

        beforeAll(async () => {
          table = await config.api.table.save(
            saveTableRequest({
              schema: {
                quantity: {
                  type: FieldType.NUMBER,
                  name: "quantity",
                },
                price: {
                  type: FieldType.NUMBER,
                  name: "price",
                },
              },
            })
          )

          rows = await Promise.all(
            Array.from({ length: 10 }, () =>
              config.api.row.save(table._id!, {
                quantity: generator.natural({ min: 1, max: 10 }),
                price: generator.natural({ min: 1, max: 10 }),
              })
            )
          )
        })

        it.only("should be able to search by calculations", async () => {
=======
      describe("foreign relationship columns", () => {
        let envCleanup: () => void
        beforeAll(() => {
          const flags = [`*:${FeatureFlag.ENRICHED_RELATIONSHIPS}`]
          if (env.TENANT_FEATURE_FLAGS) {
            flags.push(...env.TENANT_FEATURE_FLAGS.split(","))
          }
          envCleanup = setCoreEnv({
            TENANT_FEATURE_FLAGS: flags.join(","),
          })
        })

        afterAll(() => {
          envCleanup?.()
        })

        const createMainTable = async (
          links: {
            name: string
            tableId: string
            fk: string
          }[]
        ) => {
          const table = await config.api.table.save(
            saveTableRequest({
              schema: { title: { name: "title", type: FieldType.STRING } },
            })
          )
          await config.api.table.save({
            ...table,
            schema: {
              ...table.schema,
              ...links.reduce<TableSchema>((acc, c) => {
                acc[c.name] = {
                  name: c.name,
                  relationshipType: RelationshipType.ONE_TO_MANY,
                  type: FieldType.LINK,
                  tableId: c.tableId,
                  fieldName: c.fk,
                  constraints: { type: "array" },
                }
                return acc
              }, {}),
            },
          })
          return table
        }
        const createAuxTable = (schema: TableSchema) =>
          config.api.table.save(
            saveTableRequest({
              primaryDisplay: "name",
              schema: {
                ...schema,
                name: { name: "name", type: FieldType.STRING },
              },
            })
          )

        it("returns squashed fields respecting the view config", async () => {
          const auxTable = await createAuxTable({
            age: { name: "age", type: FieldType.NUMBER },
          })
          const auxRow = await config.api.row.save(auxTable._id!, {
            name: generator.name(),
            age: generator.age(),
          })

          const table = await createMainTable([
            { name: "aux", tableId: auxTable._id!, fk: "fk_aux" },
          ])
          await config.api.row.save(table._id!, {
            title: generator.word(),
            aux: [auxRow],
          })

>>>>>>> 3974314f
          const view = await config.api.viewV2.create({
            tableId: table._id!,
            name: generator.guid(),
            schema: {
<<<<<<< HEAD
              "Quantity Sum": {
                visible: true,
                calculationType: CalculationType.SUM,
                field: "quantity",
              },
            },
          })

          const response = await config.api.viewV2.search(view.id, {
            query: {},
          })

          expect(response.rows).toHaveLength(1)
          expect(response.rows).toEqual(
            expect.arrayContaining([
              expect.objectContaining({
                "Quantity Sum": rows.reduce((acc, r) => acc + r.quantity, 0),
              }),
            ])
          )
=======
              title: { visible: true },
              aux: {
                visible: true,
                columns: {
                  name: { visible: false, readonly: false },
                  age: { visible: true, readonly: true },
                },
              },
            },
          })

          const response = await config.api.viewV2.search(view.id)
          expect(response.rows).toEqual([
            expect.objectContaining({
              aux: [
                {
                  _id: auxRow._id,
                  primaryDisplay: auxRow.name,
                  age: auxRow.age,
                },
              ],
            }),
          ])
        })

        it("enriches squashed fields", async () => {
          const auxTable = await createAuxTable({
            user: {
              name: "user",
              type: FieldType.BB_REFERENCE_SINGLE,
              subtype: BBReferenceFieldSubType.USER,
              constraints: { presence: true },
            },
          })
          const table = await createMainTable([
            { name: "aux", tableId: auxTable._id!, fk: "fk_aux" },
          ])

          const user = config.getUser()
          const auxRow = await config.api.row.save(auxTable._id!, {
            name: generator.name(),
            user: user._id,
          })
          await config.api.row.save(table._id!, {
            title: generator.word(),
            aux: [auxRow],
          })

          const view = await config.api.viewV2.create({
            tableId: table._id!,
            name: generator.guid(),
            schema: {
              title: { visible: true },
              aux: {
                visible: true,
                columns: {
                  name: { visible: true, readonly: true },
                  user: { visible: true, readonly: true },
                },
              },
            },
          })

          const response = await config.api.viewV2.search(view.id)

          expect(response.rows).toEqual([
            expect.objectContaining({
              aux: [
                {
                  _id: auxRow._id,
                  primaryDisplay: auxRow.name,
                  name: auxRow.name,
                  user: {
                    _id: user._id,
                    email: user.email,
                    firstName: user.firstName,
                    lastName: user.lastName,
                    primaryDisplay: user.email,
                  },
                },
              ],
            }),
          ])
>>>>>>> 3974314f
        })
      })
    })

    describe("permissions", () => {
      beforeEach(async () => {
        await Promise.all(
          Array.from({ length: 10 }, () => config.api.row.save(table._id!, {}))
        )
      })

      it("does not allow public users to fetch by default", async () => {
        await config.publish()
        await config.api.viewV2.publicSearch(view.id, undefined, {
          status: 401,
        })
      })

      it("allow public users to fetch when permissions are explicit", async () => {
        await config.api.permission.add({
          roleId: roles.BUILTIN_ROLE_IDS.PUBLIC,
          level: PermissionLevel.READ,
          resourceId: view.id,
        })
        await config.publish()

        const response = await config.api.viewV2.publicSearch(view.id)

        expect(response.rows).toHaveLength(10)
      })

      it("allow public users to fetch when permissions are inherited", async () => {
        await config.api.permission.add({
          roleId: roles.BUILTIN_ROLE_IDS.PUBLIC,
          level: PermissionLevel.READ,
          resourceId: table._id!,
        })
        await config.publish()

        const response = await config.api.viewV2.publicSearch(view.id)

        expect(response.rows).toHaveLength(10)
      })

      it("respects inherited permissions, not allowing not public views from public tables", async () => {
        await config.api.permission.add({
          roleId: roles.BUILTIN_ROLE_IDS.PUBLIC,
          level: PermissionLevel.READ,
          resourceId: table._id!,
        })
        await config.api.permission.add({
          roleId: roles.BUILTIN_ROLE_IDS.POWER,
          level: PermissionLevel.READ,
          resourceId: view.id,
        })
        await config.publish()

        await config.api.viewV2.publicSearch(view.id, undefined, {
          status: 401,
        })
      })
    })
  })
})<|MERGE_RESOLUTION|>--- conflicted
+++ resolved
@@ -22,12 +22,9 @@
   RelationshipType,
   TableSchema,
   RenameColumn,
-<<<<<<< HEAD
   ViewUIFieldMetadata,
-=======
   FeatureFlag,
   BBReferenceFieldSubType,
->>>>>>> 3974314f
 } from "@budibase/types"
 import { generator, mocks } from "@budibase/backend-core/tests"
 import { DatabaseName, getDatasource } from "../../../integrations/tests/utils"
@@ -2222,39 +2219,6 @@
         )
       })
 
-<<<<<<< HEAD
-      describe("calculations", () => {
-        let table: Table
-        let rows: Row[]
-
-        beforeAll(async () => {
-          table = await config.api.table.save(
-            saveTableRequest({
-              schema: {
-                quantity: {
-                  type: FieldType.NUMBER,
-                  name: "quantity",
-                },
-                price: {
-                  type: FieldType.NUMBER,
-                  name: "price",
-                },
-              },
-            })
-          )
-
-          rows = await Promise.all(
-            Array.from({ length: 10 }, () =>
-              config.api.row.save(table._id!, {
-                quantity: generator.natural({ min: 1, max: 10 }),
-                price: generator.natural({ min: 1, max: 10 }),
-              })
-            )
-          )
-        })
-
-        it.only("should be able to search by calculations", async () => {
-=======
       describe("foreign relationship columns", () => {
         let envCleanup: () => void
         beforeAll(() => {
@@ -2330,33 +2294,10 @@
             aux: [auxRow],
           })
 
->>>>>>> 3974314f
           const view = await config.api.viewV2.create({
             tableId: table._id!,
             name: generator.guid(),
             schema: {
-<<<<<<< HEAD
-              "Quantity Sum": {
-                visible: true,
-                calculationType: CalculationType.SUM,
-                field: "quantity",
-              },
-            },
-          })
-
-          const response = await config.api.viewV2.search(view.id, {
-            query: {},
-          })
-
-          expect(response.rows).toHaveLength(1)
-          expect(response.rows).toEqual(
-            expect.arrayContaining([
-              expect.objectContaining({
-                "Quantity Sum": rows.reduce((acc, r) => acc + r.quantity, 0),
-              }),
-            ])
-          )
-=======
               title: { visible: true },
               aux: {
                 visible: true,
@@ -2440,7 +2381,64 @@
               ],
             }),
           ])
->>>>>>> 3974314f
+        })
+      })
+
+      describe("calculations", () => {
+        let table: Table
+        let rows: Row[]
+
+        beforeAll(async () => {
+          table = await config.api.table.save(
+            saveTableRequest({
+              schema: {
+                quantity: {
+                  type: FieldType.NUMBER,
+                  name: "quantity",
+                },
+                price: {
+                  type: FieldType.NUMBER,
+                  name: "price",
+                },
+              },
+            })
+          )
+
+          rows = await Promise.all(
+            Array.from({ length: 10 }, () =>
+              config.api.row.save(table._id!, {
+                quantity: generator.natural({ min: 1, max: 10 }),
+                price: generator.natural({ min: 1, max: 10 }),
+              })
+            )
+          )
+        })
+
+        it("should be able to search by calculations", async () => {
+          const view = await config.api.viewV2.create({
+            tableId: table._id!,
+            name: generator.guid(),
+            schema: {
+              "Quantity Sum": {
+                visible: true,
+                calculationType: CalculationType.SUM,
+                field: "quantity",
+              },
+            },
+          })
+
+          const response = await config.api.viewV2.search(view.id, {
+            query: {},
+          })
+
+          expect(response.rows).toHaveLength(1)
+          expect(response.rows).toEqual(
+            expect.arrayContaining([
+              expect.objectContaining({
+                "Quantity Sum": rows.reduce((acc, r) => acc + r.quantity, 0),
+              }),
+            ])
+          )
         })
       })
     })
