--- conflicted
+++ resolved
@@ -993,70 +993,9 @@
         expect(events.app.published).toHaveBeenCalledTimes(1)
       })
 
-<<<<<<< HEAD
-    it("should publish table permissions for custom roles correctly", async () => {
-      // Create a table for testing permissions
-      const table = await config.api.table.save(basicTable())
-      expect(table._id).toBeDefined()
-
-      // Create a custom role
-      const customRole = await config.api.roles.save({
-        name: "TestRole",
-        inherits: "PUBLIC",
-        permissionId: BuiltinPermissionID.READ_ONLY,
-        version: "name",
-      })
-      expect(customRole._id).toBeDefined()
-
-      // Add READ permission for the custom role on the table
-      await config.api.permission.add({
-        roleId: customRole._id!,
-        resourceId: table._id!,
-        level: PermissionLevel.READ,
-      })
-
-      // Verify permissions exist in development
-      const devPermissions = await config.api.permission.get(table._id!)
-      expect(devPermissions.permissions.read.role).toBe(customRole.name)
-
-      // Publish the application
-      await config.publish()
-
-      // Verify permissions are correctly published to production
-      await config.withProdApp(async () => {
-        const prodPermissions = await config.api.permission.get(table._id!)
-        expect(prodPermissions.permissions.read.role).toBe(customRole.name)
-
-        // Also verify the role itself exists in production
-        const roles = await config.api.roles.fetch()
-        const prodRole = roles.find(r => r.name === customRole.name)
-        expect(prodRole).toBeDefined()
-        expect(prodRole!.name).toBe("TestRole")
-      })
-    })
-
-    // API to publish filtered resources currently disabled, skip test while not needed
-    it.skip("should publish app with filtered resources, filtering by automation", async () => {
-      // create data resources
-      const table = await config.createTable(basicTable())
-      // all internal resources are published if any used
-      const tableUnused = await config.createTable(basicTable())
-      const datasource = await config.createDatasource()
-      const query = await config.createQuery(basicQuery(datasource._id!))
-
-      // automation to publish
-      const { automation } = await createAutomationBuilder(config)
-        .onRowSaved({ tableId: table._id! })
-        .executeQuery({ query: { queryId: query._id! } })
-        .save()
-
-      const rowAction = await config.api.rowAction.save(table._id!, {
-        name: "test",
-=======
       it("should publish app with prod app ID", async () => {
         await config.api.application.publish(app.appId.replace("_dev", ""))
         expect(events.app.published).toHaveBeenCalledTimes(1)
->>>>>>> e4ac7e4d
       })
 
       // API to publish filtered resources currently disabled, skip test while not needed
@@ -1163,6 +1102,47 @@
           ).toBeUndefined()
         })
       })
+
+      it("should publish table permissions for custom roles correctly", async () => {
+        // Create a table for testing permissions
+        const table = await config.api.table.save(basicTable())
+        expect(table._id).toBeDefined()
+
+        // Create a custom role
+        const customRole = await config.api.roles.save({
+          name: "TestRole",
+          inherits: "PUBLIC",
+          permissionId: BuiltinPermissionID.READ_ONLY,
+          version: "name",
+        })
+        expect(customRole._id).toBeDefined()
+
+        // Add READ permission for the custom role on the table
+        await config.api.permission.add({
+          roleId: customRole._id!,
+          resourceId: table._id!,
+          level: PermissionLevel.READ,
+        })
+
+        // Verify permissions exist in development
+        const devPermissions = await config.api.permission.get(table._id!)
+        expect(devPermissions.permissions.read.role).toBe(customRole.name)
+
+        // Publish the application
+        await config.publish()
+
+        // Verify permissions are correctly published to production
+        await config.withProdApp(async () => {
+          const prodPermissions = await config.api.permission.get(table._id!)
+          expect(prodPermissions.permissions.read.role).toBe(customRole.name)
+
+          // Also verify the role itself exists in production
+          const roles = await config.api.roles.fetch()
+          const prodRole = roles.find(r => r.name === customRole.name)
+          expect(prodRole).toBeDefined()
+          expect(prodRole!.name).toBe("TestRole")
+        })
+      })
     })
 
     describe("manage client library version", () => {
