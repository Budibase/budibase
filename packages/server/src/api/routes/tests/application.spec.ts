--- conflicted
+++ resolved
@@ -133,18 +133,10 @@
           admin: { global: false },
         })
 
-<<<<<<< HEAD
         await config.withUser(user, async () => {
           const apps = await config.api.application.fetch()
           expect(apps).toHaveLength(0)
         })
-=======
-  describe("create", () => {
-    const checkScreenCount = async (expectedCount: number) => {
-      const res = await config.api.application.getDefinition(config.getAppId())
-      expect(res.screens.length).toEqual(expectedCount)
-    }
->>>>>>> bf491f22
 
         const roleName = uuid.v4().replace(/-/g, "")
         const role = await config.api.roles.save({
@@ -156,7 +148,6 @@
 
         const group = await config.createGroup(role._id!)
 
-<<<<<<< HEAD
         user = await config.globalUser({
           ...user,
           userGroups: [group._id!],
@@ -172,140 +163,89 @@
     describe("create", () => {
       const checkScreenCount = async (expectedCount: number) => {
         const res = await config.api.application.getDefinition(
-          config.getProdAppId()
-=======
-    it("creates empty app without sample data", async () => {
-      const app = await config.api.application.create({ name: utils.newid() })
-      expect(app._id).toBeDefined()
-      expect(events.app.created).toHaveBeenCalledTimes(1)
-
-      // Ensure we created a blank app without sample data
-      await checkScreenCount(0)
-      await checkTableCount(1) // users table
-    })
-
-    it("creates app with sample data when onboarding", async () => {
-      const newApp = await config.api.application.create({
-        name: utils.newid(),
-        isOnboarding: "true",
-      })
-      expect(newApp._id).toBeDefined()
-      expect(events.app.created).toHaveBeenCalledTimes(1)
-
-      // Check sample resources in the newly created app context
-      await config.withApp(newApp, async () => {
-        const res = await config.api.application.getDefinition(newApp.appId)
-        expect(res.screens.length).toEqual(1)
-
-        const tables = await config.api.table.fetch()
-        expect(tables.length).toEqual(5)
-      })
-    })
-
-    it("creates app from template", async () => {
-      nock("https://prod-budi-templates.s3-eu-west-1.amazonaws.com")
-        .get(`/templates/app/expense-approval.tar.gz`)
-        .replyWithFile(
-          200,
-          path.resolve(__dirname, "data", "expense-approval.tar.gz")
->>>>>>> bf491f22
+          config.getAppId()
         )
         expect(res.screens.length).toEqual(expectedCount)
       }
 
-<<<<<<< HEAD
       const checkTableCount = async (expectedCount: number) => {
         const tables = await config.api.table.fetch()
         expect(tables.length).toEqual(expectedCount)
       }
 
-      it("creates empty app with sample data", async () => {
+      it("creates empty app without sample data", async () => {
         const app = await config.api.application.create({ name: utils.newid() })
         expect(app._id).toBeDefined()
         expect(events.app.created).toHaveBeenCalledTimes(1)
-=======
-      const newApp = await config.api.application.create({
-        name: utils.newid(),
-        useTemplate: "true",
-        templateKey: "app/expense-approval",
-      })
-      expect(newApp._id).toBeDefined()
-      expect(events.app.created).toHaveBeenCalledTimes(1)
-      expect(events.app.templateImported).toHaveBeenCalledTimes(1)
-
-      // Check resources from template in the newly created app context
-      await config.withApp(newApp, async () => {
-        const res = await config.api.application.getDefinition(newApp.appId)
-        expect(res.screens.length).toEqual(6)
-
-        const tables = await config.api.table.fetch()
-        expect(tables.length).toEqual(4)
-      })
-    })
-
-    it("creates app from file", async () => {
-      const newApp = await config.api.application.create({
-        name: utils.newid(),
-        useTemplate: "true",
-        fileToImport: "src/api/routes/tests/data/old-app.txt", // export.tx was empty
-      })
-      expect(newApp._id).toBeDefined()
-      expect(events.app.created).toHaveBeenCalledTimes(1)
-      expect(events.app.fileImported).toHaveBeenCalledTimes(1)
-
-      // Check resources from import file in the newly created app context
-      await config.withApp(newApp, async () => {
-        const res = await config.api.application.getDefinition(newApp.appId)
-        expect(res.screens.length).toEqual(1)
-
-        const tables = await config.api.table.fetch()
-        expect(tables.length).toEqual(1)
-      })
-    })
->>>>>>> bf491f22
-
-        // Ensure we created sample resources
-        await checkScreenCount(1)
-        await checkTableCount(5)
+
+        // Ensure we created a blank app without sample data
+        await checkScreenCount(0)
+        await checkTableCount(1) // users table
+      })
+
+      it("creates app with sample data when onboarding", async () => {
+        const newApp = await config.api.application.create({
+          name: utils.newid(),
+          isOnboarding: "true",
+        })
+        expect(newApp._id).toBeDefined()
+        expect(events.app.created).toHaveBeenCalledTimes(1)
+
+        // Check sample resources in the newly created app context
+        await config.withApp(newApp, async () => {
+          const res = await config.api.application.getDefinition(newApp.appId)
+          expect(res.screens.length).toEqual(1)
+
+          const tables = await config.api.table.fetch()
+          expect(tables.length).toEqual(5)
+        })
       })
 
       it("creates app from template", async () => {
         nock("https://prod-budi-templates.s3-eu-west-1.amazonaws.com")
-          .get(`/templates/app/agency-client-portal.tar.gz`)
+          .get(`/templates/app/expense-approval.tar.gz`)
           .replyWithFile(
             200,
-            path.resolve(__dirname, "data", "agency-client-portal.tar.gz")
+            path.resolve(__dirname, "data", "expense-approval.tar.gz")
           )
 
-        const app = await config.api.application.create({
+        const newApp = await config.api.application.create({
           name: utils.newid(),
           useTemplate: "true",
-          templateKey: "app/agency-client-portal",
-        })
-        expect(app._id).toBeDefined()
+          templateKey: "app/expense-approval",
+        })
+        expect(newApp._id).toBeDefined()
         expect(events.app.created).toHaveBeenCalledTimes(1)
         expect(events.app.templateImported).toHaveBeenCalledTimes(1)
 
-        // Ensure we did not create sample data. This template includes exactly
-        // this many of each resource.
-        await checkScreenCount(1)
-        await checkTableCount(5)
+        // Check resources from template in the newly created app context
+        await config.withApp(newApp, async () => {
+          const res = await config.api.application.getDefinition(newApp.appId)
+          expect(res.screens.length).toEqual(6)
+
+          const tables = await config.api.table.fetch()
+          expect(tables.length).toEqual(4)
+        })
       })
 
       it("creates app from file", async () => {
-        const app = await config.api.application.create({
+        const newApp = await config.api.application.create({
           name: utils.newid(),
           useTemplate: "true",
-          fileToImport: "src/api/routes/tests/data/export.txt",
-        })
-        expect(app._id).toBeDefined()
+          fileToImport: "src/api/routes/tests/data/old-app.txt", // export.tx was empty
+        })
+        expect(newApp._id).toBeDefined()
         expect(events.app.created).toHaveBeenCalledTimes(1)
         expect(events.app.fileImported).toHaveBeenCalledTimes(1)
 
-        // Ensure we did not create sample data. This file includes exactly
-        // this many of each resource.
-        await checkScreenCount(1)
-        await checkTableCount(5)
+        // Check resources from import file in the newly created app context
+        await config.withApp(newApp, async () => {
+          const res = await config.api.application.getDefinition(newApp.appId)
+          expect(res.screens.length).toEqual(1)
+
+          const tables = await config.api.table.fetch()
+          expect(tables.length).toEqual(1)
+        })
       })
 
       it("should apply authorization to endpoint", async () => {
@@ -588,7 +528,6 @@
           )
         })
 
-<<<<<<< HEAD
       it("should not return disabled apps", async () => {
         const { workspaceApp: app1Workspace1 } =
           await config.api.workspaceApp.create(
@@ -598,10 +537,6 @@
               disabled: false,
             })
           )
-=======
-      expect(res.screens).toHaveLength(3) // 3 created screens
-    })
->>>>>>> bf491f22
 
         await config.api.workspaceApp.create(
           structures.workspaceApps.createRequest({
@@ -660,7 +595,7 @@
 
         const res = await config.api.application.getAppPackage(app.appId)
 
-        expect(res.screens).toHaveLength(4) // Default one + 3 created
+        expect(res.screens).toHaveLength(3) // 3 created screens
       })
 
       it("should retrieve all the screens for public calls", async () => {
@@ -672,13 +607,9 @@
           config.api.screen.save(basicScreen()),
         ])
 
-<<<<<<< HEAD
         await config.publish()
         const res = await config.api.application.getAppPackage(app.appId, {
           publicUser: true,
-=======
-          expect(res.screens).toHaveLength(0)
->>>>>>> bf491f22
         })
 
         expect(res.screens).toHaveLength(1)
@@ -707,7 +638,7 @@
 
             const res = await config.api.application.getAppPackage(app.appId)
 
-            expect(res.screens).toHaveLength(1)
+            expect(res.screens).toHaveLength(0)
           })
 
           describe("should retrieve only the screens for a given workspace app", () => {
@@ -783,7 +714,7 @@
                       }
                     )
 
-                    expect(res.screens).toHaveLength(2)
+                    expect(res.screens).toHaveLength(1)
                     expect(res.screens).toEqual(
                       expect.arrayContaining(
                         workspaceAppInfo[0].screens.map(s =>
@@ -796,7 +727,6 @@
               }
             )
 
-<<<<<<< HEAD
             it.each(["", "/"])(
               "should retrieve only the screens for a the workspace from the base url of it",
               async closingChar => {
@@ -821,13 +751,6 @@
                         workspaceAppInfo[1].screens.map(s =>
                           expect.objectContaining({ _id: s._id })
                         )
-=======
-                  expect(res.screens).toHaveLength(1)
-                  expect(res.screens).toEqual(
-                    expect.arrayContaining(
-                      workspaceAppInfo[0].screens.map(s =>
-                        expect.objectContaining({ _id: s._id })
->>>>>>> bf491f22
                       )
                     )
                   }
@@ -880,20 +803,12 @@
                       }
                     )
 
-<<<<<<< HEAD
-                    expect(res.screens).toHaveLength(2)
+                    expect(res.screens).toHaveLength(1)
                     expect(res.screens).toEqual(
                       expect.arrayContaining(
                         workspaceAppInfo[0].screens.map(s =>
                           expect.objectContaining({ _id: s._id })
                         )
-=======
-                  expect(res.screens).toHaveLength(1)
-                  expect(res.screens).toEqual(
-                    expect.arrayContaining(
-                      workspaceAppInfo[0].screens.map(s =>
-                        expect.objectContaining({ _id: s._id })
->>>>>>> bf491f22
                       )
                     )
                   }
@@ -907,12 +822,8 @@
           it("should retrieve all the screens", async () => {
             const res = await config.api.application.getAppPackage(app.appId)
 
-<<<<<<< HEAD
-            expect(res.screens).toHaveLength(1)
+            expect(res.screens).toHaveLength(0)
           })
-=======
-          expect(res.screens).toHaveLength(0)
->>>>>>> bf491f22
         })
       })
     })
