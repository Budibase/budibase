--- conflicted
+++ resolved
@@ -1,19 +1,11 @@
 import { Datasource, Query } from "@budibase/types"
 import * as setup from "../utilities"
-<<<<<<< HEAD
-import { databaseTestProviders } from "../../../../integrations/tests/utils"
-import { MongoClient, type Collection, BSON } from "mongodb"
-import { generator } from "@budibase/backend-core/tests"
-
-const collection = "test_collection"
-=======
 import {
   DatabaseName,
   getDatasource,
 } from "../../../../integrations/tests/utils"
 import { MongoClient, type Collection, BSON, Db } from "mongodb"
 import { generator } from "@budibase/backend-core/tests"
->>>>>>> 911e2ba6
 
 const expectValidId = expect.stringMatching(/^\w{24}$/)
 const expectValidBsonObjectId = expect.any(BSON.ObjectId)
@@ -99,7 +91,7 @@
     await withCollection(collection => collection.drop())
   })
 
-  describe.only("preview", () => {
+  describe("preview", () => {
     it("should generate a nested schema with an empty array", async () => {
       const name = generator.guid()
       await withCollection(
