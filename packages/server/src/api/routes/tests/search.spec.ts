import { tableForDatasource } from "../../../tests/utilities/structures"
import { DatabaseName, getDatasource } from "../../../integrations/tests/utils"
import { db as dbCore } from "@budibase/backend-core"

import * as setup from "./utilities"
import {
  AutoFieldSubType,
  Datasource,
  EmptyFilterOption,
  BBReferenceFieldSubType,
  FieldType,
  RowSearchParams,
  SearchFilters,
  SortOrder,
  SortType,
  Table,
  TableSchema,
  User,
} from "@budibase/types"
import _ from "lodash"
import tk from "timekeeper"
import { mocks } from "@budibase/backend-core/tests"
import { encodeJSBinding } from "@budibase/string-templates"

<<<<<<< HEAD
=======
const serverTime = mocks.date.MOCK_DATE
tk.freeze(serverTime)

>>>>>>> d8113ddb
describe.each([
  ["lucene", undefined],
  ["sqs", undefined],
  [DatabaseName.POSTGRES, getDatasource(DatabaseName.POSTGRES)],
  [DatabaseName.MYSQL, getDatasource(DatabaseName.MYSQL)],
  [DatabaseName.SQL_SERVER, getDatasource(DatabaseName.SQL_SERVER)],
  [DatabaseName.MARIADB, getDatasource(DatabaseName.MARIADB)],
])("/api/:sourceId/search (%s)", (name, dsProvider) => {
  const isSqs = name === "sqs"
  const isLucene = name === "lucene"
  const isInternal = isSqs || isLucene
  const config = setup.getConfig()

  let envCleanup: (() => void) | undefined
  let datasource: Datasource | undefined
  let table: Table

  const snippets = [
    {
      name: "WeeksAgo",
      code: `return function (weeks) {\n  const currentTime = new Date(${Date.now()});\n  currentTime.setDate(currentTime.getDate()-(7 * (weeks || 1)));\n  return currentTime.toISOString();\n}`,
    },
  ]

  beforeAll(async () => {
    if (isSqs) {
      envCleanup = config.setEnv({ SQS_SEARCH_ENABLE: "true" })
    }
    await config.init()

    if (config.app?.appId) {
      config.app = await config.api.application.update(config.app?.appId, {
        snippets,
      })
    }

    if (dsProvider) {
      datasource = await config.createDatasource({
        datasource: await dsProvider,
      })
    }
  })

  afterAll(async () => {
    setup.afterAll()
    if (envCleanup) {
      envCleanup()
    }
  })

  async function createTable(schema: TableSchema) {
    table = await config.api.table.save(
      tableForDatasource(datasource, { schema })
    )
  }

  async function createRows(rows: Record<string, any>[]) {
    await config.api.row.bulkImport(table._id!, { rows })
  }

  class SearchAssertion {
    constructor(private readonly query: RowSearchParams) {}

    private findRow(expectedRow: any, foundRows: any[]) {
      const row = foundRows.find(foundRow => _.isMatch(foundRow, expectedRow))
      if (!row) {
        const fields = Object.keys(expectedRow)
        // To make the error message more readable, we only include the fields
        // that are present in the expected row.
        const searchedObjects = foundRows.map(row => _.pick(row, fields))
        throw new Error(
          `Failed to find row: ${JSON.stringify(
            expectedRow
          )} in ${JSON.stringify(searchedObjects)}`
        )
      }
      return row
    }

    // Asserts that the query returns rows matching exactly the set of rows
    // passed in. The order of the rows matters. Rows returned in an order
    // different to the one passed in will cause the assertion to fail.  Extra
    // rows returned by the query will also cause the assertion to fail.
    async toMatchExactly(expectedRows: any[]) {
      const { rows: foundRows } = await config.api.row.search(table._id!, {
        ...this.query,
        tableId: table._id!,
      })

      // eslint-disable-next-line jest/no-standalone-expect
      expect(foundRows).toHaveLength(expectedRows.length)
      // eslint-disable-next-line jest/no-standalone-expect
      expect(foundRows).toEqual(
        expectedRows.map((expectedRow: any) =>
          expect.objectContaining(this.findRow(expectedRow, foundRows))
        )
      )
    }

    // Asserts that the query returns rows matching exactly the set of rows
    // passed in. The order of the rows is not important, but extra rows will
    // cause the assertion to fail.
    async toContainExactly(expectedRows: any[]) {
      const { rows: foundRows } = await config.api.row.search(table._id!, {
        ...this.query,
        tableId: table._id!,
      })

      // eslint-disable-next-line jest/no-standalone-expect
      expect(foundRows).toHaveLength(expectedRows.length)
      // eslint-disable-next-line jest/no-standalone-expect
      expect(foundRows).toEqual(
        expect.arrayContaining(
          expectedRows.map((expectedRow: any) =>
            expect.objectContaining(this.findRow(expectedRow, foundRows))
          )
        )
      )
    }

    // Asserts that the query returns rows matching the set of rows passed in.
    // The order of the rows is not important. Extra rows will not cause the
    // assertion to fail.
    async toContain(expectedRows: any[]) {
      const { rows: foundRows } = await config.api.row.search(table._id!, {
        ...this.query,
        tableId: table._id!,
      })

      // eslint-disable-next-line jest/no-standalone-expect
      expect(foundRows).toEqual(
        expect.arrayContaining(
          expectedRows.map((expectedRow: any) =>
            expect.objectContaining(this.findRow(expectedRow, foundRows))
          )
        )
      )
    }

    async toFindNothing() {
      await this.toContainExactly([])
    }

    async toHaveLength(length: number) {
      const { rows: foundRows } = await config.api.row.search(table._id!, {
        ...this.query,
        tableId: table._id!,
      })

      // eslint-disable-next-line jest/no-standalone-expect
      expect(foundRows).toHaveLength(length)
    }
  }

  function expectSearch(query: Omit<RowSearchParams, "tableId">) {
    return new SearchAssertion({ ...query, tableId: table._id! })
  }

  function expectQuery(query: SearchFilters) {
    return expectSearch({ query })
  }

  describe("boolean", () => {
    beforeAll(async () => {
      await createTable({
        isTrue: { name: "isTrue", type: FieldType.BOOLEAN },
      })
      await createRows([{ isTrue: true }, { isTrue: false }])
    })

    describe("equal", () => {
      it("successfully finds true row", () =>
        expectQuery({ equal: { isTrue: true } }).toMatchExactly([
          { isTrue: true },
        ]))

      it("successfully finds false row", () =>
        expectQuery({ equal: { isTrue: false } }).toMatchExactly([
          { isTrue: false },
        ]))
    })

    describe("notEqual", () => {
      it("successfully finds false row", () =>
        expectQuery({ notEqual: { isTrue: true } }).toContainExactly([
          { isTrue: false },
        ]))

      it("successfully finds true row", () =>
        expectQuery({ notEqual: { isTrue: false } }).toContainExactly([
          { isTrue: true },
        ]))
    })

    describe("oneOf", () => {
      it("successfully finds true row", () =>
        expectQuery({ oneOf: { isTrue: [true] } }).toContainExactly([
          { isTrue: true },
        ]))

      it("successfully finds false row", () =>
        expectQuery({ oneOf: { isTrue: [false] } }).toContainExactly([
          { isTrue: false },
        ]))
    })

    describe("sort", () => {
      it("sorts ascending", () =>
        expectSearch({
          query: {},
          sort: "isTrue",
          sortOrder: SortOrder.ASCENDING,
        }).toMatchExactly([{ isTrue: false }, { isTrue: true }]))

      it("sorts descending", () =>
        expectSearch({
          query: {},
          sort: "isTrue",
          sortOrder: SortOrder.DESCENDING,
        }).toMatchExactly([{ isTrue: true }, { isTrue: false }]))
    })
  })

  // Ensure all bindings resolve and perform as expected
  describe("bindings", () => {
    let globalUsers: any = []

    const serverTime = new Date()

    // In MariaDB and MySQL we only store dates to second precision, so we need
    // to remove milliseconds from the server time to ensure searches work as
    // expected.
    serverTime.setMilliseconds(0)

    const future = new Date(serverTime.getTime() + 1000 * 60 * 60 * 24 * 30)

    const rows = (currentUser: User) => {
      return [
        { name: "foo", appointment: "1982-01-05T00:00:00.000Z" },
        { name: "bar", appointment: "1995-05-06T00:00:00.000Z" },
        { name: currentUser.firstName, appointment: future.toISOString() },
        { name: "serverDate", appointment: serverTime.toISOString() },
        {
          name: "single user, session user",
          single_user: JSON.stringify(currentUser),
        },
        {
          name: "single user",
          single_user: JSON.stringify(globalUsers[0]),
        },
        {
          name: "deprecated single user, session user",
          deprecated_single_user: JSON.stringify([currentUser]),
        },
        {
          name: "deprecated single user",
          deprecated_single_user: JSON.stringify([globalUsers[0]]),
        },
        {
          name: "multi user",
          multi_user: JSON.stringify(globalUsers),
        },
        {
          name: "multi user with session user",
          multi_user: JSON.stringify([...globalUsers, currentUser]),
        },
        {
          name: "deprecated multi user",
          deprecated_multi_user: JSON.stringify(globalUsers),
        },
        {
          name: "deprecated multi user with session user",
          deprecated_multi_user: JSON.stringify([...globalUsers, currentUser]),
        },
      ]
    }

    beforeAll(async () => {
      // Set up some global users
      globalUsers = await Promise.all(
        Array(2)
          .fill(0)
          .map(async () => {
            const globalUser = await config.globalUser()
            const userMedataId = globalUser._id
              ? dbCore.generateUserMetadataID(globalUser._id)
              : null
            return {
              _id: globalUser._id,
              _meta: userMedataId,
            }
          })
      )

      await createTable({
        name: { name: "name", type: FieldType.STRING },
        appointment: { name: "appointment", type: FieldType.DATETIME },
        single_user: {
          name: "single_user",
          type: FieldType.BB_REFERENCE_SINGLE,
          subtype: BBReferenceFieldSubType.USER,
        },
        deprecated_single_user: {
          name: "deprecated_single_user",
          type: FieldType.BB_REFERENCE,
          subtype: BBReferenceFieldSubType.USER,
        },
        multi_user: {
          name: "multi_user",
          type: FieldType.BB_REFERENCE,
          subtype: BBReferenceFieldSubType.USER,
          constraints: {
            type: "array",
          },
        },
        deprecated_multi_user: {
          name: "deprecated_multi_user",
          type: FieldType.BB_REFERENCE,
          subtype: BBReferenceFieldSubType.USERS,
          constraints: {
            type: "array",
          },
        },
      })
      await createRows(rows(config.getUser()))
    })

    // !! Current User is auto generated per run
    it("should return all rows matching the session user firstname", async () => {
      await expectQuery({
        equal: { name: "{{ [user].firstName }}" },
      }).toContainExactly([
        {
          name: config.getUser().firstName,
          appointment: future.toISOString(),
        },
      ])
    })

    it("should parse the date binding and return all rows after the resolved value", async () => {
      await tk.withFreeze(serverTime, async () => {
        await expectQuery({
          range: {
            appointment: {
              low: "{{ [now] }}",
              high: "9999-00-00T00:00:00.000Z",
            },
          },
        }).toContainExactly([
          {
            name: config.getUser().firstName,
            appointment: future.toISOString(),
          },
          { name: "serverDate", appointment: serverTime.toISOString() },
        ])
      })
    })

    it("should parse the date binding and return all rows before the resolved value", async () => {
      await expectQuery({
        range: {
          appointment: {
            low: "0000-00-00T00:00:00.000Z",
            high: "{{ [now] }}",
          },
        },
      }).toContainExactly([
        { name: "foo", appointment: "1982-01-05T00:00:00.000Z" },
        { name: "bar", appointment: "1995-05-06T00:00:00.000Z" },
        { name: "serverDate", appointment: serverTime.toISOString() },
      ])
    })

    it("should parse the encoded js snippet. Return rows with appointments up to 1 week in the past", async () => {
      const jsBinding = "return snippets.WeeksAgo();"
      const encodedBinding = encodeJSBinding(jsBinding)

      await expectQuery({
        range: {
          appointment: {
            low: "0000-00-00T00:00:00.000Z",
            high: encodedBinding,
          },
        },
      }).toContainExactly([
        { name: "foo", appointment: "1982-01-05T00:00:00.000Z" },
        { name: "bar", appointment: "1995-05-06T00:00:00.000Z" },
      ])
    })

    it("should parse the encoded js binding. Return rows with appointments 2 weeks in the past", async () => {
      const jsBinding = `const currentTime = new Date(${Date.now()})\ncurrentTime.setDate(currentTime.getDate()-14);\nreturn currentTime.toISOString();`
      const encodedBinding = encodeJSBinding(jsBinding)

      await expectQuery({
        range: {
          appointment: {
            low: "0000-00-00T00:00:00.000Z",
            high: encodedBinding,
          },
        },
      }).toContainExactly([
        { name: "foo", appointment: "1982-01-05T00:00:00.000Z" },
        { name: "bar", appointment: "1995-05-06T00:00:00.000Z" },
      ])
    })

    it("should match a single user row by the session user id", async () => {
      await expectQuery({
        equal: { single_user: "{{ [user]._id }}" },
      }).toContainExactly([
        {
          name: "single user, session user",
          single_user: { _id: config.getUser()._id },
        },
      ])
    })

    it("should match a deprecated single user row by the session user id", async () => {
      await expectQuery({
        equal: { deprecated_single_user: "{{ [user]._id }}" },
      }).toContainExactly([
        {
          name: "deprecated single user, session user",
          deprecated_single_user: [{ _id: config.getUser()._id }],
        },
      ])
    })

    // TODO(samwho): fix for SQS
    !isSqs &&
      it("should match the session user id in a multi user field", async () => {
        const allUsers = [...globalUsers, config.getUser()].map((user: any) => {
          return { _id: user._id }
        })

        await expectQuery({
          contains: { multi_user: ["{{ [user]._id }}"] },
        }).toContainExactly([
          {
            name: "multi user with session user",
            multi_user: allUsers,
          },
        ])
      })

    // TODO(samwho): fix for SQS
    !isSqs &&
      it("should match the session user id in a deprecated multi user field", async () => {
        const allUsers = [...globalUsers, config.getUser()].map((user: any) => {
          return { _id: user._id }
        })

        await expectQuery({
          contains: { deprecated_multi_user: ["{{ [user]._id }}"] },
        }).toContainExactly([
          {
            name: "deprecated multi user with session user",
            deprecated_multi_user: allUsers,
          },
        ])
      })

    // TODO(samwho): fix for SQS
    !isSqs &&
      it("should not match the session user id in a multi user field", async () => {
        await expectQuery({
          notContains: { multi_user: ["{{ [user]._id }}"] },
          notEmpty: { multi_user: true },
        }).toContainExactly([
          {
            name: "multi user",
            multi_user: globalUsers.map((user: any) => {
              return { _id: user._id }
            }),
          },
        ])
      })

    // TODO(samwho): fix for SQS
    !isSqs &&
      it("should not match the session user id in a deprecated multi user field", async () => {
        await expectQuery({
          notContains: { deprecated_multi_user: ["{{ [user]._id }}"] },
          notEmpty: { deprecated_multi_user: true },
        }).toContainExactly([
          {
            name: "deprecated multi user",
            deprecated_multi_user: globalUsers.map((user: any) => {
              return { _id: user._id }
            }),
          },
        ])
      })

    it("should match the session user id and a user table row id using helpers, user binding and a static user id.", async () => {
      await expectQuery({
        oneOf: {
          single_user: [
            "{{ default [user]._id '_empty_' }}",
            globalUsers[0]._id,
          ],
        },
      }).toContainExactly([
        {
          name: "single user, session user",
          single_user: { _id: config.getUser()._id },
        },
        {
          name: "single user",
          single_user: { _id: globalUsers[0]._id },
        },
      ])
    })

    it("should match the session user id and a user table row id using helpers, user binding and a static user id. (deprecated single user)", async () => {
      await expectQuery({
        oneOf: {
          deprecated_single_user: [
            "{{ default [user]._id '_empty_' }}",
            globalUsers[0]._id,
          ],
        },
      }).toContainExactly([
        {
          name: "deprecated single user, session user",
          deprecated_single_user: [{ _id: config.getUser()._id }],
        },
        {
          name: "deprecated single user",
          deprecated_single_user: [{ _id: globalUsers[0]._id }],
        },
      ])
    })

    it("should resolve 'default' helper to '_empty_' when binding resolves to nothing", async () => {
      await expectQuery({
        oneOf: {
          single_user: [
            "{{ default [user]._idx '_empty_' }}",
            globalUsers[0]._id,
          ],
        },
      }).toContainExactly([
        {
          name: "single user",
          single_user: { _id: globalUsers[0]._id },
        },
      ])
    })

    it("should resolve 'default' helper to '_empty_' when binding resolves to nothing (deprecated single user)", async () => {
      await expectQuery({
        oneOf: {
          deprecated_single_user: [
            "{{ default [user]._idx '_empty_' }}",
            globalUsers[0]._id,
          ],
        },
      }).toContainExactly([
        {
          name: "deprecated single user",
          deprecated_single_user: [{ _id: globalUsers[0]._id }],
        },
      ])
    })
  })

  describe.each([FieldType.STRING, FieldType.LONGFORM])("%s", () => {
    beforeAll(async () => {
      await createTable({
        name: { name: "name", type: FieldType.STRING },
      })
      await createRows([{ name: "foo" }, { name: "bar" }])
    })

    describe("misc", () => {
      it("should return all if no query is passed", () =>
        expectSearch({} as RowSearchParams).toContainExactly([
          { name: "foo" },
          { name: "bar" },
        ]))

      it("should return all if empty query is passed", () =>
        expectQuery({}).toContainExactly([{ name: "foo" }, { name: "bar" }]))

      it("should return all if onEmptyFilter is RETURN_ALL", () =>
        expectQuery({
          onEmptyFilter: EmptyFilterOption.RETURN_ALL,
        }).toContainExactly([{ name: "foo" }, { name: "bar" }]))

      it("should return nothing if onEmptyFilter is RETURN_NONE", () =>
        expectQuery({
          onEmptyFilter: EmptyFilterOption.RETURN_NONE,
        }).toFindNothing())

      it("should respect limit", () =>
        expectSearch({ limit: 1, paginate: true, query: {} }).toHaveLength(1))
    })

    describe("equal", () => {
      it("successfully finds a row", () =>
        expectQuery({ equal: { name: "foo" } }).toContainExactly([
          { name: "foo" },
        ]))

      it("fails to find nonexistent row", () =>
        expectQuery({ equal: { name: "none" } }).toFindNothing())
    })

    describe("notEqual", () => {
      it("successfully finds a row", () =>
        expectQuery({ notEqual: { name: "foo" } }).toContainExactly([
          { name: "bar" },
        ]))

      it("fails to find nonexistent row", () =>
        expectQuery({ notEqual: { name: "bar" } }).toContainExactly([
          { name: "foo" },
        ]))
    })

    describe("oneOf", () => {
      it("successfully finds a row", () =>
        expectQuery({ oneOf: { name: ["foo"] } }).toContainExactly([
          { name: "foo" },
        ]))

      it("fails to find nonexistent row", () =>
        expectQuery({ oneOf: { name: ["none"] } }).toFindNothing())
    })

    describe("fuzzy", () => {
      it("successfully finds a row", () =>
        expectQuery({ fuzzy: { name: "oo" } }).toContainExactly([
          { name: "foo" },
        ]))

      it("fails to find nonexistent row", () =>
        expectQuery({ fuzzy: { name: "none" } }).toFindNothing())
    })

    describe("range", () => {
      it("successfully finds multiple rows", () =>
        expectQuery({
          range: { name: { low: "a", high: "z" } },
        }).toContainExactly([{ name: "bar" }, { name: "foo" }]))

      it("successfully finds a row with a high bound", () =>
        expectQuery({
          range: { name: { low: "a", high: "c" } },
        }).toContainExactly([{ name: "bar" }]))

      it("successfully finds a row with a low bound", () =>
        expectQuery({
          range: { name: { low: "f", high: "z" } },
        }).toContainExactly([{ name: "foo" }]))

      it("successfully finds no rows", () =>
        expectQuery({
          range: { name: { low: "g", high: "h" } },
        }).toFindNothing())
    })

    describe("empty", () => {
      it("finds no empty rows", () =>
        expectQuery({ empty: { name: null } }).toFindNothing())

      it("should not be affected by when filter empty behaviour", () =>
        expectQuery({
          empty: { name: null },
          onEmptyFilter: EmptyFilterOption.RETURN_ALL,
        }).toFindNothing())
    })

    describe("notEmpty", () => {
      it("finds all non-empty rows", () =>
        expectQuery({ notEmpty: { name: null } }).toContainExactly([
          { name: "foo" },
          { name: "bar" },
        ]))

      it("should not be affected by when filter empty behaviour", () =>
        expectQuery({
          notEmpty: { name: null },
          onEmptyFilter: EmptyFilterOption.RETURN_NONE,
        }).toContainExactly([{ name: "foo" }, { name: "bar" }]))
    })

    describe("sort", () => {
      it("sorts ascending", () =>
        expectSearch({
          query: {},
          sort: "name",
          sortOrder: SortOrder.ASCENDING,
        }).toMatchExactly([{ name: "bar" }, { name: "foo" }]))

      it("sorts descending", () =>
        expectSearch({
          query: {},
          sort: "name",
          sortOrder: SortOrder.DESCENDING,
        }).toMatchExactly([{ name: "foo" }, { name: "bar" }]))

      describe("sortType STRING", () => {
        it("sorts ascending", () =>
          expectSearch({
            query: {},
            sort: "name",
            sortType: SortType.STRING,
            sortOrder: SortOrder.ASCENDING,
          }).toMatchExactly([{ name: "bar" }, { name: "foo" }]))

        it("sorts descending", () =>
          expectSearch({
            query: {},
            sort: "name",
            sortType: SortType.STRING,
            sortOrder: SortOrder.DESCENDING,
          }).toMatchExactly([{ name: "foo" }, { name: "bar" }]))
      })
    })
  })

  describe("numbers", () => {
    beforeAll(async () => {
      await createTable({
        age: { name: "age", type: FieldType.NUMBER },
      })
      await createRows([{ age: 1 }, { age: 10 }])
    })

    describe("equal", () => {
      it("successfully finds a row", () =>
        expectQuery({ equal: { age: 1 } }).toContainExactly([{ age: 1 }]))

      it("fails to find nonexistent row", () =>
        expectQuery({ equal: { age: 2 } }).toFindNothing())
    })

    describe("notEqual", () => {
      it("successfully finds a row", () =>
        expectQuery({ notEqual: { age: 1 } }).toContainExactly([{ age: 10 }]))

      it("fails to find nonexistent row", () =>
        expectQuery({ notEqual: { age: 10 } }).toContainExactly([{ age: 1 }]))
    })

    describe("oneOf", () => {
      it("successfully finds a row", () =>
        expectQuery({ oneOf: { age: [1] } }).toContainExactly([{ age: 1 }]))

      it("fails to find nonexistent row", () =>
        expectQuery({ oneOf: { age: [2] } }).toFindNothing())
    })

    describe("range", () => {
      it("successfully finds a row", () =>
        expectQuery({
          range: { age: { low: 1, high: 5 } },
        }).toContainExactly([{ age: 1 }]))

      it("successfully finds multiple rows", () =>
        expectQuery({
          range: { age: { low: 1, high: 10 } },
        }).toContainExactly([{ age: 1 }, { age: 10 }]))

      it("successfully finds a row with a high bound", () =>
        expectQuery({
          range: { age: { low: 5, high: 10 } },
        }).toContainExactly([{ age: 10 }]))

      it("successfully finds no rows", () =>
        expectQuery({
          range: { age: { low: 5, high: 9 } },
        }).toFindNothing())

      // We never implemented half-open ranges in Lucene.
      !isLucene &&
        it("can search using just a low value", () =>
          expectQuery({
            range: { age: { low: 5 } },
          }).toContainExactly([{ age: 10 }]))

      // We never implemented half-open ranges in Lucene.
      !isLucene &&
        it("can search using just a high value", () =>
          expectQuery({
            range: { age: { high: 5 } },
          }).toContainExactly([{ age: 1 }]))
    })

    describe("sort", () => {
      it("sorts ascending", () =>
        expectSearch({
          query: {},
          sort: "age",
          sortOrder: SortOrder.ASCENDING,
        }).toMatchExactly([{ age: 1 }, { age: 10 }]))

      it("sorts descending", () =>
        expectSearch({
          query: {},
          sort: "age",
          sortOrder: SortOrder.DESCENDING,
        }).toMatchExactly([{ age: 10 }, { age: 1 }]))
    })

    describe("sortType NUMBER", () => {
      it("sorts ascending", () =>
        expectSearch({
          query: {},
          sort: "age",
          sortType: SortType.NUMBER,
          sortOrder: SortOrder.ASCENDING,
        }).toMatchExactly([{ age: 1 }, { age: 10 }]))

      it("sorts descending", () =>
        expectSearch({
          query: {},
          sort: "age",
          sortType: SortType.NUMBER,
          sortOrder: SortOrder.DESCENDING,
        }).toMatchExactly([{ age: 10 }, { age: 1 }]))
    })
  })

  describe("dates", () => {
    const JAN_1ST = "2020-01-01T00:00:00.000Z"
    const JAN_2ND = "2020-01-02T00:00:00.000Z"
    const JAN_5TH = "2020-01-05T00:00:00.000Z"
    const JAN_9TH = "2020-01-09T00:00:00.000Z"
    const JAN_10TH = "2020-01-10T00:00:00.000Z"

    beforeAll(async () => {
      await createTable({
        dob: { name: "dob", type: FieldType.DATETIME },
      })

      await createRows([{ dob: JAN_1ST }, { dob: JAN_10TH }])
    })

    describe("equal", () => {
      it("successfully finds a row", () =>
        expectQuery({ equal: { dob: JAN_1ST } }).toContainExactly([
          { dob: JAN_1ST },
        ]))

      it("fails to find nonexistent row", () =>
        expectQuery({ equal: { dob: JAN_2ND } }).toFindNothing())
    })

    describe("notEqual", () => {
      it("successfully finds a row", () =>
        expectQuery({ notEqual: { dob: JAN_1ST } }).toContainExactly([
          { dob: JAN_10TH },
        ]))

      it("fails to find nonexistent row", () =>
        expectQuery({ notEqual: { dob: JAN_10TH } }).toContainExactly([
          { dob: JAN_1ST },
        ]))
    })

    describe("oneOf", () => {
      it("successfully finds a row", () =>
        expectQuery({ oneOf: { dob: [JAN_1ST] } }).toContainExactly([
          { dob: JAN_1ST },
        ]))

      it("fails to find nonexistent row", () =>
        expectQuery({ oneOf: { dob: [JAN_2ND] } }).toFindNothing())
    })

    describe("range", () => {
      it("successfully finds a row", () =>
        expectQuery({
          range: { dob: { low: JAN_1ST, high: JAN_5TH } },
        }).toContainExactly([{ dob: JAN_1ST }]))

      it("successfully finds multiple rows", () =>
        expectQuery({
          range: { dob: { low: JAN_1ST, high: JAN_10TH } },
        }).toContainExactly([{ dob: JAN_1ST }, { dob: JAN_10TH }]))

      it("successfully finds a row with a high bound", () =>
        expectQuery({
          range: { dob: { low: JAN_5TH, high: JAN_10TH } },
        }).toContainExactly([{ dob: JAN_10TH }]))

      it("successfully finds no rows", () =>
        expectQuery({
          range: { dob: { low: JAN_5TH, high: JAN_9TH } },
        }).toFindNothing())

      // We never implemented half-open ranges in Lucene.
      !isLucene &&
        it("can search using just a low value", () =>
          expectQuery({
            range: { dob: { low: JAN_5TH } },
          }).toContainExactly([{ dob: JAN_10TH }]))

      // We never implemented half-open ranges in Lucene.
      !isLucene &&
        it("can search using just a high value", () =>
          expectQuery({
            range: { dob: { high: JAN_5TH } },
          }).toContainExactly([{ dob: JAN_1ST }]))
    })

    describe("sort", () => {
      it("sorts ascending", () =>
        expectSearch({
          query: {},
          sort: "dob",
          sortOrder: SortOrder.ASCENDING,
        }).toMatchExactly([{ dob: JAN_1ST }, { dob: JAN_10TH }]))

      it("sorts descending", () =>
        expectSearch({
          query: {},
          sort: "dob",
          sortOrder: SortOrder.DESCENDING,
        }).toMatchExactly([{ dob: JAN_10TH }, { dob: JAN_1ST }]))

      describe("sortType STRING", () => {
        it("sorts ascending", () =>
          expectSearch({
            query: {},
            sort: "dob",
            sortType: SortType.STRING,
            sortOrder: SortOrder.ASCENDING,
          }).toMatchExactly([{ dob: JAN_1ST }, { dob: JAN_10TH }]))

        it("sorts descending", () =>
          expectSearch({
            query: {},
            sort: "dob",
            sortType: SortType.STRING,
            sortOrder: SortOrder.DESCENDING,
          }).toMatchExactly([{ dob: JAN_10TH }, { dob: JAN_1ST }]))
      })
    })
  })

  describe.each([FieldType.ARRAY, FieldType.OPTIONS])("%s", () => {
    beforeAll(async () => {
      await createTable({
        numbers: {
          name: "numbers",
          type: FieldType.ARRAY,
          constraints: { inclusion: ["one", "two", "three"] },
        },
      })
      await createRows([{ numbers: ["one", "two"] }, { numbers: ["three"] }])
    })

    describe("contains", () => {
      it("successfully finds a row", () =>
        expectQuery({ contains: { numbers: ["one"] } }).toContainExactly([
          { numbers: ["one", "two"] },
        ]))

      it("fails to find nonexistent row", () =>
        expectQuery({ contains: { numbers: ["none"] } }).toFindNothing())

      it("fails to find row containing all", () =>
        expectQuery({
          contains: { numbers: ["one", "two", "three"] },
        }).toFindNothing())

      it("finds all with empty list", () =>
        expectQuery({ contains: { numbers: [] } }).toContainExactly([
          { numbers: ["one", "two"] },
          { numbers: ["three"] },
        ]))
    })

    describe("notContains", () => {
      it("successfully finds a row", () =>
        expectQuery({ notContains: { numbers: ["one"] } }).toContainExactly([
          { numbers: ["three"] },
        ]))

      it("fails to find nonexistent row", () =>
        expectQuery({
          notContains: { numbers: ["one", "two", "three"] },
        }).toContainExactly([
          { numbers: ["one", "two"] },
          { numbers: ["three"] },
        ]))

      it("finds all with empty list", () =>
        expectQuery({ notContains: { numbers: [] } }).toContainExactly([
          { numbers: ["one", "two"] },
          { numbers: ["three"] },
        ]))
    })

    describe("containsAny", () => {
      it("successfully finds rows", () =>
        expectQuery({
          containsAny: { numbers: ["one", "two", "three"] },
        }).toContainExactly([
          { numbers: ["one", "two"] },
          { numbers: ["three"] },
        ]))

      it("fails to find nonexistent row", () =>
        expectQuery({ containsAny: { numbers: ["none"] } }).toFindNothing())

      it("finds all with empty list", () =>
        expectQuery({ containsAny: { numbers: [] } }).toContainExactly([
          { numbers: ["one", "two"] },
          { numbers: ["three"] },
        ]))
    })
  })

  describe("bigints", () => {
    const SMALL = "1"
    const MEDIUM = "10000000"

    // Our bigints are int64s in most datasources.
    const BIG = "9223372036854775807"

    beforeAll(async () => {
      await createTable({
        num: { name: "num", type: FieldType.BIGINT },
      })
      await createRows([{ num: SMALL }, { num: MEDIUM }, { num: BIG }])
    })

    describe("equal", () => {
      it("successfully finds a row", () =>
        expectQuery({ equal: { num: SMALL } }).toContainExactly([
          { num: SMALL },
        ]))

      it("successfully finds a big value", () =>
        expectQuery({ equal: { num: BIG } }).toContainExactly([{ num: BIG }]))

      it("fails to find nonexistent row", () =>
        expectQuery({ equal: { num: "2" } }).toFindNothing())
    })

    describe("notEqual", () => {
      it("successfully finds a row", () =>
        expectQuery({ notEqual: { num: SMALL } }).toContainExactly([
          { num: MEDIUM },
          { num: BIG },
        ]))

      it("fails to find nonexistent row", () =>
        expectQuery({ notEqual: { num: 10 } }).toContainExactly([
          { num: SMALL },
          { num: MEDIUM },
          { num: BIG },
        ]))
    })

    describe("oneOf", () => {
      it("successfully finds a row", () =>
        expectQuery({ oneOf: { num: [SMALL] } }).toContainExactly([
          { num: SMALL },
        ]))

      it("successfully finds all rows", () =>
        expectQuery({ oneOf: { num: [SMALL, MEDIUM, BIG] } }).toContainExactly([
          { num: SMALL },
          { num: MEDIUM },
          { num: BIG },
        ]))

      it("fails to find nonexistent row", () =>
        expectQuery({ oneOf: { num: [2] } }).toFindNothing())
    })

    // Range searches against bigints don't seem to work at all in Lucene, and I
    // couldn't figure out why. Given that we're replacing Lucene with SQS,
    // we've decided not to spend time on it.
    !isLucene &&
      describe("range", () => {
        it("successfully finds a row", () =>
          expectQuery({
            range: { num: { low: SMALL, high: "5" } },
          }).toContainExactly([{ num: SMALL }]))

        it("successfully finds multiple rows", () =>
          expectQuery({
            range: { num: { low: SMALL, high: MEDIUM } },
          }).toContainExactly([{ num: SMALL }, { num: MEDIUM }]))

        it("successfully finds a row with a high bound", () =>
          expectQuery({
            range: { num: { low: MEDIUM, high: BIG } },
          }).toContainExactly([{ num: MEDIUM }, { num: BIG }]))

        it("successfully finds no rows", () =>
          expectQuery({
            range: { num: { low: "5", high: "5" } },
          }).toFindNothing())

        it("can search using just a low value", () =>
          expectQuery({
            range: { num: { low: MEDIUM } },
          }).toContainExactly([{ num: MEDIUM }, { num: BIG }]))

        it("can search using just a high value", () =>
          expectQuery({
            range: { num: { high: MEDIUM } },
          }).toContainExactly([{ num: SMALL }, { num: MEDIUM }]))
      })
  })

  isInternal &&
    describe("auto", () => {
      beforeAll(async () => {
        await createTable({
          auto: {
            name: "auto",
            type: FieldType.AUTO,
            autocolumn: true,
            subtype: AutoFieldSubType.AUTO_ID,
          },
        })
        await createRows(new Array(10).fill({}))
      })

      describe("equal", () => {
        it("successfully finds a row", () =>
          expectQuery({ equal: { auto: 1 } }).toContainExactly([{ auto: 1 }]))

        it("fails to find nonexistent row", () =>
          expectQuery({ equal: { auto: 0 } }).toFindNothing())
      })

      describe("not equal", () => {
        it("successfully finds a row", () =>
          expectQuery({ notEqual: { auto: 1 } }).toContainExactly([
            { auto: 2 },
            { auto: 3 },
            { auto: 4 },
            { auto: 5 },
            { auto: 6 },
            { auto: 7 },
            { auto: 8 },
            { auto: 9 },
            { auto: 10 },
          ]))

        it("fails to find nonexistent row", () =>
          expectQuery({ notEqual: { auto: 0 } }).toContainExactly([
            { auto: 1 },
            { auto: 2 },
            { auto: 3 },
            { auto: 4 },
            { auto: 5 },
            { auto: 6 },
            { auto: 7 },
            { auto: 8 },
            { auto: 9 },
            { auto: 10 },
          ]))
      })

      describe("oneOf", () => {
        it("successfully finds a row", () =>
          expectQuery({ oneOf: { auto: [1] } }).toContainExactly([{ auto: 1 }]))

        it("fails to find nonexistent row", () =>
          expectQuery({ oneOf: { auto: [0] } }).toFindNothing())
      })

      describe("range", () => {
        it("successfully finds a row", () =>
          expectQuery({
            range: { auto: { low: 1, high: 1 } },
          }).toContainExactly([{ auto: 1 }]))

        it("successfully finds multiple rows", () =>
          expectQuery({
            range: { auto: { low: 1, high: 2 } },
          }).toContainExactly([{ auto: 1 }, { auto: 2 }]))

        it("successfully finds a row with a high bound", () =>
          expectQuery({
            range: { auto: { low: 2, high: 2 } },
          }).toContainExactly([{ auto: 2 }]))

        it("successfully finds no rows", () =>
          expectQuery({
            range: { auto: { low: 0, high: 0 } },
          }).toFindNothing())

        isSqs &&
          it("can search using just a low value", () =>
            expectQuery({
              range: { auto: { low: 9 } },
            }).toContainExactly([{ auto: 9 }, { auto: 10 }]))

        isSqs &&
          it("can search using just a high value", () =>
            expectQuery({
              range: { auto: { high: 2 } },
            }).toContainExactly([{ auto: 1 }, { auto: 2 }]))
      })

      isSqs &&
        describe("sort", () => {
          it("sorts ascending", () =>
            expectSearch({
              query: {},
              sort: "auto",
              sortOrder: SortOrder.ASCENDING,
            }).toMatchExactly([
              { auto: 1 },
              { auto: 2 },
              { auto: 3 },
              { auto: 4 },
              { auto: 5 },
              { auto: 6 },
              { auto: 7 },
              { auto: 8 },
              { auto: 9 },
              { auto: 10 },
            ]))

          it("sorts descending", () =>
            expectSearch({
              query: {},
              sort: "auto",
              sortOrder: SortOrder.DESCENDING,
            }).toMatchExactly([
              { auto: 10 },
              { auto: 9 },
              { auto: 8 },
              { auto: 7 },
              { auto: 6 },
              { auto: 5 },
              { auto: 4 },
              { auto: 3 },
              { auto: 2 },
              { auto: 1 },
            ]))
        })
    })
})<|MERGE_RESOLUTION|>--- conflicted
+++ resolved
@@ -19,15 +19,8 @@
 } from "@budibase/types"
 import _ from "lodash"
 import tk from "timekeeper"
-import { mocks } from "@budibase/backend-core/tests"
 import { encodeJSBinding } from "@budibase/string-templates"
 
-<<<<<<< HEAD
-=======
-const serverTime = mocks.date.MOCK_DATE
-tk.freeze(serverTime)
-
->>>>>>> d8113ddb
 describe.each([
   ["lucene", undefined],
   ["sqs", undefined],
