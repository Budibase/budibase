import { tableForDatasource } from "../../../tests/utilities/structures"
import {
  DatabaseName,
  getDatasource,
  knexClient,
} from "../../../integrations/tests/utils"
import {
  context,
  db as dbCore,
  features,
  MAX_VALID_DATE,
  MIN_VALID_DATE,
  SQLITE_DESIGN_DOC_ID,
  utils,
  withEnv as withCoreEnv,
} from "@budibase/backend-core"

import * as setup from "./utilities"
import {
  AIOperationEnum,
  AutoFieldSubType,
  BBReferenceFieldSubType,
  Datasource,
  EmptyFilterOption,
  FieldType,
  JsonFieldSubType,
  LogicalOperator,
  RelationshipType,
  Row,
  RowSearchParams,
  SearchFilters,
  SearchResponse,
  SearchRowRequest,
  SortOrder,
  SortType,
  Table,
  TableSchema,
  User,
  ViewV2Schema,
} from "@budibase/types"
import _ from "lodash"
import tk from "timekeeper"
import { encodeJSBinding } from "@budibase/string-templates"
import { dataFilters } from "@budibase/shared-core"
import { Knex } from "knex"
import { generator, structures, mocks } from "@budibase/backend-core/tests"
import { DEFAULT_EMPLOYEE_TABLE_SCHEMA } from "../../../db/defaultData/datasource_bb_default"
import { generateRowIdField } from "../../../integrations/utils"
import { cloneDeep } from "lodash/fp"

jest.mock("@budibase/pro", () => ({
  ...jest.requireActual("@budibase/pro"),
  ai: {
    LargeLanguageModel: {
      forCurrentTenant: async () => ({
        run: jest.fn(() => `Mock LLM Response`),
        buildPromptFromAIOperation: jest.fn(),
      }),
    },
  },
}))

describe.each([
  ["in-memory", undefined],
  ["lucene", undefined],
  ["sqs", undefined],
  [DatabaseName.POSTGRES, getDatasource(DatabaseName.POSTGRES)],
  [DatabaseName.MYSQL, getDatasource(DatabaseName.MYSQL)],
  [DatabaseName.SQL_SERVER, getDatasource(DatabaseName.SQL_SERVER)],
  [DatabaseName.MARIADB, getDatasource(DatabaseName.MARIADB)],
  [DatabaseName.ORACLE, getDatasource(DatabaseName.ORACLE)],
])("search (%s)", (name, dsProvider) => {
  const isSqs = name === "sqs"
  const isLucene = name === "lucene"
  const isInMemory = name === "in-memory"
  const isInternal = isSqs || isLucene || isInMemory
  const isSql = !isInMemory && !isLucene
  const config = setup.getConfig()

  let envCleanup: (() => void) | undefined
  let datasource: Datasource | undefined
  let client: Knex | undefined
  let tableOrViewId: string
  let rows: Row[]

  async function basicRelationshipTables(type: RelationshipType) {
    const relatedTable = await createTable({
      name: { name: "name", type: FieldType.STRING },
    })
    const tableId = await createTable({
      name: { name: "name", type: FieldType.STRING },
      //@ts-ignore - API accepts this structure, will build out rest of definition
      productCat: {
        type: FieldType.LINK,
        relationshipType: type,
        name: "productCat",
        fieldName: "product",
        tableId: relatedTable,
        constraints: {
          type: "array",
        },
      },
    })
    return {
      relatedTable: await config.api.table.get(relatedTable),
      tableId,
    }
  }

  beforeAll(async () => {
    await features.testutils.withFeatureFlags("*", { SQS: true }, () =>
      config.init()
    )
    envCleanup = features.testutils.setFeatureFlags("*", {
      SQS: isSqs,
    })

    if (config.app?.appId) {
      config.app = await config.api.application.update(config.app?.appId, {
        snippets: [
          {
            name: "WeeksAgo",
            code: `return function (weeks) {\n  const currentTime = new Date(${Date.now()});\n  currentTime.setDate(currentTime.getDate()-(7 * (weeks || 1)));\n  return currentTime.toISOString();\n}`,
          },
        ],
      })
    }

    if (dsProvider) {
      const rawDatasource = await dsProvider
      client = await knexClient(rawDatasource)
      datasource = await config.createDatasource({
        datasource: rawDatasource,
      })
    }
  })

  afterAll(async () => {
    setup.afterAll()
    if (envCleanup) {
      envCleanup()
    }
  })

  async function createTable(schema: TableSchema) {
    const table = await config.api.table.save(
      tableForDatasource(datasource, { schema })
    )
    return table._id!
  }

  async function createView(tableId: string, schema: ViewV2Schema) {
    const view = await config.api.viewV2.create({
      tableId: tableId,
      name: generator.guid(),
      schema,
    })
    return view.id
  }

  async function createRows(arr: Record<string, any>[]) {
    // Shuffling to avoid false positives given a fixed order
    for (const row of _.shuffle(arr)) {
      await config.api.row.save(tableOrViewId, row)
    }
    rows = await config.api.row.fetch(tableOrViewId)
  }

  describe.each([
    ["table", createTable],
    [
      "view",
      async (schema: TableSchema) => {
        const tableId = await createTable(schema)
        const viewId = await createView(
          tableId,
          Object.keys(schema).reduce<ViewV2Schema>((viewSchema, fieldName) => {
            const field = schema[fieldName]
            viewSchema[fieldName] = {
              visible: field.visible ?? true,
              readonly: false,
            }
            return viewSchema
          }, {})
        )
        return viewId
      },
    ],
  ])("from %s", (sourceType, createTableOrView) => {
    const isView = sourceType === "view"

    if (isView && isLucene) {
      // Some tests don't have the expected result in views via lucene, and given that it is getting deprecated, we exclude them from the tests
      return
    }

    class SearchAssertion {
      constructor(private readonly query: SearchRowRequest) {}

      private async performSearch(): Promise<SearchResponse<Row>> {
        if (isInMemory) {
          return dataFilters.search(_.cloneDeep(rows), {
            ...this.query,
          })
        } else {
          return config.api.row.search(tableOrViewId, this.query)
        }
      }

      // We originally used _.isMatch to compare rows, but found that when
      // comparing arrays it would return true if the source array was a subset of
      // the target array. This would sometimes create false matches. This
      // function is a more strict version of _.isMatch that only returns true if
      // the source array is an exact match of the target.
      //
      // _.isMatch("100", "1") also returns true which is not what we want.
      private isMatch<T extends Record<string, any>>(expected: T, found: T) {
        if (!expected) {
          throw new Error("Expected is undefined")
        }
        if (!found) {
          return false
        }

        for (const key of Object.keys(expected)) {
          if (Array.isArray(expected[key])) {
            if (!Array.isArray(found[key])) {
              return false
            }
            if (expected[key].length !== found[key].length) {
              return false
            }
            if (!_.isMatch(found[key], expected[key])) {
              return false
            }
          } else if (typeof expected[key] === "object") {
            if (!this.isMatch(expected[key], found[key])) {
              return false
            }
          } else {
            if (expected[key] !== found[key]) {
              return false
            }
          }
        }
        return true
      }

      // This function exists to ensure that the same row is not matched twice.
      // When a row gets matched, we make sure to remove it from the list of rows
      // we're matching against.
      private popRow<T extends { [key: string]: any }>(
        expectedRow: T,
        foundRows: T[]
      ): NonNullable<T> {
        const row = foundRows.find(row => this.isMatch(expectedRow, row))
        if (!row) {
          const fields = Object.keys(expectedRow)
          // To make the error message more readable, we only include the fields
          // that are present in the expected row.
          const searchedObjects = foundRows.map(row => _.pick(row, fields))
          throw new Error(
            `Failed to find row:\n\n${JSON.stringify(
              expectedRow,
              null,
              2
            )}\n\nin\n\n${JSON.stringify(searchedObjects, null, 2)}`
          )
        }

        foundRows.splice(foundRows.indexOf(row), 1)
        return row
      }

      // Asserts that the query returns rows matching exactly the set of rows
      // passed in. The order of the rows matters. Rows returned in an order
      // different to the one passed in will cause the assertion to fail.  Extra
      // rows returned by the query will also cause the assertion to fail.
      async toMatchExactly(expectedRows: any[]) {
        const response = await this.performSearch()
        const cloned = cloneDeep(response)
        const foundRows = response.rows

        // eslint-disable-next-line jest/no-standalone-expect
        expect(foundRows).toHaveLength(expectedRows.length)
        // eslint-disable-next-line jest/no-standalone-expect
        expect([...foundRows]).toEqual(
          expectedRows.map((expectedRow: any) =>
            expect.objectContaining(this.popRow(expectedRow, foundRows))
          )
        )
        return cloned
      }

      // Asserts that the query returns rows matching exactly the set of rows
      // passed in. The order of the rows is not important, but extra rows will
      // cause the assertion to fail.
      async toContainExactly(expectedRows: any[]) {
        const response = await this.performSearch()
        const cloned = cloneDeep(response)
        const foundRows = response.rows

        // eslint-disable-next-line jest/no-standalone-expect
        expect(foundRows).toHaveLength(expectedRows.length)
        // eslint-disable-next-line jest/no-standalone-expect
        expect([...foundRows]).toEqual(
          expect.arrayContaining(
            expectedRows.map((expectedRow: any) =>
              expect.objectContaining(this.popRow(expectedRow, foundRows))
            )
          )
        )
        return cloned
      }

      // Asserts that the query returns some property values - this cannot be used
      // to check row values, however this shouldn't be important for checking properties
      // typing for this has to be any, Jest doesn't expose types for matchers like expect.any(...)
      async toMatch(properties: Record<string, any>) {
        const response = await this.performSearch()
        const cloned = cloneDeep(response)
        const keys = Object.keys(properties) as Array<keyof SearchResponse<Row>>
        for (let key of keys) {
          // eslint-disable-next-line jest/no-standalone-expect
          expect(response[key]).toBeDefined()
          if (properties[key]) {
            // eslint-disable-next-line jest/no-standalone-expect
            expect(response[key]).toEqual(properties[key])
          }
        }
        return cloned
      }

      // Asserts that the query doesn't return a property, e.g. pagination parameters.
      async toNotHaveProperty(properties: (keyof SearchResponse<Row>)[]) {
        const response = await this.performSearch()
        const cloned = cloneDeep(response)
        for (let property of properties) {
          // eslint-disable-next-line jest/no-standalone-expect
          expect(response[property]).toBeUndefined()
        }
        return cloned
      }

      // Asserts that the query returns rows matching the set of rows passed in.
      // The order of the rows is not important. Extra rows will not cause the
      // assertion to fail.
      async toContain(expectedRows: any[]) {
        const response = await this.performSearch()
        const cloned = cloneDeep(response)
        const foundRows = response.rows

        // eslint-disable-next-line jest/no-standalone-expect
        expect([...foundRows]).toEqual(
          expect.arrayContaining(
            expectedRows.map((expectedRow: any) =>
              expect.objectContaining(this.popRow(expectedRow, foundRows))
            )
          )
        )
        return cloned
      }

      async toFindNothing() {
        await this.toContainExactly([])
      }

      async toHaveLength(length: number) {
        const { rows: foundRows } = await this.performSearch()

        // eslint-disable-next-line jest/no-standalone-expect
        expect(foundRows).toHaveLength(length)
      }
    }

    function expectSearch(query: SearchRowRequest) {
      return new SearchAssertion(query)
    }

    function expectQuery(query: SearchFilters) {
      return expectSearch({ query })
    }

    describe("boolean", () => {
      beforeAll(async () => {
        tableOrViewId = await createTableOrView({
          isTrue: { name: "isTrue", type: FieldType.BOOLEAN },
        })
        await createRows([{ isTrue: true }, { isTrue: false }])
      })

      describe("equal", () => {
        it("successfully finds true row", async () => {
          await expectQuery({ equal: { isTrue: true } }).toMatchExactly([
            { isTrue: true },
          ])
        })

        it("successfully finds false row", async () => {
          await expectQuery({ equal: { isTrue: false } }).toMatchExactly([
            { isTrue: false },
          ])
        })
      })

      describe("notEqual", () => {
        it("successfully finds false row", async () => {
          await expectQuery({ notEqual: { isTrue: true } }).toContainExactly([
            { isTrue: false },
          ])
        })

        it("successfully finds true row", async () => {
          await expectQuery({ notEqual: { isTrue: false } }).toContainExactly([
            { isTrue: true },
          ])
        })
      })

      describe("oneOf", () => {
        it("successfully finds true row", async () => {
          await expectQuery({ oneOf: { isTrue: [true] } }).toContainExactly([
            { isTrue: true },
          ])
        })

        it("successfully finds false row", async () => {
          await expectQuery({ oneOf: { isTrue: [false] } }).toContainExactly([
            { isTrue: false },
          ])
        })
      })

      describe("sort", () => {
        it("sorts ascending", async () => {
          await expectSearch({
            query: {},
            sort: "isTrue",
            sortOrder: SortOrder.ASCENDING,
          }).toMatchExactly([{ isTrue: false }, { isTrue: true }])
        })

        it("sorts descending", async () => {
          await expectSearch({
            query: {},
            sort: "isTrue",
            sortOrder: SortOrder.DESCENDING,
          }).toMatchExactly([{ isTrue: true }, { isTrue: false }])
        })
      })
    })

    !isInMemory &&
      describe("bindings", () => {
        let globalUsers: any = []

        const serverTime = new Date()

        // In MariaDB and MySQL we only store dates to second precision, so we need
        // to remove milliseconds from the server time to ensure searches work as
        // expected.
        serverTime.setMilliseconds(0)

        const future = new Date(serverTime.getTime() + 1000 * 60 * 60 * 24 * 30)

        const rows = (currentUser: User) => {
          return [
            { name: "foo", appointment: "1982-01-05T00:00:00.000Z" },
            { name: "bar", appointment: "1995-05-06T00:00:00.000Z" },
            { name: currentUser.firstName, appointment: future.toISOString() },
            { name: "serverDate", appointment: serverTime.toISOString() },
            {
              name: "single user, session user",
              single_user: currentUser,
            },
            {
              name: "single user",
              single_user: globalUsers[0],
            },
            {
              name: "deprecated single user, session user",
              deprecated_single_user: [currentUser],
            },
            {
              name: "deprecated single user",
              deprecated_single_user: [globalUsers[0]],
            },
            {
              name: "multi user",
              multi_user: globalUsers,
            },
            {
              name: "multi user with session user",
              multi_user: [...globalUsers, currentUser],
            },
            {
              name: "deprecated multi user",
              deprecated_multi_user: globalUsers,
            },
            {
              name: "deprecated multi user with session user",
              deprecated_multi_user: [...globalUsers, currentUser],
            },
          ]
        }

        beforeAll(async () => {
          // Set up some global users
          globalUsers = await Promise.all(
            Array(2)
              .fill(0)
              .map(async () => {
                const globalUser = await config.globalUser()
                const userMedataId = globalUser._id
                  ? dbCore.generateUserMetadataID(globalUser._id)
                  : null
                return {
                  _id: globalUser._id,
                  _meta: userMedataId,
                }
              })
          )

          tableOrViewId = await createTableOrView({
            name: { name: "name", type: FieldType.STRING },
            appointment: { name: "appointment", type: FieldType.DATETIME },
            single_user: {
              name: "single_user",
              type: FieldType.BB_REFERENCE_SINGLE,
              subtype: BBReferenceFieldSubType.USER,
            },
            deprecated_single_user: {
              name: "deprecated_single_user",
              type: FieldType.BB_REFERENCE,
              subtype: BBReferenceFieldSubType.USER,
            },
            multi_user: {
              name: "multi_user",
              type: FieldType.BB_REFERENCE,
              subtype: BBReferenceFieldSubType.USER,
              constraints: {
                type: "array",
              },
            },
            deprecated_multi_user: {
              name: "deprecated_multi_user",
              type: FieldType.BB_REFERENCE,
              subtype: BBReferenceFieldSubType.USERS,
              constraints: {
                type: "array",
              },
            },
          })
          await createRows(rows(config.getUser()))
        })

        // !! Current User is auto generated per run
        it("should return all rows matching the session user firstname", async () => {
          await expectQuery({
            equal: { name: "{{ [user].firstName }}" },
          }).toContainExactly([
            {
              name: config.getUser().firstName,
              appointment: future.toISOString(),
            },
          ])
        })

        !isLucene &&
          it("should return all rows matching the session user firstname when logical operator used", async () => {
            await expectQuery({
              $and: {
                conditions: [{ equal: { name: "{{ [user].firstName }}" } }],
              },
            }).toContainExactly([
              {
                name: config.getUser().firstName,
                appointment: future.toISOString(),
              },
            ])
          })

        it("should parse the date binding and return all rows after the resolved value", async () => {
          await tk.withFreeze(serverTime, async () => {
            await expectQuery({
              range: {
                appointment: {
                  low: "{{ [now] }}",
                  high: "9999-00-00T00:00:00.000Z",
                },
              },
            }).toContainExactly([
              {
                name: config.getUser().firstName,
                appointment: future.toISOString(),
              },
              { name: "serverDate", appointment: serverTime.toISOString() },
            ])
          })
        })

        it("should parse the date binding and return all rows before the resolved value", async () => {
          await expectQuery({
            range: {
              appointment: {
                low: "0000-00-00T00:00:00.000Z",
                high: "{{ [now] }}",
              },
            },
          }).toContainExactly([
            { name: "foo", appointment: "1982-01-05T00:00:00.000Z" },
            { name: "bar", appointment: "1995-05-06T00:00:00.000Z" },
            { name: "serverDate", appointment: serverTime.toISOString() },
          ])
        })

        it("should parse the encoded js snippet. Return rows with appointments up to 1 week in the past", async () => {
          const jsBinding = "return snippets.WeeksAgo();"
          const encodedBinding = encodeJSBinding(jsBinding)

          await expectQuery({
            range: {
              appointment: {
                low: "0000-00-00T00:00:00.000Z",
                high: encodedBinding,
              },
            },
          }).toContainExactly([
            { name: "foo", appointment: "1982-01-05T00:00:00.000Z" },
            { name: "bar", appointment: "1995-05-06T00:00:00.000Z" },
          ])
        })

        it("should parse the encoded js binding. Return rows with appointments 2 weeks in the past", async () => {
          const jsBinding = `const currentTime = new Date(${Date.now()})\ncurrentTime.setDate(currentTime.getDate()-14);\nreturn currentTime.toISOString();`
          const encodedBinding = encodeJSBinding(jsBinding)

          await expectQuery({
            range: {
              appointment: {
                low: "0000-00-00T00:00:00.000Z",
                high: encodedBinding,
              },
            },
          }).toContainExactly([
            { name: "foo", appointment: "1982-01-05T00:00:00.000Z" },
            { name: "bar", appointment: "1995-05-06T00:00:00.000Z" },
          ])
        })

        it("should match a single user row by the session user id", async () => {
          await expectQuery({
            equal: { single_user: "{{ [user]._id }}" },
          }).toContainExactly([
            {
              name: "single user, session user",
              single_user: { _id: config.getUser()._id },
            },
          ])
        })

        it("should match a deprecated single user row by the session user id", async () => {
          await expectQuery({
            equal: { deprecated_single_user: "{{ [user]._id }}" },
          }).toContainExactly([
            {
              name: "deprecated single user, session user",
              deprecated_single_user: [{ _id: config.getUser()._id }],
            },
          ])
        })

        it("should match the session user id in a multi user field", async () => {
          const allUsers = [...globalUsers, config.getUser()].map(
            (user: any) => {
              return { _id: user._id }
            }
          )

          await expectQuery({
            contains: { multi_user: ["{{ [user]._id }}"] },
          }).toContainExactly([
            {
              name: "multi user with session user",
              multi_user: allUsers,
            },
          ])
        })

        it("should match the session user id in a deprecated multi user field", async () => {
          const allUsers = [...globalUsers, config.getUser()].map(
            (user: any) => {
              return { _id: user._id }
            }
          )

          await expectQuery({
            contains: { deprecated_multi_user: ["{{ [user]._id }}"] },
          }).toContainExactly([
            {
              name: "deprecated multi user with session user",
              deprecated_multi_user: allUsers,
            },
          ])
        })

        it("should not match the session user id in a multi user field", async () => {
          await expectQuery({
            notContains: { multi_user: ["{{ [user]._id }}"] },
            notEmpty: { multi_user: true },
          }).toContainExactly([
            {
              name: "multi user",
              multi_user: globalUsers.map((user: any) => {
                return { _id: user._id }
              }),
            },
          ])
        })

        it("should not match the session user id in a deprecated multi user field", async () => {
          await expectQuery({
            notContains: { deprecated_multi_user: ["{{ [user]._id }}"] },
            notEmpty: { deprecated_multi_user: true },
          }).toContainExactly([
            {
              name: "deprecated multi user",
              deprecated_multi_user: globalUsers.map((user: any) => {
                return { _id: user._id }
              }),
            },
          ])
        })

        it("should match the session user id and a user table row id using helpers, user binding and a static user id.", async () => {
          await expectQuery({
            oneOf: {
              single_user: [
                "{{ default [user]._id '_empty_' }}",
                globalUsers[0]._id,
              ],
            },
          }).toContainExactly([
            {
              name: "single user, session user",
              single_user: { _id: config.getUser()._id },
            },
            {
              name: "single user",
              single_user: { _id: globalUsers[0]._id },
            },
          ])
        })

        it("should match the session user id and a user table row id using helpers, user binding and a static user id. (deprecated single user)", async () => {
          await expectQuery({
            oneOf: {
              deprecated_single_user: [
                "{{ default [user]._id '_empty_' }}",
                globalUsers[0]._id,
              ],
            },
          }).toContainExactly([
            {
              name: "deprecated single user, session user",
              deprecated_single_user: [{ _id: config.getUser()._id }],
            },
            {
              name: "deprecated single user",
              deprecated_single_user: [{ _id: globalUsers[0]._id }],
            },
          ])
        })

        it("should resolve 'default' helper to '_empty_' when binding resolves to nothing", async () => {
          await expectQuery({
            oneOf: {
              single_user: [
                "{{ default [user]._idx '_empty_' }}",
                globalUsers[0]._id,
              ],
            },
          }).toContainExactly([
            {
              name: "single user",
              single_user: { _id: globalUsers[0]._id },
            },
          ])
        })

        it("should resolve 'default' helper to '_empty_' when binding resolves to nothing (deprecated single user)", async () => {
          await expectQuery({
            oneOf: {
              deprecated_single_user: [
                "{{ default [user]._idx '_empty_' }}",
                globalUsers[0]._id,
              ],
            },
          }).toContainExactly([
            {
              name: "deprecated single user",
              deprecated_single_user: [{ _id: globalUsers[0]._id }],
            },
          ])
        })
      })

    describe.each([FieldType.STRING, FieldType.LONGFORM])("%s", () => {
      beforeAll(async () => {
        tableOrViewId = await createTableOrView({
          name: { name: "name", type: FieldType.STRING },
        })
        await createRows([{ name: "foo" }, { name: "bar" }])
      })

      describe("misc", () => {
        it("should return all if no query is passed", async () => {
          await expectSearch({} as RowSearchParams).toContainExactly([
            { name: "foo" },
            { name: "bar" },
          ])
        })

        it("should return all if empty query is passed", async () => {
          await expectQuery({}).toContainExactly([
            { name: "foo" },
            { name: "bar" },
          ])
        })

        it("should return all if onEmptyFilter is RETURN_ALL", async () => {
          await expectQuery({
            onEmptyFilter: EmptyFilterOption.RETURN_ALL,
          }).toContainExactly([{ name: "foo" }, { name: "bar" }])
        })

        // onEmptyFilter cannot be sent to view searches
        !isView &&
          it("should return nothing if onEmptyFilter is RETURN_NONE", async () => {
            await expectQuery({
              onEmptyFilter: EmptyFilterOption.RETURN_NONE,
            }).toFindNothing()
          })

        it("should respect limit", async () => {
          await expectSearch({
            limit: 1,
            paginate: true,
            query: {},
          }).toHaveLength(1)
        })
      })

      describe("equal", () => {
        it("successfully finds a row", async () => {
          await expectQuery({ equal: { name: "foo" } }).toContainExactly([
            { name: "foo" },
          ])
        })

        it("fails to find nonexistent row", async () => {
          await expectQuery({ equal: { name: "none" } }).toFindNothing()
        })

        it("works as an or condition", async () => {
          await expectQuery({
            allOr: true,
            equal: { name: "foo" },
            oneOf: { name: ["bar"] },
          }).toContainExactly([{ name: "foo" }, { name: "bar" }])
        })

        it("can have multiple values for same column", async () => {
          await expectQuery({
            allOr: true,
            equal: { "1:name": "foo", "2:name": "bar" },
          }).toContainExactly([{ name: "foo" }, { name: "bar" }])
        })
      })

      describe("notEqual", () => {
        it("successfully finds a row", async () => {
          await expectQuery({ notEqual: { name: "foo" } }).toContainExactly([
            { name: "bar" },
          ])
        })

        it("fails to find nonexistent row", async () => {
          await expectQuery({ notEqual: { name: "bar" } }).toContainExactly([
            { name: "foo" },
          ])
        })
      })

      describe("oneOf", () => {
        it("successfully finds a row", async () => {
          await expectQuery({ oneOf: { name: ["foo"] } }).toContainExactly([
            { name: "foo" },
          ])
        })

        it("fails to find nonexistent row", async () => {
          await expectQuery({ oneOf: { name: ["none"] } }).toFindNothing()
        })

        it("can have multiple values for same column", async () => {
          await expectQuery({
            oneOf: {
              name: ["foo", "bar"],
            },
          }).toContainExactly([{ name: "foo" }, { name: "bar" }])
        })

        it("splits comma separated strings", async () => {
          await expectQuery({
            oneOf: {
              // @ts-ignore
              name: "foo,bar",
            },
          }).toContainExactly([{ name: "foo" }, { name: "bar" }])
        })

        it("trims whitespace", async () => {
          await expectQuery({
            oneOf: {
              // @ts-ignore
              name: "foo, bar",
            },
          }).toContainExactly([{ name: "foo" }, { name: "bar" }])
        })

        it("empty arrays returns all when onEmptyFilter is set to return 'all'", async () => {
          await expectQuery({
            onEmptyFilter: EmptyFilterOption.RETURN_ALL,
            oneOf: { name: [] },
          }).toContainExactly([{ name: "foo" }, { name: "bar" }])
        })

        // onEmptyFilter cannot be sent to view searches
        !isView &&
          it("empty arrays returns all when onEmptyFilter is set to return 'none'", async () => {
            await expectQuery({
              onEmptyFilter: EmptyFilterOption.RETURN_NONE,
              oneOf: { name: [] },
            }).toContainExactly([])
          })
      })

      describe("fuzzy", () => {
        it("successfully finds a row", async () => {
          await expectQuery({ fuzzy: { name: "oo" } }).toContainExactly([
            { name: "foo" },
          ])
        })

        it("fails to find nonexistent row", async () => {
          await expectQuery({ fuzzy: { name: "none" } }).toFindNothing()
        })
      })

      describe("string", () => {
        it("successfully finds a row", async () => {
          await expectQuery({ string: { name: "fo" } }).toContainExactly([
            { name: "foo" },
          ])
        })

        it("fails to find nonexistent row", async () => {
          await expectQuery({ string: { name: "none" } }).toFindNothing()
        })

        it("is case-insensitive", async () => {
          await expectQuery({ string: { name: "FO" } }).toContainExactly([
            { name: "foo" },
          ])
        })
      })

      describe("range", () => {
        it("successfully finds multiple rows", async () => {
          await expectQuery({
            range: { name: { low: "a", high: "z" } },
          }).toContainExactly([{ name: "bar" }, { name: "foo" }])
        })

        it("successfully finds a row with a high bound", async () => {
          await expectQuery({
            range: { name: { low: "a", high: "c" } },
          }).toContainExactly([{ name: "bar" }])
        })

        it("successfully finds a row with a low bound", async () => {
          await expectQuery({
            range: { name: { low: "f", high: "z" } },
          }).toContainExactly([{ name: "foo" }])
        })

        it("successfully finds no rows", async () => {
          await expectQuery({
            range: { name: { low: "g", high: "h" } },
          }).toFindNothing()
        })

        !isLucene &&
          it("ignores low if it's an empty object", async () => {
            await expectQuery({
              // @ts-ignore
              range: { name: { low: {}, high: "z" } },
            }).toContainExactly([{ name: "foo" }, { name: "bar" }])
          })

        !isLucene &&
          it("ignores high if it's an empty object", async () => {
            await expectQuery({
              // @ts-ignore
              range: { name: { low: "a", high: {} } },
            }).toContainExactly([{ name: "foo" }, { name: "bar" }])
          })
      })

      describe("empty", () => {
        it("finds no empty rows", async () => {
          await expectQuery({ empty: { name: null } }).toFindNothing()
        })

        it("should not be affected by when filter empty behaviour", async () => {
          await expectQuery({
            empty: { name: null },
            onEmptyFilter: EmptyFilterOption.RETURN_ALL,
          }).toFindNothing()
        })
      })

      describe("notEmpty", () => {
        it("finds all non-empty rows", async () => {
          await expectQuery({ notEmpty: { name: null } }).toContainExactly([
            { name: "foo" },
            { name: "bar" },
          ])
        })

        it("should not be affected by when filter empty behaviour", async () => {
          await expectQuery({
            notEmpty: { name: null },
            onEmptyFilter: EmptyFilterOption.RETURN_NONE,
          }).toContainExactly([{ name: "foo" }, { name: "bar" }])
        })
      })

      describe("sort", () => {
        it("sorts ascending", async () => {
          await expectSearch({
            query: {},
            sort: "name",
            sortOrder: SortOrder.ASCENDING,
          }).toMatchExactly([{ name: "bar" }, { name: "foo" }])
        })

        it("sorts descending", async () => {
          await expectSearch({
            query: {},
            sort: "name",
            sortOrder: SortOrder.DESCENDING,
          }).toMatchExactly([{ name: "foo" }, { name: "bar" }])
        })

        describe("sortType STRING", () => {
          it("sorts ascending", async () => {
            await expectSearch({
              query: {},
              sort: "name",
              sortType: SortType.STRING,
              sortOrder: SortOrder.ASCENDING,
            }).toMatchExactly([{ name: "bar" }, { name: "foo" }])
          })

          it("sorts descending", async () => {
            await expectSearch({
              query: {},
              sort: "name",
              sortType: SortType.STRING,
              sortOrder: SortOrder.DESCENDING,
            }).toMatchExactly([{ name: "foo" }, { name: "bar" }])
          })
        })

        !isInternal &&
          !isInMemory &&
          // This test was added because we automatically add in a sort by the
          // primary key, and we used to do this unconditionally which caused
          // problems because it was possible for the primary key to appear twice
          // in the resulting SQL ORDER BY clause, resulting in an SQL error.
          // We now check first to make sure that the primary key isn't already
          // in the sort before adding it.
          describe("sort on primary key", () => {
            beforeAll(async () => {
              const tableName = structures.uuid().substring(0, 10)
              await client!.schema.createTable(tableName, t => {
                t.string("name").primary()
              })
              const resp = await config.api.datasource.fetchSchema({
                datasourceId: datasource!._id!,
              })

              tableOrViewId = resp.datasource.entities![tableName]._id!

              await createRows([{ name: "foo" }, { name: "bar" }])
            })

            it("should be able to sort by a primary key column ascending", async () =>
              expectSearch({
                query: {},
                sort: "name",
                sortOrder: SortOrder.ASCENDING,
              }).toMatchExactly([{ name: "bar" }, { name: "foo" }]))

            it("should be able to sort by a primary key column descending", async () =>
              expectSearch({
                query: {},
                sort: "name",
                sortOrder: SortOrder.DESCENDING,
              }).toMatchExactly([{ name: "foo" }, { name: "bar" }]))
          })
      })
    })

    describe("numbers", () => {
      beforeAll(async () => {
        tableOrViewId = await createTableOrView({
          age: { name: "age", type: FieldType.NUMBER },
        })
        await createRows([{ age: 1 }, { age: 10 }])
      })

      describe("equal", () => {
        it("successfully finds a row", async () => {
          await expectQuery({ equal: { age: 1 } }).toContainExactly([
            { age: 1 },
          ])
        })

        it("fails to find nonexistent row", async () => {
          await expectQuery({ equal: { age: 2 } }).toFindNothing()
        })
      })

      describe("notEqual", () => {
        it("successfully finds a row", async () => {
          await expectQuery({ notEqual: { age: 1 } }).toContainExactly([
            { age: 10 },
          ])
        })

        it("fails to find nonexistent row", async () => {
          await expectQuery({ notEqual: { age: 10 } }).toContainExactly([
            { age: 1 },
          ])
        })
      })

      describe("oneOf", () => {
        it("successfully finds a row", async () => {
          await expectQuery({ oneOf: { age: [1] } }).toContainExactly([
            { age: 1 },
          ])
        })

        it("fails to find nonexistent row", async () => {
          await expectQuery({ oneOf: { age: [2] } }).toFindNothing()
        })

        // I couldn't find a way to make this work in Lucene and given that
        // we're getting rid of Lucene soon I wasn't inclined to spend time on
        // it.
        !isLucene &&
          it("can convert from a string", async () => {
            await expectQuery({
              oneOf: {
                // @ts-ignore
                age: "1",
              },
            }).toContainExactly([{ age: 1 }])
          })

        // I couldn't find a way to make this work in Lucene and given that
        // we're getting rid of Lucene soon I wasn't inclined to spend time on
        // it.
        !isLucene &&
          it("can find multiple values for same column", async () => {
            await expectQuery({
              oneOf: {
                // @ts-ignore
                age: "1,10",
              },
            }).toContainExactly([{ age: 1 }, { age: 10 }])
          })
      })

      describe("range", () => {
        it("successfully finds a row", async () => {
          await expectQuery({
            range: { age: { low: 1, high: 5 } },
          }).toContainExactly([{ age: 1 }])
        })

        it("successfully finds multiple rows", async () => {
          await expectQuery({
            range: { age: { low: 1, high: 10 } },
          }).toContainExactly([{ age: 1 }, { age: 10 }])
        })

        it("successfully finds a row with a high bound", async () => {
          await expectQuery({
            range: { age: { low: 5, high: 10 } },
          }).toContainExactly([{ age: 10 }])
        })

        it("successfully finds no rows", async () => {
          await expectQuery({
            range: { age: { low: 5, high: 9 } },
          }).toFindNothing()
        })

        it("greater than equal to", async () => {
          await expectQuery({
            range: {
              age: { low: 10, high: Number.MAX_SAFE_INTEGER },
            },
          }).toContainExactly([{ age: 10 }])
        })

        it("greater than", async () => {
          await expectQuery({
            range: {
              age: { low: 5, high: Number.MAX_SAFE_INTEGER },
            },
          }).toContainExactly([{ age: 10 }])
        })

        it("less than equal to", async () => {
          await expectQuery({
            range: {
              age: { high: 1, low: Number.MIN_SAFE_INTEGER },
            },
          }).toContainExactly([{ age: 1 }])
        })

        it("less than", async () => {
          await expectQuery({
            range: {
              age: { high: 5, low: Number.MIN_SAFE_INTEGER },
            },
          }).toContainExactly([{ age: 1 }])
        })
      })

      describe("sort", () => {
        it("sorts ascending", async () => {
          await expectSearch({
            query: {},
            sort: "age",
            sortOrder: SortOrder.ASCENDING,
          }).toMatchExactly([{ age: 1 }, { age: 10 }])
        })

        it("sorts descending", async () => {
          await expectSearch({
            query: {},
            sort: "age",
            sortOrder: SortOrder.DESCENDING,
          }).toMatchExactly([{ age: 10 }, { age: 1 }])
        })
      })

      describe("sortType NUMBER", () => {
        it("sorts ascending", async () => {
          await expectSearch({
            query: {},
            sort: "age",
            sortType: SortType.NUMBER,
            sortOrder: SortOrder.ASCENDING,
          }).toMatchExactly([{ age: 1 }, { age: 10 }])
        })

        it("sorts descending", async () => {
          await expectSearch({
            query: {},
            sort: "age",
            sortType: SortType.NUMBER,
            sortOrder: SortOrder.DESCENDING,
          }).toMatchExactly([{ age: 10 }, { age: 1 }])
        })
      })
    })

    describe("dates", () => {
      const JAN_1ST = "2020-01-01T00:00:00.000Z"
      const JAN_2ND = "2020-01-02T00:00:00.000Z"
      const JAN_5TH = "2020-01-05T00:00:00.000Z"
      const JAN_9TH = "2020-01-09T00:00:00.000Z"
      const JAN_10TH = "2020-01-10T00:00:00.000Z"

      beforeAll(async () => {
        tableOrViewId = await createTableOrView({
          dob: { name: "dob", type: FieldType.DATETIME },
        })

        await createRows([{ dob: JAN_1ST }, { dob: JAN_10TH }])
      })

      describe("equal", () => {
        it("successfully finds a row", async () => {
          await expectQuery({ equal: { dob: JAN_1ST } }).toContainExactly([
            { dob: JAN_1ST },
          ])
        })

        it("fails to find nonexistent row", async () => {
          await expectQuery({ equal: { dob: JAN_2ND } }).toFindNothing()
        })
      })

      describe("notEqual", () => {
        it("successfully finds a row", async () => {
          await expectQuery({ notEqual: { dob: JAN_1ST } }).toContainExactly([
            { dob: JAN_10TH },
          ])
        })

        it("fails to find nonexistent row", async () => {
          await expectQuery({ notEqual: { dob: JAN_10TH } }).toContainExactly([
            { dob: JAN_1ST },
          ])
        })
      })

      describe("oneOf", () => {
        it("successfully finds a row", async () => {
          await expectQuery({ oneOf: { dob: [JAN_1ST] } }).toContainExactly([
            { dob: JAN_1ST },
          ])
        })

        it("fails to find nonexistent row", async () => {
          await expectQuery({ oneOf: { dob: [JAN_2ND] } }).toFindNothing()
        })
      })

      describe("range", () => {
        it("successfully finds a row", async () => {
          await expectQuery({
            range: { dob: { low: JAN_1ST, high: JAN_5TH } },
          }).toContainExactly([{ dob: JAN_1ST }])
        })

        it("successfully finds multiple rows", async () => {
          await expectQuery({
            range: { dob: { low: JAN_1ST, high: JAN_10TH } },
          }).toContainExactly([{ dob: JAN_1ST }, { dob: JAN_10TH }])
        })

        it("successfully finds a row with a high bound", async () => {
          await expectQuery({
            range: { dob: { low: JAN_5TH, high: JAN_10TH } },
          }).toContainExactly([{ dob: JAN_10TH }])
        })

        it("successfully finds no rows", async () => {
          await expectQuery({
            range: { dob: { low: JAN_5TH, high: JAN_9TH } },
          }).toFindNothing()
        })

        it("greater than equal to", async () => {
          await expectQuery({
            range: {
              dob: { low: JAN_10TH, high: MAX_VALID_DATE.toISOString() },
            },
          }).toContainExactly([{ dob: JAN_10TH }])
        })

        it("greater than", async () => {
          await expectQuery({
            range: {
              dob: { low: JAN_5TH, high: MAX_VALID_DATE.toISOString() },
            },
          }).toContainExactly([{ dob: JAN_10TH }])
        })

        it("less than equal to", async () => {
          await expectQuery({
            range: {
              dob: { high: JAN_1ST, low: MIN_VALID_DATE.toISOString() },
            },
          }).toContainExactly([{ dob: JAN_1ST }])
        })

        it("less than", async () => {
          await expectQuery({
            range: {
              dob: { high: JAN_5TH, low: MIN_VALID_DATE.toISOString() },
            },
          }).toContainExactly([{ dob: JAN_1ST }])
        })
      })

      describe("sort", () => {
        it("sorts ascending", async () => {
          await expectSearch({
            query: {},
            sort: "dob",
            sortOrder: SortOrder.ASCENDING,
          }).toMatchExactly([{ dob: JAN_1ST }, { dob: JAN_10TH }])
        })

        it("sorts descending", async () => {
          await expectSearch({
            query: {},
            sort: "dob",
            sortOrder: SortOrder.DESCENDING,
          }).toMatchExactly([{ dob: JAN_10TH }, { dob: JAN_1ST }])
        })

        describe("sortType STRING", () => {
          it("sorts ascending", async () => {
            await expectSearch({
              query: {},
              sort: "dob",
              sortType: SortType.STRING,
              sortOrder: SortOrder.ASCENDING,
            }).toMatchExactly([{ dob: JAN_1ST }, { dob: JAN_10TH }])
          })

          it("sorts descending", async () => {
            await expectSearch({
              query: {},
              sort: "dob",
              sortType: SortType.STRING,
              sortOrder: SortOrder.DESCENDING,
            }).toMatchExactly([{ dob: JAN_10TH }, { dob: JAN_1ST }])
          })
        })
      })
    })

    !isInternal &&
      describe("datetime - time only", () => {
        const T_1000 = "10:00:00"
        const T_1045 = "10:45:00"
        const T_1200 = "12:00:00"
        const T_1530 = "15:30:00"
        const T_0000 = "00:00:00"

        const UNEXISTING_TIME = "10:01:00"

        const NULL_TIME__ID = `null_time__id`

        beforeAll(async () => {
          tableOrViewId = await createTableOrView({
            timeid: { name: "timeid", type: FieldType.STRING },
            time: { name: "time", type: FieldType.DATETIME, timeOnly: true },
          })

          await createRows([
            { timeid: NULL_TIME__ID, time: null },
            { time: T_1000 },
            { time: T_1045 },
            { time: T_1200 },
            { time: T_1530 },
            { time: T_0000 },
          ])
        })

        describe("equal", () => {
          it("successfully finds a row", async () => {
            await expectQuery({ equal: { time: T_1000 } }).toContainExactly([
              { time: "10:00:00" },
            ])
          })

          it("fails to find nonexistent row", async () => {
            await expectQuery({
              equal: { time: UNEXISTING_TIME },
            }).toFindNothing()
          })
        })

        describe("notEqual", () => {
          it("successfully finds a row", async () => {
            await expectQuery({ notEqual: { time: T_1000 } }).toContainExactly([
              { timeid: NULL_TIME__ID },
              { time: "10:45:00" },
              { time: "12:00:00" },
              { time: "15:30:00" },
              { time: "00:00:00" },
            ])
          })

          it("return all when requesting non-existing", async () => {
            await expectQuery({
              notEqual: { time: UNEXISTING_TIME },
            }).toContainExactly([
              { timeid: NULL_TIME__ID },
              { time: "10:00:00" },
              { time: "10:45:00" },
              { time: "12:00:00" },
              { time: "15:30:00" },
              { time: "00:00:00" },
            ])
          })
        })

        describe("oneOf", () => {
          it("successfully finds a row", async () => {
            await expectQuery({ oneOf: { time: [T_1000] } }).toContainExactly([
              { time: "10:00:00" },
            ])
          })

          it("fails to find nonexistent row", async () => {
            await expectQuery({
              oneOf: { time: [UNEXISTING_TIME] },
            }).toFindNothing()
          })
        })

        describe("range", () => {
          it("successfully finds a row", async () => {
            await expectQuery({
              range: { time: { low: T_1045, high: T_1045 } },
            }).toContainExactly([{ time: "10:45:00" }])
          })

          it("successfully finds multiple rows", async () => {
            await expectQuery({
              range: { time: { low: T_1045, high: T_1530 } },
            }).toContainExactly([
              { time: "10:45:00" },
              { time: "12:00:00" },
              { time: "15:30:00" },
            ])
          })

          it("successfully finds no rows", async () => {
            await expectQuery({
              range: { time: { low: UNEXISTING_TIME, high: UNEXISTING_TIME } },
            }).toFindNothing()
          })
        })

        describe("sort", () => {
          it("sorts ascending", async () => {
            await expectSearch({
              query: {},
              sort: "time",
              sortOrder: SortOrder.ASCENDING,
            }).toMatchExactly([
              { timeid: NULL_TIME__ID },
              { time: "00:00:00" },
              { time: "10:00:00" },
              { time: "10:45:00" },
              { time: "12:00:00" },
              { time: "15:30:00" },
            ])
          })

          it("sorts descending", async () => {
            await expectSearch({
              query: {},
              sort: "time",
              sortOrder: SortOrder.DESCENDING,
            }).toMatchExactly([
              { time: "15:30:00" },
              { time: "12:00:00" },
              { time: "10:45:00" },
              { time: "10:00:00" },
              { time: "00:00:00" },
              { timeid: NULL_TIME__ID },
            ])
          })

          describe("sortType STRING", () => {
            it("sorts ascending", async () => {
              await expectSearch({
                query: {},
                sort: "time",
                sortType: SortType.STRING,
                sortOrder: SortOrder.ASCENDING,
              }).toMatchExactly([
                { timeid: NULL_TIME__ID },
                { time: "00:00:00" },
                { time: "10:00:00" },
                { time: "10:45:00" },
                { time: "12:00:00" },
                { time: "15:30:00" },
              ])
            })

            it("sorts descending", async () => {
              await expectSearch({
                query: {},
                sort: "time",
                sortType: SortType.STRING,
                sortOrder: SortOrder.DESCENDING,
              }).toMatchExactly([
                { time: "15:30:00" },
                { time: "12:00:00" },
                { time: "10:45:00" },
                { time: "10:00:00" },
                { time: "00:00:00" },
                { timeid: NULL_TIME__ID },
              ])
            })
          })
        })
      })

<<<<<<< HEAD
    describe("arrays", () => {
=======
    isSqs &&
      describe("AI Column", () => {
        const UNEXISTING_AI_COLUMN = "Real LLM Response"

        beforeAll(async () => {
          mocks.licenses.useBudibaseAI()
          mocks.licenses.useAICustomConfigs()

          tableOrViewId = await createTableOrView({
            product: { name: "product", type: FieldType.STRING },
            ai: {
              name: "AI",
              type: FieldType.AI,
              operation: AIOperationEnum.PROMPT,
              prompt: "Translate '{{ product }}' into German",
            },
          })

          await createRows([{ product: "Big Mac" }, { product: "McCrispy" }])
        })

        describe("equal", () => {
          it("successfully finds rows based on AI column", async () => {
            await expectQuery({
              equal: { ai: "Mock LLM Response" },
            }).toContainExactly([
              { product: "Big Mac" },
              { product: "McCrispy" },
            ])
          })

          it("fails to find nonexistent row", async () => {
            await expectQuery({
              equal: { ai: UNEXISTING_AI_COLUMN },
            }).toFindNothing()
          })
        })

        describe("notEqual", () => {
          it("Returns nothing when searching notEqual on the mock AI response", async () => {
            await expectQuery({
              notEqual: { ai: "Mock LLM Response" },
            }).toContainExactly([])
          })

          it("return all when requesting non-existing response", async () => {
            await expectQuery({
              notEqual: { ai: "Real LLM Response" },
            }).toContainExactly([
              { product: "Big Mac" },
              { product: "McCrispy" },
            ])
          })
        })

        describe("oneOf", () => {
          it("successfully finds a row", async () => {
            await expectQuery({
              oneOf: { ai: ["Mock LLM Response", "Other LLM Response"] },
            }).toContainExactly([
              { product: "Big Mac" },
              { product: "McCrispy" },
            ])
          })

          it("fails to find nonexistent row", async () => {
            await expectQuery({
              oneOf: { ai: ["Whopper"] },
            }).toFindNothing()
          })
        })
      })

    describe.each([FieldType.ARRAY, FieldType.OPTIONS])("%s", () => {
>>>>>>> 9b009f97
      beforeAll(async () => {
        tableOrViewId = await createTableOrView({
          numbers: {
            name: "numbers",
            type: FieldType.ARRAY,
            constraints: {
              type: JsonFieldSubType.ARRAY,
              inclusion: ["one", "two", "three"],
            },
          },
        })
        await createRows([{ numbers: ["one", "two"] }, { numbers: ["three"] }])
      })

      describe("contains", () => {
        it("successfully finds a row", async () => {
          await expectQuery({
            contains: { numbers: ["one"] },
          }).toContainExactly([{ numbers: ["one", "two"] }])
        })

        it("fails to find nonexistent row", async () => {
          await expectQuery({ contains: { numbers: ["none"] } }).toFindNothing()
        })

        it("fails to find row containing all", async () => {
          await expectQuery({
            contains: { numbers: ["one", "two", "three"] },
          }).toFindNothing()
        })

        it("finds all with empty list", async () => {
          await expectQuery({ contains: { numbers: [] } }).toContainExactly([
            { numbers: ["one", "two"] },
            { numbers: ["three"] },
          ])
        })
      })

      describe("notContains", () => {
        it("successfully finds a row", async () => {
          await expectQuery({
            notContains: { numbers: ["one"] },
          }).toContainExactly([{ numbers: ["three"] }])
        })

        it("fails to find nonexistent row", async () => {
          await expectQuery({
            notContains: { numbers: ["one", "two", "three"] },
          }).toContainExactly([
            { numbers: ["one", "two"] },
            { numbers: ["three"] },
          ])
        })

        // Not sure if this is correct behaviour but changing it would be a
        // breaking change.
        it("finds all with empty list", async () => {
          await expectQuery({ notContains: { numbers: [] } }).toContainExactly([
            { numbers: ["one", "two"] },
            { numbers: ["three"] },
          ])
        })
      })

      describe("containsAny", () => {
        it("successfully finds rows", async () => {
          await expectQuery({
            containsAny: { numbers: ["one", "two", "three"] },
          }).toContainExactly([
            { numbers: ["one", "two"] },
            { numbers: ["three"] },
          ])
        })

        it("fails to find nonexistent row", async () => {
          await expectQuery({
            containsAny: { numbers: ["none"] },
          }).toFindNothing()
        })

        it("finds all with empty list", async () => {
          await expectQuery({ containsAny: { numbers: [] } }).toContainExactly([
            { numbers: ["one", "two"] },
            { numbers: ["three"] },
          ])
        })
      })
    })

    describe("bigints", () => {
      const SMALL = "1"
      const MEDIUM = "10000000"

      // Our bigints are int64s in most datasources.
      let BIG = "9223372036854775807"

      beforeAll(async () => {
        tableOrViewId = await createTableOrView({
          num: { name: "num", type: FieldType.BIGINT },
        })
        await createRows([{ num: SMALL }, { num: MEDIUM }, { num: BIG }])
      })

      describe("equal", () => {
        it("successfully finds a row", async () => {
          await expectQuery({ equal: { num: SMALL } }).toContainExactly([
            { num: SMALL },
          ])
        })

        it("successfully finds a big value", async () => {
          await expectQuery({ equal: { num: BIG } }).toContainExactly([
            { num: BIG },
          ])
        })

        it("fails to find nonexistent row", async () => {
          await expectQuery({ equal: { num: "2" } }).toFindNothing()
        })
      })

      describe("notEqual", () => {
        it("successfully finds a row", async () => {
          await expectQuery({ notEqual: { num: SMALL } }).toContainExactly([
            { num: MEDIUM },
            { num: BIG },
          ])
        })

        it("fails to find nonexistent row", async () => {
          await expectQuery({ notEqual: { num: 10 } }).toContainExactly([
            { num: SMALL },
            { num: MEDIUM },
            { num: BIG },
          ])
        })
      })

      describe("oneOf", () => {
        it("successfully finds a row", async () => {
          await expectQuery({ oneOf: { num: [SMALL] } }).toContainExactly([
            { num: SMALL },
          ])
        })

        it("successfully finds all rows", async () => {
          await expectQuery({
            oneOf: { num: [SMALL, MEDIUM, BIG] },
          }).toContainExactly([{ num: SMALL }, { num: MEDIUM }, { num: BIG }])
        })

        it("fails to find nonexistent row", async () => {
          await expectQuery({ oneOf: { num: [2] } }).toFindNothing()
        })
      })

      // Range searches against bigints don't seem to work at all in Lucene, and I
      // couldn't figure out why. Given that we're replacing Lucene with SQS,
      // we've decided not to spend time on it.
      !isLucene &&
        describe("range", () => {
          it("successfully finds a row", async () => {
            await expectQuery({
              range: { num: { low: SMALL, high: "5" } },
            }).toContainExactly([{ num: SMALL }])
          })

          it("successfully finds multiple rows", async () => {
            await expectQuery({
              range: { num: { low: SMALL, high: MEDIUM } },
            }).toContainExactly([{ num: SMALL }, { num: MEDIUM }])
          })

          it("successfully finds a row with a high bound", async () => {
            await expectQuery({
              range: { num: { low: MEDIUM, high: BIG } },
            }).toContainExactly([{ num: MEDIUM }, { num: BIG }])
          })

          it("successfully finds no rows", async () => {
            await expectQuery({
              range: { num: { low: "5", high: "5" } },
            }).toFindNothing()
          })

          it("can search using just a low value", async () => {
            await expectQuery({
              range: { num: { low: MEDIUM } },
            }).toContainExactly([{ num: MEDIUM }, { num: BIG }])
          })

          it("can search using just a high value", async () => {
            await expectQuery({
              range: { num: { high: MEDIUM } },
            }).toContainExactly([{ num: SMALL }, { num: MEDIUM }])
          })
        })
    })

    isInternal &&
      describe("auto", () => {
        beforeAll(async () => {
          tableOrViewId = await createTableOrView({
            auto: {
              name: "auto",
              type: FieldType.AUTO,
              autocolumn: true,
              subtype: AutoFieldSubType.AUTO_ID,
            },
          })
          await createRows(new Array(10).fill({}))
        })

        describe("equal", () => {
          it("successfully finds a row", async () => {
            await expectQuery({ equal: { auto: 1 } }).toContainExactly([
              { auto: 1 },
            ])
          })

          it("fails to find nonexistent row", async () => {
            await expectQuery({ equal: { auto: 0 } }).toFindNothing()
          })
        })

        describe("not equal", () => {
          it("successfully finds a row", async () => {
            await expectQuery({ notEqual: { auto: 1 } }).toContainExactly([
              { auto: 2 },
              { auto: 3 },
              { auto: 4 },
              { auto: 5 },
              { auto: 6 },
              { auto: 7 },
              { auto: 8 },
              { auto: 9 },
              { auto: 10 },
            ])
          })

          it("fails to find nonexistent row", async () => {
            await expectQuery({ notEqual: { auto: 0 } }).toContainExactly([
              { auto: 1 },
              { auto: 2 },
              { auto: 3 },
              { auto: 4 },
              { auto: 5 },
              { auto: 6 },
              { auto: 7 },
              { auto: 8 },
              { auto: 9 },
              { auto: 10 },
            ])
          })
        })

        describe("oneOf", () => {
          it("successfully finds a row", async () => {
            await expectQuery({ oneOf: { auto: [1] } }).toContainExactly([
              { auto: 1 },
            ])
          })

          it("fails to find nonexistent row", async () => {
            await expectQuery({ oneOf: { auto: [0] } }).toFindNothing()
          })
        })

        describe("range", () => {
          it("successfully finds a row", async () => {
            await expectQuery({
              range: { auto: { low: 1, high: 1 } },
            }).toContainExactly([{ auto: 1 }])
          })

          it("successfully finds multiple rows", async () => {
            await expectQuery({
              range: { auto: { low: 1, high: 2 } },
            }).toContainExactly([{ auto: 1 }, { auto: 2 }])
          })

          it("successfully finds a row with a high bound", async () => {
            await expectQuery({
              range: { auto: { low: 2, high: 2 } },
            }).toContainExactly([{ auto: 2 }])
          })

          it("successfully finds no rows", async () => {
            await expectQuery({
              range: { auto: { low: 0, high: 0 } },
            }).toFindNothing()
          })

          isSqs &&
            it("can search using just a low value", async () => {
              await expectQuery({
                range: { auto: { low: 9 } },
              }).toContainExactly([{ auto: 9 }, { auto: 10 }])
            })

          isSqs &&
            it("can search using just a high value", async () => {
              await expectQuery({
                range: { auto: { high: 2 } },
              }).toContainExactly([{ auto: 1 }, { auto: 2 }])
            })
        })

        isSqs &&
          describe("sort", () => {
            it("sorts ascending", async () => {
              await expectSearch({
                query: {},
                sort: "auto",
                sortOrder: SortOrder.ASCENDING,
              }).toMatchExactly([
                { auto: 1 },
                { auto: 2 },
                { auto: 3 },
                { auto: 4 },
                { auto: 5 },
                { auto: 6 },
                { auto: 7 },
                { auto: 8 },
                { auto: 9 },
                { auto: 10 },
              ])
            })

            it("sorts descending", async () => {
              await expectSearch({
                query: {},
                sort: "auto",
                sortOrder: SortOrder.DESCENDING,
              }).toMatchExactly([
                { auto: 10 },
                { auto: 9 },
                { auto: 8 },
                { auto: 7 },
                { auto: 6 },
                { auto: 5 },
                { auto: 4 },
                { auto: 3 },
                { auto: 2 },
                { auto: 1 },
              ])
            })

            // This is important for pagination. The order of results must always
            // be stable or pagination will break. We don't want the user to need
            // to specify an order for pagination to work.
            it("is stable without a sort specified", async () => {
              let { rows: fullRowList } = await config.api.row.search(
                tableOrViewId,
                {
                  tableId: tableOrViewId,
                  query: {},
                }
              )

              // repeat the search many times to check the first row is always the same
              let bookmark: string | number | undefined,
                hasNextPage: boolean | undefined = true,
                rowCount: number = 0
              do {
                const response = await config.api.row.search(tableOrViewId, {
                  tableId: tableOrViewId,
                  limit: 1,
                  paginate: true,
                  query: {},
                  bookmark,
                })
                bookmark = response.bookmark
                hasNextPage = response.hasNextPage
                expect(response.rows.length).toEqual(1)
                const foundRow = response.rows[0]
                expect(foundRow).toEqual(fullRowList[rowCount++])
              } while (hasNextPage)
            })
          })

        describe("pagination", () => {
          it("should paginate through all rows", async () => {
            // @ts-ignore
            let bookmark: string | number = undefined
            let rows: Row[] = []

            // eslint-disable-next-line no-constant-condition
            while (true) {
              const response = await config.api.row.search(tableOrViewId, {
                tableId: tableOrViewId,
                limit: 3,
                query: {},
                bookmark,
                paginate: true,
              })

              rows.push(...response.rows)

              if (!response.bookmark || !response.hasNextPage) {
                break
              }
              bookmark = response.bookmark
            }

            const autoValues = rows.map(row => row.auto).sort((a, b) => a - b)
            expect(autoValues).toEqual([1, 2, 3, 4, 5, 6, 7, 8, 9, 10])
          })
        })
      })

    describe("field name 1:name", () => {
      beforeAll(async () => {
        tableOrViewId = await createTableOrView({
          "1:name": { name: "1:name", type: FieldType.STRING },
        })
        await createRows([{ "1:name": "bar" }, { "1:name": "foo" }])
      })

      it("successfully finds a row", async () => {
        await expectQuery({ equal: { "1:1:name": "bar" } }).toContainExactly([
          { "1:name": "bar" },
        ])
      })

      it("fails to find nonexistent row", async () => {
        await expectQuery({ equal: { "1:1:name": "none" } }).toFindNothing()
      })
    })

    isSql &&
      describe("related formulas", () => {
        beforeAll(async () => {
          const arrayTable = await createTable({
            name: { name: "name", type: FieldType.STRING },
            array: {
              name: "array",
              type: FieldType.ARRAY,
              constraints: {
                type: JsonFieldSubType.ARRAY,
                inclusion: ["option 1", "option 2"],
              },
            },
          })
          tableOrViewId = await createTableOrView({
            relationship: {
              type: FieldType.LINK,
              relationshipType: RelationshipType.MANY_TO_ONE,
              name: "relationship",
              fieldName: "relate",
              tableId: arrayTable,
              constraints: {
                type: "array",
              },
            },
            formula: {
              type: FieldType.FORMULA,
              name: "formula",
              formula: encodeJSBinding(
                `let array = [];$("relationship").forEach(rel => array = array.concat(rel.array));return array.sort().join(",")`
              ),
            },
          })
          const arrayRows = await Promise.all([
            config.api.row.save(arrayTable, {
              name: "foo",
              array: ["option 1"],
            }),
            config.api.row.save(arrayTable, {
              name: "bar",
              array: ["option 2"],
            }),
          ])
          await Promise.all([
            config.api.row.save(tableOrViewId, {
              relationship: [arrayRows[0]._id, arrayRows[1]._id],
            }),
          ])
        })

        it("formula is correct with relationship arrays", async () => {
          await expectQuery({}).toContain([{ formula: "option 1,option 2" }])
        })
      })

    describe("user", () => {
      let user1: User
      let user2: User

      beforeAll(async () => {
        user1 = await config.createUser({ _id: `us_${utils.newid()}` })
        user2 = await config.createUser({ _id: `us_${utils.newid()}` })

        tableOrViewId = await createTableOrView({
          user: {
            name: "user",
            type: FieldType.BB_REFERENCE_SINGLE,
            subtype: BBReferenceFieldSubType.USER,
          },
        })

        await createRows([{ user: user1 }, { user: user2 }, { user: null }])
      })

      describe("equal", () => {
        it("successfully finds a row", async () => {
          await expectQuery({ equal: { user: user1._id } }).toContainExactly([
            { user: { _id: user1._id } },
          ])
        })

        it("fails to find nonexistent row", async () => {
          await expectQuery({ equal: { user: "us_none" } }).toFindNothing()
        })
      })

      describe("notEqual", () => {
        it("successfully finds a row", async () => {
          await expectQuery({ notEqual: { user: user1._id } }).toContainExactly(
            [{ user: { _id: user2._id } }, {}]
          )
        })

        it("fails to find nonexistent row", async () => {
          await expectQuery({ notEqual: { user: "us_none" } }).toContainExactly(
            [{ user: { _id: user1._id } }, { user: { _id: user2._id } }, {}]
          )
        })
      })

      describe("oneOf", () => {
        it("successfully finds a row", async () => {
          await expectQuery({ oneOf: { user: [user1._id] } }).toContainExactly([
            { user: { _id: user1._id } },
          ])
        })

        it("fails to find nonexistent row", async () => {
          await expectQuery({ oneOf: { user: ["us_none"] } }).toFindNothing()
        })
      })

      describe("empty", () => {
        it("finds empty rows", async () => {
          await expectQuery({ empty: { user: null } }).toContainExactly([{}])
        })
      })

      describe("notEmpty", () => {
        it("finds non-empty rows", async () => {
          await expectQuery({ notEmpty: { user: null } }).toContainExactly([
            { user: { _id: user1._id } },
            { user: { _id: user2._id } },
          ])
        })
      })
    })

    describe("multi user", () => {
      let user1: User
      let user2: User

      beforeAll(async () => {
        user1 = await config.createUser({ _id: `us_${utils.newid()}` })
        user2 = await config.createUser({ _id: `us_${utils.newid()}` })

        tableOrViewId = await createTableOrView({
          users: {
            name: "users",
            type: FieldType.BB_REFERENCE,
            subtype: BBReferenceFieldSubType.USER,
            constraints: { type: "array" },
          },
          number: {
            name: "number",
            type: FieldType.NUMBER,
          },
        })

        await createRows([
          { number: 1, users: [user1] },
          { number: 2, users: [user2] },
          { number: 3, users: [user1, user2] },
          { number: 4, users: [] },
        ])
      })

      describe("contains", () => {
        it("successfully finds a row", async () => {
          await expectQuery({
            contains: { users: [user1._id] },
          }).toContainExactly([
            { users: [{ _id: user1._id }] },
            { users: [{ _id: user1._id }, { _id: user2._id }] },
          ])
        })

        it("successfully finds a row searching with a string", async () => {
          await expectQuery({
            // @ts-expect-error this test specifically goes against the type to
            // test that we coerce the string to an array.
            contains: { "1:users": user1._id },
          }).toContainExactly([
            { users: [{ _id: user1._id }] },
            { users: [{ _id: user1._id }, { _id: user2._id }] },
          ])
        })

        it("fails to find nonexistent row", async () => {
          await expectQuery({
            contains: { users: ["us_none"] },
          }).toFindNothing()
        })
      })

      describe("notContains", () => {
        it("successfully finds a row", async () => {
          await expectQuery({
            notContains: { users: [user1._id] },
          }).toContainExactly([{ users: [{ _id: user2._id }] }, {}])
        })

        it("fails to find nonexistent row", async () => {
          await expectQuery({
            notContains: { users: ["us_none"] },
          }).toContainExactly([
            { users: [{ _id: user1._id }] },
            { users: [{ _id: user2._id }] },
            { users: [{ _id: user1._id }, { _id: user2._id }] },
            {},
          ])
        })
      })

      describe("containsAny", () => {
        it("successfully finds rows", async () => {
          await expectQuery({
            containsAny: { users: [user1._id, user2._id] },
          }).toContainExactly([
            { users: [{ _id: user1._id }] },
            { users: [{ _id: user2._id }] },
            { users: [{ _id: user1._id }, { _id: user2._id }] },
          ])
        })

        it("fails to find nonexistent row", async () => {
          await expectQuery({
            containsAny: { users: ["us_none"] },
          }).toFindNothing()
        })
      })

      describe("multi-column equals", () => {
        it("successfully finds a row", async () => {
          await expectQuery({
            equal: { number: 1 },
            contains: { users: [user1._id] },
          }).toContainExactly([{ users: [{ _id: user1._id }], number: 1 }])
        })

        it("fails to find nonexistent row", async () => {
          await expectQuery({
            equal: { number: 2 },
            contains: { users: [user1._id] },
          }).toFindNothing()
        })
      })
    })

    // This will never work for Lucene.
    !isLucene &&
      // It also can't work for in-memory searching because the related table name
      // isn't available.
      !isInMemory &&
      describe.each([
        RelationshipType.ONE_TO_MANY,
        RelationshipType.MANY_TO_ONE,
        RelationshipType.MANY_TO_MANY,
      ])("relations (%s)", relationshipType => {
        let productCategoryTable: Table, productCatRows: Row[]

        beforeAll(async () => {
          const { relatedTable, tableId } = await basicRelationshipTables(
            relationshipType
          )
          tableOrViewId = tableId
          productCategoryTable = relatedTable

          productCatRows = await Promise.all([
            config.api.row.save(productCategoryTable._id!, { name: "foo" }),
            config.api.row.save(productCategoryTable._id!, { name: "bar" }),
          ])

          await Promise.all([
            config.api.row.save(tableOrViewId, {
              name: "foo",
              productCat: [productCatRows[0]._id],
            }),
            config.api.row.save(tableOrViewId, {
              name: "bar",
              productCat: [productCatRows[1]._id],
            }),
            config.api.row.save(tableOrViewId, {
              name: "baz",
              productCat: [],
            }),
          ])
        })

        it("should be able to filter by relationship using column name", async () => {
          await expectQuery({
            equal: { ["productCat.name"]: "foo" },
          }).toContainExactly([
            { name: "foo", productCat: [{ _id: productCatRows[0]._id }] },
          ])
        })

        it("should be able to filter by relationship using table name", async () => {
          await expectQuery({
            equal: { [`${productCategoryTable.name}.name`]: "foo" },
          }).toContainExactly([
            { name: "foo", productCat: [{ _id: productCatRows[0]._id }] },
          ])
        })

        it("shouldn't return any relationship for last row", async () => {
          await expectQuery({
            equal: { ["name"]: "baz" },
          }).toContainExactly([{ name: "baz", productCat: undefined }])
        })

        describe("logical filters", () => {
          const logicalOperators = [LogicalOperator.AND, LogicalOperator.OR]

          describe("$and", () => {
            it("should allow single conditions", async () => {
              await expectQuery({
                $and: {
                  conditions: [
                    {
                      equal: { ["productCat.name"]: "foo" },
                    },
                  ],
                },
              }).toContainExactly([
                { name: "foo", productCat: [{ _id: productCatRows[0]._id }] },
              ])
            })

            it("should allow exclusive conditions", async () => {
              await expectQuery({
                $and: {
                  conditions: [
                    {
                      equal: { ["productCat.name"]: "foo" },
                      notEqual: { ["productCat.name"]: "foo" },
                    },
                  ],
                },
              }).toContainExactly([])
            })

            it.each([logicalOperators])(
              "should allow nested ands with single conditions (with %s as root)",
              async rootOperator => {
                await expectQuery({
                  [rootOperator]: {
                    conditions: [
                      {
                        $and: {
                          conditions: [
                            {
                              equal: { ["productCat.name"]: "foo" },
                            },
                          ],
                        },
                      },
                    ],
                  },
                }).toContainExactly([
                  {
                    name: "foo",
                    productCat: [{ _id: productCatRows[0]._id }],
                  },
                ])
              }
            )

            it.each([logicalOperators])(
              "should allow nested ands with exclusive conditions (with %s as root)",
              async rootOperator => {
                await expectQuery({
                  [rootOperator]: {
                    conditions: [
                      {
                        $and: {
                          conditions: [
                            {
                              equal: { ["productCat.name"]: "foo" },
                              notEqual: { ["productCat.name"]: "foo" },
                            },
                          ],
                        },
                      },
                    ],
                  },
                }).toContainExactly([])
              }
            )

            it.each([logicalOperators])(
              "should allow nested ands with multiple conditions (with %s as root)",
              async rootOperator => {
                await expectQuery({
                  [rootOperator]: {
                    conditions: [
                      {
                        $and: {
                          conditions: [
                            {
                              equal: { ["productCat.name"]: "foo" },
                            },
                          ],
                        },
                        notEqual: { ["productCat.name"]: "foo" },
                      },
                    ],
                  },
                }).toContainExactly([])
              }
            )
          })

          describe("$ors", () => {
            it("should allow single conditions", async () => {
              await expectQuery({
                $or: {
                  conditions: [
                    {
                      equal: { ["productCat.name"]: "foo" },
                    },
                  ],
                },
              }).toContainExactly([
                { name: "foo", productCat: [{ _id: productCatRows[0]._id }] },
              ])
            })

            it("should allow exclusive conditions", async () => {
              await expectQuery({
                $or: {
                  conditions: [
                    {
                      equal: { ["productCat.name"]: "foo" },
                      notEqual: { ["productCat.name"]: "foo" },
                    },
                  ],
                },
              }).toContainExactly([
                { name: "foo", productCat: [{ _id: productCatRows[0]._id }] },
                { name: "bar", productCat: [{ _id: productCatRows[1]._id }] },
                { name: "baz", productCat: undefined },
              ])
            })

            it.each([logicalOperators])(
              "should allow nested ors with single conditions (with %s as root)",
              async rootOperator => {
                await expectQuery({
                  [rootOperator]: {
                    conditions: [
                      {
                        $or: {
                          conditions: [
                            {
                              equal: { ["productCat.name"]: "foo" },
                            },
                          ],
                        },
                      },
                    ],
                  },
                }).toContainExactly([
                  {
                    name: "foo",
                    productCat: [{ _id: productCatRows[0]._id }],
                  },
                ])
              }
            )

            it.each([logicalOperators])(
              "should allow nested ors with exclusive conditions (with %s as root)",
              async rootOperator => {
                await expectQuery({
                  [rootOperator]: {
                    conditions: [
                      {
                        $or: {
                          conditions: [
                            {
                              equal: { ["productCat.name"]: "foo" },
                              notEqual: { ["productCat.name"]: "foo" },
                            },
                          ],
                        },
                      },
                    ],
                  },
                }).toContainExactly([
                  {
                    name: "foo",
                    productCat: [{ _id: productCatRows[0]._id }],
                  },
                  {
                    name: "bar",
                    productCat: [{ _id: productCatRows[1]._id }],
                  },
                  { name: "baz", productCat: undefined },
                ])
              }
            )

            it("should allow nested ors with multiple conditions", async () => {
              await expectQuery({
                $or: {
                  conditions: [
                    {
                      $or: {
                        conditions: [
                          {
                            equal: { ["productCat.name"]: "foo" },
                          },
                        ],
                      },
                      notEqual: { ["productCat.name"]: "foo" },
                    },
                  ],
                },
              }).toContainExactly([
                { name: "foo", productCat: [{ _id: productCatRows[0]._id }] },
                { name: "bar", productCat: [{ _id: productCatRows[1]._id }] },
                { name: "baz", productCat: undefined },
              ])
            })
          })
        })
      })

    isSql &&
      describe.each([
        RelationshipType.MANY_TO_ONE,
        RelationshipType.MANY_TO_MANY,
      ])("big relations (%s)", relationshipType => {
        beforeAll(async () => {
          const { relatedTable, tableId } = await basicRelationshipTables(
            relationshipType
          )
          tableOrViewId = tableId
          const mainRow = await config.api.row.save(tableOrViewId, {
            name: "foo",
          })
          for (let i = 0; i < 11; i++) {
            await config.api.row.save(relatedTable._id!, {
              name: i,
              product: [mainRow._id!],
            })
          }
        })

        it("can only pull 10 related rows", async () => {
          await withCoreEnv({ SQL_MAX_RELATED_ROWS: "10" }, async () => {
            const response = await expectQuery({}).toContain([{ name: "foo" }])
            expect(response.rows[0].productCat).toBeArrayOfSize(10)
          })
        })

        it("can pull max rows when env not set (defaults to 500)", async () => {
          const response = await expectQuery({}).toContain([{ name: "foo" }])
          expect(response.rows[0].productCat).toBeArrayOfSize(11)
        })
      })

    isSql &&
      describe("relations to same table", () => {
        let relatedTable: string, relatedRows: Row[]

        beforeAll(async () => {
          relatedTable = await createTable({
            name: { name: "name", type: FieldType.STRING },
          })
          tableOrViewId = await createTableOrView({
            name: { name: "name", type: FieldType.STRING },
            related1: {
              type: FieldType.LINK,
              name: "related1",
              fieldName: "main1",
              tableId: relatedTable,
              relationshipType: RelationshipType.MANY_TO_MANY,
            },
            related2: {
              type: FieldType.LINK,
              name: "related2",
              fieldName: "main2",
              tableId: relatedTable,
              relationshipType: RelationshipType.MANY_TO_MANY,
            },
          })
          relatedRows = await Promise.all([
            config.api.row.save(relatedTable, { name: "foo" }),
            config.api.row.save(relatedTable, { name: "bar" }),
            config.api.row.save(relatedTable, { name: "baz" }),
            config.api.row.save(relatedTable, { name: "boo" }),
          ])
          await Promise.all([
            config.api.row.save(tableOrViewId, {
              name: "test",
              related1: [relatedRows[0]._id!],
              related2: [relatedRows[1]._id!],
            }),
            config.api.row.save(tableOrViewId, {
              name: "test2",
              related1: [relatedRows[2]._id!],
              related2: [relatedRows[3]._id!],
            }),
            config.api.row.save(tableOrViewId, {
              name: "test3",
              related1: [relatedRows[1]._id],
              related2: [relatedRows[2]._id!],
            }),
          ])
        })

        it("should be able to relate to same table", async () => {
          await expectSearch({
            query: {},
          }).toContainExactly([
            {
              name: "test",
              related1: [{ _id: relatedRows[0]._id }],
              related2: [{ _id: relatedRows[1]._id }],
            },
            {
              name: "test2",
              related1: [{ _id: relatedRows[2]._id }],
              related2: [{ _id: relatedRows[3]._id }],
            },
            {
              name: "test3",
              related1: [{ _id: relatedRows[1]._id }],
              related2: [{ _id: relatedRows[2]._id }],
            },
          ])
        })

        it("should be able to filter via the first relation field with equal", async () => {
          await expectSearch({
            query: {
              equal: {
                ["related1.name"]: "baz",
              },
            },
          }).toContainExactly([
            {
              name: "test2",
              related1: [{ _id: relatedRows[2]._id }],
            },
          ])
        })

        it("should be able to filter via the second relation field with not equal", async () => {
          await expectSearch({
            query: {
              notEqual: {
                ["1:related2.name"]: "foo",
                ["2:related2.name"]: "baz",
                ["3:related2.name"]: "boo",
              },
            },
          }).toContainExactly([
            {
              name: "test",
            },
          ])
        })

        it("should be able to filter on both fields", async () => {
          await expectSearch({
            query: {
              notEqual: {
                ["related1.name"]: "foo",
                ["related2.name"]: "baz",
              },
            },
          }).toContainExactly([
            {
              name: "test2",
            },
          ])
        })
      })

    isInternal &&
      describe("no column error backwards compat", () => {
        beforeAll(async () => {
          tableOrViewId = await createTableOrView({
            name: {
              name: "name",
              type: FieldType.STRING,
            },
          })
        })

        it("shouldn't error when column doesn't exist", async () => {
          await expectSearch({
            query: {
              string: {
                "1:something": "a",
              },
            },
          }).toMatch({ rows: [] })
        })
      })

    // lucene can't count the total rows
    !isLucene &&
      describe("row counting", () => {
        beforeAll(async () => {
          tableOrViewId = await createTableOrView({
            name: {
              name: "name",
              type: FieldType.STRING,
            },
          })
          await createRows([{ name: "a" }, { name: "b" }])
        })

        it("should be able to count rows when option set", async () => {
          await expectSearch({
            countRows: true,
            query: {
              notEmpty: {
                name: true,
              },
            },
          }).toMatch({ totalRows: 2, rows: expect.any(Array) })
        })

        it("shouldn't count rows when option is not set", async () => {
          await expectSearch({
            countRows: false,
            query: {
              notEmpty: {
                name: true,
              },
            },
          }).toNotHaveProperty(["totalRows"])
        })
      })

    describe("Invalid column definitions", () => {
      beforeAll(async () => {
        // need to create an invalid table - means ignoring typescript
        tableOrViewId = await createTableOrView({
          // @ts-ignore
          invalid: {
            type: FieldType.STRING,
          },
          name: {
            name: "name",
            type: FieldType.STRING,
          },
        })
        await createRows([
          { name: "foo", invalid: "id1" },
          { name: "bar", invalid: "id2" },
        ])
      })

      it("can get rows with all table data", async () => {
        await expectSearch({
          query: {},
        }).toContain([
          { name: "foo", invalid: "id1" },
          { name: "bar", invalid: "id2" },
        ])
      })
    })

    describe.each(["data_name_test", "name_data_test", "name_test_data_"])(
      "special (%s) case",
      column => {
        beforeAll(async () => {
          tableOrViewId = await createTableOrView({
            [column]: {
              name: column,
              type: FieldType.STRING,
            },
          })
          await createRows([{ [column]: "a" }, { [column]: "b" }])
        })

        it("should be able to query a column with data_ in it", async () => {
          await expectSearch({
            query: {
              equal: {
                [`1:${column}`]: "a",
              },
            },
          }).toContainExactly([{ [column]: "a" }])
        })
      }
    )

    isInternal &&
      describe("sample data", () => {
        beforeAll(async () => {
          await config.api.application.addSampleData(config.appId!)
          tableOrViewId = DEFAULT_EMPLOYEE_TABLE_SCHEMA._id!
          rows = await config.api.row.fetch(tableOrViewId)
        })

        it("should be able to search sample data", async () => {
          await expectSearch({
            query: {},
          }).toContain([
            {
              "First Name": "Mandy",
            },
          ])
        })
      })

    describe.each([
      { low: "2024-07-03T00:00:00.000Z", high: "9999-00-00T00:00:00.000Z" },
      { low: "2024-07-03T00:00:00.000Z", high: "9998-00-00T00:00:00.000Z" },
      { low: "0000-00-00T00:00:00.000Z", high: "2024-07-04T00:00:00.000Z" },
      { low: "0001-00-00T00:00:00.000Z", high: "2024-07-04T00:00:00.000Z" },
    ])("date special cases", ({ low, high }) => {
      const earlyDate = "2024-07-03T10:00:00.000Z",
        laterDate = "2024-07-03T11:00:00.000Z"
      beforeAll(async () => {
        tableOrViewId = await createTableOrView({
          date: {
            name: "date",
            type: FieldType.DATETIME,
          },
        })
        await createRows([{ date: earlyDate }, { date: laterDate }])
      })

      it("should be able to handle a date search", async () => {
        await expectSearch({
          query: {
            range: {
              "1:date": { low, high },
            },
          },
        }).toContainExactly([{ date: earlyDate }, { date: laterDate }])
      })
    })

    describe.each([
      "名前", // Japanese for "name"
      "Benutzer-ID", // German for "user ID", includes a hyphen
      "numéro", // French for "number", includes an accent
      "år", // Swedish for "year", includes a ring above
      "naïve", // English word borrowed from French, includes an umlaut
      "الاسم", // Arabic for "name"
      "оплата", // Russian for "payment"
      "पता", // Hindi for "address"
      "用戶名", // Chinese for "username"
      "çalışma_zamanı", // Turkish for "runtime", includes an underscore and a cedilla
      "preço", // Portuguese for "price", includes a cedilla
      "사용자명", // Korean for "username"
      "usuario_ñoño", // Spanish, uses an underscore and includes "ñ"
      "файл", // Bulgarian for "file"
      "δεδομένα", // Greek for "data"
      "geändert_am", // German for "modified on", includes an umlaut
      "ব্যবহারকারীর_নাম", // Bengali for "user name", includes an underscore
      "São_Paulo", // Portuguese, includes an underscore and a tilde
      "età", // Italian for "age", includes an accent
      "ชื่อผู้ใช้", // Thai for "username"
    ])("non-ascii column name: %s", name => {
      beforeAll(async () => {
        tableOrViewId = await createTableOrView({
          [name]: {
            name,
            type: FieldType.STRING,
          },
        })
        await createRows([{ [name]: "a" }, { [name]: "b" }])
      })

      it("should be able to query a column with non-ascii characters", async () => {
        await expectSearch({
          query: {
            equal: {
              [`1:${name}`]: "a",
            },
          },
        }).toContainExactly([{ [name]: "a" }])
      })
    })

    // This is currently not supported in external datasources, it produces SQL
    // errors at time of writing. We supported it (potentially by accident) in
    // Lucene, though, so we need to make sure it's supported in SQS as well. We
    // found real cases in production of column names ending in a space.
    isInternal &&
      describe("space at end of column name", () => {
        beforeAll(async () => {
          tableOrViewId = await createTableOrView({
            "name ": {
              name: "name ",
              type: FieldType.STRING,
            },
          })
          await createRows([{ ["name "]: "foo" }, { ["name "]: "bar" }])
        })

        it("should be able to query a column that ends with a space", async () => {
          await expectSearch({
            query: {
              string: {
                "name ": "foo",
              },
            },
          }).toContainExactly([{ ["name "]: "foo" }])
        })

        it("should be able to query a column that ends with a space using numeric notation", async () => {
          await expectSearch({
            query: {
              string: {
                "1:name ": "foo",
              },
            },
          }).toContainExactly([{ ["name "]: "foo" }])
        })
      })

    // This was never actually supported in Lucene but SQS does support it, so may
    // as well have a test for it.
    ;(isSqs || isInMemory) &&
      describe("space at start of column name", () => {
        beforeAll(async () => {
          tableOrViewId = await createTableOrView({
            " name": {
              name: " name",
              type: FieldType.STRING,
            },
          })
          await createRows([{ [" name"]: "foo" }, { [" name"]: "bar" }])
        })

        it("should be able to query a column that starts with a space", async () => {
          await expectSearch({
            query: {
              string: {
                " name": "foo",
              },
            },
          }).toContainExactly([{ [" name"]: "foo" }])
        })

        it("should be able to query a column that starts with a space using numeric notation", async () => {
          await expectSearch({
            query: {
              string: {
                "1: name": "foo",
              },
            },
          }).toContainExactly([{ [" name"]: "foo" }])
        })
      })

    isSqs &&
      !isView &&
      describe("duplicate columns", () => {
        beforeAll(async () => {
          tableOrViewId = await createTableOrView({
            name: {
              name: "name",
              type: FieldType.STRING,
            },
          })
          await context.doInAppContext(config.getAppId(), async () => {
            const db = context.getAppDB()
            const tableDoc = await db.get<Table>(tableOrViewId)
            tableDoc.schema.Name = {
              name: "Name",
              type: FieldType.STRING,
            }
            try {
              // remove the SQLite definitions so that they can be rebuilt as part of the search
              const sqliteDoc = await db.get(SQLITE_DESIGN_DOC_ID)
              await db.remove(sqliteDoc)
            } catch (err) {
              // no-op
            }
          })
          await createRows([{ name: "foo", Name: "bar" }])
        })

        it("should handle invalid duplicate column names", async () => {
          await expectSearch({
            query: {},
          }).toContainExactly([{ name: "foo" }])
        })
      })

    !isInMemory &&
      describe("search by _id", () => {
        let row: Row

        beforeAll(async () => {
          const toRelateTable = await createTable({
            name: {
              name: "name",
              type: FieldType.STRING,
            },
          })
          tableOrViewId = await createTableOrView({
            name: {
              name: "name",
              type: FieldType.STRING,
            },
            rel: {
              name: "rel",
              type: FieldType.LINK,
              relationshipType: RelationshipType.MANY_TO_MANY,
              tableId: toRelateTable,
              fieldName: "rel",
            },
          })
          const [row1, row2] = await Promise.all([
            config.api.row.save(toRelateTable, { name: "tag 1" }),
            config.api.row.save(toRelateTable, { name: "tag 2" }),
          ])
          row = await config.api.row.save(tableOrViewId, {
            name: "product 1",
            rel: [row1._id, row2._id],
          })
        })

        it("can filter by the row ID with limit 1", async () => {
          await expectSearch({
            query: {
              equal: { _id: row._id },
            },
            limit: 1,
          }).toContainExactly([row])
        })
      })

    !isInternal &&
      describe("search by composite key", () => {
        beforeAll(async () => {
          const table = await config.api.table.save(
            tableForDatasource(datasource, {
              schema: {
                idColumn1: {
                  name: "idColumn1",
                  type: FieldType.NUMBER,
                },
                idColumn2: {
                  name: "idColumn2",
                  type: FieldType.NUMBER,
                },
              },
              primary: ["idColumn1", "idColumn2"],
            })
          )
          tableOrViewId = table._id!
          await createRows([{ idColumn1: 1, idColumn2: 2 }])
        })

        it("can filter by the row ID with limit 1", async () => {
          await expectSearch({
            query: {
              equal: { _id: generateRowIdField([1, 2]) },
            },
            limit: 1,
          }).toContain([
            {
              idColumn1: 1,
              idColumn2: 2,
            },
          ])
        })
      })

    isSql &&
      describe("primaryDisplay", () => {
        beforeAll(async () => {
          let toRelateTableId = await createTable({
            name: {
              name: "name",
              type: FieldType.STRING,
            },
          })
          tableOrViewId = await createTableOrView({
            name: {
              name: "name",
              type: FieldType.STRING,
            },
            link: {
              name: "link",
              type: FieldType.LINK,
              relationshipType: RelationshipType.MANY_TO_ONE,
              tableId: toRelateTableId,
              fieldName: "link",
            },
          })

          const toRelateTable = await config.api.table.get(toRelateTableId)
          await config.api.table.save({
            ...toRelateTable,
            primaryDisplay: "link",
          })
          const relatedRows = await Promise.all([
            config.api.row.save(toRelateTable._id!, { name: "related" }),
          ])
          await config.api.row.save(tableOrViewId, {
            name: "test",
            link: relatedRows.map(row => row._id),
          })
        })

        it("should be able to query, primary display on related table shouldn't be used", async () => {
          // this test makes sure that if a relationship has been specified as the primary display on a table
          // it is ignored and another column is used instead
          await expectQuery({}).toContain([
            { name: "test", link: [{ primaryDisplay: "related" }] },
          ])
        })
      })

    !isLucene &&
      describe("$and", () => {
        beforeAll(async () => {
          tableOrViewId = await createTableOrView({
            age: { name: "age", type: FieldType.NUMBER },
            name: { name: "name", type: FieldType.STRING },
          })
          await createRows([
            { age: 1, name: "Jane" },
            { age: 10, name: "Jack" },
            { age: 7, name: "Hanna" },
            { age: 8, name: "Jan" },
          ])
        })

        it("successfully finds a row for one level condition", async () => {
          await expectQuery({
            $and: {
              conditions: [{ equal: { age: 10 } }, { equal: { name: "Jack" } }],
            },
          }).toContainExactly([{ age: 10, name: "Jack" }])
        })

        it("successfully finds a row for one level with multiple conditions", async () => {
          await expectQuery({
            $and: {
              conditions: [{ equal: { age: 10 } }, { equal: { name: "Jack" } }],
            },
          }).toContainExactly([{ age: 10, name: "Jack" }])
        })

        it("successfully finds multiple rows for one level with multiple conditions", async () => {
          await expectQuery({
            $and: {
              conditions: [
                { range: { age: { low: 1, high: 9 } } },
                { string: { name: "Ja" } },
              ],
            },
          }).toContainExactly([
            { age: 1, name: "Jane" },
            { age: 8, name: "Jan" },
          ])
        })

        it("successfully finds rows for nested filters", async () => {
          await expectQuery({
            $and: {
              conditions: [
                {
                  $and: {
                    conditions: [
                      {
                        range: { age: { low: 1, high: 10 } },
                      },
                      { string: { name: "Ja" } },
                    ],
                  },
                  equal: { name: "Jane" },
                },
              ],
            },
          }).toContainExactly([{ age: 1, name: "Jane" }])
        })

        it("returns nothing when filtering out all data", async () => {
          await expectQuery({
            $and: {
              conditions: [{ equal: { age: 7 } }, { equal: { name: "Jack" } }],
            },
          }).toFindNothing()
        })

        !isInMemory &&
          it("validates conditions that are not objects", async () => {
            await expect(
              expectQuery({
                $and: {
                  conditions: [
                    { equal: { age: 10 } },
                    "invalidCondition" as any,
                  ],
                },
              }).toFindNothing()
            ).rejects.toThrow(
              'Invalid body - "query.$and.conditions[1]" must be of type object'
            )
          })

        !isInMemory &&
          it("validates $and without conditions", async () => {
            await expect(
              expectQuery({
                $and: {
                  conditions: [
                    { equal: { age: 10 } },
                    {
                      $and: {
                        conditions: undefined as any,
                      },
                    },
                  ],
                },
              }).toFindNothing()
            ).rejects.toThrow(
              'Invalid body - "query.$and.conditions[1].$and.conditions" is required'
            )
          })

        // onEmptyFilter cannot be sent to view searches
        !isView &&
          it("returns no rows when onEmptyFilter set to none", async () => {
            await expectSearch({
              query: {
                onEmptyFilter: EmptyFilterOption.RETURN_NONE,
                $and: {
                  conditions: [{ equal: { name: "" } }],
                },
              },
            }).toFindNothing()
          })

        it("returns all rows when onEmptyFilter set to all", async () => {
          await expectSearch({
            query: {
              onEmptyFilter: EmptyFilterOption.RETURN_ALL,
              $and: {
                conditions: [{ equal: { name: "" } }],
              },
            },
          }).toHaveLength(4)
        })
      })

    !isLucene &&
      describe("$or", () => {
        beforeAll(async () => {
          tableOrViewId = await createTableOrView({
            age: { name: "age", type: FieldType.NUMBER },
            name: { name: "name", type: FieldType.STRING },
          })
          await createRows([
            { age: 1, name: "Jane" },
            { age: 10, name: "Jack" },
            { age: 7, name: "Hanna" },
            { age: 8, name: "Jan" },
          ])
        })

        it("successfully finds a row for one level condition", async () => {
          await expectQuery({
            $or: {
              conditions: [{ equal: { age: 7 } }, { equal: { name: "Jack" } }],
            },
          }).toContainExactly([
            { age: 10, name: "Jack" },
            { age: 7, name: "Hanna" },
          ])
        })

        it("successfully finds a row for one level with multiple conditions", async () => {
          await expectQuery({
            $or: {
              conditions: [{ equal: { age: 7 } }, { equal: { name: "Jack" } }],
            },
          }).toContainExactly([
            { age: 10, name: "Jack" },
            { age: 7, name: "Hanna" },
          ])
        })

        it("successfully finds multiple rows for one level with multiple conditions", async () => {
          await expectQuery({
            $or: {
              conditions: [
                { range: { age: { low: 1, high: 9 } } },
                { string: { name: "Jan" } },
              ],
            },
          }).toContainExactly([
            { age: 1, name: "Jane" },
            { age: 7, name: "Hanna" },
            { age: 8, name: "Jan" },
          ])
        })

        it("successfully finds rows for nested filters", async () => {
          await expectQuery({
            $or: {
              conditions: [
                {
                  $or: {
                    conditions: [
                      {
                        range: { age: { low: 1, high: 7 } },
                      },
                      { string: { name: "Jan" } },
                    ],
                  },
                  equal: { name: "Jane" },
                },
              ],
            },
          }).toContainExactly([
            { age: 1, name: "Jane" },
            { age: 7, name: "Hanna" },
            { age: 8, name: "Jan" },
          ])
        })

        it("returns nothing when filtering out all data", async () => {
          await expectQuery({
            $or: {
              conditions: [{ equal: { age: 6 } }, { equal: { name: "John" } }],
            },
          }).toFindNothing()
        })

        it("can nest $and under $or filters", async () => {
          await expectQuery({
            $or: {
              conditions: [
                {
                  $and: {
                    conditions: [
                      {
                        range: { age: { low: 1, high: 8 } },
                      },
                      { equal: { name: "Jan" } },
                    ],
                  },
                  equal: { name: "Jane" },
                },
              ],
            },
          }).toContainExactly([
            { age: 1, name: "Jane" },
            { age: 8, name: "Jan" },
          ])
        })

        it("can nest $or under $and filters", async () => {
          await expectQuery({
            $and: {
              conditions: [
                {
                  $or: {
                    conditions: [
                      {
                        range: { age: { low: 1, high: 8 } },
                      },
                      { equal: { name: "Jan" } },
                    ],
                  },
                  equal: { name: "Jane" },
                },
              ],
            },
          }).toContainExactly([{ age: 1, name: "Jane" }])
        })

        // onEmptyFilter cannot be sent to view searches
        !isView &&
          it("returns no rows when onEmptyFilter set to none", async () => {
            await expectSearch({
              query: {
                onEmptyFilter: EmptyFilterOption.RETURN_NONE,
                $or: {
                  conditions: [{ equal: { name: "" } }],
                },
              },
            }).toFindNothing()
          })

        it("returns all rows when onEmptyFilter set to all", async () => {
          await expectSearch({
            query: {
              onEmptyFilter: EmptyFilterOption.RETURN_ALL,
              $or: {
                conditions: [{ equal: { name: "" } }],
              },
            },
          }).toHaveLength(4)
        })
      })

    isSql &&
      describe("max related columns", () => {
        let relatedRows: Row[]

        beforeAll(async () => {
          const relatedSchema: TableSchema = {}
          const row: Row = {}
          for (let i = 0; i < 100; i++) {
            const name = `column${i}`
            relatedSchema[name] = { name, type: FieldType.NUMBER }
            row[name] = i
          }
          const relatedTable = await createTable(relatedSchema)
          tableOrViewId = await createTableOrView({
            name: { name: "name", type: FieldType.STRING },
            related1: {
              type: FieldType.LINK,
              name: "related1",
              fieldName: "main1",
              tableId: relatedTable,
              relationshipType: RelationshipType.MANY_TO_MANY,
            },
          })
          relatedRows = await Promise.all([
            config.api.row.save(relatedTable, row),
          ])
          await config.api.row.save(tableOrViewId, {
            name: "foo",
            related1: [relatedRows[0]._id],
          })
        })

        it("retrieve the row with relationships", async () => {
          await expectQuery({}).toContainExactly([
            {
              name: "foo",
              related1: [{ _id: relatedRows[0]._id }],
            },
          ])
        })
      })
  })
})<|MERGE_RESOLUTION|>--- conflicted
+++ resolved
@@ -1615,9 +1615,6 @@
         })
       })
 
-<<<<<<< HEAD
-    describe("arrays", () => {
-=======
     isSqs &&
       describe("AI Column", () => {
         const UNEXISTING_AI_COLUMN = "Real LLM Response"
@@ -1691,8 +1688,7 @@
         })
       })
 
-    describe.each([FieldType.ARRAY, FieldType.OPTIONS])("%s", () => {
->>>>>>> 9b009f97
+    describe("arrays", () => {
       beforeAll(async () => {
         tableOrViewId = await createTableOrView({
           numbers: {
