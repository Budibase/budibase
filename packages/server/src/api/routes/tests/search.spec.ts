import { tableForDatasource } from "../../../tests/utilities/structures"
import { DatabaseName, getDatasource } from "../../../integrations/tests/utils"
import { db as dbCore } from "@budibase/backend-core"

import * as setup from "./utilities"
import {
  AutoFieldSubType,
  Datasource,
  EmptyFilterOption,
  BBReferenceFieldSubType,
  FieldType,
  RowSearchParams,
  SearchFilters,
  SortOrder,
  SortType,
  Table,
  TableSchema,
  User,
} from "@budibase/types"
import _ from "lodash"
import tk from "timekeeper"
import { encodeJSBinding } from "@budibase/string-templates"

const serverTime = new Date("2024-05-06T00:00:00.000Z")
tk.freeze(serverTime)

jest.unmock("mssql")

describe.each([
  ["lucene", undefined],
  ["sqs", undefined],
  [DatabaseName.POSTGRES, getDatasource(DatabaseName.POSTGRES)],
  [DatabaseName.MYSQL, getDatasource(DatabaseName.MYSQL)],
  [DatabaseName.SQL_SERVER, getDatasource(DatabaseName.SQL_SERVER)],
  [DatabaseName.MARIADB, getDatasource(DatabaseName.MARIADB)],
])("/api/:sourceId/search (%s)", (name, dsProvider) => {
  const isSqs = name === "sqs"
  const isLucene = name === "lucene"
  const isInternal = isSqs || isLucene
  const config = setup.getConfig()

  let envCleanup: (() => void) | undefined
  let datasource: Datasource | undefined
  let table: Table

  const snippets = [
    {
      name: "WeeksAgo",
      code: "return function (weeks) {\n  const currentTime = new Date();\n  currentTime.setDate(currentTime.getDate()-(7 * (weeks || 1)));\n  return currentTime.toISOString();\n}",
    },
  ]

  beforeAll(async () => {
    if (isSqs) {
      envCleanup = config.setEnv({ SQS_SEARCH_ENABLE: "true" })
    }
    await config.init()

    if (config.app?.appId) {
      config.app = await config.api.application.update(config.app?.appId, {
        snippets,
      })
    }

    if (dsProvider) {
      datasource = await config.createDatasource({
        datasource: await dsProvider,
      })
    }
  })

  afterAll(async () => {
    setup.afterAll()
    if (envCleanup) {
      envCleanup()
    }
  })

  async function createTable(schema: TableSchema) {
    table = await config.api.table.save(
      tableForDatasource(datasource, { schema })
    )
  }

  async function createRows(rows: Record<string, any>[]) {
    await config.api.row.bulkImport(table._id!, { rows })
  }

  class SearchAssertion {
    constructor(private readonly query: RowSearchParams) {}

    // Asserts that the query returns rows matching exactly the set of rows
    // passed in. The order of the rows matters. Rows returned in an order
    // different to the one passed in will cause the assertion to fail.  Extra
    // rows returned by the query will also cause the assertion to fail.
    async toMatchExactly(expectedRows: any[]) {
      const { rows: foundRows } = await config.api.row.search(table._id!, {
        ...this.query,
        tableId: table._id!,
      })

      // eslint-disable-next-line jest/no-standalone-expect
      expect(foundRows).toHaveLength(expectedRows.length)
      // eslint-disable-next-line jest/no-standalone-expect
      expect(foundRows).toEqual(
        expectedRows.map((expectedRow: any) =>
          expect.objectContaining(
            foundRows.find(foundRow => _.isMatch(foundRow, expectedRow))
          )
        )
      )
    }

    // Asserts that the query returns rows matching exactly the set of rows
    // passed in. The order of the rows is not important, but extra rows will
    // cause the assertion to fail.
    async toContainExactly(expectedRows: any[]) {
      const { rows: foundRows } = await config.api.row.search(table._id!, {
        ...this.query,
        tableId: table._id!,
      })

      // eslint-disable-next-line jest/no-standalone-expect
      expect(foundRows).toHaveLength(expectedRows.length)
      // eslint-disable-next-line jest/no-standalone-expect
      expect(foundRows).toEqual(
        expect.arrayContaining(
          expectedRows.map((expectedRow: any) =>
            expect.objectContaining(
              foundRows.find(foundRow => _.isMatch(foundRow, expectedRow))
            )
          )
        )
      )
    }

    // Asserts that the query returns rows matching the set of rows passed in.
    // The order of the rows is not important. Extra rows will not cause the
    // assertion to fail.
    async toContain(expectedRows: any[]) {
      const { rows: foundRows } = await config.api.row.search(table._id!, {
        ...this.query,
        tableId: table._id!,
      })

      // eslint-disable-next-line jest/no-standalone-expect
      expect(foundRows).toEqual(
        expect.arrayContaining(
          expectedRows.map((expectedRow: any) =>
            expect.objectContaining(
              foundRows.find(foundRow => _.isMatch(foundRow, expectedRow))
            )
          )
        )
      )
    }

    async toFindNothing() {
      await this.toContainExactly([])
    }

    async toHaveLength(length: number) {
      const { rows: foundRows } = await config.api.row.search(table._id!, {
        ...this.query,
        tableId: table._id!,
      })

      // eslint-disable-next-line jest/no-standalone-expect
      expect(foundRows).toHaveLength(length)
    }
  }

  function expectSearch(query: Omit<RowSearchParams, "tableId">) {
    return new SearchAssertion({ ...query, tableId: table._id! })
  }

  function expectQuery(query: SearchFilters) {
    return expectSearch({ query })
  }

<<<<<<< HEAD
  // Ensure all bindings resolve and perform as expected
  !isSqs &&
    describe("bindings", () => {
      let globalUsers: any = []

      const future = new Date(serverTime.getTime())
      future.setDate(future.getDate() + 30)

      const rows = (currentUser: User) => {
        return [
          { name: "foo", appointment: "1982-01-05T00:00:00.000Z" },
          { name: "bar", appointment: "1995-05-06T00:00:00.000Z" },
          { name: currentUser.firstName, appointment: future.toISOString() },
          { name: "serverDate", appointment: serverTime.toISOString() },
          {
            name: "single user, session user",
            single_user: JSON.stringify([currentUser]),
          },
          {
            name: "single user",
            single_user: JSON.stringify([globalUsers[0]]),
          },
          {
            name: "multi user",
            multi_user: JSON.stringify(globalUsers),
          },
          {
            name: "multi user with session user",
            multi_user: JSON.stringify([...globalUsers, currentUser]),
          },
        ]
      }

      beforeAll(async () => {
        // Set up some global users
        globalUsers = await Promise.all(
          Array(2)
            .fill(0)
            .map(async () => {
              const globalUser = await config.globalUser()
              const userMedataId = globalUser._id
                ? dbCore.generateUserMetadataID(globalUser._id)
                : null
              return {
                _id: globalUser._id,
                _meta: userMedataId,
              }
            })
        )

        await createTable({
          name: { name: "name", type: FieldType.STRING },
          appointment: { name: "appointment", type: FieldType.DATETIME },
          single_user: {
            name: "single_user",
            type: FieldType.BB_REFERENCE,
            subtype: BBReferenceFieldSubType.USER,
          },
          multi_user: {
            name: "multi_user",
            type: FieldType.BB_REFERENCE,
            subtype: BBReferenceFieldSubType.USERS,
          },
        })
        await createRows([...rows(config.getUser())])
      })

      // !! Current User is auto generated per run
      it("should return all rows matching the session user firstname", async () => {
        await expectQuery({
          equal: { name: "{{ [user].firstName }}" },
        }).toContainExactly([
          {
            name: config.getUser().firstName,
            appointment: future.toISOString(),
          },
        ])
      })

      it("should parse the date binding and return all rows after the resolved value", async () => {
        await expectQuery({
          range: {
            appointment: {
              low: "{{ [now] }}",
              high: "9999-00-00T00:00:00.000Z",
            },
          },
        }).toContainExactly([
          {
            name: config.getUser().firstName,
            appointment: future.toISOString(),
          },
          { name: "serverDate", appointment: serverTime.toISOString() },
        ])
      })

      it("should parse the date binding and return all rows before the resolved value", async () => {
        await expectQuery({
          range: {
            appointment: {
              low: "0000-00-00T00:00:00.000Z",
              high: "{{ [now] }}",
            },
          },
        }).toContainExactly([
          { name: "foo", appointment: "1982-01-05T00:00:00.000Z" },
          { name: "bar", appointment: "1995-05-06T00:00:00.000Z" },
          { name: "serverDate", appointment: serverTime.toISOString() },
        ])
      })

      it("should parse the encoded js snippet. Return rows with appointments up to 1 week in the past", async () => {
        const jsBinding = "return snippets.WeeksAgo();"
        const encodedBinding = encodeJSBinding(jsBinding)

        await expectQuery({
          range: {
            appointment: {
              low: "0000-00-00T00:00:00.000Z",
              high: encodedBinding,
            },
          },
        }).toContainExactly([
          { name: "foo", appointment: "1982-01-05T00:00:00.000Z" },
          { name: "bar", appointment: "1995-05-06T00:00:00.000Z" },
        ])
      })

      it("should parse the encoded js binding. Return rows with appointments 2 weeks in the past", async () => {
        const jsBinding =
          "const currentTime = new Date()\ncurrentTime.setDate(currentTime.getDate()-14);\nreturn currentTime.toISOString();"
        const encodedBinding = encodeJSBinding(jsBinding)

        await expectQuery({
          range: {
            appointment: {
              low: "0000-00-00T00:00:00.000Z",
              high: encodedBinding,
            },
          },
        }).toContainExactly([
          { name: "foo", appointment: "1982-01-05T00:00:00.000Z" },
          { name: "bar", appointment: "1995-05-06T00:00:00.000Z" },
        ])
      })

      it("should match a single user row by the session user id", async () => {
        await expectQuery({
          equal: { single_user: "{{ [user]._id }}" },
        }).toContainExactly([
          {
            name: "single user, session user",
            single_user: [{ _id: config.getUser()._id }],
          },
        ])
      })

      it("should match the session user id in a multi user field", async () => {
        await expectQuery({
          contains: { multi_user: ["{{ [user]._id }}"] },
        }).toContainExactly([
          {
            name: "multi user with session user",
            multi_user: [{ _id: config.getUser()._id }],
          },
        ])
      })

      it("should not match the session user id in a multi user field", async () => {
        await expectQuery({
          notContains: { multi_user: ["{{ [user]._id }}"] },
          notEmpty: { multi_user: true },
        }).toContainExactly([
          {
            name: "multi user",
            multi_user: globalUsers.map((user: any) => {
              return { _id: user._id }
            }),
          },
        ])
      })

      it("should match the session user id and a user table row id using helpers, user binding and a static user id.", async () => {
        await expectQuery({
          oneOf: {
            single_user: [
              "{{ default [user]._id '_empty_' }}",
              globalUsers[0]._id,
            ],
          },
        }).toContainExactly([
          {
            name: "single user, session user",
            single_user: [{ _id: config.getUser()._id }],
          },
          {
            name: "single user",
            single_user: [{ _id: globalUsers[0]._id }],
          },
        ])
      })

      it("should resolve 'default' helper to '_empty_' when binding resolves to nothing", async () => {
        await expectQuery({
          oneOf: {
            single_user: [
              "{{ default [user]._idx '_empty_' }}",
              globalUsers[0]._id,
            ],
          },
        }).toContainExactly([
          {
            name: "single user",
            single_user: [{ _id: globalUsers[0]._id }],
          },
        ])
      })
    })

  describe("strings", () => {
=======
  describe.each([FieldType.STRING, FieldType.LONGFORM])("%s", () => {
>>>>>>> fadb6000
    beforeAll(async () => {
      await createTable({
        name: { name: "name", type: FieldType.STRING },
      })
      await createRows([{ name: "foo" }, { name: "bar" }])
    })

    describe("misc", () => {
      it("should return all if no query is passed", () =>
        expectSearch({} as RowSearchParams).toContainExactly([
          { name: "foo" },
          { name: "bar" },
        ]))

      it("should return all if empty query is passed", () =>
        expectQuery({}).toContainExactly([{ name: "foo" }, { name: "bar" }]))

      it("should return all if onEmptyFilter is RETURN_ALL", () =>
        expectQuery({
          onEmptyFilter: EmptyFilterOption.RETURN_ALL,
        }).toContainExactly([{ name: "foo" }, { name: "bar" }]))

      it("should return nothing if onEmptyFilter is RETURN_NONE", () =>
        expectQuery({
          onEmptyFilter: EmptyFilterOption.RETURN_NONE,
        }).toFindNothing())

      it("should respect limit", () =>
        expectSearch({ limit: 1, paginate: true, query: {} }).toHaveLength(1))
    })

    describe("equal", () => {
      it("successfully finds a row", () =>
        expectQuery({ equal: { name: "foo" } }).toContainExactly([
          { name: "foo" },
        ]))

      it("fails to find nonexistent row", () =>
        expectQuery({ equal: { name: "none" } }).toFindNothing())
    })

    describe("notEqual", () => {
      it("successfully finds a row", () =>
        expectQuery({ notEqual: { name: "foo" } }).toContainExactly([
          { name: "bar" },
        ]))

      it("fails to find nonexistent row", () =>
        expectQuery({ notEqual: { name: "bar" } }).toContainExactly([
          { name: "foo" },
        ]))
    })

    describe("oneOf", () => {
      it("successfully finds a row", () =>
        expectQuery({ oneOf: { name: ["foo"] } }).toContainExactly([
          { name: "foo" },
        ]))

      it("fails to find nonexistent row", () =>
        expectQuery({ oneOf: { name: ["none"] } }).toFindNothing())
    })

    describe("fuzzy", () => {
      it("successfully finds a row", () =>
        expectQuery({ fuzzy: { name: "oo" } }).toContainExactly([
          { name: "foo" },
        ]))

      it("fails to find nonexistent row", () =>
        expectQuery({ fuzzy: { name: "none" } }).toFindNothing())
    })

    describe("range", () => {
      it("successfully finds multiple rows", () =>
        expectQuery({
          range: { name: { low: "a", high: "z" } },
        }).toContainExactly([{ name: "bar" }, { name: "foo" }]))

      it("successfully finds a row with a high bound", () =>
        expectQuery({
          range: { name: { low: "a", high: "c" } },
        }).toContainExactly([{ name: "bar" }]))

      it("successfully finds a row with a low bound", () =>
        expectQuery({
          range: { name: { low: "f", high: "z" } },
        }).toContainExactly([{ name: "foo" }]))

      it("successfully finds no rows", () =>
        expectQuery({
          range: { name: { low: "g", high: "h" } },
        }).toFindNothing())
    })

    describe("sort", () => {
      it("sorts ascending", () =>
        expectSearch({
          query: {},
          sort: "name",
          sortOrder: SortOrder.ASCENDING,
        }).toMatchExactly([{ name: "bar" }, { name: "foo" }]))

      it("sorts descending", () =>
        expectSearch({
          query: {},
          sort: "name",
          sortOrder: SortOrder.DESCENDING,
        }).toMatchExactly([{ name: "foo" }, { name: "bar" }]))

      describe("sortType STRING", () => {
        it("sorts ascending", () =>
          expectSearch({
            query: {},
            sort: "name",
            sortType: SortType.STRING,
            sortOrder: SortOrder.ASCENDING,
          }).toMatchExactly([{ name: "bar" }, { name: "foo" }]))

        it("sorts descending", () =>
          expectSearch({
            query: {},
            sort: "name",
            sortType: SortType.STRING,
            sortOrder: SortOrder.DESCENDING,
          }).toMatchExactly([{ name: "foo" }, { name: "bar" }]))
      })
    })
  })

  describe("numbers", () => {
    beforeAll(async () => {
      await createTable({
        age: { name: "age", type: FieldType.NUMBER },
      })
      await createRows([{ age: 1 }, { age: 10 }])
    })

    describe("equal", () => {
      it("successfully finds a row", () =>
        expectQuery({ equal: { age: 1 } }).toContainExactly([{ age: 1 }]))

      it("fails to find nonexistent row", () =>
        expectQuery({ equal: { age: 2 } }).toFindNothing())
    })

    describe("notEqual", () => {
      it("successfully finds a row", () =>
        expectQuery({ notEqual: { age: 1 } }).toContainExactly([{ age: 10 }]))

      it("fails to find nonexistent row", () =>
        expectQuery({ notEqual: { age: 10 } }).toContainExactly([{ age: 1 }]))
    })

    describe("oneOf", () => {
      it("successfully finds a row", () =>
        expectQuery({ oneOf: { age: [1] } }).toContainExactly([{ age: 1 }]))

      it("fails to find nonexistent row", () =>
        expectQuery({ oneOf: { age: [2] } }).toFindNothing())
    })

    describe("range", () => {
      it("successfully finds a row", () =>
        expectQuery({
          range: { age: { low: 1, high: 5 } },
        }).toContainExactly([{ age: 1 }]))

      it("successfully finds multiple rows", () =>
        expectQuery({
          range: { age: { low: 1, high: 10 } },
        }).toContainExactly([{ age: 1 }, { age: 10 }]))

      it("successfully finds a row with a high bound", () =>
        expectQuery({
          range: { age: { low: 5, high: 10 } },
        }).toContainExactly([{ age: 10 }]))

      it("successfully finds no rows", () =>
        expectQuery({
          range: { age: { low: 5, high: 9 } },
        }).toFindNothing())

      // We never implemented half-open ranges in Lucene.
      !isLucene &&
        it("can search using just a low value", () =>
          expectQuery({
            range: { age: { low: 5 } },
          }).toContainExactly([{ age: 10 }]))

      // We never implemented half-open ranges in Lucene.
      !isLucene &&
        it("can search using just a high value", () =>
          expectQuery({
            range: { age: { high: 5 } },
          }).toContainExactly([{ age: 1 }]))
    })

    describe("sort", () => {
      it("sorts ascending", () =>
        expectSearch({
          query: {},
          sort: "age",
          sortOrder: SortOrder.ASCENDING,
        }).toMatchExactly([{ age: 1 }, { age: 10 }]))

      it("sorts descending", () =>
        expectSearch({
          query: {},
          sort: "age",
          sortOrder: SortOrder.DESCENDING,
        }).toMatchExactly([{ age: 10 }, { age: 1 }]))
    })

    describe("sortType NUMBER", () => {
      it("sorts ascending", () =>
        expectSearch({
          query: {},
          sort: "age",
          sortType: SortType.NUMBER,
          sortOrder: SortOrder.ASCENDING,
        }).toMatchExactly([{ age: 1 }, { age: 10 }]))

      it("sorts descending", () =>
        expectSearch({
          query: {},
          sort: "age",
          sortType: SortType.NUMBER,
          sortOrder: SortOrder.DESCENDING,
        }).toMatchExactly([{ age: 10 }, { age: 1 }]))
    })
  })

  describe("dates", () => {
    const JAN_1ST = "2020-01-01T00:00:00.000Z"
    const JAN_2ND = "2020-01-02T00:00:00.000Z"
    const JAN_5TH = "2020-01-05T00:00:00.000Z"
    const JAN_9TH = "2020-01-09T00:00:00.000Z"
    const JAN_10TH = "2020-01-10T00:00:00.000Z"

    beforeAll(async () => {
      await createTable({
        dob: { name: "dob", type: FieldType.DATETIME },
      })

      await createRows([{ dob: JAN_1ST }, { dob: JAN_10TH }])
    })

    describe("equal", () => {
      it("successfully finds a row", () =>
        expectQuery({ equal: { dob: JAN_1ST } }).toContainExactly([
          { dob: JAN_1ST },
        ]))

      it("fails to find nonexistent row", () =>
        expectQuery({ equal: { dob: JAN_2ND } }).toFindNothing())
    })

    describe("notEqual", () => {
      it("successfully finds a row", () =>
        expectQuery({ notEqual: { dob: JAN_1ST } }).toContainExactly([
          { dob: JAN_10TH },
        ]))

      it("fails to find nonexistent row", () =>
        expectQuery({ notEqual: { dob: JAN_10TH } }).toContainExactly([
          { dob: JAN_1ST },
        ]))
    })

    describe("oneOf", () => {
      it("successfully finds a row", () =>
        expectQuery({ oneOf: { dob: [JAN_1ST] } }).toContainExactly([
          { dob: JAN_1ST },
        ]))

      it("fails to find nonexistent row", () =>
        expectQuery({ oneOf: { dob: [JAN_2ND] } }).toFindNothing())
    })

    describe("range", () => {
      it("successfully finds a row", () =>
        expectQuery({
          range: { dob: { low: JAN_1ST, high: JAN_5TH } },
        }).toContainExactly([{ dob: JAN_1ST }]))

      it("successfully finds multiple rows", () =>
        expectQuery({
          range: { dob: { low: JAN_1ST, high: JAN_10TH } },
        }).toContainExactly([{ dob: JAN_1ST }, { dob: JAN_10TH }]))

      it("successfully finds a row with a high bound", () =>
        expectQuery({
          range: { dob: { low: JAN_5TH, high: JAN_10TH } },
        }).toContainExactly([{ dob: JAN_10TH }]))

      it("successfully finds no rows", () =>
        expectQuery({
          range: { dob: { low: JAN_5TH, high: JAN_9TH } },
        }).toFindNothing())

      // We never implemented half-open ranges in Lucene.
      !isLucene &&
        it("can search using just a low value", () =>
          expectQuery({
            range: { dob: { low: JAN_5TH } },
          }).toContainExactly([{ dob: JAN_10TH }]))

      // We never implemented half-open ranges in Lucene.
      !isLucene &&
        it("can search using just a high value", () =>
          expectQuery({
            range: { dob: { high: JAN_5TH } },
          }).toContainExactly([{ dob: JAN_1ST }]))
    })

    describe("sort", () => {
      it("sorts ascending", () =>
        expectSearch({
          query: {},
          sort: "dob",
          sortOrder: SortOrder.ASCENDING,
        }).toMatchExactly([{ dob: JAN_1ST }, { dob: JAN_10TH }]))

      it("sorts descending", () =>
        expectSearch({
          query: {},
          sort: "dob",
          sortOrder: SortOrder.DESCENDING,
        }).toMatchExactly([{ dob: JAN_10TH }, { dob: JAN_1ST }]))

      describe("sortType STRING", () => {
        it("sorts ascending", () =>
          expectSearch({
            query: {},
            sort: "dob",
            sortType: SortType.STRING,
            sortOrder: SortOrder.ASCENDING,
          }).toMatchExactly([{ dob: JAN_1ST }, { dob: JAN_10TH }]))

        it("sorts descending", () =>
          expectSearch({
            query: {},
            sort: "dob",
            sortType: SortType.STRING,
            sortOrder: SortOrder.DESCENDING,
          }).toMatchExactly([{ dob: JAN_10TH }, { dob: JAN_1ST }]))
      })
    })
  })

  describe.each([FieldType.ARRAY, FieldType.OPTIONS])("%s", () => {
    beforeAll(async () => {
      await createTable({
        numbers: {
          name: "numbers",
          type: FieldType.ARRAY,
          constraints: { inclusion: ["one", "two", "three"] },
        },
      })
      await createRows([{ numbers: ["one", "two"] }, { numbers: ["three"] }])
    })

    describe("contains", () => {
      it("successfully finds a row", () =>
        expectQuery({ contains: { numbers: ["one"] } }).toContainExactly([
          { numbers: ["one", "two"] },
        ]))

      it("fails to find nonexistent row", () =>
        expectQuery({ contains: { numbers: ["none"] } }).toFindNothing())

      it("fails to find row containing all", () =>
        expectQuery({
          contains: { numbers: ["one", "two", "three"] },
        }).toFindNothing())

      it("finds all with empty list", () =>
        expectQuery({ contains: { numbers: [] } }).toContainExactly([
          { numbers: ["one", "two"] },
          { numbers: ["three"] },
        ]))
    })

    describe("notContains", () => {
      it("successfully finds a row", () =>
        expectQuery({ notContains: { numbers: ["one"] } }).toContainExactly([
          { numbers: ["three"] },
        ]))

      it("fails to find nonexistent row", () =>
        expectQuery({
          notContains: { numbers: ["one", "two", "three"] },
        }).toContainExactly([
          { numbers: ["one", "two"] },
          { numbers: ["three"] },
        ]))

      it("finds all with empty list", () =>
        expectQuery({ notContains: { numbers: [] } }).toContainExactly([
          { numbers: ["one", "two"] },
          { numbers: ["three"] },
        ]))
    })

    describe("containsAny", () => {
      it("successfully finds rows", () =>
        expectQuery({
          containsAny: { numbers: ["one", "two", "three"] },
        }).toContainExactly([
          { numbers: ["one", "two"] },
          { numbers: ["three"] },
        ]))

      it("fails to find nonexistent row", () =>
        expectQuery({ containsAny: { numbers: ["none"] } }).toFindNothing())

      it("finds all with empty list", () =>
        expectQuery({ containsAny: { numbers: [] } }).toContainExactly([
          { numbers: ["one", "two"] },
          { numbers: ["three"] },
        ]))
    })
  })

  describe("bigints", () => {
    const SMALL = "1"
    const MEDIUM = "10000000"

    // Our bigints are int64s in most datasources.
    const BIG = "9223372036854775807"

    beforeAll(async () => {
      await createTable({
        num: { name: "num", type: FieldType.BIGINT },
      })
      await createRows([{ num: SMALL }, { num: MEDIUM }, { num: BIG }])
    })

    describe("equal", () => {
      it("successfully finds a row", () =>
        expectQuery({ equal: { num: SMALL } }).toContainExactly([
          { num: SMALL },
        ]))

      it("successfully finds a big value", () =>
        expectQuery({ equal: { num: BIG } }).toContainExactly([{ num: BIG }]))

      it("fails to find nonexistent row", () =>
        expectQuery({ equal: { num: "2" } }).toFindNothing())
    })

    describe("notEqual", () => {
      it("successfully finds a row", () =>
        expectQuery({ notEqual: { num: SMALL } }).toContainExactly([
          { num: MEDIUM },
          { num: BIG },
        ]))

      it("fails to find nonexistent row", () =>
        expectQuery({ notEqual: { num: 10 } }).toContainExactly([
          { num: SMALL },
          { num: MEDIUM },
          { num: BIG },
        ]))
    })

    describe("oneOf", () => {
      it("successfully finds a row", () =>
        expectQuery({ oneOf: { num: [SMALL] } }).toContainExactly([
          { num: SMALL },
        ]))

      it("successfully finds all rows", () =>
        expectQuery({ oneOf: { num: [SMALL, MEDIUM, BIG] } }).toContainExactly([
          { num: SMALL },
          { num: MEDIUM },
          { num: BIG },
        ]))

      it("fails to find nonexistent row", () =>
        expectQuery({ oneOf: { num: [2] } }).toFindNothing())
    })

    // Range searches against bigints don't seem to work at all in Lucene, and I
    // couldn't figure out why. Given that we're replacing Lucene with SQS,
    // we've decided not to spend time on it.
    !isLucene &&
      describe("range", () => {
        it("successfully finds a row", () =>
          expectQuery({
            range: { num: { low: SMALL, high: "5" } },
          }).toContainExactly([{ num: SMALL }]))

        it("successfully finds multiple rows", () =>
          expectQuery({
            range: { num: { low: SMALL, high: MEDIUM } },
          }).toContainExactly([{ num: SMALL }, { num: MEDIUM }]))

        it("successfully finds a row with a high bound", () =>
          expectQuery({
            range: { num: { low: MEDIUM, high: BIG } },
          }).toContainExactly([{ num: MEDIUM }, { num: BIG }]))

        it("successfully finds no rows", () =>
          expectQuery({
            range: { num: { low: "5", high: "5" } },
          }).toFindNothing())

        it("can search using just a low value", () =>
          expectQuery({
            range: { num: { low: MEDIUM } },
          }).toContainExactly([{ num: MEDIUM }, { num: BIG }]))

        it("can search using just a high value", () =>
          expectQuery({
            range: { num: { high: MEDIUM } },
          }).toContainExactly([{ num: SMALL }, { num: MEDIUM }]))
      })
  })

  isInternal &&
    describe("auto", () => {
      beforeAll(async () => {
        await createTable({
          auto: {
            name: "auto",
            type: FieldType.AUTO,
            autocolumn: true,
            subtype: AutoFieldSubType.AUTO_ID,
          },
        })
        await createRows(new Array(10).fill({}))
      })

      describe("equal", () => {
        it("successfully finds a row", () =>
          expectQuery({ equal: { auto: 1 } }).toContainExactly([{ auto: 1 }]))

        it("fails to find nonexistent row", () =>
          expectQuery({ equal: { auto: 0 } }).toFindNothing())
      })

      describe("not equal", () => {
        it("successfully finds a row", () =>
          expectQuery({ notEqual: { auto: 1 } }).toContainExactly([
            { auto: 2 },
            { auto: 3 },
            { auto: 4 },
            { auto: 5 },
            { auto: 6 },
            { auto: 7 },
            { auto: 8 },
            { auto: 9 },
            { auto: 10 },
          ]))

        it("fails to find nonexistent row", () =>
          expectQuery({ notEqual: { auto: 0 } }).toContainExactly([
            { auto: 1 },
            { auto: 2 },
            { auto: 3 },
            { auto: 4 },
            { auto: 5 },
            { auto: 6 },
            { auto: 7 },
            { auto: 8 },
            { auto: 9 },
            { auto: 10 },
          ]))
      })

      describe("oneOf", () => {
        it("successfully finds a row", () =>
          expectQuery({ oneOf: { auto: [1] } }).toContainExactly([{ auto: 1 }]))

        it("fails to find nonexistent row", () =>
          expectQuery({ oneOf: { auto: [0] } }).toFindNothing())
      })

      describe("range", () => {
        it("successfully finds a row", () =>
          expectQuery({
            range: { auto: { low: 1, high: 1 } },
          }).toContainExactly([{ auto: 1 }]))

        it("successfully finds multiple rows", () =>
          expectQuery({
            range: { auto: { low: 1, high: 2 } },
          }).toContainExactly([{ auto: 1 }, { auto: 2 }]))

        it("successfully finds a row with a high bound", () =>
          expectQuery({
            range: { auto: { low: 2, high: 2 } },
          }).toContainExactly([{ auto: 2 }]))

        it("successfully finds no rows", () =>
          expectQuery({
            range: { auto: { low: 0, high: 0 } },
          }).toFindNothing())

        isSqs &&
          it("can search using just a low value", () =>
            expectQuery({
              range: { auto: { low: 9 } },
            }).toContainExactly([{ auto: 9 }, { auto: 10 }]))

        isSqs &&
          it("can search using just a high value", () =>
            expectQuery({
              range: { auto: { high: 2 } },
            }).toContainExactly([{ auto: 1 }, { auto: 2 }]))
      })

      isSqs &&
        describe("sort", () => {
          it("sorts ascending", () =>
            expectSearch({
              query: {},
              sort: "auto",
              sortOrder: SortOrder.ASCENDING,
            }).toMatchExactly([
              { auto: 1 },
              { auto: 2 },
              { auto: 3 },
              { auto: 4 },
              { auto: 5 },
              { auto: 6 },
              { auto: 7 },
              { auto: 8 },
              { auto: 9 },
              { auto: 10 },
            ]))

          it("sorts descending", () =>
            expectSearch({
              query: {},
              sort: "auto",
              sortOrder: SortOrder.DESCENDING,
            }).toMatchExactly([
              { auto: 10 },
              { auto: 9 },
              { auto: 8 },
              { auto: 7 },
              { auto: 6 },
              { auto: 5 },
              { auto: 4 },
              { auto: 3 },
              { auto: 2 },
              { auto: 1 },
            ]))
        })
    })
})<|MERGE_RESOLUTION|>--- conflicted
+++ resolved
@@ -178,7 +178,6 @@
     return expectSearch({ query })
   }
 
-<<<<<<< HEAD
   // Ensure all bindings resolve and perform as expected
   !isSqs &&
     describe("bindings", () => {
@@ -398,10 +397,7 @@
       })
     })
 
-  describe("strings", () => {
-=======
   describe.each([FieldType.STRING, FieldType.LONGFORM])("%s", () => {
->>>>>>> fadb6000
     beforeAll(async () => {
       await createTable({
         name: { name: "name", type: FieldType.STRING },
