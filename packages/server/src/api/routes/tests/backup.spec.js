--- conflicted
+++ resolved
@@ -1,5 +1,3 @@
-<<<<<<< HEAD
-=======
 jest.mock("@budibase/backend-core", () => {
   const core = jest.requireActual("@budibase/backend-core")
   return {
@@ -10,7 +8,6 @@
   }
 })
 
->>>>>>> ff53acfb
 const { checkBuilderEndpoint } = require("./utilities/TestFunctions")
 const setup = require("./utilities")
 const { events } = require("@budibase/backend-core")
