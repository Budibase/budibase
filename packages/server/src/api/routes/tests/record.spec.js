--- conflicted
+++ resolved
@@ -5,12 +5,9 @@
   createModel,
   supertest,
   defaultHeaders,
-<<<<<<< HEAD
   testPermissionsForEndpoint,
   shouldReturn403WhenNoPermission,
   shouldReturn200WithOnlyOnePermission,
-=======
->>>>>>> bf108105
 } = require("./couchTestUtils");
 const {
   WRITE_MODEL, READ_MODEL
@@ -44,7 +41,6 @@
     }
   })
 
-<<<<<<< HEAD
   const createRecord = async r => 
     await request
       .post(`/api/${instance._id}/${model._id}/records`)
@@ -54,17 +50,6 @@
       .expect(200)
 
   describe("save", () => {   
-=======
-  describe("save, load, update, delete", () => {
-
-    const createRecord = async r => 
-      await request
-        .post(`/api/${instance._id}/${model._id}/records`)
-        .send(r || record)
-        .set(defaultHeaders)
-        .expect('Content-Type', /json/)
-        .expect(200)
->>>>>>> bf108105
 
     it("returns a success message when the record is created", async () => {
       const res = await createRecord()
@@ -189,7 +174,6 @@
       const createRes = await createRecord()
 
       await request
-<<<<<<< HEAD
         .delete(`/api/${instance._id}/${model._id}/records/${createRes.body._id}/${createRes.body._rev}`)
         .set(defaultHeaders)
         .expect(200)
@@ -197,11 +181,6 @@
       await request
         .get(`/api/${instance._id}/${model._id}/records/${createRes.body._id}`)
         .set(defaultHeaders)
-=======
-        .get(`/api/${instance._id}/${model._id}/records/not-a-valid-id`)
-        .set(defaultHeaders)
-        .expect('Content-Type', /json/)
->>>>>>> bf108105
         .expect(404)
     })
 
