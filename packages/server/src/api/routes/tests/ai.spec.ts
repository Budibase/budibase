import { z } from "zod"
import { zodResponseFormat } from "openai/helpers/zod"
import { mockChatGPTResponse } from "../../../tests/utilities/mocks/ai/openai"
import TestConfiguration from "../../../tests/utilities/TestConfiguration"
import nock from "nock"
import { configs, env, features, setEnv } from "@budibase/backend-core"
import {
  AIInnerConfig,
  AIOperationEnum,
  AttachmentSubType,
  ConfigType,
  Feature,
  FieldType,
  License,
  PlanModel,
  PlanType,
  ProviderConfig,
  RelationshipType,
} from "@budibase/types"
import { context } from "@budibase/backend-core"
<<<<<<< HEAD
import { generator } from "@budibase/backend-core/tests"
import { ai, quotas } from "@budibase/pro"
=======
import { generator, mocks } from "@budibase/backend-core/tests"
import { quotas, ai } from "@budibase/pro"
>>>>>>> 452244c6
import { MockLLMResponseFn } from "../../../tests/utilities/mocks/ai"
import { mockAnthropicResponse } from "../../../tests/utilities/mocks/ai/anthropic"

function dedent(str: string) {
  return str
    .split("\n")
    .map(line => line.trim())
    .join("\n")
}

type SetupFn = (
  config: TestConfiguration
) => Promise<() => Promise<void> | void>
interface TestSetup {
  name: string
  setup: SetupFn
  mockLLMResponse: MockLLMResponseFn
}

function budibaseAI(): SetupFn {
  return async (config: TestConfiguration) => {
    await config.doInTenant(async () => {
      await configs.save({
        type: ConfigType.AI,
        config: {
          budibaseAI: {
            provider: "BudibaseAI",
            name: "Budibase AI",
            active: true,
            isDefault: true,
          },
        },
      })
    })

    return setEnv({ OPENAI_API_KEY: "test-key", SELF_HOSTED: false })
  }
}

function customAIConfig(providerConfig: Partial<ProviderConfig>): SetupFn {
  return async (config: TestConfiguration) => {
    const innerConfig: AIInnerConfig = {
      myaiconfig: {
        provider: "OpenAI",
        name: "OpenAI",
        apiKey: "test-key",
        defaultModel: "gpt-4o-mini",
        active: true,
        isDefault: true,
        ...providerConfig,
      },
    }

    const { id, rev } = await config.doInTenant(
      async () =>
        await configs.save({
          type: ConfigType.AI,
          config: innerConfig,
        })
    )

    return async () => {
      await config.doInTenant(async () => {
        const db = context.getGlobalDB()
        await db.remove(id, rev)
      })
    }
  }
}

const allProviders: TestSetup[] = [
  {
    name: "OpenAI API key",
    setup: async () => {
      return setEnv({
        OPENAI_API_KEY: "test-key",
      })
    },
    mockLLMResponse: mockChatGPTResponse,
  },
  {
    name: "OpenAI API key with custom config",
    setup: customAIConfig({ provider: "OpenAI", defaultModel: "gpt-4o-mini" }),
    mockLLMResponse: mockChatGPTResponse,
  },
  {
    name: "Anthropic API key with custom config",
    setup: customAIConfig({
      provider: "Anthropic",
      defaultModel: "claude-3-5-sonnet-20240620",
    }),
    mockLLMResponse: mockAnthropicResponse,
  },
  {
    name: "BudibaseAI",
    setup: budibaseAI(),
    mockLLMResponse: mockChatGPTResponse,
  },
]

describe("AI", () => {
  const config = new TestConfiguration()

  beforeAll(async () => {
    await config.init()
  })

  afterAll(() => {
    config.end()
  })

  beforeEach(() => {
    nock.cleanAll()
  })

  describe.each(allProviders)(
    "provider: $name",
    ({ setup, mockLLMResponse }: TestSetup) => {
      let cleanup: () => Promise<void> | void
      beforeAll(async () => {
        cleanup = await setup(config)
      })

      afterAll(async () => {
        const maybePromise = cleanup()
        if (maybePromise) {
          await maybePromise
        }
      })

      describe("POST /api/ai/js", () => {
        let cleanup: () => void
        beforeAll(() => {
          cleanup = features.testutils.setFeatureFlags("*", {
            AI_JS_GENERATION: true,
          })
        })

        afterAll(() => {
          cleanup()
        })

        it("handles correct plain code response", async () => {
          mockLLMResponse(`return 42`)

          const { code } = await config.api.ai.generateJs({ prompt: "test" })
          expect(code).toBe("return 42")
        })

        it("handles correct markdown code response", async () => {
          mockLLMResponse(
            dedent(`
                \`\`\`js
                return 42
                \`\`\`
            `)
          )

          const { code } = await config.api.ai.generateJs({ prompt: "test" })
          expect(code).toBe("return 42")
        })

        it("handles multiple markdown code blocks returned", async () => {
          mockLLMResponse(
            dedent(`
                This:

                \`\`\`js
                return 42
                \`\`\`

                Or this:

                \`\`\`js
                return 10
                \`\`\`
            `)
          )

          const { code } = await config.api.ai.generateJs({ prompt: "test" })
          expect(code).toBe("return 42")
        })

        // TODO: handle when this happens
        it.skip("handles no code response", async () => {
          mockLLMResponse("I'm sorry, you're quite right, etc.")
          const { code } = await config.api.ai.generateJs({ prompt: "test" })
          expect(code).toBe("")
        })

        it("handles LLM errors", async () => {
          mockLLMResponse(() => {
            throw new Error("LLM error")
          })
          await config.api.ai.generateJs({ prompt: "test" }, { status: 500 })
        })
      })

      describe("POST /api/ai/cron", () => {
        it("handles correct cron response", async () => {
          mockLLMResponse("0 0 * * *")

          const { message } = await config.api.ai.generateCron({
            prompt: "test",
          })
          expect(message).toBe("0 0 * * *")
        })

        it("handles expected LLM error", async () => {
          mockLLMResponse("Error generating cron: skill issue")

          await config.api.ai.generateCron(
            {
              prompt: "test",
            },
            { status: 400 }
          )
        })

        it("handles unexpected LLM error", async () => {
          mockLLMResponse(() => {
            throw new Error("LLM error")
          })

          await config.api.ai.generateCron(
            {
              prompt: "test",
            },
            { status: 500 }
          )
        })
      })
    }
  )
})

describe("BudibaseAI", () => {
  const config = new TestConfiguration()
  let cleanup: () => void | Promise<void>
  beforeAll(async () => {
    await config.init()
    cleanup = await budibaseAI()(config)
  })

  afterAll(async () => {
    if ("then" in cleanup) {
      await cleanup()
    } else {
      cleanup()
    }
    config.end()
  })

  describe("POST /api/ai/chat", () => {
    let licenseKey = "test-key"
    let internalApiKey = "api-key"

    let envCleanup: () => void
    let featureCleanup: () => void
    beforeAll(() => {
      envCleanup = setEnv({
        SELF_HOSTED: false,
        INTERNAL_API_KEY: internalApiKey,
      })
      featureCleanup = features.testutils.setFeatureFlags("*", {
        AI_JS_GENERATION: true,
      })
    })

    afterAll(() => {
      featureCleanup()
      envCleanup()
    })

    beforeEach(async () => {
      await config.newTenant()
      nock.cleanAll()
      const license: License = {
        plan: {
          type: PlanType.FREE,
          model: PlanModel.PER_USER,
          usesInvoicing: false,
        },
        features: [Feature.BUDIBASE_AI],
        quotas: {} as any,
        tenantId: config.tenantId,
      }
      nock(env.ACCOUNT_PORTAL_URL)
        .get(`/api/license/${licenseKey}`)
        .reply(200, license)
    })

    async function getQuotaUsage() {
      return await context.doInSelfHostTenantUsingCloud(
        config.getTenantId(),
        async () => {
          return await quotas.getQuotaUsage()
        }
      )
    }

    it("handles correct chat response", async () => {
      let usage = await getQuotaUsage()
      expect(usage._id).toBe(`quota_usage_${config.getTenantId()}`)
      expect(usage.monthly.current.budibaseAICredits).toBe(0)

      mockChatGPTResponse("Hi there!")
      const { message } = await config.api.ai.chat({
        messages: [{ role: "user", content: "Hello!" }],
        licenseKey: licenseKey,
      })
      expect(message).toBe("Hi there!")

      usage = await getQuotaUsage()
      expect(usage.monthly.current.budibaseAICredits).toBeGreaterThan(0)
    })

    it("handles chat response error", async () => {
      mockChatGPTResponse(() => {
        throw new Error("LLM error")
      })
      await config.api.ai.chat(
        {
          messages: [{ role: "user", content: "Hello!" }],
          licenseKey: "test-key",
        },
        { status: 500 }
      )
    })

    it("handles no license", async () => {
      nock.cleanAll()
      nock(env.ACCOUNT_PORTAL_URL).get(`/api/license/${licenseKey}`).reply(404)
      await config.api.ai.chat(
        {
          messages: [{ role: "user", content: "Hello!" }],
          licenseKey: "test-key",
        },
        {
          status: 403,
        }
      )
    })

    it("handles no license key", async () => {
      await config.api.ai.chat(
        {
          messages: [{ role: "user", content: "Hello!" }],
          // @ts-expect-error - intentionally wrong
          licenseKey: undefined,
        },
        {
          status: 403,
        }
      )
    })

    it("handles text format", async () => {
      let usage = await getQuotaUsage()
      expect(usage._id).toBe(`quota_usage_${config.getTenantId()}`)
      expect(usage.monthly.current.budibaseAICredits).toBe(0)

      const gptResponse = generator.word()
      mockChatGPTResponse(gptResponse, { format: "text" })
      const { message } = await config.api.ai.chat({
        messages: [{ role: "user", content: "Hello!" }],
        format: "text",
        licenseKey: licenseKey,
      })
      expect(message).toBe(gptResponse)

      usage = await getQuotaUsage()
      expect(usage.monthly.current.budibaseAICredits).toBeGreaterThan(0)
    })

    it("handles json format", async () => {
      let usage = await getQuotaUsage()
      expect(usage._id).toBe(`quota_usage_${config.getTenantId()}`)
      expect(usage.monthly.current.budibaseAICredits).toBe(0)

      const gptResponse = JSON.stringify({
        [generator.word()]: generator.word(),
      })
      mockChatGPTResponse(gptResponse, { format: "json" })
      const { message } = await config.api.ai.chat({
        messages: [{ role: "user", content: "Hello!" }],
        format: "json",
        licenseKey: licenseKey,
      })
      expect(message).toBe(gptResponse)

      usage = await getQuotaUsage()
      expect(usage.monthly.current.budibaseAICredits).toBeGreaterThan(0)
    })

    it("handles structured outputs", async () => {
      let usage = await getQuotaUsage()
      expect(usage._id).toBe(`quota_usage_${config.getTenantId()}`)
      expect(usage.monthly.current.budibaseAICredits).toBe(0)

      const gptResponse = generator.guid()
      const structuredOutput = zodResponseFormat(
        z.object({
          [generator.word()]: z.string(),
        }),
        "key"
      )
      mockChatGPTResponse(gptResponse, { format: structuredOutput })
      const { message } = await config.api.ai.chat({
        messages: [{ role: "user", content: "Hello!" }],
        format: structuredOutput,
        licenseKey: licenseKey,
      })
      expect(message).toBe(gptResponse)

      usage = await getQuotaUsage()
      expect(usage.monthly.current.budibaseAICredits).toBeGreaterThan(0)
    })
  })

  describe("POST /api/ai/tables", () => {
    let featureCleanup: () => void
    beforeAll(() => {
      featureCleanup = features.testutils.setFeatureFlags("*", {
        AI_TABLE_GENERATION: true,
      })
    })

    afterAll(() => {
      featureCleanup()
    })

    beforeEach(async () => {
      await config.newTenant()
      nock.cleanAll()
    })

    const mockAIGenerationStructure = (
      generationStructure: ai.GenerationStructure
    ) =>
      mockChatGPTResponse(JSON.stringify(generationStructure), {
        format: zodResponseFormat(ai.generationStructure, "key"),
      })

    const mockAIColumnGeneration = (
      generationStructure: ai.GenerationStructure,
      aiColumnGeneration: ai.AIColumnSchemas
    ) =>
      mockChatGPTResponse(JSON.stringify(aiColumnGeneration), {
        format: zodResponseFormat(
          ai.aiColumnSchemas(generationStructure),
          "key"
        ),
      })

    const mockDataGeneration = (
      dataGeneration: Record<string, Record<string, any>[]>
    ) =>
      mockChatGPTResponse(JSON.stringify(dataGeneration), {
        format: zodResponseFormat(ai.tableDataStructuredOutput([]), "key"),
      })

    const mockProcessAIColumn = (response: string) =>
      mockChatGPTResponse(response)

    it("handles correct chat response", async () => {
      const prompt = "Create me a table for managing IT tickets"
      const generationStructure: ai.GenerationStructure = {
        tables: [
          {
            name: "Tickets",
            primaryDisplay: "Title",
            schema: [
              {
                name: "Title",
                type: FieldType.STRING,
                constraints: {
                  presence: true,
                },
              },
              {
                name: "Description",
                type: FieldType.LONGFORM,
                constraints: {
                  presence: true,
                },
              },
              {
                name: "Priority",
                type: FieldType.OPTIONS,
                constraints: {
                  inclusion: ["Low", "Medium", "High"],
                  presence: true,
                },
              },
              {
                name: "Status",
                type: FieldType.OPTIONS,
                constraints: {
                  inclusion: ["Open", "In Progress", "Closed"],
                  presence: true,
                },
              },
              {
                name: "Assignee",
                type: FieldType.LINK,
                tableId: "Employees",
                relationshipType: RelationshipType.MANY_TO_ONE,
                reverseFieldName: "AssignedTickets",
                relationshipId: "TicketUser",
              },
              {
                name: "Created Date",
                type: FieldType.DATETIME,
                ignoreTimezones: false,
                dateOnly: true,
              },
              {
                name: "Resolution Time (Days)",
                type: FieldType.FORMULA,
                formula:
                  'return (new Date() - new Date($("Created Date"))) / (1000 * 60 * 60 * 24);',
                responseType: FieldType.NUMBER,
              },
              {
                name: "Attachment",
                type: FieldType.ATTACHMENT_SINGLE,
              },
            ],
          },
          {
            name: "Employees",
            primaryDisplay: "First Name",
            schema: [
              {
                name: "First Name",
                type: FieldType.STRING,
                constraints: {
                  presence: true,
                },
              },
              {
                name: "Last Name",
                type: FieldType.STRING,
                constraints: {
                  presence: true,
                },
              },
              {
                name: "Position",
                type: FieldType.STRING,
                constraints: {
                  presence: true,
                },
              },
              {
                name: "Photo",
                type: FieldType.ATTACHMENT_SINGLE,
                subtype: AttachmentSubType.IMAGE,
              },
              {
                name: "Documents",
                type: FieldType.ATTACHMENTS,
              },

              {
                name: "AssignedTickets",
                type: FieldType.LINK,
                tableId: "Tickets",
                relationshipType: RelationshipType.ONE_TO_MANY,
                reverseFieldName: "Assignee",
                relationshipId: "TicketUser",
              },
            ],
          },
        ],
      }
      mockAIGenerationStructure(generationStructure)

      const aiColumnGeneration: ai.AIColumnSchemas = {
        Tickets: [
          {
            name: "Ticket Summary",
            type: FieldType.AI,
            operation: AIOperationEnum.SUMMARISE_TEXT,
            columns: ["Title", "Description"],
          },
          {
            name: "Translated Description",
            type: FieldType.AI,
            operation: AIOperationEnum.TRANSLATE,
            column: "Description",
            language: "es",
          },
        ],
        Employees: [
          {
            name: "Role Category",
            type: FieldType.AI,
            operation: AIOperationEnum.CATEGORISE_TEXT,
            columns: ["Position"],
            categories: "Manager,Staff,Intern,Contractor",
          },
        ],
      }
      mockAIColumnGeneration(generationStructure, aiColumnGeneration)

      nock("https://photourl.com").get("/any.png").reply(200).persist()

      const dataGeneration: Record<string, Record<string, any>[]> = {
        Tickets: [
          {
            Title: "System slow performance",
            Description:
              "User reports significant slowdowns when using multiple applications simultaneously on their PC.",
            Priority: "Medium",
            Status: "Closed",
            "Created Date": "2025-04-17",
            Attachment: {
              name: "performance_logs.txt",
              extension: ".txt",
              content: "performance logs",
            },
          },
          {
            Title: "Email delivery failure",
            Description:
              "Emails sent to external clients are bouncing back. Bounce back message: '550: Recipient address rejected'.",
            Priority: "Medium",
            Status: "In Progress",
            "Created Date": "2025-04-19",
            Attachment: {
              name: "email_bounce_back.txt",
              extension: ".txt",
              content: "Email delivery failure",
            },
          },
          {
            Title: "Software installation request",
            Description:
              "Request to install Adobe Photoshop on user’s workstation for design work.",
            Priority: "Low",
            Status: "In Progress",
            "Created Date": "2025-04-18",
            Attachment: {
              name: "software_request_form.pdf",
              extension: ".pdf",
              content: "Software installation request",
            },
          },
          {
            Title: "Unable to connect to VPN",
            Description:
              "User is experiencing issues when trying to connect to the VPN. Error message: 'VPN connection failed due to incorrect credentials'.",
            Priority: "High",
            Status: "Open",
            "Created Date": "2025-04-20",
            Attachment: {
              name: "vpn_error_screenshot.pdf",
              extension: ".pdf",
              content: "vpn error",
            },
          },
        ],
        "Employees 2": [
          {
            "First Name": "Joshua",
            "Last Name": "Lee",
            Position: "Application Developer",
            Photo: "https://photourl.com/any.png",
            Documents: [
              {
                name: "development_guidelines.pdf",
                extension: ".pdf",
                content: "any content",
              },
              {
                name: "project_documents.txt",
                extension: ".txt",
                content: "any content",
              },
            ],
          },
          {
            "First Name": "Emily",
            "Last Name": "Davis",
            Position: "Software Deployment Technician",
            Photo: "https://photourl.com/any.png",
            Documents: [
              {
                name: "software_license_list.txt",
                extension: ".txt",
                content: "any content",
              },
              {
                name: "deployment_guide.pdf",
                extension: ".pdf",
                content: "any content",
              },
              {
                name: "installation_logs.txt",
                extension: ".txt",
                content: "any content",
              },
            ],
          },
          {
            "First Name": "James",
            "Last Name": "Smith",
            Position: "IT Support Specialist",
            Photo: "https://photourl.com/any.png",
            Documents: [
              {
                name: "certificates.pdf",
                extension: ".pdf",
                content: "any content",
              },
              {
                name: "employment_contract.pdf",
                extension: ".pdf",
                content: "any content",
              },
            ],
          },
          {
            "First Name": "Jessica",
            "Last Name": "Taylor",
            Position: "Cybersecurity Analyst",
            Photo: "https://photourl.com/any.png",
            Documents: [
              {
                name: "security_audit_report.pdf",
                extension: ".pdf",
                content: "any content",
              },
              {
                name: "incident_response_plan.pdf",
                extension: ".pdf",
                content: "any content",
              },
            ],
          },
          {
            "First Name": "Ashley",
            "Last Name": "Harris",
            Position: "Database Administrator",
            Photo: "https://photourl.com/any.png",
            Documents: [
              {
                name: "database_backup.txt",
                extension: ".txt",
                content: "any content",
              },
              {
                name: "permission_settings.pdf",
                extension: ".pdf",
                content: "any content",
              },
            ],
          },
        ],
      }
      mockDataGeneration(dataGeneration)

      mockProcessAIColumn("Mock LLM Response")

      const { createdTables } = await config.api.ai.generateTables({ prompt })
      expect(createdTables).toEqual([
        { id: expect.stringMatching(/ta_\w+/), name: "Tickets" },
        { id: expect.stringMatching(/ta_\w+/), name: "Employees" },
      ])

      const tables = [
        await config.api.table.get(createdTables[0].id),
        await config.api.table.get(createdTables[1].id),
      ]
      expect(tables).toEqual([
        expect.objectContaining({
          name: "Tickets",
          schema: {
            Title: {
              name: "Title",
              type: "string",
              constraints: {
                presence: true,
              },
              aiGenerated: true,
            },
            Description: {
              name: "Description",
              type: "longform",
              constraints: {
                presence: true,
              },
              aiGenerated: true,
            },
            Priority: {
              name: "Priority",
              type: "options",
              constraints: {
                inclusion: ["Low", "Medium", "High"],
                presence: true,
              },
              aiGenerated: true,
            },
            Status: {
              name: "Status",
              type: "options",
              constraints: {
                inclusion: ["Open", "In Progress", "Closed"],
                presence: true,
              },
              aiGenerated: true,
            },
            Assignee: {
              name: "Assignee",
              type: "link",
              tableId: createdTables[1].id,
              fieldName: "AssignedTickets",
              relationshipType: "one-to-many",
              aiGenerated: true,
            },
            "Created Date": {
              name: "Created Date",
              type: "datetime",
              ignoreTimezones: false,
              dateOnly: true,
              aiGenerated: true,
            },
            "Resolution Time (Days)": {
              name: "Resolution Time (Days)",
              type: "formula",
              formula:
                '{{ js "cmV0dXJuIChuZXcgRGF0ZSgpIC0gbmV3IERhdGUoJCgiQ3JlYXRlZCBEYXRlIikpKSAvICgxMDAwICogNjAgKiA2MCAqIDI0KTs=" }}',
              responseType: "number",
              aiGenerated: true,
            },
            Attachment: {
              name: "Attachment",
              type: "attachment_single",
              aiGenerated: true,
            },
            "Ticket Summary": {
              name: "Ticket Summary",
              type: "ai",
              operation: "SUMMARISE_TEXT",
              columns: ["Title", "Description"],
              aiGenerated: true,
            },
            "Translated Description": {
              name: "Translated Description",
              type: "ai",
              operation: "TRANSLATE",
              column: "Description",
              language: "es",
              aiGenerated: true,
            },
          },
          aiGenerated: true,
        }),
        expect.objectContaining({
          name: "Employees 2",
          schema: {
            "First Name": {
              constraints: {
                presence: true,
              },
              name: "First Name",
              type: "string",
              aiGenerated: true,
            },
            "Last Name": {
              constraints: {
                presence: true,
              },
              name: "Last Name",
              type: "string",
              aiGenerated: true,
            },
            Photo: {
              name: "Photo",
              subtype: "image",
              type: "attachment_single",
              aiGenerated: true,
            },
            Position: {
              constraints: {
                presence: true,
              },
              name: "Position",
              type: "string",
              aiGenerated: true,
            },
            AssignedTickets: {
              fieldName: "Assignee",
              name: "AssignedTickets",
              relationshipType: "many-to-one",
              tableId: createdTables[0].id,
              type: "link",
              aiGenerated: true,
            },
            Documents: {
              name: "Documents",
              type: "attachment",
              aiGenerated: true,
            },
            "Role Category": {
              categories: "Manager,Staff,Intern,Contractor",
              columns: ["Position"],
              name: "Role Category",
              operation: "CATEGORISE_TEXT",
              type: "ai",
              aiGenerated: true,
            },
          },
          aiGenerated: true,
        }),
      ])

      const tickets = await config.api.row.fetch(createdTables[0].id)
      expect(tickets).toHaveLength(4)

      const employees = await config.api.row.fetch(createdTables[1].id)
      expect(employees).toHaveLength(5)
    })
  })
})<|MERGE_RESOLUTION|>--- conflicted
+++ resolved
@@ -18,13 +18,8 @@
   RelationshipType,
 } from "@budibase/types"
 import { context } from "@budibase/backend-core"
-<<<<<<< HEAD
 import { generator } from "@budibase/backend-core/tests"
-import { ai, quotas } from "@budibase/pro"
-=======
-import { generator, mocks } from "@budibase/backend-core/tests"
 import { quotas, ai } from "@budibase/pro"
->>>>>>> 452244c6
 import { MockLLMResponseFn } from "../../../tests/utilities/mocks/ai"
 import { mockAnthropicResponse } from "../../../tests/utilities/mocks/ai/anthropic"
 
