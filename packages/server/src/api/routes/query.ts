import * as queryController from "../controllers/query"
import authorized from "../../middleware/authorized"
import { permissions } from "@budibase/backend-core"
import {
  bodyResource,
  bodySubResource,
  paramResource,
} from "../../middleware/resourceId"
import recaptcha from "../../middleware/recaptcha"
import {
  generateQueryValidation,
  generateQueryPreviewValidation,
} from "../controllers/query/validation"
import { builderRoutes, endpointGroupList } from "./endpointGroups"

const { PermissionType, PermissionLevel } = permissions

<<<<<<< HEAD
const readRoutes = customEndpointGroups.group(
  {
    middleware: authorized(PermissionType.QUERY, PermissionLevel.READ),
    first: false,
  },
  recaptcha
)
const writeRoutes = customEndpointGroups.group(
  {
    middleware: authorized(PermissionType.QUERY, PermissionLevel.WRITE),
    first: false,
  },
  recaptcha
)
=======
const readRoutes = endpointGroupList.group({
  middleware: authorized(PermissionType.QUERY, PermissionLevel.READ),
  first: false,
})
const writeRoutes = endpointGroupList.group({
  middleware: authorized(PermissionType.QUERY, PermissionLevel.WRITE),
  first: false,
})
>>>>>>> 2f5da933

builderRoutes
  .get("/api/queries", queryController.fetch)
  .post(
    "/api/queries",
    bodySubResource("datasourceId", "_id"),
    generateQueryValidation(),
    queryController.save
  )
  .post("/api/queries/import", queryController.import)
  .post(
    "/api/queries/preview",
    bodyResource("datasourceId"),
    generateQueryPreviewValidation(),
    queryController.preview
  )
  .delete(
    "/api/queries/:queryId/:revId",
    paramResource("queryId"),
    queryController.destroy
  )

writeRoutes
  // DEPRECATED - use new query endpoint for future work
  .post(
    "/api/queries/:queryId",
    paramResource("queryId"),
    queryController.executeV1
  )
  .post(
    "/api/v2/queries/:queryId",
    paramResource("queryId"),
    queryController.executeV2
  )

readRoutes.get(
  "/api/queries/:queryId",
  paramResource("queryId"),
  queryController.find
)<|MERGE_RESOLUTION|>--- conflicted
+++ resolved
@@ -15,31 +15,20 @@
 
 const { PermissionType, PermissionLevel } = permissions
 
-<<<<<<< HEAD
-const readRoutes = customEndpointGroups.group(
+const readRoutes = endpointGroupList.group(
   {
     middleware: authorized(PermissionType.QUERY, PermissionLevel.READ),
     first: false,
   },
   recaptcha
 )
-const writeRoutes = customEndpointGroups.group(
+const writeRoutes = endpointGroupList.group(
   {
     middleware: authorized(PermissionType.QUERY, PermissionLevel.WRITE),
     first: false,
   },
   recaptcha
 )
-=======
-const readRoutes = endpointGroupList.group({
-  middleware: authorized(PermissionType.QUERY, PermissionLevel.READ),
-  first: false,
-})
-const writeRoutes = endpointGroupList.group({
-  middleware: authorized(PermissionType.QUERY, PermissionLevel.WRITE),
-  first: false,
-})
->>>>>>> 2f5da933
 
 builderRoutes
   .get("/api/queries", queryController.fetch)
