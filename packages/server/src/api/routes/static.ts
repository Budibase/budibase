--- conflicted
+++ resolved
@@ -1,11 +1,7 @@
 import Router from "@koa/router"
 import * as controller from "../controllers/static"
-<<<<<<< HEAD
-import authorized from "../../middleware/authorized"
 import recaptcha from "../../middleware/recaptcha"
-=======
 import { authorizedMiddleware as authorized } from "../../middleware/authorized"
->>>>>>> ac0d18cb
 import { permissions } from "@budibase/backend-core"
 import { addFileManagement } from "../utils"
 import { paramResource } from "../../middleware/resourceId"
