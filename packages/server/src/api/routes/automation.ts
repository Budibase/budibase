--- conflicted
+++ resolved
@@ -1,22 +1,25 @@
 import * as controller from "../controllers/automation"
 import authorized from "../../middleware/authorized"
-import recaptcha from "../../middleware/recaptcha"
 import { permissions } from "@budibase/backend-core"
 import { bodyResource, paramResource } from "../../middleware/resourceId"
 import {
   middleware as appInfoMiddleware,
   AppType,
 } from "../../middleware/appInfo"
+import recaptcha from "../../middleware/recaptcha"
 import { automationValidator } from "./utils/validators"
 import { builderRoutes, customEndpointGroups } from "./endpointGroups"
 
-const authorizedRoutes = customEndpointGroups.group({
-  middleware: authorized(
-    permissions.PermissionType.AUTOMATION,
-    permissions.PermissionLevel.EXECUTE
-  ),
-  first: false,
-})
+const authorizedRoutes = customEndpointGroups.group(
+  {
+    middleware: authorized(
+      permissions.PermissionType.AUTOMATION,
+      permissions.PermissionLevel.EXECUTE
+    ),
+    first: false,
+  },
+  recaptcha
+)
 
 builderRoutes
   .get("/api/automations/trigger/list", controller.getTriggerList)
@@ -30,40 +33,6 @@
     automationValidator(false),
     controller.update
   )
-<<<<<<< HEAD
-  .post(
-    "/api/automations",
-    authorized(permissions.BUILDER),
-    automationValidator(false),
-    controller.create
-  )
-  .post(
-    "/api/automations/logs/search",
-    authorized(permissions.BUILDER),
-    controller.logSearch
-  )
-  .delete(
-    "/api/automations/logs",
-    authorized(permissions.BUILDER),
-    controller.clearLogError
-  )
-  .delete(
-    "/api/automations/:id/:rev",
-    paramResource("id"),
-    authorized(permissions.BUILDER),
-    controller.destroy
-  )
-  .post(
-    "/api/automations/:id/trigger",
-    recaptcha,
-    paramResource("id"),
-    authorized(
-      permissions.PermissionType.AUTOMATION,
-      permissions.PermissionLevel.EXECUTE
-    ),
-    controller.trigger
-  )
-=======
   .post("/api/automations", automationValidator(false), controller.create)
   .post("/api/automations/logs/search", controller.logSearch)
   .delete("/api/automations/logs", controller.clearLogError)
@@ -71,10 +40,8 @@
 
 authorizedRoutes
   .post("/api/automations/:id/trigger", paramResource("id"), controller.trigger)
->>>>>>> a3cea2f1
   .post(
     "/api/automations/:id/test",
-    recaptcha,
     appInfoMiddleware({ appType: AppType.DEV }),
     paramResource("id"),
     controller.test
