--- conflicted
+++ resolved
@@ -38,24 +38,20 @@
     authorized(permissions.BUILDER),
     controller.revertClient
   )
-<<<<<<< HEAD
   .post(
     "/api/applications/:appId/publish",
-    authorized(BUILDER),
+    authorized(permissions.BUILDER),
     deploymentController.publishApp
   )
   .post(
     "/api/applications/:appId/unpublish",
-    authorized(BUILDER),
+    authorized(permissions.BUILDER),
     controller.unpublish
   )
-  .delete("/api/applications/:appId", authorized(BUILDER), controller.destroy)
-=======
   .delete(
     "/api/applications/:appId",
     authorized(permissions.BUILDER),
     controller.destroy
   )
->>>>>>> 850acc38
 
 export = router