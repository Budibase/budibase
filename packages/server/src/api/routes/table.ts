import * as tableController from "../controllers/table"
import authorized from "../../middleware/authorized"
import { paramResource, bodyResource } from "../../middleware/resourceId"
import { permissions } from "@budibase/backend-core"
import { tableValidator } from "./utils/validators"
<<<<<<< HEAD
import recaptcha from "../../middleware/recaptcha"
import { builderRoutes, customEndpointGroups } from "./endpointGroups"

const { PermissionLevel, PermissionType } = permissions

const routes = customEndpointGroups.group(
  {
    middleware: authorized(PermissionType.TABLE, PermissionLevel.READ, {
      schema: true,
    }),
    first: false,
  },
  recaptcha
)
=======
import { builderRoutes, endpointGroupList } from "./endpointGroups"

const { PermissionLevel, PermissionType } = permissions

const routes = endpointGroupList.group({
  middleware: authorized(PermissionType.TABLE, PermissionLevel.READ, {
    schema: true,
  }),
  first: false,
})
>>>>>>> 2f5da933

routes.get(
  "/api/tables/:tableId",
  paramResource("tableId"),
  tableController.find
)

builderRoutes
  .get("/api/tables", tableController.fetch)
  .post(
    "/api/tables",
    // allows control over updating a table
    bodyResource("_id"),
    tableValidator(),
    tableController.save
  )
  .post("/api/convert/csvToJson", tableController.csvToJson)
  .post(
    "/api/tables/validateNewTableImport",
    tableController.validateNewTableImport
  )
  .post(
    "/api/tables/validateExistingTableImport",
    tableController.validateExistingTableImport
  )
  .delete(
    "/api/tables/:tableId/:revId",
    paramResource("tableId"),
    tableController.destroy
  )
  .post(
    "/api/tables/:tableId/import",
    paramResource("tableId"),
    tableController.bulkImport
  )

  .post(
    "/api/tables/:tableId/migrate",
    paramResource("tableId"),
    tableController.migrate
  )
  .post(
    "/api/tables/:tableId/duplicate",
    paramResource("tableId"),
    tableController.duplicate
  )<|MERGE_RESOLUTION|>--- conflicted
+++ resolved
@@ -3,13 +3,12 @@
 import { paramResource, bodyResource } from "../../middleware/resourceId"
 import { permissions } from "@budibase/backend-core"
 import { tableValidator } from "./utils/validators"
-<<<<<<< HEAD
 import recaptcha from "../../middleware/recaptcha"
-import { builderRoutes, customEndpointGroups } from "./endpointGroups"
+import { builderRoutes, endpointGroupList } from "./endpointGroups"
 
 const { PermissionLevel, PermissionType } = permissions
 
-const routes = customEndpointGroups.group(
+const routes = endpointGroupList.group(
   {
     middleware: authorized(PermissionType.TABLE, PermissionLevel.READ, {
       schema: true,
@@ -18,18 +17,6 @@
   },
   recaptcha
 )
-=======
-import { builderRoutes, endpointGroupList } from "./endpointGroups"
-
-const { PermissionLevel, PermissionType } = permissions
-
-const routes = endpointGroupList.group({
-  middleware: authorized(PermissionType.TABLE, PermissionLevel.READ, {
-    schema: true,
-  }),
-  first: false,
-})
->>>>>>> 2f5da933
 
 routes.get(
   "/api/tables/:tableId",
