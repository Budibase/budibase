const Router = require("@koa/router")
const viewController = require("../controllers/view")
const recordController = require("../controllers/record")
const authorized = require("../../middleware/authorized")
const { BUILDER, READ_VIEW } = require("../../utilities/accessLevels")

const router = Router()

router
  .get(
<<<<<<< HEAD
    "/api/:instanceId/views/:viewName",
=======
    "/api/:instanceId/view/:viewName",
>>>>>>> bf108105
    authorized(READ_VIEW, ctx => ctx.params.viewName),
    recordController.fetchView
  )
  .get("/api/:instanceId/views", authorized(BUILDER), viewController.fetch)
  // .patch("/api/:databaseId/views", controller.update);
  // .delete("/api/:instanceId/views/:viewId/:revId", controller.destroy);
  .post("/api/:instanceId/views", authorized(BUILDER), viewController.create)

module.exports = router<|MERGE_RESOLUTION|>--- conflicted
+++ resolved
@@ -8,11 +8,7 @@
 
 router
   .get(
-<<<<<<< HEAD
-    "/api/:instanceId/views/:viewName",
-=======
     "/api/:instanceId/view/:viewName",
->>>>>>> bf108105
     authorized(READ_VIEW, ctx => ctx.params.viewName),
     recordController.fetchView
   )
