--- conflicted
+++ resolved
@@ -30,11 +30,8 @@
 import { api as pro } from "@budibase/pro"
 import rowActionRoutes from "./rowAction"
 import oauth2Routes from "./oauth2"
-<<<<<<< HEAD
 import featuresRoutes from "./features"
-=======
 import aiRoutes from "./ai"
->>>>>>> 53c37a7d
 
 export { default as staticRoutes } from "./static"
 export { default as publicRoutes } from "./public"
