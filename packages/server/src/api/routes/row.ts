--- conflicted
+++ resolved
@@ -1,52 +1,45 @@
 import * as rowController from "../controllers/row"
 import authorized, { authorizedResource } from "../../middleware/authorized"
-import recaptcha from "../../middleware/recaptcha"
 import { paramResource, paramSubResource } from "../../middleware/resourceId"
 import { permissions } from "@budibase/backend-core"
 import { internalSearchValidator } from "./utils/validators"
 import trimViewRowInfo from "../../middleware/trimViewRowInfo"
+import recaptcha from "../../middleware/recaptcha"
 import { validateBody } from "../../middleware/zod-validator"
 import { searchRowRequestValidator } from "@budibase/types"
 import { customEndpointGroups, publicRoutes } from "./endpointGroups"
 
 const { PermissionType, PermissionLevel } = permissions
 
-const readRoutes = customEndpointGroups.group({
-  middleware: authorized(PermissionType.TABLE, PermissionLevel.READ),
-  first: false,
-})
-const writeRoutes = customEndpointGroups.group({
-  middleware: authorized(PermissionType.TABLE, PermissionLevel.WRITE),
-  first: false,
-})
+const readRoutes = customEndpointGroups.group(
+  {
+    middleware: authorized(PermissionType.TABLE, PermissionLevel.READ),
+    first: false,
+  },
+  recaptcha
+)
+const writeRoutes = customEndpointGroups.group(
+  {
+    middleware: authorized(PermissionType.TABLE, PermissionLevel.WRITE),
+    first: false,
+  },
+  recaptcha
+)
 
 readRoutes
   .get(
     "/api/:sourceId/:rowId/enrich",
-    recaptcha,
     paramSubResource("sourceId", "rowId"),
     rowController.fetchEnrichedRow
   )
-<<<<<<< HEAD
-  .get(
-    "/api/:sourceId/rows",
-    recaptcha,
-    paramResource("sourceId"),
-    authorized(PermissionType.TABLE, PermissionLevel.READ),
-    rowController.fetch
-  )
-=======
   .get("/api/:sourceId/rows", paramResource("sourceId"), rowController.fetch)
->>>>>>> a3cea2f1
   .get(
     "/api/:sourceId/rows/:rowId",
-    recaptcha,
     paramSubResource("sourceId", "rowId"),
     rowController.find
   )
   .post(
     "/api/:sourceId/search",
-    recaptcha,
     internalSearchValidator(),
     validateBody(searchRowRequestValidator),
     paramResource("sourceId"),
@@ -56,7 +49,6 @@
   // supported still
   .post(
     "/api/search/:sourceId/rows",
-    recaptcha,
     paramResource("sourceId"),
     rowController.search
   )
@@ -69,51 +61,35 @@
 writeRoutes
   .post(
     "/api/:sourceId/rows",
-    recaptcha,
     paramResource("sourceId"),
     trimViewRowInfo,
     rowController.save
   )
   .patch(
     "/api/:sourceId/rows",
-    recaptcha,
     paramResource("sourceId"),
     trimViewRowInfo,
     rowController.patch
   )
   .post(
     "/api/:sourceId/rows/validate",
-    recaptcha,
     paramResource("sourceId"),
     rowController.validate
   )
   .delete(
     "/api/:sourceId/rows",
-    recaptcha,
     paramResource("sourceId"),
     trimViewRowInfo,
     rowController.destroy
   )
   .post(
     "/api/:sourceId/rows/exportRows",
-    recaptcha,
     paramResource("sourceId"),
     rowController.exportRows
   )
-<<<<<<< HEAD
-  .get(
-    "/api/:sourceId/rows/:rowId/attachment/:columnName",
-    recaptcha,
-    paramSubResource("sourceId", "rowId"),
-    authorized(PermissionType.TABLE, PermissionLevel.READ),
-    rowController.downloadAttachment
-  )
-=======
->>>>>>> a3cea2f1
 
 publicRoutes.post(
   "/api/v2/views/:viewId/search",
-  recaptcha,
   internalSearchValidator(),
   validateBody(searchRowRequestValidator),
   authorizedResource(PermissionType.VIEW, PermissionLevel.READ, "viewId"),
