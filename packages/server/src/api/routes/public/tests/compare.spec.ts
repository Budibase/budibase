<<<<<<< HEAD
import SwaggerParser from "@apidevtools/swagger-parser"
=======
import { Row, Table, Workspace } from "@budibase/types"
import jestOpenAPI from "jest-openapi"
import nock from "nock"
>>>>>>> 13839500
import { run as generateSchema } from "../../../../../specs/generate"
import environment from "../../../../environment"
import * as setup from "../../tests/utilities"
import { generateMakeRequest } from "./utils"

const yamlPath = generateSchema()
// Validate OpenAPI spec on startup
SwaggerParser.validate(yamlPath!).catch(console.error)

describe("compare", () => {
  let config = setup.getConfig()
  let apiKey: string, table: Table, app: Workspace, makeRequest: any

  beforeAll(async () => {
    app = await config.init()
    table = await config.upsertTable()
    apiKey = await config.generateApiKey()
    makeRequest = generateMakeRequest(apiKey)
  })

  afterAll(setup.afterAll)

  beforeEach(() => {
    nock.cleanAll()
  })

  describe("check the applications endpoints", () => {
    it("should allow retrieving applications through search", async () => {
      const res = await makeRequest("post", "/applications/search")
      expect(res).toSatisfyApiSpec()
    })

    it("should allow creating an application", async () => {
      const res = await makeRequest(
        "post",
        "/applications",
        {
          name: "new App",
        },
        null
      )
      expect(res).toSatisfyApiSpec()
    })

    it("should allow updating an application", async () => {
      const app = config.getApp()
      const appId = config.getAppId()
      const res = await makeRequest(
        "put",
        `/applications/${appId}`,
        {
          ...app,
          name: "updated app name",
        },
        appId
      )
      expect(res).toSatisfyApiSpec()
    })

    it("should allow retrieving an application", async () => {
      const res = await makeRequest("get", `/applications/${config.getAppId()}`)
      expect(res).toSatisfyApiSpec()
    })

    it("should allow deleting an application", async () => {
      nock(environment.WORKER_URL!)
        .delete(`/api/global/roles/${config.getProdAppId()}`)
        .reply(200, {})

      const res = await makeRequest(
        "delete",
        `/applications/${config.getAppId()}`
      )
      expect(res).toSatisfyApiSpec()
    })
  })

  describe("check the tables endpoints", () => {
    it("should allow retrieving tables through search", async () => {
      await config.createApp("new app 1")
      table = await config.upsertTable()
      const res = await makeRequest("post", "/tables/search")
      expect(res).toSatisfyApiSpec()
    })

    it("should allow creating a table", async () => {
      const res = await makeRequest("post", "/tables", {
        name: "table name",
        primaryDisplay: "column1",
        schema: {
          column1: {
            type: "string",
            constraints: {},
          },
        },
      })
      expect(res).toSatisfyApiSpec()
    })

    it("should allow updating a table", async () => {
      const updated = { ...table, _rev: undefined, name: "new name" }
      const res = await makeRequest("put", `/tables/${table._id}`, updated)
      expect(res).toSatisfyApiSpec()
    })

    it("should allow retrieving a table", async () => {
      const res = await makeRequest("get", `/tables/${table._id}`)
      expect(res).toSatisfyApiSpec()
    })

    it("should allow deleting a table", async () => {
      const res = await makeRequest("delete", `/tables/${table._id}`)
      expect(res).toSatisfyApiSpec()
    })
  })

  describe("check the rows endpoints", () => {
    let row: Row
    it("should allow retrieving rows through search", async () => {
      table = await config.upsertTable()
      const res = await makeRequest(
        "post",
        `/tables/${table._id}/rows/search`,
        {
          query: {},
        }
      )
      expect(res).toSatisfyApiSpec()
    })

    it("should allow creating a row", async () => {
      const res = await makeRequest("post", `/tables/${table._id}/rows`, {
        name: "test row",
      })
      expect(res).toSatisfyApiSpec()
      row = res.body.data
    })

    it("should allow updating a row", async () => {
      const res = await makeRequest(
        "put",
        `/tables/${table._id}/rows/${row._id}`,
        {
          name: "test row updated",
        }
      )
      expect(res).toSatisfyApiSpec()
    })

    it("should allow retrieving a row", async () => {
      const res = await makeRequest(
        "get",
        `/tables/${table._id}/rows/${row._id}`
      )
      expect(res).toSatisfyApiSpec()
    })

    it("should allow deleting a row", async () => {
      const res = await makeRequest(
        "delete",
        `/tables/${table._id}/rows/${row._id}`
      )
      expect(res).toSatisfyApiSpec()
    })
  })

  describe("check the queries endpoints", () => {
    it("should allow retrieving queries through search", async () => {
      const res = await makeRequest("post", "/queries/search")
      expect(res).toSatisfyApiSpec()
    })
  })
})<|MERGE_RESOLUTION|>--- conflicted
+++ resolved
@@ -1,10 +1,6 @@
-<<<<<<< HEAD
 import SwaggerParser from "@apidevtools/swagger-parser"
-=======
 import { Row, Table, Workspace } from "@budibase/types"
-import jestOpenAPI from "jest-openapi"
 import nock from "nock"
->>>>>>> 13839500
 import { run as generateSchema } from "../../../../../specs/generate"
 import environment from "../../../../environment"
 import * as setup from "../../tests/utilities"
