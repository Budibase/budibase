--- conflicted
+++ resolved
@@ -44,7 +44,6 @@
 
   const isCreation = !screen._id
 
-<<<<<<< HEAD
   if (
     screen.workspaceAppId &&
     !(await sdk.workspaceApps.get(screen.workspaceAppId))
@@ -52,12 +51,9 @@
     ctx.throw("Project app is not valid")
   }
 
-  const response = await db.put(screen)
-=======
   const savedScreen = isCreation
     ? await sdk.screens.create(screen)
     : await sdk.screens.update(screen)
->>>>>>> 3a0c5068
 
   // Find any custom components being used
   let pluginNames: string[] = []
