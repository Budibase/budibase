import env from "../../environment"
import {
  createAllSearchIndex,
  createLinkView,
  createRoutingView,
} from "../../db/views/staticViews"
import {
  backupClientLibrary,
  uploadAppFiles,
  deleteAppFiles,
  revertClientLibrary,
  updateClientLibrary,
} from "../../utilities/fileSystem"
import {
  AppStatus,
  DocumentType,
  generateAppID,
  generateDevAppID,
  generateScreenID,
  getLayoutParams,
} from "../../db/utils"
import {
  cache,
  context,
  db as dbCore,
  docIds,
  env as envCore,
  events,
  features,
  objectStore,
  roles,
  tenancy,
  users,
} from "@budibase/backend-core"
import { USERS_TABLE_SCHEMA, DEFAULT_BB_DATASOURCE_ID } from "../../constants"
import { buildDefaultDocs } from "../../db/defaultData/datasource_bb_default"
import { removeAppFromUserRoles } from "../../utilities/workerRequests"
import { doesUserHaveLock } from "../../utilities/redis"
import { cleanupAutomations } from "../../automations/utils"
import { getUniqueRows } from "../../utilities/usageQuota/rows"
import { groups, licensing, quotas } from "@budibase/pro"
import {
  App,
  Layout,
  PlanType,
  Screen,
  UserCtx,
  CreateAppRequest,
  FetchAppDefinitionResponse,
  FetchAppPackageResponse,
  DuplicateAppRequest,
  DuplicateAppResponse,
  UpdateAppRequest,
  UpdateAppResponse,
  Database,
  FieldType,
  BBReferenceFieldSubType,
  Row,
  BBRequest,
  SyncAppResponse,
  CreateAppResponse,
  FetchAppsResponse,
  UpdateAppClientResponse,
  RevertAppClientResponse,
  DeleteAppResponse,
  ImportToUpdateAppRequest,
  ImportToUpdateAppResponse,
  SetRevertableAppVersionRequest,
  AddAppSampleDataResponse,
  UnpublishAppResponse,
  SetRevertableAppVersionResponse,
  ErrorCode,
  FeatureFlag,
} from "@budibase/types"
import { BASE_LAYOUT_PROP_IDS } from "../../constants/layouts"
import sdk from "../../sdk"
import { builderSocket } from "../../websockets"
import { DefaultAppTheme, sdk as sharedCoreSDK } from "@budibase/shared-core"
import * as appMigrations from "../../appMigrations"
import { createSampleDataTableScreen } from "../../constants/screens"
import { groupBy } from "lodash/fp"

// utility function, need to do away with this
async function getLayouts() {
  const db = context.getAppDB()
  return (
    await db.allDocs<Layout>(
      getLayoutParams(null, {
        include_docs: true,
      })
    )
  ).rows.map(row => row.doc!)
}

function getUserRoleId(ctx: UserCtx) {
  return !ctx.user?.role || !ctx.user.role._id
    ? roles.BUILTIN_ROLE_IDS.PUBLIC
    : ctx.user.role._id
}

function checkAppUrl(
  ctx: UserCtx,
  apps: App[],
  url: string,
  currentAppId?: string
) {
  if (currentAppId) {
    apps = apps.filter((app: any) => app.appId !== currentAppId)
  }
  if (apps.some((app: any) => app.url === url)) {
    ctx.throw(400, "App URL is already in use.")
  }
}

function checkAppName(
  ctx: UserCtx,
  apps: App[],
  name: string,
  currentAppId?: string
) {
  // TODO: Replace with Joi
  if (!name) {
    ctx.throw(400, "Name is required")
  }
  if (currentAppId) {
    apps = apps.filter((app: any) => app.appId !== currentAppId)
  }
  if (apps.some((app: any) => app.name === name)) {
    ctx.throw(400, "App name is already in use.")
  }
}

interface AppTemplate {
  useTemplate?: boolean
  file?: {
    type?: string
    path: string
    password?: string
  }
  key?: string
}

async function createInstance(appId: string, template: AppTemplate) {
  const db = context.getAppDB()
  await db.put({
    _id: "_design/database",
    // view collation information, read before writing any complex views:
    // https://docs.couchdb.org/en/master/ddocs/views/collation.html#collation-specification
    views: {},
  })

  // NOTE: indexes need to be created before any tables/templates
  // add view for linked rows
  await createLinkView()
  await createRoutingView()
  await createAllSearchIndex()

  if (template && template.useTemplate) {
    const opts = {
      importObjStoreContents: true,
      updateAttachmentColumns: !template.key, // preserve attachments when using Budibase templates
    }
    await sdk.backups.importApp(appId, db, template, opts)
  } else {
    // create the users table
    await db.put(USERS_TABLE_SCHEMA)
  }

  return { _id: appId }
}

async function addSampleDataDocs() {
  const db = context.getAppDB()
  try {
    // Check if default datasource exists before creating it
    await sdk.datasources.get(DEFAULT_BB_DATASOURCE_ID)
  } catch (err: any) {
    const defaultDbDocs = await buildDefaultDocs()

    // add in the default db data docs - tables, datasource, rows and links
    await db.bulkDocs([...defaultDbDocs])
  }
}

async function addSampleDataScreen() {
  const db = context.getAppDB()
<<<<<<< HEAD
  const appMetadata = await sdk.applications.metadata.get()

  const projectApp = await sdk.projectApps.create({
    name: appMetadata.name,
    urlPrefix: "/",
  })

  let screen = createSampleDataTableScreen(projectApp._id)
=======
  let workspaceAppId: string | undefined
  if (await features.isEnabled(FeatureFlag.WORKSPACE_APPS)) {
    const appMetadata = await sdk.applications.metadata.get()

    const workspaceApp = await sdk.workspaceApps.create({
      name: appMetadata.name,
      urlPrefix: "/",
      icon: "Monitoring",
    })
    workspaceAppId = workspaceApp._id!
  }

  let screen = await createSampleDataTableScreen(workspaceAppId)
>>>>>>> 6cb29cf9
  screen._id = generateScreenID()
  await db.put(screen)
}

async function addSampleDataNavLinks() {
  const db = context.getAppDB()
  let app = await sdk.applications.metadata.get()
  if (!app.navigation) {
    return
  }
  if (!app.navigation.links) {
    app.navigation.links = []
  }
  app.navigation.links.push({
    text: "Inventory",
    url: "/inventory",
    type: "link",
    roleId: roles.BUILTIN_ROLE_IDS.BASIC,
  })

  await db.put(app)

  // remove any cached metadata, so that it will be updated
  await cache.app.invalidateAppMetadata(app.appId)
}

export const addSampleData = async (
  ctx: UserCtx<void, AddAppSampleDataResponse>
) => {
  await addSampleDataDocs()
  ctx.body = { message: "Sample tables added." }
}

export async function fetch(ctx: UserCtx<void, FetchAppsResponse>) {
  ctx.body = await sdk.applications.fetch(
    ctx.query.status as AppStatus,
    ctx.user
  )
}

export async function fetchAppDefinition(
  ctx: UserCtx<void, FetchAppDefinitionResponse>
) {
  const layouts = await getLayouts()
  const userRoleId = getUserRoleId(ctx)
  const accessController = new roles.AccessController()
  const screens = await accessController.checkScreensAccess(
    await sdk.screens.fetch(),
    userRoleId
  )
  ctx.body = {
    layouts,
    screens,
    libraries: ["@budibase/standard-components"],
  }
}

export async function fetchAppPackage(
  ctx: UserCtx<void, FetchAppPackageResponse>
) {
  const appId = context.getAppId()
  const application = await sdk.applications.metadata.get()
  const layouts = await getLayouts()
  let screens = await sdk.screens.fetch()
  const license = await licensing.cache.getCachedLicense()

  // Enrich plugin URLs
  application.usedPlugins = await objectStore.enrichPluginURLs(
    application.usedPlugins
  )

  // Enrich PWA icon URLs if they exist
  if (application.pwa?.icons && application.pwa.icons.length > 0) {
    application.pwa.icons = await objectStore.enrichPWAImages(
      application.pwa.icons
    )
  }

  // Only filter screens if the user is not a builder
  const isBuilder = users.isBuilder(ctx.user, appId)
  if (isBuilder) {
    const userRoleId = getUserRoleId(ctx)
    const accessController = new roles.AccessController()
    screens = await accessController.checkScreensAccess(screens, userRoleId)
  }

<<<<<<< HEAD
  const projectApps = await extractScreensByProjectApp(screens, isBuilder)
=======
  let workspaceApps: FetchAppPackageResponse["workspaceApps"] = []

  if (await features.flags.isEnabled(FeatureFlag.WORKSPACE_APPS)) {
    workspaceApps = await extractScreensByWorkspaceApp(screens)
    screens = []
  }
>>>>>>> 6cb29cf9

  const clientLibPath = objectStore.clientLibraryUrl(
    ctx.params.appId,
    application.version
  )

  ctx.body = {
    application: { ...application, upgradableVersion: envCore.VERSION },
    licenseType: license?.plan.type || PlanType.FREE,
<<<<<<< HEAD
    projectApps,
=======
    workspaceApps,
    screens,
>>>>>>> 6cb29cf9
    layouts,
    clientLibPath,
    hasLock: await doesUserHaveLock(application.appId, ctx.user),
  }
}

<<<<<<< HEAD
async function extractScreensByProjectApp(
  screens: Screen[],
  keepEmptyProjects: boolean
): Promise<FetchAppPackageResponse["projectApps"]> {
  const result: FetchAppPackageResponse["projectApps"] = []

  const projectApps = await sdk.projectApps.fetch()

  for (const projectApp of projectApps) {
    const projectAppScreens = screens.filter(
      s => s.projectAppId === projectApp._id
    )
    if (projectAppScreens.length || keepEmptyProjects) {
      result.push({
        ...projectApp!,
        screens: projectAppScreens,
      })
    }
=======
async function extractScreensByWorkspaceApp(
  screens: Screen[]
): Promise<FetchAppPackageResponse["workspaceApps"]> {
  const result: FetchAppPackageResponse["workspaceApps"] = []

  const workspaceApps = await sdk.workspaceApps.fetch()

  const screensByWorkspaceApp = groupBy(s => s.workspaceAppId, screens)
  for (const workspaceAppId of Object.keys(screensByWorkspaceApp)) {
    const workspaceApp = workspaceApps.find(p => p._id === workspaceAppId)

    result.push({
      ...workspaceApp!,
      screens: screensByWorkspaceApp[workspaceAppId],
    })
>>>>>>> 6cb29cf9
  }

  return result
}

async function performAppCreate(
  ctx: UserCtx<CreateAppRequest, CreateAppResponse>
) {
  const apps = (await dbCore.getAllApps({ dev: true })) as App[]
  const { body } = ctx.request
  const { name, url, encryptionPassword, templateKey } = body

  let useTemplate = false
  if (typeof body.useTemplate === "string") {
    useTemplate = body.useTemplate === "true"
  } else if (typeof body.useTemplate === "boolean") {
    useTemplate = body.useTemplate
  }

  checkAppName(ctx, apps, name)
  const appUrl = sdk.applications.getAppUrl({ name, url })
  checkAppUrl(ctx, apps, appUrl)

  const instanceConfig: AppTemplate = {
    useTemplate,
    key: templateKey,
  }
  if (ctx.request.files && ctx.request.files.fileToImport) {
    instanceConfig.file = {
      ...(ctx.request.files.fileToImport as any),
      password: encryptionPassword,
    }
  } else if (typeof body.file?.path === "string") {
    instanceConfig.file = {
      path: body.file?.path,
    }
  }

  const tenantId = tenancy.isMultiTenant() ? tenancy.getTenantId() : null
  const appId = generateDevAppID(generateAppID(tenantId))

  return await context.doInAppContext(appId, async () => {
    const instance = await createInstance(appId, instanceConfig)
    const db = context.getAppDB()
    const isImport = !!instanceConfig.file
    const addSampleData = !isImport && !useTemplate

    if (instanceConfig.useTemplate && !instanceConfig.file) {
      await updateUserColumns(appId, db, ctx.user._id!)
    }

    let newApplication: App = {
      _id: DocumentType.APP_METADATA,
      _rev: undefined,
      appId,
      type: "app",
      version: envCore.VERSION,
      componentLibraries: ["@budibase/standard-components"],
      name: name,
      url: appUrl,
      template: templateKey,
      instance,
      tenantId: tenancy.getTenantId(),
      updatedAt: new Date().toISOString(),
      createdAt: new Date().toISOString(),
      status: AppStatus.DEV,
      navigation: {
        navigation: "Top",
        title: name,
        navWidth: "Large",
        navBackground: "var(--spectrum-global-color-static-blue-1200)",
        navTextColor: "var(--spectrum-global-color-static-white)",
        links: [],
      },
      theme: DefaultAppTheme,
      customTheme: {
        primaryColor: "var(--spectrum-global-color-blue-700)",
        primaryColorHover: "var(--spectrum-global-color-blue-600)",
        buttonBorderRadius: "16px",
      },
      features: {
        componentValidation: true,
        disableUserMetadata: true,
        skeletonLoader: true,
      },
      creationVersion: undefined,
    }

    if (!isImport) {
      newApplication.creationVersion = envCore.VERSION
    }

    const existing = await sdk.applications.metadata.tryGet()
    // If we used a template or imported an app there will be an existing doc.
    // Fetch and migrate some metadata from the existing app.
    if (existing) {
      const keys: (keyof App)[] = [
        "_rev",
        "navigation",
        "theme",
        "customTheme",
        "icon",
        "snippets",
        "creationVersion",
      ]
      keys.forEach(key => {
        if (existing[key]) {
          // @ts-ignore
          newApplication[key] = existing[key]
        }
      })

      // Keep existing feature flags
      if (!existing.features?.componentValidation) {
        newApplication.features!.componentValidation = false
      }
      if (!existing.features?.disableUserMetadata) {
        newApplication.features!.disableUserMetadata = false
      }

      // Migrate navigation settings and screens if required
      const navigation = await migrateAppNavigation()
      if (navigation) {
        newApplication.navigation = navigation
      }
    }

    const response = await db.put(newApplication, { force: true })
    newApplication._rev = response.rev

    if (!env.USE_LOCAL_COMPONENT_LIBS) {
      await uploadAppFiles(appId)
    }

    // Add sample datasource and example screen for non-templates/non-imports
    if (addSampleData) {
      try {
        await addSampleDataDocs()
        await addSampleDataScreen()
        await addSampleDataNavLinks()

        // Fetch the latest version of the app after these changes
        newApplication = await sdk.applications.metadata.get()
      } catch (err) {
        ctx.throw(400, "App created, but failed to add sample data")
      }
    }

    const latestMigrationId = appMigrations.getLatestEnabledMigrationId()
    if (latestMigrationId && !isImport) {
      // Initialise the app migration version as the latest one
      await appMigrations.updateAppMigrationMetadata({
        appId,
        version: latestMigrationId,
      })
    }

    await cache.app.invalidateAppMetadata(appId, newApplication)
    return newApplication
  })
}

async function updateUserColumns(
  appId: string,
  db: Database,
  toUserId: string
) {
  await context.doInAppContext(appId, async () => {
    const allTables = await sdk.tables.getAllTables()
    const tablesWithUserColumns = []
    for (const table of allTables) {
      const userColumns = Object.values(table.schema).filter(
        f =>
          (f.type === FieldType.BB_REFERENCE ||
            f.type === FieldType.BB_REFERENCE_SINGLE) &&
          f.subtype === BBReferenceFieldSubType.USER
      )
      if (!userColumns.length) {
        continue
      }

      tablesWithUserColumns.push({
        tableId: table._id!,
        columns: userColumns.map(c => c.name),
      })
    }

    const docsToUpdate = []

    for (const { tableId, columns } of tablesWithUserColumns) {
      const docs = await db.allDocs<Row>(
        docIds.getRowParams(tableId, null, { include_docs: true })
      )
      const rows = docs.rows.map(d => d.doc!)

      for (const row of rows) {
        let shouldUpdate = false
        const updatedColumns = columns.reduce<Row>((newColumns, column) => {
          if (row[column]) {
            shouldUpdate = true
            if (Array.isArray(row[column])) {
              newColumns[column] = row[column]?.map(() => toUserId)
            } else if (row[column]) {
              newColumns[column] = toUserId
            }
          }
          return newColumns
        }, {})

        if (shouldUpdate) {
          docsToUpdate.push({
            ...row,
            ...updatedColumns,
          })
        }
      }
    }

    await db.bulkDocs(docsToUpdate)
  })
}

async function creationEvents(request: BBRequest<CreateAppRequest>, app: App) {
  let creationFns: ((app: App) => Promise<void>)[] = []

  const { useTemplate, templateKey, file } = request.body
  if (useTemplate === "true") {
    // from template
    if (templateKey && templateKey !== "undefined") {
      creationFns.push(a => events.app.templateImported(a, templateKey))
    }
    // from file
    else if (request.files?.fileToImport) {
      creationFns.push(a => events.app.fileImported(a))
    }
    // from server file path
    else if (file) {
      // explicitly pass in the newly created app id
      creationFns.push(a => events.app.duplicated(a, app.appId))
    }
    // unknown
    else {
      console.error("Could not determine template creation event")
    }
  }

  creationFns.push(a => events.app.created(a))

  for (let fn of creationFns) {
    await fn(app)
  }
}

async function appPostCreate(ctx: UserCtx<CreateAppRequest, App>, app: App) {
  await creationEvents(ctx.request, app)

  // app import, template creation and duplication
  if (ctx.request.body.useTemplate) {
    const { rows } = await getUniqueRows([app.appId])
    const rowCount = rows ? rows.length : 0
    if (rowCount) {
      try {
        await context.doInAppContext(app.appId, () => {
          return quotas.addRows(rowCount)
        })
      } catch (err: any) {
        if (err.code && err.code === ErrorCode.USAGE_LIMIT_EXCEEDED) {
          // this import resulted in row usage exceeding the quota
          // delete the app
          // skip pre and post-steps as no rows have been added to quotas yet
          ctx.params.appId = app.appId
          await destroyApp(ctx)
        }
        throw err
      }
    }
  }

  // If the user is a creator, we need to give them access to the new app
  if (sharedCoreSDK.users.hasCreatorPermissions(ctx.user)) {
    const user = await users.UserDB.getUser(ctx.user._id!)
    await users.addAppBuilder(user, app.appId)
  }
}

export async function create(
  ctx: UserCtx<CreateAppRequest, CreateAppResponse>
) {
  const newApplication = await quotas.addApp(() => performAppCreate(ctx))
  await appPostCreate(ctx, newApplication)
  await cache.bustCache(cache.CacheKey.CHECKLIST)
  ctx.body = newApplication
}

// This endpoint currently operates as a PATCH rather than a PUT
// Thus name and url fields are handled only if present
export async function update(
  ctx: UserCtx<UpdateAppRequest, UpdateAppResponse>
) {
  const apps = (await dbCore.getAllApps({ dev: true })) as App[]
  // validation
  const name = ctx.request.body.name,
    possibleUrl = ctx.request.body.url
  if (name) {
    checkAppName(ctx, apps, name, ctx.params.appId)
  }
  const url = sdk.applications.getAppUrl({ name, url: possibleUrl })
  if (url) {
    checkAppUrl(ctx, apps, url, ctx.params.appId)
    ctx.request.body.url = url
  }

  const app = await updateAppPackage(ctx.request.body, ctx.params.appId)
  await events.app.updated(app)
  ctx.body = app
  builderSocket?.emitAppMetadataUpdate(ctx, {
    theme: app.theme,
    customTheme: app.customTheme,
    navigation: app.navigation,
    name: app.name,
    url: app.url,
    icon: app.icon,
    automations: {
      chainAutomations: app.automations?.chainAutomations,
    },
  })
}

export async function updateClient(
  ctx: UserCtx<void, UpdateAppClientResponse>
) {
  // Get current app version
  const application = await sdk.applications.metadata.get()
  const currentVersion = application.version

  let manifest
  // Update client library and manifest
  if (!env.isTest()) {
    await backupClientLibrary(ctx.params.appId)
    manifest = await updateClientLibrary(ctx.params.appId)
  }

  // Update versions in app package
  const updatedToVersion = envCore.VERSION
  const appPackageUpdates = {
    version: updatedToVersion,
    revertableVersion: currentVersion,
    features: {
      ...(application.features ?? {}),
      skeletonLoader: manifest?.features?.skeletonLoader ?? false,
    },
  }
  const app = await updateAppPackage(appPackageUpdates, ctx.params.appId)
  await events.app.versionUpdated(app, currentVersion, updatedToVersion)
  ctx.body = app
}

export async function revertClient(
  ctx: UserCtx<void, RevertAppClientResponse>
) {
  // Check app can be reverted
  const application = await sdk.applications.metadata.get()
  if (!application.revertableVersion) {
    ctx.throw(400, "There is no version to revert to")
  }

  let manifest
  // Update client library and manifest
  if (!env.isTest()) {
    manifest = await revertClientLibrary(ctx.params.appId)
  }

  // Update versions in app package
  const currentVersion = application.version
  const revertedToVersion = application.revertableVersion
  const appPackageUpdates = {
    version: revertedToVersion,
    revertableVersion: undefined,
    features: {
      ...(application.features ?? {}),
      skeletonLoader: manifest?.features?.skeletonLoader ?? false,
    },
  }
  const app = await updateAppPackage(appPackageUpdates, ctx.params.appId)
  await events.app.versionReverted(app, currentVersion, revertedToVersion)
  ctx.body = app
}

async function unpublishApp(ctx: UserCtx) {
  let appId = ctx.params.appId
  appId = dbCore.getProdAppID(appId)

  const db = context.getProdAppDB()
  const result = await db.destroy()

  await events.app.unpublished({ appId } as App)

  // automations only in production
  await cleanupAutomations(appId)

  await cache.app.invalidateAppMetadata(appId)
  return result
}

async function invalidateAppCache(appId: string) {
  await cache.app.invalidateAppMetadata(dbCore.getDevAppID(appId))
  await cache.app.invalidateAppMetadata(dbCore.getProdAppID(appId))
}

async function destroyApp(ctx: UserCtx) {
  let appId = ctx.params.appId
  appId = dbCore.getProdAppID(appId)
  const devAppId = dbCore.getDevAppID(appId)

  // check if we need to unpublish first
  if (await dbCore.dbExists(appId)) {
    // app is deployed, run through unpublish flow
    await sdk.applications.syncApp(devAppId)
    await unpublishApp(ctx)
  }

  const db = dbCore.getDB(devAppId)
  // standard app deletion flow
  const app = await sdk.applications.metadata.get()
  const result = await db.destroy()
  await quotas.removeApp()
  await events.app.deleted(app)

  if (!env.USE_LOCAL_COMPONENT_LIBS) {
    await deleteAppFiles(appId)
  }

  await removeAppFromUserRoles(ctx, appId)
  await invalidateAppCache(appId)
  return result
}

async function preDestroyApp(ctx: UserCtx) {
  // invalidate the cache immediately in-case they are leading to
  // zombie appearing apps
  const appId = ctx.params.appId
  await invalidateAppCache(appId)
  const { rows } = await getUniqueRows([appId])
  ctx.rowCount = rows.length
}

async function postDestroyApp(ctx: UserCtx) {
  const rowCount = ctx.rowCount
  await groups.cleanupApp(ctx.params.appId)
  if (rowCount) {
    await quotas.removeRows(rowCount)
  }
}

export async function destroy(ctx: UserCtx<void, DeleteAppResponse>) {
  await preDestroyApp(ctx)
  const result = await destroyApp(ctx)
  await postDestroyApp(ctx)
  ctx.body = result
}

export async function unpublish(ctx: UserCtx<void, UnpublishAppResponse>) {
  const prodAppId = dbCore.getProdAppID(ctx.params.appId)
  const dbExists = await dbCore.dbExists(prodAppId)

  // check app has been published
  if (!dbExists) {
    return ctx.throw(400, "App has not been published.")
  }

  await preDestroyApp(ctx)
  await unpublishApp(ctx)
  await postDestroyApp(ctx)
  builderSocket?.emitAppUnpublish(ctx)
  ctx.body = { message: "App unpublished." }
}

export async function sync(ctx: UserCtx<void, SyncAppResponse>) {
  const appId = ctx.params.appId
  try {
    ctx.body = await sdk.applications.syncApp(appId)
  } catch (err: any) {
    ctx.throw(err.status || 400, err.message)
  }
}

export async function importToApp(
  ctx: UserCtx<ImportToUpdateAppRequest, ImportToUpdateAppResponse>
) {
  const { appId } = ctx.params
  const appExport = ctx.request.files?.appExport
  const password = ctx.request.body.encryptionPassword
  if (!appExport) {
    ctx.throw(400, "Must supply app export to import")
  }
  if (Array.isArray(appExport)) {
    ctx.throw(400, "Must only supply one app export")
  }
  const fileAttributes = { type: appExport.type!, path: appExport.path! }
  try {
    await sdk.applications.updateWithExport(appId, fileAttributes, password)
  } catch (err: any) {
    ctx.throw(
      500,
      `Unable to perform update, please retry - ${err?.message || err}`
    )
  }
  ctx.body = { message: "app updated" }
}

/**
 * Create a copy of the latest dev application.
 * Performs an export of the app, then imports from the export dir path
 */
export async function duplicateApp(
  ctx: UserCtx<DuplicateAppRequest, DuplicateAppResponse>
) {
  const { name: appName, url: possibleUrl } = ctx.request.body
  const { appId: sourceAppId } = ctx.params
  const [app] = await dbCore.getAppsByIDs([sourceAppId])

  if (!app) {
    ctx.throw(404, "Source app not found")
  }

  const apps = (await dbCore.getAllApps({ dev: true })) as App[]

  checkAppName(ctx, apps, appName)
  const url = sdk.applications.getAppUrl({ name: appName, url: possibleUrl })
  checkAppUrl(ctx, apps, url)

  const tmpPath = await sdk.backups.exportApp(sourceAppId, {
    excludeRows: false,
    tar: false,
  })

  const createRequestBody: CreateAppRequest = {
    name: appName,
    url: possibleUrl,
    useTemplate: "true",
    // The app export path
    file: {
      path: tmpPath,
    },
  }

  // Build a new request
  const createRequest = {
    roleId: ctx.roleId,
    user: {
      ...ctx.user,
      _id: dbCore.getGlobalIDFromUserMetadataID(ctx.user._id || ""),
    },
    request: {
      body: createRequestBody,
    },
  } as UserCtx<CreateAppRequest, App>

  // Build the new application
  await create(createRequest)
  const { body: newApplication } = createRequest

  if (!newApplication) {
    ctx.throw(500, "There was a problem duplicating the application")
  }

  ctx.body = {
    duplicateAppId: newApplication?.appId,
    sourceAppId,
  }
}

export async function updateAppPackage(
  appPackage: Partial<App>,
  appId: string
) {
  return context.doInAppContext(appId, async () => {
    const db = context.getAppDB()
    const application = await sdk.applications.metadata.get()

    const newAppPackage: App = { ...application, ...appPackage }
    if (appPackage._rev !== application._rev) {
      newAppPackage._rev = application._rev
    }

    // Make sure that when saving down pwa settings, we don't override the keys with the enriched url
    if (appPackage.pwa && application.pwa) {
      if (appPackage.pwa.icons) {
        appPackage.pwa.icons = appPackage.pwa.icons.map((icon, i) =>
          icon.src.startsWith(objectStore.SIGNED_FILE_PREFIX) &&
          application?.pwa?.icons?.[i]
            ? { ...icon, src: application?.pwa?.icons?.[i].src }
            : icon
        )
      }
    }

    // the locked by property is attached by server but generated from
    // Redis, shouldn't ever store it
    delete newAppPackage.lockedBy

    await db.put(newAppPackage)
    // remove any cached metadata, so that it will be updated
    await cache.app.invalidateAppMetadata(appId)
    return newAppPackage
  })
}

export async function setRevertableVersion(
  ctx: UserCtx<SetRevertableAppVersionRequest, SetRevertableAppVersionResponse>
) {
  if (!env.isDev()) {
    ctx.status = 403
    return
  }
  const db = context.getAppDB()
  const app = await sdk.applications.metadata.get()
  app.revertableVersion = ctx.request.body.revertableVersion
  await db.put(app)
  ctx.body = { message: "Revertable version updated." }
}

async function migrateAppNavigation() {
  const db = context.getAppDB()
  const existing = await sdk.applications.metadata.get()
  const layouts: Layout[] = await getLayouts()
  const screens: Screen[] = await sdk.screens.fetch()

  // Migrate all screens, removing custom layouts
  for (let screen of screens) {
    if (!screen.layoutId) {
      continue
    }
    const layout = layouts.find(layout => layout._id === screen.layoutId)
    screen.layoutId = undefined
    screen.showNavigation = layout?.props.navigation !== "None"
    screen.width = layout?.props.width || "Large"
    await db.put(screen)
  }

  // Migrate layout navigation settings
  const { name, customTheme } = existing
  const layout = layouts?.find(
    (layout: Layout) => layout._id === BASE_LAYOUT_PROP_IDS.PRIVATE
  )
  if (layout && !existing.navigation) {
    let navigationSettings: any = {
      navigation: "Top",
      title: name,
      navWidth: "Large",
      navBackground:
        customTheme?.navBackground || "var(--spectrum-global-color-gray-50)",
      navTextColor:
        customTheme?.navTextColor || "var(--spectrum-global-color-gray-800)",
    }
    if (layout) {
      navigationSettings.hideLogo = layout.props.hideLogo
      navigationSettings.hideTitle = layout.props.hideTitle
      navigationSettings.title = layout.props.title || name
      navigationSettings.logoUrl = layout.props.logoUrl
      navigationSettings.links = layout.props.links
      navigationSettings.navigation = layout.props.navigation || "Top"
      navigationSettings.sticky = layout.props.sticky
      navigationSettings.navWidth = layout.props.width || "Large"
      if (navigationSettings.navigation === "None") {
        navigationSettings.navigation = "Top"
      }
    }
    return navigationSettings
  } else {
    return null
  }
}<|MERGE_RESOLUTION|>--- conflicted
+++ resolved
@@ -184,16 +184,6 @@
 
 async function addSampleDataScreen() {
   const db = context.getAppDB()
-<<<<<<< HEAD
-  const appMetadata = await sdk.applications.metadata.get()
-
-  const projectApp = await sdk.projectApps.create({
-    name: appMetadata.name,
-    urlPrefix: "/",
-  })
-
-  let screen = createSampleDataTableScreen(projectApp._id)
-=======
   let workspaceAppId: string | undefined
   if (await features.isEnabled(FeatureFlag.WORKSPACE_APPS)) {
     const appMetadata = await sdk.applications.metadata.get()
@@ -207,7 +197,6 @@
   }
 
   let screen = await createSampleDataTableScreen(workspaceAppId)
->>>>>>> 6cb29cf9
   screen._id = generateScreenID()
   await db.put(screen)
 }
@@ -294,16 +283,12 @@
     screens = await accessController.checkScreensAccess(screens, userRoleId)
   }
 
-<<<<<<< HEAD
-  const projectApps = await extractScreensByProjectApp(screens, isBuilder)
-=======
   let workspaceApps: FetchAppPackageResponse["workspaceApps"] = []
 
   if (await features.flags.isEnabled(FeatureFlag.WORKSPACE_APPS)) {
     workspaceApps = await extractScreensByWorkspaceApp(screens)
     screens = []
   }
->>>>>>> 6cb29cf9
 
   const clientLibPath = objectStore.clientLibraryUrl(
     ctx.params.appId,
@@ -313,38 +298,14 @@
   ctx.body = {
     application: { ...application, upgradableVersion: envCore.VERSION },
     licenseType: license?.plan.type || PlanType.FREE,
-<<<<<<< HEAD
-    projectApps,
-=======
     workspaceApps,
     screens,
->>>>>>> 6cb29cf9
     layouts,
     clientLibPath,
     hasLock: await doesUserHaveLock(application.appId, ctx.user),
   }
 }
 
-<<<<<<< HEAD
-async function extractScreensByProjectApp(
-  screens: Screen[],
-  keepEmptyProjects: boolean
-): Promise<FetchAppPackageResponse["projectApps"]> {
-  const result: FetchAppPackageResponse["projectApps"] = []
-
-  const projectApps = await sdk.projectApps.fetch()
-
-  for (const projectApp of projectApps) {
-    const projectAppScreens = screens.filter(
-      s => s.projectAppId === projectApp._id
-    )
-    if (projectAppScreens.length || keepEmptyProjects) {
-      result.push({
-        ...projectApp!,
-        screens: projectAppScreens,
-      })
-    }
-=======
 async function extractScreensByWorkspaceApp(
   screens: Screen[]
 ): Promise<FetchAppPackageResponse["workspaceApps"]> {
@@ -360,7 +321,6 @@
       ...workspaceApp!,
       screens: screensByWorkspaceApp[workspaceAppId],
     })
->>>>>>> 6cb29cf9
   }
 
   return result
