import env from "../../environment"
import packageJson from "../../../package.json"
import {
  createLinkView,
  createRoutingView,
  createAllSearchIndex,
} from "../../db/views/staticViews"
import { createApp, deleteApp } from "../../utilities/fileSystem"
import {
  generateAppID,
  getLayoutParams,
  getScreenParams,
  generateDevAppID,
  DocumentType,
  AppStatus,
} from "../../db/utils"
import {
  db as dbCore,
  roles,
  cache,
  tenancy,
  context,
  errors,
  events,
  migrations,
} from "@budibase/backend-core"
import { USERS_TABLE_SCHEMA } from "../../constants"
import { buildDefaultDocs } from "../../db/defaultData/datasource_bb_default"

import { removeAppFromUserRoles } from "../../utilities/workerRequests"
<<<<<<< HEAD
import { stringToReadStream } from "../../utilities"
=======
import {
  clientLibraryPath,
  stringToReadStream,
  isQsTrue,
} from "../../utilities"
>>>>>>> ff53acfb
import { getLocksById } from "../../utilities/redis"
import {
  updateClientLibrary,
  backupClientLibrary,
  revertClientLibrary,
} from "../../utilities/fileSystem/clientLibrary"
import { syncGlobalUsers } from "./user"
import { cleanupAutomations } from "../../automations/utils"
import { checkAppMetadata } from "../../automations/logging"
import { getUniqueRows } from "../../utilities/usageQuota/rows"
import { quotas, groups } from "@budibase/pro"
<<<<<<< HEAD
import { errors, events, migrations, objectStore } from "@budibase/backend-core"
import { App, Layout, Screen, MigrationType, Ctx } from "@budibase/types"
=======
import { App, Layout, Screen, MigrationType } from "@budibase/types"
>>>>>>> ff53acfb
import { BASE_LAYOUT_PROP_IDS } from "../../constants/layouts"
import sdk from "../../sdk"

const URL_REGEX_SLASH = /\/|\\/g

// utility function, need to do away with this
async function getLayouts() {
  const db = context.getAppDB()
  return (
    await db.allDocs(
      getLayoutParams(null, {
        include_docs: true,
      })
    )
  ).rows.map((row: any) => row.doc)
}

async function getScreens() {
  const db = context.getAppDB()
  return (
    await db.allDocs(
      getScreenParams(null, {
        include_docs: true,
      })
    )
  ).rows.map((row: any) => row.doc)
}

function getUserRoleId(ctx: any) {
  return !ctx.user.role || !ctx.user.role._id
    ? roles.BUILTIN_ROLE_IDS.PUBLIC
    : ctx.user.role._id
}

export const getAppUrl = (ctx: any) => {
  // construct the url
  let url
  if (ctx.request.body.url) {
    // if the url is provided, use that
    url = encodeURI(ctx.request.body.url)
  } else if (ctx.request.body.name) {
    // otherwise use the name
    url = encodeURI(`${ctx.request.body.name}`)
  }
  if (url) {
    url = `/${url.replace(URL_REGEX_SLASH, "")}`.toLowerCase()
  }
  return url
}

const checkAppUrl = (ctx: any, apps: any, url: any, currentAppId?: string) => {
  if (currentAppId) {
    apps = apps.filter((app: any) => app.appId !== currentAppId)
  }
  if (apps.some((app: any) => app.url === url)) {
    ctx.throw(400, "App URL is already in use.")
  }
}

const checkAppName = (
  ctx: any,
  apps: any,
  name: any,
  currentAppId?: string
) => {
  // TODO: Replace with Joi
  if (!name) {
    ctx.throw(400, "Name is required")
  }
  if (currentAppId) {
    apps = apps.filter((app: any) => app.appId !== currentAppId)
  }
  if (apps.some((app: any) => app.name === name)) {
    ctx.throw(400, "App name is already in use.")
  }
}

async function createInstance(template: any, includeSampleData: boolean) {
  const tenantId = tenancy.isMultiTenant() ? tenancy.getTenantId() : null
  const baseAppId = generateAppID(tenantId)
  const appId = generateDevAppID(baseAppId)
  await context.updateAppId(appId)

  const db = context.getAppDB()
  await db.put({
    _id: "_design/database",
    // view collation information, read before writing any complex views:
    // https://docs.couchdb.org/en/master/ddocs/views/collation.html#collation-specification
    views: {},
  })

  // NOTE: indexes need to be created before any tables/templates
  // add view for linked rows
  await createLinkView()
  await createRoutingView()
  await createAllSearchIndex()

  // replicate the template data to the instance DB
  // this is currently very hard to test, downloading and importing template files
  if (template && template.templateString) {
    const { ok } = await db.load(stringToReadStream(template.templateString))
    if (!ok) {
      throw "Error loading database dump from memory."
    }
  } else if (template && template.useTemplate === "true") {
    await sdk.backups.importApp(appId, db, template)
  } else {
    // create the users table
    await db.put(USERS_TABLE_SCHEMA)

    if (includeSampleData) {
      // create ootb stock db
      await addDefaultTables(db)
    }
  }

  return { _id: appId }
}

const addDefaultTables = async (db: any) => {
  const defaultDbDocs = buildDefaultDocs()

  // add in the default db data docs - tables, datasource, rows and links
  await db.bulkDocs([...defaultDbDocs])
}

export const fetch = async (ctx: any) => {
  const dev = ctx.query && ctx.query.status === AppStatus.DEV
  const all = ctx.query && ctx.query.status === AppStatus.ALL
  const apps = (await dbCore.getAllApps({ dev, all })) as App[]

  const appIds = apps
    .filter((app: any) => app.status === "development")
    .map((app: any) => app.appId)
  // get the locks for all the dev apps
  if (dev || all) {
    const locks = await getLocksById(appIds)
    for (let app of apps) {
      const lock = locks[app.appId]
      if (lock) {
        app.lockedBy = lock
      } else {
        // make sure its definitely not present
        delete app.lockedBy
      }
    }
  }

  ctx.body = await checkAppMetadata(apps)
}

export const fetchAppDefinition = async (ctx: any) => {
  const layouts = await getLayouts()
  const userRoleId = getUserRoleId(ctx)
  const accessController = new roles.AccessController()
  const screens = await accessController.checkScreensAccess(
    await getScreens(),
    userRoleId
  )
  ctx.body = {
    layouts,
    screens,
    libraries: ["@budibase/standard-components"],
  }
}

export const fetchAppPackage = async (ctx: Ctx) => {
  const db = context.getAppDB()
  let application = await db.get(DocumentType.APP_METADATA)
  const layouts = await getLayouts()
  let screens = await getScreens()

  // Enrich plugin URLs
  application.usedPlugins = objectStore.enrichPluginURLs(
    application.usedPlugins
  )

  // Only filter screens if the user is not a builder
  if (!(ctx.user.builder && ctx.user.builder.global)) {
    const userRoleId = getUserRoleId(ctx)
    const accessController = new roles.AccessController()
    screens = await accessController.checkScreensAccess(screens, userRoleId)
  }

  const clientLibPath = objectStore.clientLibraryUrl(
    ctx.params.appId,
    application.version
  )

  ctx.body = {
    application,
    screens,
    layouts,
    clientLibPath,
  }
}

const performAppCreate = async (ctx: any) => {
  const apps = await dbCore.getAllApps({ dev: true })
  const name = ctx.request.body.name
  checkAppName(ctx, apps, name)
  const url = getAppUrl(ctx)
  checkAppUrl(ctx, apps, url)

  const { useTemplate, templateKey, templateString } = ctx.request.body
  const instanceConfig: any = {
    useTemplate,
    key: templateKey,
    templateString,
  }
  if (ctx.request.files && ctx.request.files.templateFile) {
    instanceConfig.file = ctx.request.files.templateFile
  }
  const includeSampleData = isQsTrue(ctx.request.body.sampleData)
  const instance = await createInstance(instanceConfig, includeSampleData)
  const appId = instance._id
  const db = context.getAppDB()

  let newApplication: App = {
    _id: DocumentType.APP_METADATA,
    _rev: undefined,
    appId,
    type: "app",
    version: packageJson.version,
    componentLibraries: ["@budibase/standard-components"],
    name: name,
    url: url,
    template: templateKey,
    instance,
    tenantId: tenancy.getTenantId(),
    updatedAt: new Date().toISOString(),
    createdAt: new Date().toISOString(),
    status: AppStatus.DEV,
    navigation: {
      navigation: "Top",
      title: name,
      navWidth: "Large",
      navBackground: "var(--spectrum-global-color-gray-100)",
      links: [
        {
          url: "/home",
          text: "Home",
        },
      ],
    },
    theme: "spectrum--light",
    customTheme: {
      buttonBorderRadius: "16px",
    },
  }

  // If we used a template or imported an app there will be an existing doc.
  // Fetch and migrate some metadata from the existing app.
  try {
    const existing: App = await db.get(DocumentType.APP_METADATA)
    const keys: (keyof App)[] = [
      "_rev",
      "navigation",
      "theme",
      "customTheme",
      "icon",
    ]
    keys.forEach(key => {
      if (existing[key]) {
        // @ts-ignore
        newApplication[key] = existing[key]
      }
    })

    // Migrate navigation settings and screens if required
    if (existing) {
      const navigation = await migrateAppNavigation()
      if (navigation) {
        newApplication.navigation = navigation
      }
    }
  } catch (err) {
    // Nothing to do
  }

  const response = await db.put(newApplication, { force: true })
  newApplication._rev = response.rev

  /* istanbul ignore next */
  if (!env.isTest()) {
    await createApp(appId)
  }

  await cache.app.invalidateAppMetadata(appId, newApplication)
  return newApplication
}

const creationEvents = async (request: any, app: App) => {
  let creationFns: ((app: App) => Promise<void>)[] = []

  const body = request.body
  if (body.useTemplate === "true") {
    // from template
    if (body.templateKey && body.templateKey !== "undefined") {
      creationFns.push(a => events.app.templateImported(a, body.templateKey))
    }
    // from file
    else if (request.files?.templateFile) {
      creationFns.push(a => events.app.fileImported(a))
    }
    // unknown
    else {
      console.error("Could not determine template creation event")
    }
  }
  creationFns.push(a => events.app.created(a))

  for (let fn of creationFns) {
    await fn(app)
  }
}

const appPostCreate = async (ctx: any, app: App) => {
  const tenantId = tenancy.getTenantId()
  await migrations.backPopulateMigrations({
    type: MigrationType.APP,
    tenantId,
    appId: app.appId,
  })
  await creationEvents(ctx.request, app)
  // app import & template creation
  if (ctx.request.body.useTemplate === "true") {
    const { rows } = await getUniqueRows([app.appId])
    const rowCount = rows ? rows.length : 0
    if (rowCount) {
      try {
        await context.doInAppContext(app.appId, () => {
          return quotas.addRows(rowCount)
        })
      } catch (err: any) {
        if (err.code && err.code === errors.codes.USAGE_LIMIT_EXCEEDED) {
          // this import resulted in row usage exceeding the quota
          // delete the app
          // skip pre and post steps as no rows have been added to quotas yet
          ctx.params.appId = app.appId
          await destroyApp(ctx)
        }
        throw err
      }
    }
  }
}

export const create = async (ctx: any) => {
  const newApplication = await quotas.addApp(() => performAppCreate(ctx))
  await appPostCreate(ctx, newApplication)
  await cache.bustCache(cache.CacheKey.CHECKLIST)
  ctx.body = newApplication
  ctx.status = 200
}

// This endpoint currently operates as a PATCH rather than a PUT
// Thus name and url fields are handled only if present
export const update = async (ctx: any) => {
  const apps = await dbCore.getAllApps({ dev: true })
  // validation
  const name = ctx.request.body.name
  if (name) {
    checkAppName(ctx, apps, name, ctx.params.appId)
  }
  const url = getAppUrl(ctx)
  if (url) {
    checkAppUrl(ctx, apps, url, ctx.params.appId)
    ctx.request.body.url = url
  }

  const app = await updateAppPackage(ctx.request.body, ctx.params.appId)
  await events.app.updated(app)
  ctx.status = 200
  ctx.body = app
}

export const updateClient = async (ctx: any) => {
  // Get current app version
  const db = context.getAppDB()
  const application = await db.get(DocumentType.APP_METADATA)
  const currentVersion = application.version

  // Update client library and manifest
  if (!env.isTest()) {
    await backupClientLibrary(ctx.params.appId)
    await updateClientLibrary(ctx.params.appId)
  }

  // Update versions in app package
  const updatedToVersion = packageJson.version
  const appPackageUpdates = {
    version: updatedToVersion,
    revertableVersion: currentVersion,
  }
  const app = await updateAppPackage(appPackageUpdates, ctx.params.appId)
  await events.app.versionUpdated(app, currentVersion, updatedToVersion)
  ctx.status = 200
  ctx.body = app
}

export const revertClient = async (ctx: any) => {
  // Check app can be reverted
  const db = context.getAppDB()
  const application = await db.get(DocumentType.APP_METADATA)
  if (!application.revertableVersion) {
    ctx.throw(400, "There is no version to revert to")
  }

  // Update client library and manifest
  if (!env.isTest()) {
    await revertClientLibrary(ctx.params.appId)
  }

  // Update versions in app package
  const currentVersion = application.version
  const revertedToVersion = application.revertableVersion
  const appPackageUpdates = {
    version: revertedToVersion,
    revertableVersion: null,
  }
  const app = await updateAppPackage(appPackageUpdates, ctx.params.appId)
  await events.app.versionReverted(app, currentVersion, revertedToVersion)
  ctx.status = 200
  ctx.body = app
}

const destroyApp = async (ctx: any) => {
  let appId = ctx.params.appId
  let isUnpublish = ctx.query && ctx.query.unpublish

  if (isUnpublish) {
    appId = dbCore.getProdAppID(appId)
  }

  const db = isUnpublish ? context.getProdAppDB() : context.getAppDB()
  const app = await db.get(DocumentType.APP_METADATA)
  const result = await db.destroy()

  if (isUnpublish) {
    await events.app.unpublished(app)
  } else {
    await quotas.removeApp()
    await events.app.deleted(app)
  }

  /* istanbul ignore next */
  if (!env.isTest() && !isUnpublish) {
    await deleteApp(appId)
  }
  // automations only in production
  if (isUnpublish) {
    await cleanupAutomations(appId)
  }
  // remove app role when the dev app is deleted (no trace of app anymore)
  else {
    await removeAppFromUserRoles(ctx, appId)
  }
  await cache.app.invalidateAppMetadata(appId)
  return result
}

const preDestroyApp = async (ctx: any) => {
  const { rows } = await getUniqueRows([ctx.params.appId])
  ctx.rowCount = rows.length
}

const postDestroyApp = async (ctx: any) => {
  const rowCount = ctx.rowCount
  await groups.cleanupApp(ctx.params.appId)
  if (rowCount) {
    await quotas.removeRows(rowCount)
  }
}

export const destroy = async (ctx: any) => {
  await preDestroyApp(ctx)
  const result = await destroyApp(ctx)
  await postDestroyApp(ctx)
  ctx.status = 200
  ctx.body = result
}

export const sync = async (ctx: any, next: any) => {
  if (env.DISABLE_AUTO_PROD_APP_SYNC) {
    ctx.status = 200
    ctx.body = {
      message:
        "App sync disabled. You can reenable with the DISABLE_AUTO_PROD_APP_SYNC environment variable.",
    }
    return next()
  }

  const appId = ctx.params.appId
  if (!dbCore.isDevAppID(appId)) {
    ctx.throw(400, "This action cannot be performed for production apps")
  }

  // replicate prod to dev
  const prodAppId = dbCore.getProdAppID(appId)

  // specific case, want to make sure setup is skipped
  const prodDb = context.getProdAppDB({ skip_setup: true })
  const exists = await prodDb.exists()
  if (!exists) {
    // the database doesn't exist. Don't replicate
    ctx.status = 200
    ctx.body = {
      message: "App sync not required, app not deployed.",
    }
    return next()
  }

  const replication = new dbCore.Replication({
    source: prodAppId,
    target: appId,
  })
  let error
  try {
    await replication.replicate(replication.appReplicateOpts())
  } catch (err) {
    error = err
  } finally {
    await replication.close()
  }

  // sync the users
  await syncGlobalUsers()

  if (error) {
    ctx.throw(400, error)
  } else {
    ctx.body = {
      message: "App sync completed successfully.",
    }
  }
}

export const updateAppPackage = async (appPackage: any, appId: any) => {
  return context.doInAppContext(appId, async () => {
    const db = context.getAppDB()
    const application = await db.get(DocumentType.APP_METADATA)

    const newAppPackage = { ...application, ...appPackage }
    if (appPackage._rev !== application._rev) {
      newAppPackage._rev = application._rev
    }

    // the locked by property is attached by server but generated from
    // Redis, shouldn't ever store it
    delete newAppPackage.lockedBy

    await db.put(newAppPackage)
    // remove any cached metadata, so that it will be updated
    await cache.app.invalidateAppMetadata(appId)
    return newAppPackage
  })
}

const migrateAppNavigation = async () => {
  const db = context.getAppDB()
  const existing: App = await db.get(DocumentType.APP_METADATA)
  const layouts: Layout[] = await getLayouts()
  const screens: Screen[] = await getScreens()

  // Migrate all screens, removing custom layouts
  for (let screen of screens) {
    if (!screen.layoutId) {
      continue
    }
    const layout = layouts.find(layout => layout._id === screen.layoutId)
    screen.layoutId = undefined
    screen.showNavigation = layout?.props.navigation !== "None"
    screen.width = layout?.props.width || "Large"
    await db.put(screen)
  }

  // Migrate layout navigation settings
  const { name, customTheme } = existing
  const layout = layouts?.find(
    (layout: Layout) => layout._id === BASE_LAYOUT_PROP_IDS.PRIVATE
  )
  if (layout && !existing.navigation) {
    let navigationSettings: any = {
      navigation: "Top",
      title: name,
      navWidth: "Large",
      navBackground:
        customTheme?.navBackground || "var(--spectrum-global-color-gray-50)",
      navTextColor:
        customTheme?.navTextColor || "var(--spectrum-global-color-gray-800)",
    }
    if (layout) {
      navigationSettings.hideLogo = layout.props.hideLogo
      navigationSettings.hideTitle = layout.props.hideTitle
      navigationSettings.title = layout.props.title || name
      navigationSettings.logoUrl = layout.props.logoUrl
      navigationSettings.links = layout.props.links
      navigationSettings.navigation = layout.props.navigation || "Top"
      navigationSettings.sticky = layout.props.sticky
      navigationSettings.navWidth = layout.props.width || "Large"
      if (navigationSettings.navigation === "None") {
        navigationSettings.navigation = "Top"
      }
    }
    return navigationSettings
  } else {
    return null
  }
}<|MERGE_RESOLUTION|>--- conflicted
+++ resolved
@@ -23,37 +23,26 @@
   errors,
   events,
   migrations,
+  objectStore,
 } from "@budibase/backend-core"
 import { USERS_TABLE_SCHEMA } from "../../constants"
 import { buildDefaultDocs } from "../../db/defaultData/datasource_bb_default"
 
 import { removeAppFromUserRoles } from "../../utilities/workerRequests"
-<<<<<<< HEAD
-import { stringToReadStream } from "../../utilities"
-=======
-import {
-  clientLibraryPath,
-  stringToReadStream,
-  isQsTrue,
-} from "../../utilities"
->>>>>>> ff53acfb
+import { stringToReadStream, isQsTrue } from "../../utilities"
 import { getLocksById } from "../../utilities/redis"
 import {
   updateClientLibrary,
   backupClientLibrary,
   revertClientLibrary,
-} from "../../utilities/fileSystem/clientLibrary"
+} from "../../utilities/fileSystem"
 import { syncGlobalUsers } from "./user"
 import { cleanupAutomations } from "../../automations/utils"
 import { checkAppMetadata } from "../../automations/logging"
 import { getUniqueRows } from "../../utilities/usageQuota/rows"
 import { quotas, groups } from "@budibase/pro"
-<<<<<<< HEAD
-import { errors, events, migrations, objectStore } from "@budibase/backend-core"
+
 import { App, Layout, Screen, MigrationType, Ctx } from "@budibase/types"
-=======
-import { App, Layout, Screen, MigrationType } from "@budibase/types"
->>>>>>> ff53acfb
 import { BASE_LAYOUT_PROP_IDS } from "../../constants/layouts"
 import sdk from "../../sdk"
 
