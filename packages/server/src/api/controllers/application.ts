--- conflicted
+++ resolved
@@ -22,9 +22,6 @@
   BUILTIN_ROLE_IDS,
   AccessController,
 } = require("@budibase/backend-core/roles")
-import { BASE_LAYOUTS } from "../../constants/layouts"
-import { cloneDeep } from "lodash/fp"
-const { processObject } = require("@budibase/string-templates")
 const { CacheKeys, bustCache } = require("@budibase/backend-core/cache")
 const {
   getAllApps,
@@ -45,17 +42,8 @@
 import { syncGlobalUsers } from "./user"
 const { app: appCache } = require("@budibase/backend-core/cache")
 import { cleanupAutomations } from "../../automations/utils"
-<<<<<<< HEAD
 import { context } from "@budibase/backend-core"
-=======
 import { checkAppMetadata } from "../../automations/logging"
-const {
-  getAppDB,
-  getProdAppDB,
-  updateAppId,
-  doInAppContext,
-} = require("@budibase/backend-core/context")
->>>>>>> d6bd630c
 import { getUniqueRows } from "../../utilities/usageQuota/rows"
 import { quotas } from "@budibase/pro"
 import { errors, events, migrations } from "@budibase/backend-core"
@@ -560,37 +548,14 @@
 }
 
 const updateAppPackage = async (appPackage: any, appId: any) => {
-<<<<<<< HEAD
-  const db = context.getAppDB()
-  const application = await db.get(DocumentTypes.APP_METADATA)
-
-  const newAppPackage = { ...application, ...appPackage }
-  if (appPackage._rev !== application._rev) {
-    newAppPackage._rev = application._rev
-  }
-
-  // the locked by property is attached by server but generated from
-  // Redis, shouldn't ever store it
-  delete newAppPackage.lockedBy
-
-  await db.put(newAppPackage)
-  // remove any cached metadata, so that it will be updated
-  await appCache.invalidateAppMetadata(appId)
-  return newAppPackage
-}
-
-const createEmptyAppPackage = async (ctx: any, app: any) => {
-  const db = context.getAppDB()
-=======
-  return doInAppContext(appId, async () => {
-    const db = getAppDB()
+  return context.doInAppContext(appId, async () => {
+    const db = context.getAppDB()
     const application = await db.get(DocumentTypes.APP_METADATA)
 
     const newAppPackage = { ...application, ...appPackage }
     if (appPackage._rev !== application._rev) {
       newAppPackage._rev = application._rev
     }
->>>>>>> d6bd630c
 
     // the locked by property is attached by server but generated from
     // Redis, shouldn't ever store it
