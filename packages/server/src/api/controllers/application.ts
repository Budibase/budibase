--- conflicted
+++ resolved
@@ -279,16 +279,6 @@
     screens = await accessController.checkScreensAccess(screens, userRoleId)
   }
 
-<<<<<<< HEAD
-  let workspaceApps: FetchAppPackageResponse["workspaceApps"] = []
-
-  if (await features.flags.isEnabled(FeatureFlag.WORKSPACE_APPS)) {
-    workspaceApps = await extractScreensByWorkspaceApp(screens, isBuilder)
-    screens = []
-  }
-
-=======
->>>>>>> 95bb4e6c
   const clientLibPath = objectStore.clientLibraryUrl(
     ctx.params.appId,
     application.version
@@ -304,31 +294,6 @@
   }
 }
 
-<<<<<<< HEAD
-async function extractScreensByWorkspaceApp(
-  screens: Screen[],
-  isBuilder: boolean
-): Promise<FetchAppPackageResponse["workspaceApps"]> {
-  const result: FetchAppPackageResponse["workspaceApps"] = []
-
-  const workspaceApps = await sdk.workspaceApps.fetch()
-
-  const screensByWorkspaceApp = groupBy(s => s.workspaceAppId, screens)
-  for (const workspaceApp of workspaceApps) {
-    const screens = screensByWorkspaceApp[workspaceApp._id!] ?? []
-    if (screens.length || isBuilder) {
-      result.push({
-        ...workspaceApp!,
-        screens,
-      })
-    }
-  }
-
-  return result
-}
-
-=======
->>>>>>> 95bb4e6c
 async function performAppCreate(
   ctx: UserCtx<CreateAppRequest, CreateAppResponse>
 ) {
