--- conflicted
+++ resolved
@@ -846,13 +846,9 @@
 
   await deleteAppFiles(prodWorkspaceId)
 
-<<<<<<< HEAD
   await removeWorkspaceFromUserRoles(ctx, ctx.params.appId)
-  await invalidateWorkspaceCache(prodAppId)
-=======
-  await removeWorkspaceFromUserRoles(ctx, prodWorkspaceId)
   await invalidateWorkspaceCache(prodWorkspaceId)
->>>>>>> e3b64916
+
   return result
 }
 
