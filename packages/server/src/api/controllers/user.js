--- conflicted
+++ resolved
@@ -15,11 +15,7 @@
 
 exports.create = async function(ctx) {
   const db = new CouchDB(ctx.user.appId)
-<<<<<<< HEAD
-  const { username, password, name, roleId } = ctx.request.body
-=======
-  const { email, password, name, accessLevelId, permissions } = ctx.request.body
->>>>>>> 8980895d
+  const { email, username, password, name, roleId } = ctx.request.body
 
   if (!email || !password) {
     ctx.throw(400, "email and Password Required.")
