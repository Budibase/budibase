const fetch = require("node-fetch")
const env = require("../../environment")
const { checkSlashesInUrl } = require("../../utilities")
const { request } = require("../../utilities/workerRequests")
const { clearLock } = require("../../utilities/redis")
const { Replication, getProdAppID } = require("@budibase/backend-core/db")
const { DocumentType } = require("../../db/utils")
const { app: appCache } = require("@budibase/backend-core/cache")
const { getProdAppDB, getAppDB } = require("@budibase/backend-core/context")
const { events } = require("@budibase/backend-core")

async function redirect(ctx, method, path = "global") {
  const { devPath } = ctx.params
  const queryString = ctx.originalUrl.split("?")[1] || ""
  const response = await fetch(
    checkSlashesInUrl(
      `${env.WORKER_URL}/api/${path}/${devPath}?${queryString}`
    ),
    request(
      ctx,
      {
        method,
        body: ctx.request.body,
      },
      true
    )
  )
  if (response.status !== 200) {
    const err = await response.text()
    ctx.throw(400, err)
  }
  const cookie = response.headers.get("set-cookie")
  if (cookie) {
    ctx.set("set-cookie", cookie)
  }
  let body
  try {
    body = await response.json()
  } catch (err) {
    // don't worry about errors, likely no JSON
  }
  ctx.status = response.status
  if (body) {
    ctx.body = body
  }
  ctx.cookies
}

exports.buildRedirectGet = path => {
  return async ctx => {
    await redirect(ctx, "GET", path)
  }
}

exports.buildRedirectPost = path => {
  return async ctx => {
    await redirect(ctx, "POST", path)
  }
}

exports.buildRedirectDelete = path => {
  return async ctx => {
    await redirect(ctx, "DELETE", path)
  }
}

exports.clearLock = async ctx => {
  const { appId } = ctx.params
  try {
    await clearLock(appId, ctx.user)
  } catch (err) {
    ctx.throw(400, `Unable to remove lock. ${err}`)
  }
  ctx.body = {
    message: "Lock released successfully.",
  }
}

exports.revert = async ctx => {
  const { appId } = ctx.params
  const productionAppId = getProdAppID(appId)

  // App must have been deployed first
  try {
    const db = getProdAppDB({ skip_setup: true })
    const info = await db.info()
    if (info.error) {
      throw info.error
    }
    const deploymentDoc = await db.get(DocumentType.DEPLOYMENTS)
    if (
      !deploymentDoc.history ||
      Object.keys(deploymentDoc.history).length === 0
    ) {
      throw new Error("No deployments for app")
    }
  } catch (err) {
    return ctx.throw(400, "App has not yet been deployed")
  }

  const replication = new Replication({
    source: productionAppId,
    target: appId,
  })
  try {
<<<<<<< HEAD
    if (!env.isCypress()) {
=======
    if (env.COUCH_DB_URL) {
>>>>>>> 9bff10e9
      // in-memory db stalls on rollback
      await replication.rollback()
    }

    // update appID in reverted app to be dev version again
    const db = getAppDB()
    const appDoc = await db.get(DocumentType.APP_METADATA)
    appDoc.appId = appId
    appDoc.instance._id = appId
    await db.put(appDoc)
    await appCache.invalidateAppMetadata(appId)
    ctx.body = {
      message: "Reverted changes successfully.",
    }
    await events.app.reverted(appDoc)
  } catch (err) {
    ctx.throw(400, `Unable to revert. ${err}`)
  } finally {
    await replication.close()
  }
}

exports.getBudibaseVersion = async ctx => {
  const version = require("../../../package.json").version
  ctx.body = {
    version,
  }
  await events.installation.versionChecked(version)
}<|MERGE_RESOLUTION|>--- conflicted
+++ resolved
@@ -103,11 +103,7 @@
     target: appId,
   })
   try {
-<<<<<<< HEAD
-    if (!env.isCypress()) {
-=======
     if (env.COUCH_DB_URL) {
->>>>>>> 9bff10e9
       // in-memory db stalls on rollback
       await replication.rollback()
     }
