--- conflicted
+++ resolved
@@ -23,12 +23,9 @@
     url: workspaceApp.url,
     navigation: workspaceApp.navigation,
     isDefault: workspaceApp.isDefault,
-<<<<<<< HEAD
+    disabled: workspaceApp.disabled,
     createdAt: workspaceApp.createdAt as string,
     updatedAt: workspaceApp.updatedAt!,
-=======
-    disabled: workspaceApp.disabled,
->>>>>>> d5cb7ad2
   }
 }
 
