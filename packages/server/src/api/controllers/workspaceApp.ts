--- conflicted
+++ resolved
@@ -53,12 +53,7 @@
   const newWorkspaceApp: WithoutDocMetadata<WorkspaceApp> = {
     name: body.name,
     url: body.url,
-<<<<<<< HEAD
-    icon: body.icon,
-    iconColor: body.iconColor,
     disabled: body.disabled,
-=======
->>>>>>> 36a73540
     navigation: defaultAppNavigator(body.name),
     isDefault: false,
   }
