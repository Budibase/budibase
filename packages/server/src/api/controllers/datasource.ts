import { getQueryParams, getTableParams } from "../../db/utils"
import { getIntegration } from "../../integrations"
import { invalidateCachedVariable } from "../../threads/utils"
import { context, db as dbCore, events } from "@budibase/backend-core"
import {
  BuildSchemaFromSourceRequest,
  BuildSchemaFromSourceResponse,
  CreateDatasourceRequest,
  CreateDatasourceResponse,
  Datasource,
  DatasourcePlus,
  Document,
  FetchDatasourceInfoRequest,
  FetchDatasourceInfoResponse,
  FieldType,
  RelationshipFieldMetadata,
  SourceName,
  UpdateDatasourceRequest,
  UpdateDatasourceResponse,
  UserCtx,
  VerifyDatasourceRequest,
  VerifyDatasourceResponse,
  Table,
  RowValue,
  DynamicVariable,
  QueryJsonRequest,
} from "@budibase/types"
import sdk from "../../sdk"
import { builderSocket } from "../../websockets"
import { isEqual } from "lodash"
import { processTable } from "../../sdk/app/tables/getters"
import { makeExternalQuery } from "../../integrations/base/query"

export async function fetch(ctx: UserCtx) {
  ctx.body = await sdk.datasources.fetch()
}

export async function verify(
  ctx: UserCtx<VerifyDatasourceRequest, VerifyDatasourceResponse>
) {
  const { datasource } = ctx.request.body
  const enrichedDatasource = await sdk.datasources.getAndMergeDatasource(
    datasource
  )
  const connector = await sdk.datasources.getConnector(enrichedDatasource)
  if (!connector.testConnection) {
    ctx.throw(400, "Connection information verification not supported")
  }
  const response = await connector.testConnection()

  ctx.body = {
    connected: response.connected,
    error: response.error,
  }
}

export async function information(
  ctx: UserCtx<FetchDatasourceInfoRequest, FetchDatasourceInfoResponse>
) {
  const { datasource } = ctx.request.body
  const enrichedDatasource = await sdk.datasources.getAndMergeDatasource(
    datasource
  )
  const connector = (await sdk.datasources.getConnector(
    enrichedDatasource
  )) as DatasourcePlus
  if (!connector.getTableNames) {
    ctx.throw(400, "Table name fetching not supported by datasource")
  }
  const tableNames = await connector.getTableNames()
  ctx.body = {
    tableNames: tableNames.sort(),
  }
}

export async function buildSchemaFromSource(
  ctx: UserCtx<BuildSchemaFromSourceRequest, BuildSchemaFromSourceResponse>
) {
  const datasourceId = ctx.params.datasourceId
  const tablesFilter = ctx.request.body.tablesFilter

  const { datasource, errors } = await sdk.datasources.buildSchemaFromSource(
    datasourceId,
    tablesFilter
  )

  ctx.body = {
    datasource: await sdk.datasources.removeSecretSingle(datasource),
    errors,
  }
}

/**
 * Check for variables that have been updated or removed and invalidate them.
 */
async function invalidateVariables(
  existingDatasource: Datasource,
  updatedDatasource: Datasource
) {
  const existingVariables: DynamicVariable[] =
    existingDatasource.config?.dynamicVariables || []
  const updatedVariables: DynamicVariable[] =
    updatedDatasource.config?.dynamicVariables || []
  const toInvalidate = []

  if (!existingVariables) {
    return
  }

  if (!updatedVariables) {
    // invalidate all
    toInvalidate.push(...existingVariables)
  } else {
    // invaldate changed / removed
    existingVariables.forEach(existing => {
      const unchanged = updatedVariables.find(
        updated =>
          existing.name === updated.name &&
          existing.queryId === updated.queryId &&
          existing.value === updated.value
      )
      if (!unchanged) {
        toInvalidate.push(existing)
      }
    })
  }
  await invalidateCachedVariable(toInvalidate)
}

export async function update(
  ctx: UserCtx<UpdateDatasourceRequest, UpdateDatasourceResponse>
) {
  const db = context.getAppDB()
  const datasourceId = ctx.params.datasourceId
  const baseDatasource = await sdk.datasources.get(datasourceId)
  await invalidateVariables(baseDatasource, ctx.request.body)

  const isBudibaseSource =
    baseDatasource.type === dbCore.BUDIBASE_DATASOURCE_TYPE

  const dataSourceBody: Datasource = isBudibaseSource
    ? {
        name: ctx.request.body?.name,
        type: dbCore.BUDIBASE_DATASOURCE_TYPE,
        source: SourceName.BUDIBASE,
      }
    : ctx.request.body

  let datasource: Datasource = {
    ...baseDatasource,
    ...sdk.datasources.mergeConfigs(dataSourceBody, baseDatasource),
  }

  // this block is specific to GSheets, if no auth set, set it back
  const auth = baseDatasource.config?.auth
  if (auth && !ctx.request.body.auth) {
    // don't strip auth config from DB
    datasource.config!.auth = auth
  }

  // check all variables are unique
  if (
    datasource.source === SourceName.REST &&
    !sdk.datasources.areRESTVariablesValid(datasource)
  ) {
    ctx.throw(400, "Duplicate dynamic/static variable names are invalid.")
  }

  const response = await db.put(
    sdk.tables.populateExternalTableSchemas(datasource)
  )
  await events.datasource.updated(datasource)
  datasource._rev = response.rev

  // Drain connection pools when configuration is changed
  if (datasource.source && !isBudibaseSource) {
    const source = await getIntegration(datasource.source)
    if (source && source.pool) {
      await source.pool.end()
    }
  }

  ctx.status = 200
  ctx.message = "Datasource saved successfully."
  ctx.body = {
    datasource: await sdk.datasources.removeSecretSingle(datasource),
  }
  builderSocket?.emitDatasourceUpdate(ctx, datasource)
  // send table updates if they have occurred
  if (datasource.entities) {
    for (let table of Object.values(datasource.entities)) {
      const oldTable = baseDatasource.entities?.[table.name]
      if (!oldTable || !isEqual(oldTable, table)) {
        table = await processTable(table)
        builderSocket?.emitTableUpdate(ctx, table, { includeOriginator: true })
      }
    }
  }
}

export async function save(
  ctx: UserCtx<CreateDatasourceRequest, CreateDatasourceResponse>
) {
  const {
    datasource: datasourceData,
    fetchSchema,
    tablesFilter,
  } = ctx.request.body
  const { datasource, errors } = await sdk.datasources.save(datasourceData, {
    fetchSchema,
    tablesFilter,
  })

  ctx.body = {
    datasource: await sdk.datasources.removeSecretSingle(datasource),
    errors,
  }
  builderSocket?.emitDatasourceUpdate(ctx, datasource)
}

async function destroyInternalTablesBySourceId(datasourceId: string) {
  const db = context.getAppDB()

  // Get all internal tables
  const internalTables = await db.allDocs<Table>(
    getTableParams(null, {
      include_docs: true,
    })
  )

  // Filter by datasource and return the docs.
  const datasourceTableDocs = internalTables.rows.reduce(
    (acc: Table[], table) => {
      if (table.doc?.sourceId == datasourceId) {
        acc.push(table.doc)
      }
      return acc
    },
    []
  )

  function updateRevisions(deletedLinks: RelationshipFieldMetadata[]) {
    for (const link of deletedLinks) {
      datasourceTableDocs.forEach((doc: Document) => {
        if (doc._id === link.tableId) {
          doc._rev = link.tableRev
        }
      })
    }
  }

  // Destroy the tables.
  for (const table of datasourceTableDocs) {
    const deleted = await sdk.tables.internal.destroy(table)
    // Update the revisions of any tables that remain to be deleted
    const deletedLinks: RelationshipFieldMetadata[] = Object.values(
      deleted.table.schema
    )
      .filter(field => field.type === FieldType.LINK)
      .map(field => field as RelationshipFieldMetadata)
    updateRevisions(deletedLinks)
  }
}

export async function destroy(ctx: UserCtx) {
  const db = context.getAppDB()
  const datasourceId = ctx.params.datasourceId

  const datasource = await sdk.datasources.get(datasourceId)
  // Delete all queries for the datasource

  await sdk.rowActions.deleteAllForDatasource(datasourceId)

  if (datasource.type === dbCore.BUDIBASE_DATASOURCE_TYPE) {
    await destroyInternalTablesBySourceId(datasourceId)
  } else {
    const queries = await db.allDocs<RowValue>(getQueryParams(datasourceId))
    await db.bulkDocs(
      queries.rows.map(row => ({
        _id: row.id,
        _rev: row.value.rev,
        _deleted: true,
      }))
    )
  }

  // delete the datasource
  await db.remove(datasourceId, ctx.params.revId)
  await events.datasource.deleted(datasource)

  ctx.message = `Datasource deleted.`
  ctx.status = 200
  builderSocket?.emitDatasourceDeletion(ctx, datasourceId)
}

export async function find(ctx: UserCtx) {
  const datasource = await sdk.datasources.get(ctx.params.datasourceId)
  ctx.body = await sdk.datasources.removeSecretSingle(datasource)
}

<<<<<<< HEAD
// dynamic query functionality
export async function query(ctx: UserCtx<QueryJsonRequest>) {
  const queryJson = ctx.request.body
  try {
    ctx.body = await makeExternalQuery(queryJson)
  } catch (err: any) {
    ctx.throw(400, err)
  }
}

=======
>>>>>>> 4ab1c0ea
export async function getExternalSchema(ctx: UserCtx) {
  const datasource = await sdk.datasources.get(ctx.params.datasourceId)
  const enrichedDatasource = await sdk.datasources.getAndMergeDatasource(
    datasource
  )
  const connector = await sdk.datasources.getConnector(enrichedDatasource)

  if (!connector.getExternalSchema) {
    ctx.throw(400, "Datasource does not support exporting external schema")
  }
  const response = await connector.getExternalSchema()

  ctx.body = {
    schema: response,
  }
}<|MERGE_RESOLUTION|>--- conflicted
+++ resolved
@@ -298,19 +298,6 @@
   ctx.body = await sdk.datasources.removeSecretSingle(datasource)
 }
 
-<<<<<<< HEAD
-// dynamic query functionality
-export async function query(ctx: UserCtx<QueryJsonRequest>) {
-  const queryJson = ctx.request.body
-  try {
-    ctx.body = await makeExternalQuery(queryJson)
-  } catch (err: any) {
-    ctx.throw(400, err)
-  }
-}
-
-=======
->>>>>>> 4ab1c0ea
 export async function getExternalSchema(ctx: UserCtx) {
   const datasource = await sdk.datasources.get(ctx.params.datasourceId)
   const enrichedDatasource = await sdk.datasources.getAndMergeDatasource(
