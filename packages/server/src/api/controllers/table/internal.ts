--- conflicted
+++ resolved
@@ -10,12 +10,7 @@
 } from "../../../utilities/rowProcessor"
 import { runStaticFormulaChecks } from "./bulkFormula"
 import {
-<<<<<<< HEAD
-  ImportRowsRequest,
-  ImportRowsResponse,
-=======
   BulkImportRequest,
->>>>>>> 7825a568
   RenameColumn,
   SaveTableRequest,
   SaveTableResponse,
@@ -212,11 +207,7 @@
   return tableToDelete
 }
 
-<<<<<<< HEAD
-export async function bulkImport(ctx: UserCtx<ImportRowsRequest, ImportRowsResponse>) {
-=======
 export async function bulkImport(ctx: UserCtx<BulkImportRequest>) {
->>>>>>> 7825a568
   const table = await sdk.tables.getTable(ctx.params.tableId)
   const { rows, identifierFields } = ctx.request.body
   await handleDataImport(ctx.user, table, rows, identifierFields)
