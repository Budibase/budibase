import { parse, isSchema, isRows } from "../../../utilities/schema"
import { getRowParams, generateRowID, InternalTables } from "../../../db/utils"
import isEqual from "lodash/isEqual"
import {
  AutoFieldSubTypes,
  FieldTypes,
  GOOGLE_SHEETS_PRIMARY_KEY,
} from "../../../constants"
import {
  inputProcessing,
  cleanupAttachments,
} from "../../../utilities/rowProcessor"
import {
  USERS_TABLE_SCHEMA,
  SwitchableTypes,
  CanSwitchTypes,
} from "../../../constants"
import { getViews, saveView } from "../view/utils"
import viewTemplate from "../view/viewBuilder"
import { cloneDeep } from "lodash/fp"
import { quotas } from "@budibase/pro"
import { events, context } from "@budibase/backend-core"
import { addTableToSqlite } from "./sqlite"
import {
  ContextUser,
  Datasource,
  Row,
  SourceName,
  Table,
  Database,
  RenameColumn,
  NumberFieldMetadata,
  FieldSchema,
  View,
  RelationshipFieldMetadata,
  FieldType,
} from "@budibase/types"

export async function clearColumns(table: Table, columnNames: string[]) {
  const db = context.getAppDB()
  const rows = await db.allDocs(
    getRowParams(table._id, null, {
      include_docs: true,
    })
  )
  return (await db.bulkDocs(
    rows.rows.map(({ doc }: any) => {
      columnNames.forEach((colName: any) => delete doc[colName])
      return doc
    })
  )) as { id: string; _rev?: string }[]
}

export async function checkForColumnUpdates(
  updatedTable: Table,
  oldTable?: Table,
  columnRename?: RenameColumn
) {
  const db = context.getAppDB()
  let updatedRows = []
  let deletedColumns: any = []
  if (oldTable && oldTable.schema && updatedTable.schema) {
    deletedColumns = Object.keys(oldTable.schema).filter(
      colName => updatedTable.schema[colName] == null
    )
  }
  // check for renaming of columns or deleted columns
  if (columnRename || deletedColumns.length !== 0) {
    // Update all rows
    const rows = await db.allDocs(
      getRowParams(updatedTable._id, null, {
        include_docs: true,
      })
    )
    const rawRows = rows.rows.map(({ doc }: any) => doc)
    updatedRows = rawRows.map((row: any) => {
      row = cloneDeep(row)
      if (columnRename) {
        row[columnRename.updated] = row[columnRename.old]
        delete row[columnRename.old]
      } else if (deletedColumns.length !== 0) {
        deletedColumns.forEach((colName: any) => delete row[colName])
      }
      return row
    })

    // cleanup any attachments from object storage for deleted attachment columns
    await cleanupAttachments(updatedTable, { oldTable, rows: rawRows })
    // Update views
    await checkForViewUpdates(updatedTable, deletedColumns, columnRename)
  }
  return { rows: updatedRows, table: updatedTable }
}

// makes sure the passed in table isn't going to reset the auto ID
export function makeSureTableUpToDate(table: Table, tableToSave: Table) {
  if (!table) {
    return tableToSave
  }
  // sure sure rev is up to date
  tableToSave._rev = table._rev
  // make sure auto IDs are always updated - these are internal
  // so the client may not know they have changed
  let field: any
  let column: any
  for ([field, column] of Object.entries(table.schema)) {
    if (
      column.autocolumn &&
      column.subtype === AutoFieldSubTypes.AUTO_ID &&
      tableToSave.schema[field]
    ) {
      const tableCol = tableToSave.schema[field] as NumberFieldMetadata
      tableCol.lastID = column.lastID
    }
  }
  return tableToSave
}

export async function importToRows(
  data: Row[],
  table: Table,
  user?: ContextUser
) {
  let originalTable = table
  let finalData: any = []
  for (let i = 0; i < data.length; i++) {
    let row = data[i]
    row._id = generateRowID(table._id!)
    row.tableId = table._id

    // We use a reference to table here and update it after input processing,
    // so that we can auto increment auto IDs in imported data properly
    const processed = await inputProcessing(user?._id, table, row, {
      noAutoRelationships: true,
    })
    row = processed.row
    table = processed.table

    // However here we must reference the original table, as we want to mutate
    // the real schema of the table passed in, not the clone used for
    // incrementing auto IDs
    for (const [fieldName, schema] of Object.entries(originalTable.schema)) {
      const rowVal = Array.isArray(row[fieldName])
        ? row[fieldName]
        : [row[fieldName]]
      if (
        (schema.type === FieldTypes.OPTIONS ||
          schema.type === FieldTypes.ARRAY) &&
        row[fieldName]
      ) {
        let merged = [...schema.constraints!.inclusion!, ...rowVal]
        let superSet = new Set(merged)
        schema.constraints!.inclusion = Array.from(superSet)
        schema.constraints!.inclusion.sort()
      }
    }

    finalData.push(row)
  }
  return finalData
}

export async function handleDataImport(
  table: Table,
  opts?: { identifierFields?: string[]; user?: ContextUser; importRows?: Row[] }
) {
  const schema = table.schema
  const identifierFields = opts?.identifierFields || []
  const user = opts?.user
  const importRows = opts?.importRows

  if (!importRows || !isRows(importRows) || !isSchema(schema)) {
    return table
  }

  const db = context.getAppDB()
  const data = parse(importRows, schema)

  let finalData: any = await importToRows(data, table, user)

  //Set IDs of finalData to match existing row if an update is expected
  if (identifierFields.length > 0) {
    const allDocs = await db.allDocs(
      getRowParams(table._id, null, {
        include_docs: true,
      })
    )
    allDocs.rows
      .map(existingRow => existingRow.doc)
      .forEach((doc: any) => {
        finalData.forEach((finalItem: any) => {
          let match = true
          for (const field of identifierFields) {
            if (finalItem[field] !== doc[field]) {
              match = false
              break
            }
          }
          if (match) {
            finalItem._id = doc._id
            finalItem._rev = doc._rev
          }
        })
      })
  }

  await quotas.addRows(finalData.length, () => db.bulkDocs(finalData), {
    tableId: table._id,
  })

  await events.rows.imported(table, finalData.length)
  return table
}

export async function handleSearchIndexes(table: Table) {
  const db = context.getAppDB()
  // create relevant search indexes
  if (table.indexes && table.indexes.length > 0) {
    const currentIndexes = await db.getIndexes()
    const indexName = `search:${table._id}`

    const existingIndex = currentIndexes.indexes.find(
      (existing: any) => existing.name === indexName
    )

    if (existingIndex) {
      const currentFields = existingIndex.def.fields.map(
        (field: any) => Object.keys(field)[0]
      )

      // if index fields have changed, delete the original index
      if (!isEqual(currentFields, table.indexes)) {
        await db.deleteIndex(existingIndex)
        // create/recreate the index with fields
        await db.createIndex({
          index: {
            fields: table.indexes,
            name: indexName,
            ddoc: "search_ddoc",
            type: "json",
          },
        })
      }
    } else {
      // create/recreate the index with fields
      await db.createIndex({
        index: {
          fields: table.indexes,
          name: indexName,
          ddoc: "search_ddoc",
          type: "json",
        },
      })
    }
  }
  return table
}

export function checkStaticTables(table: Table) {
  // check user schema has all required elements
  if (table._id === InternalTables.USER_METADATA) {
    for (let [key, schema] of Object.entries(USERS_TABLE_SCHEMA.schema)) {
      // check if the schema exists on the table to be created/updated
      if (table.schema[key] == null) {
        table.schema[key] = schema as FieldSchema
      }
    }
  }
  return table
}

class TableSaveFunctions {
  db: Database
  user?: ContextUser
  oldTable?: Table
  importRows?: Row[]
  rows: Row[]

  constructor({
    user,
    oldTable,
    importRows,
  }: {
    user?: ContextUser
    oldTable?: Table
    importRows?: Row[]
  }) {
    this.db = context.getAppDB()
    this.user = user
    this.oldTable = oldTable
    this.importRows = importRows
    // any rows that need updated
    this.rows = []
  }

  // before anything is done
  async before(table: Table) {
    if (this.oldTable) {
      table = makeSureTableUpToDate(this.oldTable, table)
    }
    table = checkStaticTables(table)
    return table
  }

  // when confirmed valid
  async mid(table: Table, columnRename?: RenameColumn) {
    let response = await checkForColumnUpdates(
      table,
      this.oldTable,
      columnRename
    )
    this.rows = this.rows.concat(response.rows)
    return table
  }

  // after saving
  async after(table: Table) {
    table = await handleSearchIndexes(table)
<<<<<<< HEAD
    table = await handleDataImport(this.user, table, this.importRows)
    await addTableToSqlite(table)
=======
    table = await handleDataImport(table, {
      importRows: this.importRows,
      user: this.user,
    })
>>>>>>> 1df9414a
    return table
  }

  getUpdatedRows() {
    return this.rows
  }
}

export async function checkForViewUpdates(
  table: Table,
  deletedColumns: string[],
  columnRename?: RenameColumn
) {
  const views = await getViews()
  const tableViews = views.filter(view => view.meta.tableId === table._id)

  // Check each table view to see if impacted by this table action
  for (let view of tableViews) {
    let needsUpdated = false

    // First check for renames, otherwise check for deletions
    if (columnRename) {
      // Update calculation field if required
      if (view.meta.field === columnRename.old) {
        view.meta.field = columnRename.updated
        needsUpdated = true
      }

      // Update group by field if required
      if (view.meta.groupBy === columnRename.old) {
        view.meta.groupBy = columnRename.updated
        needsUpdated = true
      }

      // Update filters if required
      if (view.meta.filters) {
        view.meta.filters.forEach((filter: any) => {
          if (filter.key === columnRename.old) {
            filter.key = columnRename.updated
            needsUpdated = true
          }
        })
      }
    } else if (deletedColumns) {
      deletedColumns.forEach((column: string) => {
        // Remove calculation statement if required
        if (view.meta.field === column) {
          delete view.meta.field
          delete view.meta.calculation
          delete view.meta.groupBy
          needsUpdated = true
        }

        // Remove group by field if required
        if (view.meta.groupBy === column) {
          delete view.meta.groupBy
          needsUpdated = true
        }

        // Remove filters referencing deleted field if required
        if (view.meta.filters && view.meta.filters.length) {
          const initialLength = view.meta.filters.length
          view.meta.filters = view.meta.filters.filter((filter: any) => {
            return filter.key !== column
          })
          if (initialLength !== view.meta.filters.length) {
            needsUpdated = true
          }
        }
      })
    }

    // Update view if required
    if (needsUpdated) {
      const groupByField: any = Object.values(table.schema).find(
        (field: any) => field.name == view.groupBy
      )
      const newViewTemplate = viewTemplate(
        view.meta,
        groupByField?.type === FieldTypes.ARRAY
      )
      await saveView(null, view.name, newViewTemplate)
      if (!newViewTemplate.meta.schema) {
        newViewTemplate.meta.schema = table.schema
      }
      if (table.views?.[view.name]) {
        table.views[view.name] = newViewTemplate.meta as View
      }
    }
  }
}

export function generateForeignKey(
  column: RelationshipFieldMetadata,
  relatedTable: Table
) {
  return `fk_${relatedTable.name}_${column.fieldName}`
}

export function generateJunctionTableName(
  column: RelationshipFieldMetadata,
  table: Table,
  relatedTable: Table
) {
  return `jt_${table.name}_${relatedTable.name}_${column.name}_${column.fieldName}`
}

export function foreignKeyStructure(keyName: string, meta?: any) {
  const structure: any = {
    type: FieldTypes.NUMBER,
    constraints: {},
    name: keyName,
  }
  if (meta) {
    structure.meta = meta
  }
  return structure
}

export function areSwitchableTypes(type1: FieldType, type2: FieldType) {
  if (
    SwitchableTypes.indexOf(type1) === -1 &&
    SwitchableTypes.indexOf(type2) === -1
  ) {
    return false
  }
  for (let option of CanSwitchTypes) {
    const index1 = option.indexOf(type1),
      index2 = option.indexOf(type2)
    if (index1 !== -1 && index2 !== -1 && index1 !== index2) {
      return true
    }
  }
  return false
}

export function hasTypeChanged(table: Table, oldTable: Table | undefined) {
  if (!oldTable) {
    return false
  }
  for (let [key, field] of Object.entries(oldTable.schema)) {
    if (!table.schema[key]) {
      continue
    }
    const oldType = field.type
    const newType = table.schema[key].type
    if (oldType !== newType && !areSwitchableTypes(oldType, newType)) {
      return true
    }
  }
  return false
}

// used for external tables, some of them will have static schemas that need
// to be hard set
export function setStaticSchemas(datasource: Datasource, table: Table) {
  // GSheets is a specific case - only ever has a static primary key
  if (table && datasource.source === SourceName.GOOGLE_SHEETS) {
    table.primary = [GOOGLE_SHEETS_PRIMARY_KEY]
    // if there is an id column, remove it, should never exist in GSheets
    delete table.schema?.id
  }
  return table
}

const _TableSaveFunctions = TableSaveFunctions
export { _TableSaveFunctions as TableSaveFunctions }<|MERGE_RESOLUTION|>--- conflicted
+++ resolved
@@ -316,15 +316,11 @@
   // after saving
   async after(table: Table) {
     table = await handleSearchIndexes(table)
-<<<<<<< HEAD
-    table = await handleDataImport(this.user, table, this.importRows)
-    await addTableToSqlite(table)
-=======
     table = await handleDataImport(table, {
       importRows: this.importRows,
       user: this.user,
     })
->>>>>>> 1df9414a
+    await addTableToSqlite(table)
     return table
   }
 
