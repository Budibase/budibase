--- conflicted
+++ resolved
@@ -20,18 +20,8 @@
 import { cloneDeep } from "lodash/fp"
 import { quotas } from "@budibase/pro"
 import { events, context } from "@budibase/backend-core"
-<<<<<<< HEAD
-import {
-  ContextUser,
-  Database,
-  Datasource,
-  SourceName,
-  Table,
-} from "@budibase/types"
+import { ContextUser, Datasource, SourceName, Table } from "@budibase/types"
 import { addTableToSqlite } from "./sqlite"
-=======
-import { ContextUser, Datasource, SourceName, Table } from "@budibase/types"
->>>>>>> 8a74dbc4
 
 export async function clearColumns(table: any, columnNames: any) {
   const db = context.getAppDB()
