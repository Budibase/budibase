--- conflicted
+++ resolved
@@ -25,16 +25,11 @@
 const { getViews, saveView } = require("../view/utils")
 const viewTemplate = require("../view/viewBuilder")
 const usageQuota = require("../../../utilities/usageQuota")
-<<<<<<< HEAD
 const { getAppDB } = require("@budibase/backend-core/context")
-
-exports.checkForColumnUpdates = async (oldTable, updatedTable) => {
-  const db = getAppDB()
-=======
 const { cloneDeep } = require("lodash/fp")
 
-exports.clearColumns = async (appId, table, columnNames) => {
-  const db = new CouchDB(appId)
+exports.clearColumns = async (table, columnNames) => {
+  const db = getAppDB()
   const rows = await db.allDocs(
     getRowParams(table._id, null, {
       include_docs: true,
@@ -48,8 +43,8 @@
   )
 }
 
-exports.checkForColumnUpdates = async (appId, db, oldTable, updatedTable) => {
->>>>>>> 3f8d8183
+exports.checkForColumnUpdates = async (oldTable, updatedTable) => {
+  const db = getAppDB()
   let updatedRows = []
   const rename = updatedTable._rename
   let deletedColumns = []
@@ -79,7 +74,7 @@
     })
 
     // cleanup any attachments from object storage for deleted attachment columns
-    await cleanupAttachments(appId, updatedTable, { oldTable, rows: rawRows })
+    await cleanupAttachments(updatedTable, { oldTable, rows: rawRows })
     // Update views
     await exports.checkForViewUpdates(updatedTable, rename, deletedColumns)
     delete updatedTable._rename
@@ -236,16 +231,7 @@
 
   // when confirmed valid
   async mid(table) {
-<<<<<<< HEAD
     let response = await exports.checkForColumnUpdates(this.oldTable, table)
-=======
-    let response = await exports.checkForColumnUpdates(
-      this.appId,
-      this.db,
-      this.oldTable,
-      table
-    )
->>>>>>> 3f8d8183
     this.rows = this.rows.concat(response.rows)
     return table
   }
@@ -262,12 +248,8 @@
   }
 }
 
-<<<<<<< HEAD
-exports.getAllExternalTables = async datasourceId => {
-  const db = getAppDB()
-=======
-exports.getAllInternalTables = async appId => {
-  const db = new CouchDB(appId)
+exports.getAllInternalTables = async () => {
+  const db = getAppDB()
   const internalTables = await db.allDocs(
     getTableParams(null, {
       include_docs: true,
@@ -280,9 +262,8 @@
   }))
 }
 
-exports.getAllExternalTables = async (appId, datasourceId) => {
-  const db = new CouchDB(appId)
->>>>>>> 3f8d8183
+exports.getAllExternalTables = async datasourceId => {
+  const db = getAppDB()
   const datasource = await db.get(datasourceId)
   if (!datasource || !datasource.entities) {
     throw "Datasource is not configured fully."
