--- conflicted
+++ resolved
@@ -9,20 +9,15 @@
 } = require("../../../db/utils")
 const { isEqual } = require("lodash")
 const { AutoFieldSubTypes, FieldTypes } = require("../../../constants")
-<<<<<<< HEAD
 const {
   inputProcessing,
   cleanupAttachments,
 } = require("../../../utilities/rowProcessor")
-const { USERS_TABLE_SCHEMA, SwitchableTypes } = require("../../../constants")
-=======
-const { inputProcessing } = require("../../../utilities/rowProcessor")
 const {
   USERS_TABLE_SCHEMA,
   SwitchableTypes,
   CanSwitchTypes,
 } = require("../../../constants")
->>>>>>> 27d295ae
 const {
   isExternalTable,
   breakExternalTableId,
