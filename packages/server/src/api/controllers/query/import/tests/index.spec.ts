let cacheStore: Record<string, any> = {}

jest.mock("@budibase/backend-core", () => {
  const actual = jest.requireActual("@budibase/backend-core")
  return {
    ...actual,
    cache: {
      ...actual.cache,
      get: jest.fn().mockImplementation(key => cacheStore[key]),
      store: jest.fn().mockImplementation((key, value) => {
        cacheStore[key] = value
      }),
    },
  }
})

import { cache, events } from "@budibase/backend-core"
import nock from "nock"
import { BodyType, Datasource, SourceName } from "@budibase/types"
import fs from "fs"
import path from "path"
import TestConfig from "../../../../../tests/utilities/TestConfiguration"
import { RestImporter, createImporter } from "../index"

type Assertions = Record<
  DatasetKey,
  { name?: string; source?: string; count?: number; endpoints?: number }
>

const getData = (file: string) => {
  return fs.readFileSync(
    path.join(__dirname, `../sources/tests/${file}`),
    "utf8"
  )
}

// openapi2 (swagger)
const oapi2CrudJson = getData("openapi2/data/crud/crud.json")
const oapi2CrudYaml = getData("openapi2/data/crud/crud.json")
const oapi2PetstoreJson = getData("openapi2/data/petstore/petstore.json")
const oapi2PetstoreYaml = getData("openapi2/data/petstore/petstore.json")

// openapi3
const oapi3CrudJson = getData("openapi3/data/crud/crud.json")
const oapi3CrudYaml = getData("openapi3/data/crud/crud.json")
const oapi3PetstoreJson = getData("openapi3/data/petstore/petstore.json")
const oapi3PetstoreYaml = getData("openapi3/data/petstore/petstore.json")
const oapi3OktaYaml = getData("openapi3/data/okta/okta.yaml")

// curl
const curl = getData("curl/data/post.txt")

const datasets = {
  // openapi2 (swagger)
  oapi2CrudJson,
  oapi2CrudYaml,
  oapi2PetstoreJson,
  oapi2PetstoreYaml,
  // openapi3
  oapi3CrudJson,
  oapi3CrudYaml,
  oapi3PetstoreJson,
  oapi3PetstoreYaml,
  oapi3OktaYaml,
  // curl
  curl,
}

type DatasetKey = keyof typeof datasets

describe("Rest Importer", () => {
  const config = new TestConfig()

  beforeAll(async () => {
    await config.init()
  })

  let restImporter: RestImporter

  const init = async (data: string) => {
    restImporter = await RestImporter.init(data)
  }

  const runTest = async (
    test: (
      key: DatasetKey,
      data: string,
      assertions: Assertions
    ) => Promise<void>,
    assertions: Assertions
  ) => {
    await config.doInContext(config.devWorkspaceId, async () => {
      for (let [key, data] of Object.entries(datasets)) {
        await test(key as DatasetKey, data, assertions)
      }
    })
  }

  const testGetInfo = async (
    key: DatasetKey,
    data: string,
    assertions: Assertions
  ) => {
    await init(data)
    const info = restImporter.getInfo()
    expect(info.name).toBe(assertions[key].name)
    if (assertions[key].endpoints != null) {
      expect(info.endpoints.length).toBe(assertions[key].endpoints)
    } else {
      expect(info.endpoints.length).toBeGreaterThan(0)
    }
  }

  it("gets info", async () => {
    const assertions: Assertions = {
      // openapi2 (swagger)
      oapi2CrudJson: {
        name: "CRUD",
        endpoints: 6,
      },
      oapi2CrudYaml: {
        name: "CRUD",
        endpoints: 6,
      },
      oapi2PetstoreJson: {
        name: "Swagger Petstore",
        endpoints: 20,
      },
      oapi2PetstoreYaml: {
        name: "Swagger Petstore",
        endpoints: 20,
      },
      // openapi3
      oapi3CrudJson: {
        name: "CRUD",
        endpoints: 6,
      },
      oapi3CrudYaml: {
        name: "CRUD",
        endpoints: 6,
      },
      oapi3PetstoreJson: {
        name: "Swagger Petstore - OpenAPI 3.0",
        endpoints: 19,
      },
      oapi3PetstoreYaml: {
        name: "Swagger Petstore - OpenAPI 3.0",
        endpoints: 19,
      },
      oapi3OktaYaml: {
        name: "Okta Management Sample",
        endpoints: 2,
      },
      // curl
      curl: {
        name: "example.com",
        endpoints: 1,
      },
    }
    await runTest(testGetInfo, assertions)
  })

  const testImportQueries = async (
    key: DatasetKey,
    data: string,
    assertions: Assertions
  ) => {
    await init(data)
    const datasource = await config.createDatasource()
    const importResult = await config.doInContext(config.devWorkspaceId, () =>
      restImporter.importQueries(datasource._id)
    )
    expect(importResult.errorQueries.length).toBe(0)
    expect(importResult.queries.length).toBe(assertions[key].count)
    expect(events.query.imported).toHaveBeenCalledTimes(1)
    expect(events.query.imported).toHaveBeenCalledWith(
      datasource,
      assertions[key].source,
      assertions[key].count
    )
    jest.clearAllMocks()
  }

  it("imports queries", async () => {
    // simple sanity assertions that the whole dataset
    // makes it through the importer
    const assertions: Assertions = {
      // openapi2 (swagger)
      oapi2CrudJson: {
        count: 6,
        source: "openapi2.0",
      },
      oapi2CrudYaml: {
        count: 6,
        source: "openapi2.0",
      },
      oapi2PetstoreJson: {
        count: 20,
        source: "openapi2.0",
      },
      oapi2PetstoreYaml: {
        count: 20,
        source: "openapi2.0",
      },
      // openapi3
      oapi3CrudJson: {
        count: 6,
        source: "openapi3.0",
      },
      oapi3CrudYaml: {
        count: 6,
        source: "openapi3.0",
      },
      oapi3PetstoreJson: {
        count: 19,
        source: "openapi3.0",
      },
      oapi3PetstoreYaml: {
        count: 19,
        source: "openapi3.0",
      },
      oapi3OktaYaml: {
        count: 2,
        source: "openapi3.0",
      },
      // curl
      curl: {
        count: 1,
        source: "curl",
      },
    }
    await runTest(testImportQueries, assertions)
  })

  it("imports referenced parameters and request bodies from Okta specs", async () => {
    await init(oapi3OktaYaml)
    const datasource = await config.createDatasource()
    const { queries } = await config.doInContext(config.devWorkspaceId, () =>
      restImporter.importQueries(datasource._id)
    )

    const listQuery = queries.find(query => query.name === "listApps")
    const createQuery = queries.find(query => query.name === "createApp")

    expect(listQuery).toBeDefined()
    expect(createQuery).toBeDefined()

    const getParameters = listQuery?.parameters || []
    expect(getParameters).toEqual(
      expect.arrayContaining([
        expect.objectContaining({ name: "Okta-Version", default: "2025-11-0" }),
        expect.objectContaining({ name: "limit", default: "200" }),
        expect.objectContaining({ name: "subdomain", default: "example" }),
      ])
    )
    expect(listQuery?.fields.headers?.["Okta-Version"]).toBe("{{Okta-Version}}")
    expect(listQuery?.fields.queryString).toBe("limit={{limit}}")
    expect(listQuery?.fields.path).toContain(
      "https://{{subdomain}}.okta.com/api/v1/apps"
    )

    const createParameters = createQuery?.parameters || []
    expect(createParameters).toEqual(
      expect.arrayContaining([
        expect.objectContaining({ name: "Okta-Version", default: "2025-11-0" }),
        expect.objectContaining({ name: "subdomain", default: "example" }),
        expect.objectContaining({
          name: "label",
          default: "Example app",
        }),
        expect.objectContaining({
          name: "settings_oauthClient_client_uri",
          default: "https://example.okta.com/app",
        }),
        expect.objectContaining({
          name: "settings_oauthClient_redirect_uris",
          default: "https://example.okta.com/callback",
        }),
      ])
    )

    expect(createQuery?.fields.bodyType).toBe(BodyType.JSON)
    expect(createQuery?.fields.path).toContain(
      "https://{{subdomain}}.okta.com/api/v1/apps"
    )
    expect(createQuery?.fields.requestBody).toContain('"label": "{{ label }}"')
    expect(createQuery?.fields.requestBody).toContain(
      '"client_uri": "{{ settings_oauthClient_client_uri }}"'
    )
    expect(createQuery?.fields.requestBody).toContain(
      "{{ settings_oauthClient_redirect_uris }}"
    )

    expect(createQuery?.restTemplateMetadata?.defaultBindings).toMatchObject({
      label: "Example app",
      settings_oauthClient_client_uri: "https://example.okta.com/app",
      settings_oauthClient_redirect_uris: "https://example.okta.com/callback",
      "Okta-Version": "2025-11-0",
      subdomain: "example",
    })

    jest.clearAllMocks()
  })

  it("imports only the selected endpoint", async () => {
    const dataset = oapi3CrudJson
    await init(dataset)
    const info = restImporter.getInfo()
    const endpoint = info.endpoints[0]
    const datasource = await config.createDatasource()
    const importResult = await config.doInContext(config.devWorkspaceId, () =>
      restImporter.importQueries(datasource._id, endpoint.id)
    )
    expect(importResult.errorQueries.length).toBe(0)
    expect(importResult.queries.length).toBe(1)
    expect(importResult.queries[0].name).toBe(endpoint.name)
    expect(events.query.imported).toHaveBeenCalledTimes(1)
    expect(events.query.imported).toHaveBeenCalledWith(
      datasource,
      restImporter.getSource().getImportSource(),
      1
    )
    jest.clearAllMocks()
  })

  it("throws when the selected endpoint is missing", async () => {
    await init(oapi3CrudJson)
    const datasource = await config.createDatasource()
    await expect(
      config.doInContext(config.devWorkspaceId, () =>
        restImporter.importQueries(datasource._id, "missing::endpoint")
      )
    ).rejects.toThrow("Selected endpoint could not be imported")
  })

  it("filters unsupported options methods", async () => {
    const spec = JSON.stringify(
      {
        swagger: "2.0",
        info: {
          title: "Options Filter",
        },
        paths: {
          "/files": {
            options: {
              operationId: "filesOptions",
              responses: {
                200: {
                  description: "OK",
                },
              },
            },
            get: {
              operationId: "filesGet",
              responses: {
                200: {
                  description: "OK",
                },
              },
            },
          },
        },
      },
      null,
      2
    )

    await init(spec)
    const datasource = await config.createDatasource()
    const importResult = await config.doInContext(config.devWorkspaceId, () =>
      restImporter.importQueries(datasource._id)
    )

    expect(importResult.errorQueries.length).toBe(0)
    expect(importResult.queries.length).toBe(1)
    expect(importResult.queries[0].queryVerb).toBe("read")
    expect(events.query.imported).toHaveBeenCalledTimes(1)
    expect(events.query.imported).toHaveBeenCalledWith(
      datasource,
      "openapi2.0",
      1
    )
    jest.clearAllMocks()
  })

  it("populates request body for OpenAPI 3 POST endpoints without examples", async () => {
    const openapi3Doc = {
      openapi: "3.0.0",
      info: {
        title: "Bindings",
        version: "1.0.0",
      },
      paths: {
        "/users": {
          post: {
            operationId: "createUser",
            summary: "Creates a user",
            description: "Creates a user",
            externalDocs: {
              url: "https://docs.example.com/users#create",
            },
            parameters: [
              {
                name: "verbose",
                in: "query",
                schema: {
                  type: "boolean",
                  default: false,
                },
              },
            ],
            requestBody: {
              required: true,
              content: {
                "application/json": {
                  schema: {
                    type: "object",
                    required: ["name", "email"],
                    properties: {
                      name: { type: "string" },
                      email: { type: "string" },
                      age: { type: "integer" },
                      verified: { type: "boolean" },
                    },
                  },
                },
              },
            },
            responses: {
              "200": {
                description: "successful operation",
              },
            },
          },
        },
      },
    }

    await init(JSON.stringify(openapi3Doc))
    const datasource = await config.createDatasource()
    const { queries: importedQueries } = await config.doInContext(
      config.devWorkspaceId,
      () => restImporter.importQueries(datasource._id)
    )

    const createQuery = importedQueries.find(
      query => query.name === "createUser"
    )

    expect(createQuery).toBeDefined()
    expect(createQuery?.fields.requestBody).toBeDefined()

    const expectedBody = `{
  "name": "{{ name }}",
  "email": "{{ email }}",
  "age": {{ age }},
  "verified": {{ verified }}
}`

    expect(createQuery?.fields.requestBody).toEqual(expectedBody)
    expect(createQuery?.parameters).toEqual([
      { name: "verbose", default: "false" },
      { name: "name", default: "" },
      { name: "email", default: "" },
      { name: "age", default: "0" },
      { name: "verified", default: "false" },
    ])

    expect(createQuery?.restTemplateMetadata).toMatchObject({
      operationId: "createUser",
      docsUrl: "https://docs.example.com/users#create",
      description: "Creates a user",
      originalPath: "/users",
      originalRequestBody: {
        name: "{{ name }}",
        email: "{{ email }}",
        age: "{{ age }}",
        verified: "{{ verified }}",
      },
      defaultBindings: {
        name: "",
        email: "",
        age: "0",
        verified: "false",
        verbose: "false",
      },
    })
  })

  it("populates request body for OpenAPI 2 POST endpoints without examples", async () => {
    const openapi2Doc = {
      swagger: "2.0",
      info: {
        title: "Bindings",
        version: "1.0.0",
      },
      paths: {
        "/users": {
          post: {
            operationId: "createUserV2",
            consumes: ["application/json"],
            parameters: [
              {
                name: "user",
                in: "body",
                required: true,
                schema: {
                  type: "object",
                  required: ["name", "email"],
                  properties: {
                    name: { type: "string" },
                    email: { type: "string" },
                    age: { type: "integer" },
                    verified: { type: "boolean" },
                  },
                },
              },
            ],
            responses: {
              "200": {
                description: "successful operation",
              },
            },
          },
        },
      },
    }

    await init(JSON.stringify(openapi2Doc))
    const datasource = await config.createDatasource()
    const { queries: importedQueries } = await config.doInContext(
      config.devWorkspaceId,
      () => restImporter.importQueries(datasource._id)
    )

    const createQuery = importedQueries.find(
      query => query.name === "createUserV2"
    )

    expect(createQuery).toBeDefined()
    expect(createQuery?.fields.requestBody).toBeDefined()

    const expectedBody = `{
  "name": "{{ name }}",
  "email": "{{ email }}",
  "age": {{ age }},
  "verified": {{ verified }}
}`

    expect(createQuery?.fields.requestBody).toEqual(expectedBody)
    expect(createQuery?.parameters).toEqual([
      { name: "name", default: "" },
      { name: "email", default: "" },
      { name: "age", default: "0" },
      { name: "verified", default: "false" },
    ])
  })

  it("returns OpenAPI 3 server variable defaults before importing queries", async () => {
    const openapiWithServerVariables = {
      openapi: "3.0.0",
      info: {
        title: "Server Variables",
        version: "1.0.0",
      },
      servers: [
        {
          url: "https://{companyDomain}.example.com",
          variables: {
            companyDomain: {
              default: "acme",
              description: "Company domain",
            },
          },
        },
      ],
      paths: {
        "/users": {
          get: {
            operationId: "getUsers",
            responses: {
              "200": {
                description: "successful operation",
              },
            },
          },
        },
      },
    }

    await init(JSON.stringify(openapiWithServerVariables))
    const staticVariables = restImporter.getStaticServerVariables()
    const info = restImporter.getInfo()

    expect(staticVariables).toEqual({ companyDomain: "acme" })
    expect(info.staticVariables).toEqual(staticVariables)
  })

  const openapiWithHeaderSecurity = {
    openapi: "3.0.0",
    info: {
      title: "Header Security",
      version: "1.0.0",
    },
    components: {
      securitySchemes: {
        ApiKeyAuth: {
          type: "apiKey",
          in: "header",
          name: "X-Apikey",
        },
      },
    },
    security: [{ ApiKeyAuth: [] }],
    paths: {
      "/files": {
        get: {
          operationId: "listFiles",
          parameters: [
            {
              name: "x-apikey",
              in: "header",
              schema: {
                type: "string",
              },
            },
          ],
          responses: {
            "200": {
              description: "OK",
            },
          },
        },
      },
    },
  }

  const openapiWithoutServers = {
    openapi: "3.0.0",
    info: {
      title: "Missing Servers",
      version: "1.0.0",
    },
    paths: {
      "/items": {
        get: {
          operationId: "listItems",
          responses: {
            "200": {
              description: "OK",
            },
          },
        },
      },
    },
  }

  it("adds datasource header defaults from OpenAPI security schemes", async () => {
    await init(JSON.stringify(openapiWithHeaderSecurity))
    const datasource: Datasource = {
      type: "datasource",
      source: SourceName.REST,
      config: {},
    }

    restImporter.prepareDatasourceConfig(datasource)

    expect(datasource.config?.defaultHeaders).toEqual({ "X-Apikey": "" })
  })

  it("does not duplicate security headers in generated queries", async () => {
    await init(JSON.stringify(openapiWithHeaderSecurity))
    const datasource = await config.createDatasource()
    const importResult = await config.doInContext(config.devWorkspaceId, () =>
      restImporter.importQueries(datasource._id)
    )

    expect(importResult.queries.length).toBe(1)
    const [query] = importResult.queries
    expect(query.parameters?.some(param => param.name === "x-apikey")).toBe(
      false
    )
    expect(query.fields.headers?.["X-Apikey"]).toBeUndefined()
  })

  it("exposes security headers via importer info", async () => {
    await init(JSON.stringify(openapiWithHeaderSecurity))
    const info = restImporter.getInfo()
    expect(info.securityHeaders).toEqual(["X-Apikey"])
  })
<<<<<<< HEAD

  it("adds a baseUrl static variable when no server URL exists", async () => {
    await init(JSON.stringify(openapiWithoutServers))
    const staticVariables = restImporter.getStaticServerVariables()

    expect(staticVariables).toEqual({ baseUrl: "" })
  })

  it("prefixes imported paths with the baseUrl binding when no server URL exists", async () => {
    await init(JSON.stringify(openapiWithoutServers))
    const datasource = await config.createDatasource()
    const importResult = await config.doInContext(config.devWorkspaceId, () =>
      restImporter.importQueries(datasource._id)
    )

    expect(importResult.queries.length).toBe(1)
    const [query] = importResult.queries
    expect(query.fields.path).toBe("{{baseUrl}}/items")

    jest.clearAllMocks()
=======
})

describe("Importer caching", () => {
  let cacheGetMock: jest.Mock
  let cacheStoreMock: jest.Mock
  const specUrl = "https://example.com/spec.json"

  const buildMinimalOpenApiSpec = () =>
    JSON.stringify({
      openapi: "3.0.0",
      info: { title: "Cache test" },
      paths: {
        "/users": {
          get: {
            responses: {
              "200": {
                description: "ok",
              },
            },
          },
        },
      },
    })

  const mockSpecRequest = (spec: string, url: string) => {
    const parsed = new URL(url)
    return nock(`${parsed.protocol}//${parsed.host}`)
      .get(parsed.pathname + (parsed.search || ""))
      .reply(200, spec)
  }

  beforeAll(() => {
    cacheGetMock = cache.get as jest.Mock
    cacheStoreMock = cache.store as jest.Mock
  })

  beforeEach(() => {
    nock.cleanAll()
    cacheGetMock.mockClear()
    cacheStoreMock.mockClear()

    cacheStore = {}
  })

  afterAll(() => {
    nock.cleanAll()
  })

  it("caches fetched specs for url imports", async () => {
    const spec = buildMinimalOpenApiSpec()
    const scope = mockSpecRequest(spec, specUrl)

    await createImporter({ url: specUrl })
    await createImporter({ url: specUrl })

    expect(scope.isDone()).toBe(true)
  })

  it("loads importer directly when cached type exists", async () => {
    const spec = buildMinimalOpenApiSpec()

    await createImporter({ data: spec })
    expect(cacheStoreMock).toHaveBeenCalledTimes(1)

    const result = await createImporter({ data: spec })
    expect(result).toBeDefined()

    const typeKeyCall = cacheGetMock.mock.calls.find(([key]) =>
      key.endsWith(":type")
    )
    expect(typeKeyCall).toBeDefined()
    expect(cacheStoreMock).toHaveBeenCalledTimes(1)
>>>>>>> 4a0f9475
  })
})<|MERGE_RESOLUTION|>--- conflicted
+++ resolved
@@ -688,7 +688,6 @@
     const info = restImporter.getInfo()
     expect(info.securityHeaders).toEqual(["X-Apikey"])
   })
-<<<<<<< HEAD
 
   it("adds a baseUrl static variable when no server URL exists", async () => {
     await init(JSON.stringify(openapiWithoutServers))
@@ -709,7 +708,7 @@
     expect(query.fields.path).toBe("{{baseUrl}}/items")
 
     jest.clearAllMocks()
-=======
+  })
 })
 
 describe("Importer caching", () => {
@@ -782,6 +781,5 @@
     )
     expect(typeKeyCall).toBeDefined()
     expect(cacheStoreMock).toHaveBeenCalledTimes(1)
->>>>>>> 4a0f9475
   })
 })