import { GetQueriesOptions, ImportInfo } from "./base"
import {
  Query,
  QueryParameter,
  RestTemplateQueryMetadata,
  BodyType,
} from "@budibase/types"
import { QueryVerbToHttpMethod } from "../../../../../constants"
import { OpenAPI, OpenAPIV3 } from "openapi-types"
import { OpenAPISource } from "./base/openapi"
import { URL } from "url"
import {
  GeneratedRequestBody,
  buildSerializableRequestBody,
  generateRequestBodyFromExample,
  generateRequestBodyFromSchema,
  buildKeyValueRequestBody,
} from "./utils/requestBody"

type ServerObject = OpenAPIV3.ServerObject
type ServerVariableObject = OpenAPIV3.ServerVariableObject

const isReferenceObject = (
  value: unknown
): value is OpenAPIV3.ReferenceObject => {
  return (
    value != null &&
    typeof value === "object" &&
    Object.prototype.hasOwnProperty.call(value, "$ref")
  )
}

const isOpenAPI3 = (
  document: OpenAPI.Document
): document is OpenAPIV3.Document => {
  if (!("openapi" in document)) {
    return false
  }
  const { openapi } = document as { openapi: string }
  return openapi.startsWith("3.")
}

const methods: string[] = Object.values(OpenAPIV3.HttpMethods)

const isOperation = (
  key: string,
  pathItem: any
): pathItem is OpenAPIV3.OperationObject => {
  return methods.includes(key)
}

/**
 * OpenAPI Version 3.0
 * https://github.com/OAI/OpenAPI-Specification/blob/main/versions/3.0.0.md
 */
export class OpenAPI3 extends OpenAPISource {
  document!: OpenAPIV3.Document
  serverVariableBindings: Record<string, string> = {}

  private resolveRef<T>(ref: string): T | undefined {
    if (!ref || !ref.startsWith("#/")) {
      return undefined
    }
    const parts = ref
      .slice(2)
      .split("/")
      .map(part => part.replace(/~1/g, "/").replace(/~0/g, "~"))

    let current: any = this.document
    for (let part of parts) {
      if (current == null || typeof current !== "object") {
        return undefined
      }
      current = current[part]
    }
    return current as T | undefined
  }

  private resolveMaybeRef<T>(
    value: T | OpenAPIV3.ReferenceObject | undefined
  ): T | undefined {
    if (!value) {
      return undefined
    }
    if (isReferenceObject(value)) {
      return this.resolveRef<T>(value.$ref)
    }
    return value as T
  }

  private normalizeParameters(
    params?: (OpenAPIV3.ParameterObject | OpenAPIV3.ReferenceObject)[]
  ): OpenAPIV3.ParameterObject[] {
    if (!Array.isArray(params)) {
      return []
    }
    const resolved: OpenAPIV3.ParameterObject[] = []
    for (const param of params) {
      const normalized = this.resolveMaybeRef<OpenAPIV3.ParameterObject>(param)
      if (normalized) {
        resolved.push(normalized)
      }
    }
    return resolved
  }

  private getMimeTypes(operation: OpenAPIV3.OperationObject): string[] {
    const request = this.resolveMaybeRef<OpenAPIV3.RequestBodyObject>(
      operation.requestBody
    )
    if (request?.content) {
      return Object.keys(request.content)
    }
    return []
  }

  private getRequestBody(
    operation: OpenAPIV3.OperationObject,
    bindingRoot: string,
    mimeTypeOverride?: string
  ): GeneratedRequestBody | undefined {
    const request = this.resolveMaybeRef<OpenAPIV3.RequestBodyObject>(
      operation.requestBody
    )
    if (!request) {
      return undefined
    }
    const supportedMimeTypes = this.getMimeTypes(operation)
    const mimeType = mimeTypeOverride || supportedMimeTypes[0]
    if (!mimeType) {
      return undefined
    }
    const content = request.content[mimeType]
    if (!content) {
      return undefined
    }
    if (content.example) {
      return generateRequestBodyFromExample(content.example, bindingRoot)
    }
    const schema = this.resolveMaybeRef<OpenAPIV3.SchemaObject>(content.schema)
    if (!schema) {
      return undefined
    }
    if (schema.example) {
      return generateRequestBodyFromExample(schema.example, bindingRoot)
    }
    return generateRequestBodyFromSchema(schema, bindingRoot)
  }

  private getDocsUrl = (
    operation: OpenAPIV3.OperationObject
  ): string | undefined => {
    return (
      operation.externalDocs?.url ||
      this.document.externalDocs?.url ||
      this.document.info?.termsOfService ||
      this.document.info?.contact?.url
    )
  }

  private buildRestTemplateMetadata = (
    operation: OpenAPIV3.OperationObject,
    path: string,
    requestBody: GeneratedRequestBody | undefined,
    parameters: QueryParameter[],
    bodyType?: BodyType
  ): RestTemplateQueryMetadata => {
    const metadata: RestTemplateQueryMetadata = {
      operationId: operation.operationId,
      docsUrl: this.getDocsUrl(operation),
      description: operation.description || operation.summary,
      originalPath: path,
    }

    let parsedBody = buildSerializableRequestBody(requestBody?.body)
    if (
      parsedBody !== undefined &&
      bodyType &&
      (bodyType === BodyType.FORM_DATA || bodyType === BodyType.ENCODED)
    ) {
      parsedBody = buildKeyValueRequestBody(parsedBody)
    }
    if (parsedBody !== undefined) {
      metadata.originalRequestBody = parsedBody
    }

    const defaultBindings = this.buildDefaultBindings(
      parameters,
      requestBody?.bindings
    )
    if (defaultBindings) {
      metadata.defaultBindings = defaultBindings
    }

    return metadata
  }

  private getPrimaryServer = (): ServerObject | undefined => {
    if (this.document?.servers?.length) {
      return this.document.servers[0] as ServerObject
    }
  }

  private setServerVariableBindings = (server?: ServerObject) => {
    this.serverVariableBindings = {}
    const variables = server?.variables || {}
    for (let [variableName, variable] of Object.entries(variables)) {
      this.serverVariableBindings[variableName] = variable?.default || ""
    }
  }

  isSupported = async (data: string): Promise<boolean> => {
    try {
      const document = await this.parseData(data)
      if (isOpenAPI3(document)) {
        this.document = document
        this.serverVariableBindings = {}
        return true
      } else {
        return false
      }
    } catch (err) {
      return false
    }
  }

  getServerVariableBindings = () => {
    if (!Object.keys(this.serverVariableBindings).length) {
      this.setServerVariableBindings(this.getPrimaryServer())
    }
    return { ...this.serverVariableBindings }
  }

  private getEndpoints = async (): Promise<ImportInfo["endpoints"]> => {
    const queries = await this.getQueries("")
    const endpoints: ImportInfo["endpoints"] = []

    for (const query of queries) {
      const metadata = query.restTemplateMetadata
      if (!metadata) {
        continue
      }
<<<<<<< HEAD

      const path = metadata.originalPath || query.fields.path || ""
      const method = QueryVerbToHttpMethod[query.queryVerb]

      if (!this.isSupportedMethod(method)) {
        continue
=======
      const pathItem = pathItemObject as OpenAPIV3.PathItemObject
      for (let [methodName, maybeOperation] of Object.entries(pathItem)) {
        if (!isOperation(methodName, maybeOperation)) {
          continue
        }
        if (!this.isSupportedMethod(methodName)) {
          continue
        }
        const operation = maybeOperation as OpenAPIV3.OperationObject
        const name = operation.operationId || path
        endpoints.push({
          id: this.buildEndpointId(methodName, path),
          name,
          method: methodName.toUpperCase(),
          path,
          description: operation.summary || operation.description,
          queryVerb: this.verbFromMethod(methodName),
        })
>>>>>>> f81d38b9
      }

      endpoints.push({
        id: this.buildEndpointId(method || "", path),
        name: query.name,
        method: method?.toUpperCase() || "",
        path,
        description: metadata.description,
        queryVerb: query.queryVerb,
        operationId: metadata.operationId,
        docsUrl: metadata.docsUrl,
        originalPath: metadata.originalPath,
        originalRequestBody: metadata.originalRequestBody,
        defaultBindings: metadata.defaultBindings,
        bodyType: query.fields.bodyType,
        headers:
          query.fields.headers && Object.keys(query.fields.headers).length > 0
            ? query.fields.headers
            : undefined,
        queryString: query.fields.queryString || undefined,
      })
    }

    return endpoints
  }

  getInfo = async (): Promise<ImportInfo> => {
    const name = this.document.info.title || "OpenAPI Import"
    let url: string | undefined
    if (this.document.servers?.length) {
      const serverUrl = (this.document.servers[0] as ServerObject)?.url
      url = serverUrl ? this.convertPathVariables(serverUrl) : undefined
    }
    const docsUrl =
      this.document.externalDocs?.url ||
      this.document.info?.termsOfService ||
      this.document.info?.contact?.url
    return {
      name,
      url,
      docsUrl,
      endpoints: await this.getEndpoints(),
    }
  }

  getImportSource(): string {
    return "openapi3.0"
  }

  getQueries = async (
    datasourceId: string,
    options?: GetQueriesOptions
  ): Promise<Query[]> => {
    let url: string | URL | undefined
    let serverVariables: Record<string, ServerVariableObject> = {}
    const primaryServer = this.getPrimaryServer()
    if (primaryServer) {
      url = primaryServer.url
      serverVariables = primaryServer.variables || {}
    }
    this.setServerVariableBindings(primaryServer)

    const queries: Query[] = []
    const filterIds = options?.filterIds
    const staticVariables = options?.staticVariables || {}

    for (let [path, pathItemObject] of Object.entries(this.document.paths)) {
      if (!pathItemObject) {
        continue
      }
      const pathItem = pathItemObject as OpenAPIV3.PathItemObject
      const pathParams = this.normalizeParameters(pathItem.parameters)

      for (let [methodName, maybeOperation] of Object.entries(pathItem)) {
        if (!isOperation(methodName, maybeOperation)) {
          continue
        }
        const operation = maybeOperation as OpenAPIV3.OperationObject
        if (!this.isSupportedMethod(methodName)) {
          continue
        }
        const endpointId = this.buildEndpointId(methodName, path)
        if (filterIds && !filterIds.has(endpointId)) {
          continue
        }
        const name = operation.operationId || path
        let queryString = ""
        const headers: { [key: string]: unknown } = {}
        const mimeTypes = this.getMimeTypes(operation)
        const primaryMimeType = mimeTypes[0]

        const requestBody = this.methodHasRequestBody(methodName)
          ? this.getRequestBody(
              operation,
              operation.operationId || path,
              primaryMimeType
            )
          : undefined
        const parameters: QueryParameter[] = []
        const ensureParameter = (paramName: string, defaultValue = "") => {
          if (!parameters.some(parameter => parameter.name === paramName)) {
            parameters.push({
              name: paramName,
              default: defaultValue,
            })
          }
        }
        if (primaryMimeType) {
          headers["Content-Type"] = primaryMimeType
        }

        // combine the path parameters with the operation parameters
        const operationParams = this.normalizeParameters(operation.parameters)
        const allParams = [...pathParams, ...operationParams]

        for (let param of allParams) {
          switch (param.in) {
            case "query": {
              let prefix = ""
              if (queryString) {
                prefix = "&"
              }
              queryString = `${queryString}${prefix}${param.name}={{${param.name}}}`
              break
            }
            case "header":
              headers[param.name] = `{{${param.name}}}`
              break
            case "path":
              // do nothing: param is already in the path
              break
            case "formData":
              // future enhancement
              break
          }

          if (["query", "header", "path"].includes(param.in)) {
            let defaultValue = ""
            const schema = this.resolveMaybeRef<OpenAPIV3.SchemaObject>(
              param.schema
            )
            if (schema?.default !== undefined) {
              defaultValue = String(schema.default)
            }
            ensureParameter(param.name, defaultValue)
          }
        }

        for (let [variableName, variable] of Object.entries(serverVariables)) {
          const hasStaticVariable = Object.prototype.hasOwnProperty.call(
            staticVariables,
            variableName
          )
          const defaultValue = hasStaticVariable
            ? `{{ ${variableName} }}`
            : (variable?.default ?? "")
          ensureParameter(variableName, defaultValue)
        }

        const bodyType =
          mimeTypes.length > 0
            ? this.bodyTypeFromMimeType(primaryMimeType)
            : undefined

        const restTemplateMetadata = this.buildRestTemplateMetadata(
          operation,
          path,
          requestBody,
          parameters,
          bodyType
        )

        const query = this.constructQuery(
          datasourceId,
          name,
          methodName,
          path,
          url,
          queryString,
          headers,
          parameters,
          requestBody?.body,
          requestBody?.bindings ?? {},
          bodyType,
          restTemplateMetadata
        )
        queries.push(query)
      }
    }

    return queries
  }
}<|MERGE_RESOLUTION|>--- conflicted
+++ resolved
@@ -240,33 +240,12 @@
       if (!metadata) {
         continue
       }
-<<<<<<< HEAD
 
       const path = metadata.originalPath || query.fields.path || ""
       const method = QueryVerbToHttpMethod[query.queryVerb]
 
       if (!this.isSupportedMethod(method)) {
         continue
-=======
-      const pathItem = pathItemObject as OpenAPIV3.PathItemObject
-      for (let [methodName, maybeOperation] of Object.entries(pathItem)) {
-        if (!isOperation(methodName, maybeOperation)) {
-          continue
-        }
-        if (!this.isSupportedMethod(methodName)) {
-          continue
-        }
-        const operation = maybeOperation as OpenAPIV3.OperationObject
-        const name = operation.operationId || path
-        endpoints.push({
-          id: this.buildEndpointId(methodName, path),
-          name,
-          method: methodName.toUpperCase(),
-          path,
-          description: operation.summary || operation.description,
-          queryVerb: this.verbFromMethod(methodName),
-        })
->>>>>>> f81d38b9
       }
 
       endpoints.push({
