--- conflicted
+++ resolved
@@ -168,11 +168,7 @@
 
 async function execute(
   ctx: any,
-<<<<<<< HEAD
-  opts = { rowsOnly: false, isAutomation: false }
-=======
   opts: any = { rowsOnly: false, isAutomation: false }
->>>>>>> 47603f46
 ) {
   const db = getAppDB()
 
@@ -183,10 +179,6 @@
   if (!opts.isAutomation) {
     authConfigCtx = getAuthConfig(ctx)
   }
-<<<<<<< HEAD
-
-=======
->>>>>>> 47603f46
   const enrichedParameters = ctx.request.body.parameters || {}
   // make sure parameters are fully enriched with defaults
   if (query && query.parameters) {
@@ -230,16 +222,11 @@
   return execute(ctx, { rowsOnly: true, isAutomation: false })
 }
 
-<<<<<<< HEAD
-export async function executeV2(ctx: any, isAutomation?: any) {
-  return execute(ctx, { rowsOnly: false, isAutomation: isAutomation })
-=======
 export async function executeV2(
   ctx: any,
   { isAutomation }: { isAutomation?: boolean } = {}
 ) {
   return execute(ctx, { rowsOnly: false, isAutomation })
->>>>>>> 47603f46
 }
 
 const removeDynamicVariables = async (queryId: any) => {
