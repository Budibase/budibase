--- conflicted
+++ resolved
@@ -1,14 +1,11 @@
 import { ObjectStoreBuckets } from "../../constants"
-<<<<<<< HEAD
 import {
   extractPluginTarball,
   createNpmPlugin,
   createUrlPlugin,
   createGithubPlugin,
+  loadJSFile
 } from "../../utilities/fileSystem"
-=======
-import { extractPluginTarball, loadJSFile } from "../../utilities/fileSystem"
->>>>>>> 141e2744
 import { getGlobalDB } from "@budibase/backend-core/tenancy"
 import { generatePluginID, getPluginParams } from "../../db/utils"
 import { uploadDirectory } from "@budibase/backend-core/objectStore"
@@ -106,18 +103,11 @@
   ctx.status = 200
 }
 
-<<<<<<< HEAD
 export async function storePlugin(
   metadata: any,
   directory: any,
   source?: string
 ) {
-=======
-export async function processPlugin(plugin: FileType) {
-  if (!env.SELF_HOSTED) {
-    throw new Error("Plugins not supported outside of self-host.")
-  }
->>>>>>> 141e2744
   const db = getGlobalDB()
   const version = metadata.package.version,
     name = metadata.package.name,
@@ -160,11 +150,8 @@
   const doc = {
     _id: pluginId,
     _rev: rev,
-<<<<<<< HEAD
     source,
-=======
     ...metadata,
->>>>>>> 141e2744
     name,
     version,
     description,
@@ -178,6 +165,10 @@
 }
 
 export async function processPlugin(plugin: FileType, source?: string) {
+  if (!env.SELF_HOSTED) {
+    throw new Error("Plugins not supported outside of self-host.")
+  }
+
   const { metadata, directory } = await extractPluginTarball(plugin)
   return await storePlugin(metadata, directory, source)
 }