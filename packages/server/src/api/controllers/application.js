const CouchDB = require("../../db")
const env = require("../../environment")
const packageJson = require("../../../package.json")
const {
  createLinkView,
  createRoutingView,
  createAllSearchIndex,
} = require("../../db/views/staticViews")
const {
  getTemplateStream,
  createApp,
  deleteApp,
} = require("../../utilities/fileSystem")
const {
  generateAppID,
  getLayoutParams,
  getScreenParams,
  generateDevAppID,
  DocumentTypes,
  AppStatus,
} = require("../../db/utils")
const {
  BUILTIN_ROLE_IDS,
  AccessController,
} = require("@budibase/backend-core/roles")
const { BASE_LAYOUTS } = require("../../constants/layouts")
const { cloneDeep } = require("lodash/fp")
const { processObject } = require("@budibase/string-templates")
const {
  getAllApps,
  isDevAppID,
  getDeployedAppID,
  Replication,
} = require("@budibase/backend-core/db")
const { USERS_TABLE_SCHEMA } = require("../../constants")
const { removeAppFromUserRoles } = require("../../utilities/workerRequests")
const { clientLibraryPath, stringToReadStream } = require("../../utilities")
const { getAllLocks } = require("../../utilities/redis")
const {
  updateClientLibrary,
  backupClientLibrary,
  revertClientLibrary,
} = require("../../utilities/fileSystem/clientLibrary")
const { getTenantId, isMultiTenant } = require("@budibase/backend-core/tenancy")
const { syncGlobalUsers } = require("./user")
const { app: appCache } = require("@budibase/backend-core/cache")
const { cleanupAutomations } = require("../../automations/utils")

const URL_REGEX_SLASH = /\/|\\/g

// utility function, need to do away with this
async function getLayouts(db) {
  return (
    await db.allDocs(
      getLayoutParams(null, {
        include_docs: true,
      })
    )
  ).rows.map(row => row.doc)
}

async function getScreens(db) {
  return (
    await db.allDocs(
      getScreenParams(null, {
        include_docs: true,
      })
    )
  ).rows.map(row => row.doc)
}

function getUserRoleId(ctx) {
  return !ctx.user.role || !ctx.user.role._id
    ? BUILTIN_ROLE_IDS.PUBLIC
    : ctx.user.role._id
}

exports.getAppUrl = ctx => {
  // construct the url
  let url
  if (ctx.request.body.url) {
    // if the url is provided, use that
    url = encodeURI(ctx.request.body.url)
  } else if (ctx.request.body.name) {
    // otherwise use the name
    url = encodeURI(`${ctx.request.body.name}`)
  }
  if (url) {
    url = `/${url.replace(URL_REGEX_SLASH, "")}`.toLowerCase()
  }
  return url
}

const checkAppUrl = (ctx, apps, url, currentAppId) => {
  if (currentAppId) {
    apps = apps.filter(app => app.appId !== currentAppId)
  }
  if (apps.some(app => app.url === url)) {
    ctx.throw(400, "App URL is already in use.")
  }
}

const checkAppName = (ctx, apps, name, currentAppId) => {
  // TODO: Replace with Joi
  if (!name) {
    ctx.throw(400, "Name is required")
  }
  if (currentAppId) {
    apps = apps.filter(app => app.appId !== currentAppId)
  }
  if (apps.some(app => app.name === name)) {
    ctx.throw(400, "App name is already in use.")
  }
}

async function createInstance(template) {
  const tenantId = isMultiTenant() ? getTenantId() : null
  const baseAppId = generateAppID(tenantId)
  const appId = generateDevAppID(baseAppId)

  const db = new CouchDB(appId)
  await db.put({
    _id: "_design/database",
    // view collation information, read before writing any complex views:
    // https://docs.couchdb.org/en/master/ddocs/views/collation.html#collation-specification
    views: {},
  })

  // NOTE: indexes need to be created before any tables/templates
  // add view for linked rows
  await createLinkView(appId)
  await createRoutingView(appId)
  await createAllSearchIndex(appId)

  // replicate the template data to the instance DB
  // this is currently very hard to test, downloading and importing template files
  if (template && template.templateString) {
    const { ok } = await db.load(stringToReadStream(template.templateString))
    if (!ok) {
      throw "Error loading database dump from memory."
    }
  } else if (template && template.useTemplate === "true") {
    /* istanbul ignore next */
    const { ok } = await db.load(await getTemplateStream(template))
    if (!ok) {
      throw "Error loading database dump from template."
    }
  } else {
    // create the users table
    await db.put(USERS_TABLE_SCHEMA)
  }

  return { _id: appId }
}

exports.fetch = async ctx => {
  const dev = ctx.query && ctx.query.status === AppStatus.DEV
  const all = ctx.query && ctx.query.status === AppStatus.ALL
  const apps = await getAllApps(CouchDB, { dev, all })

  // get the locks for all the dev apps
  if (dev || all) {
    const locks = await getAllLocks()
    for (let app of apps) {
      if (app.status !== "development") {
        continue
      }
      const lock = locks.find(lock => lock.appId === app.appId)
      if (lock) {
        app.lockedBy = lock.user
      } else {
        // make sure its definitely not present
        delete app.lockedBy
      }
    }
  }

  ctx.body = apps
}

exports.fetchAppDefinition = async ctx => {
  const db = new CouchDB(ctx.params.appId)
  const layouts = await getLayouts(db)
  const userRoleId = getUserRoleId(ctx)
  const accessController = new AccessController(ctx.params.appId)
  const screens = await accessController.checkScreensAccess(
    await getScreens(db),
    userRoleId
  )
  ctx.body = {
    layouts,
    screens,
    libraries: ["@budibase/standard-components"],
  }
}

exports.fetchAppPackage = async ctx => {
  const db = new CouchDB(ctx.params.appId)
  const application = await db.get(DocumentTypes.APP_METADATA)
  const layouts = await getLayouts(db)
  let screens = await getScreens(db)

  // Only filter screens if the user is not a builder
  if (!(ctx.user.builder && ctx.user.builder.global)) {
    const userRoleId = getUserRoleId(ctx)
    const accessController = new AccessController(ctx.params.appId)
    screens = await accessController.checkScreensAccess(screens, userRoleId)
  }

  ctx.body = {
    application,
    screens,
    layouts,
    clientLibPath: clientLibraryPath(ctx.params.appId, application.version),
  }
}

exports.create = async ctx => {
  const apps = await getAllApps(CouchDB, { dev: true })
  const name = ctx.request.body.name
  checkAppName(ctx, apps, name)
  const url = exports.getAppUrl(ctx)
  checkAppUrl(ctx, apps, url)

  const { useTemplate, templateKey, templateString } = ctx.request.body
  const instanceConfig = {
    useTemplate,
    key: templateKey,
    templateString,
  }
  if (ctx.request.files && ctx.request.files.templateFile) {
    instanceConfig.file = ctx.request.files.templateFile
  }
  const instance = await createInstance(instanceConfig)
  const appId = instance._id

  const db = new CouchDB(appId)
  let _rev
  try {
    // if template there will be an existing doc
    const existing = await db.get(DocumentTypes.APP_METADATA)
    _rev = existing._rev
  } catch (err) {
    // nothing to do
  }
  const newApplication = {
    _id: DocumentTypes.APP_METADATA,
    _rev,
    appId: instance._id,
    type: "app",
    version: packageJson.version,
    componentLibraries: ["@budibase/standard-components"],
    name: name,
    url: url,
    template: ctx.request.body.template,
    instance: instance,
    tenantId: getTenantId(),
    updatedAt: new Date().toISOString(),
    createdAt: new Date().toISOString(),
  }
  const response = await db.put(newApplication, { force: true })
  newApplication._rev = response.rev

  // Only create the default home screens and layout if we aren't importing
  // an app
  if (useTemplate !== "true") {
    await createEmptyAppPackage(ctx, newApplication)
  }

  /* istanbul ignore next */
  if (!env.isTest()) {
    await createApp(appId)
  }

  await appCache.invalidateAppMetadata(appId, newApplication)
  ctx.status = 200
  ctx.body = newApplication
}

// This endpoint currently operates as a PATCH rather than a PUT
// Thus name and url fields are handled only if present
exports.update = async ctx => {
  const apps = await getAllApps(CouchDB, { dev: true })
  // validation
  const name = ctx.request.body.name
<<<<<<< HEAD
  checkAppName(ctx, apps, name, ctx.params.appId)
  const url = exports.getAppUrl(ctx)
  checkAppUrl(ctx, apps, url, ctx.params.appId)
=======
  if (name) {
    checkAppName(ctx, apps, name, ctx.params.appId)
  }
  const url = await getAppUrl(ctx)
  if (url) {
    checkAppUrl(ctx, apps, url, ctx.params.appId)
    ctx.request.body.url = url
  }
>>>>>>> c9657306

  const data = await updateAppPackage(ctx.request.body, ctx.params.appId)
  ctx.status = 200
  ctx.body = data
}

exports.updateClient = async ctx => {
  // Get current app version
  const db = new CouchDB(ctx.params.appId)
  const application = await db.get(DocumentTypes.APP_METADATA)
  const currentVersion = application.version

  // Update client library and manifest
  if (!env.isTest()) {
    await backupClientLibrary(ctx.params.appId)
    await updateClientLibrary(ctx.params.appId)
  }

  // Update versions in app package
  const appPackageUpdates = {
    version: packageJson.version,
    revertableVersion: currentVersion,
  }
  const data = await updateAppPackage(appPackageUpdates, ctx.params.appId)
  ctx.status = 200
  ctx.body = data
}

exports.revertClient = async ctx => {
  // Check app can be reverted
  const db = new CouchDB(ctx.params.appId)
  const application = await db.get(DocumentTypes.APP_METADATA)
  if (!application.revertableVersion) {
    ctx.throw(400, "There is no version to revert to")
  }

  // Update client library and manifest
  if (!env.isTest()) {
    await revertClientLibrary(ctx.params.appId)
  }

  // Update versions in app package
  const appPackageUpdates = {
    version: application.revertableVersion,
    revertableVersion: null,
  }
  const data = await updateAppPackage(appPackageUpdates, ctx.params.appId)
  ctx.status = 200
  ctx.body = data
}

exports.delete = async ctx => {
  const db = new CouchDB(ctx.params.appId)

  const result = await db.destroy()
  /* istanbul ignore next */
  if (!env.isTest() && !ctx.query.unpublish) {
    await deleteApp(ctx.params.appId)
  }
  if (ctx.query && ctx.query.unpublish) {
    await cleanupAutomations(ctx.params.appId)
  }
  // make sure the app/role doesn't stick around after the app has been deleted
  await removeAppFromUserRoles(ctx, ctx.params.appId)
  await appCache.invalidateAppMetadata(ctx.params.appId)

  ctx.status = 200
  ctx.body = result
}

exports.sync = async (ctx, next) => {
  const appId = ctx.params.appId
  if (!isDevAppID(appId)) {
    ctx.throw(400, "This action cannot be performed for production apps")
  }

  // replicate prod to dev
  const prodAppId = getDeployedAppID(appId)

  try {
    const prodDb = new CouchDB(prodAppId, { skip_setup: true })
    const info = await prodDb.info()
    if (info.error) throw info.error
  } catch (err) {
    // the database doesn't exist. Don't replicate
    ctx.status = 200
    ctx.body = {
      message: "App sync not required, app not deployed.",
    }
    return next()
  }

  const replication = new Replication({
    source: prodAppId,
    target: appId,
  })
  let error
  try {
    await replication.replicate({
      filter: function (doc) {
        return doc._id !== DocumentTypes.APP_METADATA
      },
    })
  } catch (err) {
    error = err
  }

  // sync the users
  await syncGlobalUsers(appId)

  if (error) {
    ctx.throw(400, error)
  } else {
    ctx.body = {
      message: "App sync completed successfully.",
    }
  }
}

const updateAppPackage = async (appPackage, appId) => {
  const db = new CouchDB(appId)
  const application = await db.get(DocumentTypes.APP_METADATA)

  const newAppPackage = { ...application, ...appPackage }
  if (appPackage._rev !== application._rev) {
    newAppPackage._rev = application._rev
  }

  // the locked by property is attached by server but generated from
  // Redis, shouldn't ever store it
  delete newAppPackage.lockedBy

  const response = await db.put(newAppPackage)
  // remove any cached metadata, so that it will be updated
  await appCache.invalidateAppMetadata(appId)
  return response
}

const createEmptyAppPackage = async (ctx, app) => {
  const db = new CouchDB(app.appId)

  let screensAndLayouts = []
  for (let layout of BASE_LAYOUTS) {
    const cloned = cloneDeep(layout)
    screensAndLayouts.push(await processObject(cloned, app))
  }

  await db.bulkDocs(screensAndLayouts)
}<|MERGE_RESOLUTION|>--- conflicted
+++ resolved
@@ -283,20 +283,14 @@
   const apps = await getAllApps(CouchDB, { dev: true })
   // validation
   const name = ctx.request.body.name
-<<<<<<< HEAD
-  checkAppName(ctx, apps, name, ctx.params.appId)
-  const url = exports.getAppUrl(ctx)
-  checkAppUrl(ctx, apps, url, ctx.params.appId)
-=======
   if (name) {
     checkAppName(ctx, apps, name, ctx.params.appId)
   }
-  const url = await getAppUrl(ctx)
+  const url = await exports.getAppUrl(ctx)
   if (url) {
     checkAppUrl(ctx, apps, url, ctx.params.appId)
     ctx.request.body.url = url
   }
->>>>>>> c9657306
 
   const data = await updateAppPackage(ctx.request.body, ctx.params.appId)
   ctx.status = 200
