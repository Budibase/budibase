const CouchDB = require("../../db")
const validateJs = require("validate.js")
<<<<<<< HEAD
const newid = require("../../db/newid")
const linkRecords = require("../../db/linkedRecords")
=======
const { getRecordParams, generateRecordID } = require("../../db/utils")

const MODEL_VIEW_BEGINS_WITH = "all_model:"

function emitEvent(eventType, ctx, record) {
  let event = {
    record,
    instanceId: ctx.user.instanceId,
  }
  // add syntactic sugar for mustache later
  if (record._id) {
    event.id = record._id
  }
  if (record._rev) {
    event.revision = record._rev
  }
  ctx.eventEmitter && ctx.eventEmitter.emit(eventType, event)
}
>>>>>>> c69081f3

validateJs.extend(validateJs.validators.datetime, {
  parse: function(value) {
    return new Date(value).getTime()
  },
  // Input is a unix timestamp
  format: function(value) {
    return new Date(value).toISOString()
  },
})

exports.patch = async function(ctx) {
  const instanceId = ctx.user.instanceId
  const db = new CouchDB(instanceId)
  const model = await db.get(record.modelId)
  let record = await db.get(ctx.params.id)
  const patchfields = ctx.request.body

  for (let key of Object.keys(patchfields)) {
    if (!model.schema[key]) continue
    record[key] = patchfields[key]
  }

  const validateResult = await validate({
    record,
    model,
  })

  if (!validateResult.valid) {
    ctx.status = 400
    ctx.body = {
      status: 400,
      errors: validateResult.errors,
    }
    return
  }

  // returned record is cleaned and prepared for writing to DB
  record = await linkRecords.updateLinks({
    instanceId,
    eventType: linkRecords.EventType.RECORD_UPDATE,
    record,
    modelId: record.modelId,
    model,
  })
  const response = await db.put(record)
  record._rev = response.rev
  record.type = "record"

  ctx.eventEmitter &&
    ctx.eventEmitter.emitRecord(`record:update`, instanceId, record, model)
  ctx.body = record
  ctx.status = 200
  ctx.message = `${model.name} updated successfully.`
}

exports.save = async function(ctx) {
  const instanceId = ctx.user.instanceId
  const db = new CouchDB(instanceId)
  let record = ctx.request.body
  record.modelId = ctx.params.modelId

  if (!record._rev && !record._id) {
    record._id = generateRecordID(record.modelId)
  }

  const model = await db.get(record.modelId)

  const validateResult = await validate({
    record,
    model,
  })

  if (!validateResult.valid) {
    ctx.status = 400
    ctx.body = {
      status: 400,
      errors: validateResult.errors,
    }
    return
  }

  const existingRecord = record._rev && (await db.get(record._id))

  // make sure link records are up to date
  record = await linkRecords.updateLinks({
    instanceId,
    eventType: linkRecords.EventType.RECORD_SAVE,
    record,
    modelId: record.modelId,
    model,
  })

  if (existingRecord) {
    const response = await db.put(record)
    record._rev = response.rev
    record.type = "record"
    ctx.body = record
    ctx.status = 200
    ctx.message = `${model.name} updated successfully.`
    return
  }

  record.type = "record"
  const response = await db.post(record)
  record._rev = response.rev

  ctx.eventEmitter &&
    ctx.eventEmitter.emitRecord(`record:save`, instanceId, record, model)
  ctx.body = record
  ctx.status = 200
  ctx.message = `${model.name} created successfully`
}

exports.fetchView = async function(ctx) {
  const instanceId = ctx.user.instanceId
  const db = new CouchDB(instanceId)
  const { stats, group, field } = ctx.query
  const viewName = ctx.params.viewName

  // if this is a model view being looked for just transfer to that
  if (viewName.indexOf(MODEL_VIEW_BEGINS_WITH) === 0) {
    ctx.params.modelId = viewName.substring(4)
    await exports.fetchModelRecords(ctx)
    return
  }

  const response = await db.query(`database/${viewName}`, {
    include_docs: !stats,
    group,
  })

  if (stats) {
    response.rows = response.rows.map(row => ({
      group: row.key,
      field,
      ...row.value,
      avg: row.value.sum / row.value.count,
    }))
  } else {
    response.rows = response.rows.map(row => row.doc)
  }

  ctx.body = await linkRecords.attachLinkInfo(instanceId, response.rows)
}

exports.fetchModelRecords = async function(ctx) {
<<<<<<< HEAD
  const instanceId = ctx.user.instanceId
  const db = new CouchDB(instanceId)
  const response = await db.query(`database/all_${ctx.params.modelId}`, {
    include_docs: true,
  })
  ctx.body = await linkRecords.attachLinkInfo(
    instanceId,
    response.rows.map(row => row.doc)
  )
=======
  const db = new CouchDB(ctx.user.instanceId)
  const response = await db.allDocs(
    getRecordParams(ctx.params.modelId, null, {
      include_docs: true,
    })
  )
  ctx.body = response.rows.map(row => row.doc)
>>>>>>> c69081f3
}

exports.search = async function(ctx) {
  const instanceId = ctx.user.instanceId
  const db = new CouchDB(instanceId)
  const response = await db.allDocs({
    include_docs: true,
    ...ctx.request.body,
  })
  ctx.body = await linkRecords.attachLinkInfo(
    instanceId,
    response.rows.map(row => row.doc)
  )
}

exports.find = async function(ctx) {
  const instanceId = ctx.user.instanceId
  const db = new CouchDB(instanceId)
  const record = await db.get(ctx.params.recordId)
  if (record.modelId !== ctx.params.modelId) {
    ctx.throw(400, "Supplied modelId does not match the records modelId")
    return
  }
  ctx.body = await linkRecords.attachLinkInfo(instanceId, record)
}

exports.destroy = async function(ctx) {
  const instanceId = ctx.user.instanceId
  const db = new CouchDB(instanceId)
  const record = await db.get(ctx.params.recordId)
  if (record.modelId !== ctx.params.modelId) {
    ctx.throw(400, "Supplied modelId doesn't match the record's modelId")
    return
  }
  await linkRecords.updateLinks({
    instanceId,
    eventType: linkRecords.EventType.RECORD_DELETE,
    record,
    modelId: record.modelId,
  })
  ctx.body = await db.remove(ctx.params.recordId, ctx.params.revId)
  ctx.status = 200

  // for automations include the record that was deleted
  ctx.record = record
  ctx.eventEmitter &&
    ctx.eventEmitter.emitRecord(`record:delete`, instanceId, record)
}

exports.validate = async function(ctx) {
  const errors = await validate({
    instanceId: ctx.user.instanceId,
    modelId: ctx.params.modelId,
    record: ctx.request.body,
  })
  ctx.status = 200
  ctx.body = errors
}

async function validate({ instanceId, modelId, record, model }) {
  if (!model) {
    const db = new CouchDB(instanceId)
    model = await db.get(modelId)
  }
  const errors = {}
  for (let fieldName of Object.keys(model.schema)) {
    const res = validateJs.single(
      record[fieldName],
      model.schema[fieldName].constraints
    )
    if (res) errors[fieldName] = res
  }
  return { valid: Object.keys(errors).length === 0, errors }
}

exports.fetchEnrichedRecord = async function(ctx) {
  const instanceId = ctx.user.instanceId
  const db = new CouchDB(instanceId)
  const modelId = ctx.params.modelId
  const recordId = ctx.params.recordId
  if (instanceId == null || modelId == null || recordId == null) {
    ctx.status = 400
    ctx.body = {
      status: 400,
      error:
        "Cannot handle request, URI params have not been successfully prepared.",
    }
    return
  }
  // // need model to work out where links go in record
  const modelAndRecord = await Promise.all([db.get(modelId), db.get(recordId)])
  const model = modelAndRecord[0]
  const record = modelAndRecord[1]
  // get the link docs
  const linkVals = await linkRecords.getLinkDocuments({
    instanceId,
    modelId,
    recordId,
  })
  // look up the actual records based on the ids
  const response = await db.allDocs({
    include_docs: true,
    keys: linkVals.map(linkVal => linkVal.id),
  })
  // need to include the IDs in these records for any links they may have
  let linkedRecords = await linkRecords.attachLinkInfo(
    instanceId,
    response.rows.map(row => row.doc)
  )
  // insert the link records in the correct place throughout the main record
  for (let fieldName of Object.keys(model.schema)) {
    let field = model.schema[fieldName]
    if (field.type === "link") {
      record[fieldName] = linkedRecords.filter(
        linkRecord => linkRecord.modelId === field.modelId
      )
    }
  }
  ctx.body = record
  ctx.status = 200
}<|MERGE_RESOLUTION|>--- conflicted
+++ resolved
@@ -1,28 +1,9 @@
 const CouchDB = require("../../db")
 const validateJs = require("validate.js")
-<<<<<<< HEAD
-const newid = require("../../db/newid")
 const linkRecords = require("../../db/linkedRecords")
-=======
 const { getRecordParams, generateRecordID } = require("../../db/utils")
 
 const MODEL_VIEW_BEGINS_WITH = "all_model:"
-
-function emitEvent(eventType, ctx, record) {
-  let event = {
-    record,
-    instanceId: ctx.user.instanceId,
-  }
-  // add syntactic sugar for mustache later
-  if (record._id) {
-    event.id = record._id
-  }
-  if (record._rev) {
-    event.revision = record._rev
-  }
-  ctx.eventEmitter && ctx.eventEmitter.emit(eventType, event)
-}
->>>>>>> c69081f3
 
 validateJs.extend(validateJs.validators.datetime, {
   parse: function(value) {
@@ -170,25 +151,18 @@
 }
 
 exports.fetchModelRecords = async function(ctx) {
-<<<<<<< HEAD
-  const instanceId = ctx.user.instanceId
-  const db = new CouchDB(instanceId)
-  const response = await db.query(`database/all_${ctx.params.modelId}`, {
-    include_docs: true,
-  })
-  ctx.body = await linkRecords.attachLinkInfo(
-    instanceId,
-    response.rows.map(row => row.doc)
-  )
-=======
-  const db = new CouchDB(ctx.user.instanceId)
+  const instanceId = ctx.user.instanceId
+  const db = new CouchDB(instanceId)	
   const response = await db.allDocs(
     getRecordParams(ctx.params.modelId, null, {
       include_docs: true,
     })
   )
   ctx.body = response.rows.map(row => row.doc)
->>>>>>> c69081f3
+    ctx.body = await linkRecords.attachLinkInfo(
+    instanceId,
+    response.rows.map(row => row.doc)
+  )
 }
 
 exports.search = async function(ctx) {
