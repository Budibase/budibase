--- conflicted
+++ resolved
@@ -44,11 +44,7 @@
   record.type = "record"
   const response = await db.post(record)
   record._rev = response.rev
-<<<<<<< HEAD
-=======
   ctx.eventPublisher.emit("RECORD_CREATED", record)
-
->>>>>>> 920b47d6
   ctx.body = record
   ctx.status = 200
   ctx.message = `${model.name} created successfully`
