const CouchDB = require("../../db")
const validateJs = require("validate.js")
const newid = require("../../db/newid")

exports.save = async function(ctx) {
  const db = new CouchDB(ctx.params.instanceId)
  const record = ctx.request.body
  record.modelId = ctx.params.modelId

  if (!record._rev && !record._id) {
    record._id = newid()
  }

  const model = await db.get(record.modelId)

  const validateResult = await validate({
    record,
    model,
  })

  if (!validateResult.valid) {
    ctx.status = 400
    ctx.body = {
      status: 400,
      errors: validateResult.errors,
    }
    return
  }

  const existingRecord = record._rev && (await db.get(record._id))

  if (existingRecord) {
    const response = await db.put(record)
    record._rev = response.rev
    record.type = "record"
    ctx.body = record
    ctx.status = 200
    ctx.message = `${model.name} updated successfully.`
    return
  }

  record.type = "record"
  const response = await db.post(record)
  record._rev = response.rev
<<<<<<< HEAD

  ctx.eventEmitter.emit(`record:save`, {
    record,
    instanceId: ctx.params.instanceId,
  })
=======
>>>>>>> bf108105
  ctx.body = record
  ctx.status = 200
  ctx.message = `${model.name} created successfully`
}

exports.fetchView = async function(ctx) {
  const db = new CouchDB(ctx.params.instanceId)
  const response = await db.query(`database/${ctx.params.viewName}`, {
    include_docs: true,
  })
  ctx.body = response.rows.map(row => row.doc)
}

exports.fetchModel = async function(ctx) {
  const db = new CouchDB(ctx.params.instanceId)
  const response = await db.query(`database/all_${ctx.params.modelId}`, {
    include_docs: true,
  })
  ctx.body = response.rows.map(row => row.doc)
}

exports.find = async function(ctx) {
  const db = new CouchDB(ctx.params.instanceId)
  const record = await db.get(ctx.params.recordId)
  if (record.modelId !== ctx.params.modelId) {
    ctx.throw(400, "Supplied modelId doe not match the record's modelId")
    return
  }
  ctx.body = record
}

exports.destroy = async function(ctx) {
  const db = new CouchDB(ctx.params.instanceId)
  const record = await db.get(ctx.params.recordId)
  if (record.modelId !== ctx.params.modelId) {
    ctx.throw(400, "Supplied modelId doe not match the record's modelId")
    return
  }
  ctx.body = await db.remove(ctx.params.recordId, ctx.params.revId)
<<<<<<< HEAD
  ctx.eventEmitter.emit(`record:delete`, record)
=======
}

exports.validate = async function(ctx) {
  const errors = await validate({
    instanceId: ctx.params.instanceId,
    modelId: ctx.params.modelId,
    record: ctx.request.body,
  })
  ctx.status = 200
  ctx.body = errors
}

async function validate({ instanceId, modelId, record, model }) {
  if (!model) {
    const db = new CouchDB(instanceId)
    model = await db.get(modelId)
  }
  const errors = {}
  for (let fieldName in model.schema) {
    const res = validateJs.single(
      record[fieldName],
      model.schema[fieldName].constraints
    )
    if (res) errors[fieldName] = res
  }
  return { valid: Object.keys(errors).length === 0, errors }
>>>>>>> bf108105
}<|MERGE_RESOLUTION|>--- conflicted
+++ resolved
@@ -42,14 +42,11 @@
   record.type = "record"
   const response = await db.post(record)
   record._rev = response.rev
-<<<<<<< HEAD
 
   ctx.eventEmitter.emit(`record:save`, {
     record,
     instanceId: ctx.params.instanceId,
   })
-=======
->>>>>>> bf108105
   ctx.body = record
   ctx.status = 200
   ctx.message = `${model.name} created successfully`
@@ -89,9 +86,7 @@
     return
   }
   ctx.body = await db.remove(ctx.params.recordId, ctx.params.revId)
-<<<<<<< HEAD
   ctx.eventEmitter.emit(`record:delete`, record)
-=======
 }
 
 exports.validate = async function(ctx) {
@@ -118,5 +113,4 @@
     if (res) errors[fieldName] = res
   }
   return { valid: Object.keys(errors).length === 0, errors }
->>>>>>> bf108105
 }