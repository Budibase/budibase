const CouchDB = require("../../db")
const validateJs = require("validate.js")
const linkRecords = require("../../db/linkedRecords")
const { getRecordParams, generateRecordID } = require("../../db/utils")
const { cloneDeep } = require("lodash")

const MODEL_VIEW_BEGINS_WITH = "all_model:"

validateJs.extend(validateJs.validators.datetime, {
  parse: function(value) {
    return new Date(value).getTime()
  },
  // Input is a unix timestamp
  format: function(value) {
    return new Date(value).toISOString()
  },
})

exports.patch = async function(ctx) {
<<<<<<< HEAD
  const instanceId = ctx.user.instanceId
  const db = new CouchDB(instanceId)
=======
  const db = new CouchDB(ctx.user.instanceId)
>>>>>>> efa0902c
  let record = await db.get(ctx.params.id)
  const model = await db.get(record.modelId)
  const patchfields = ctx.request.body

<<<<<<< HEAD
  for (let key of Object.keys(patchfields)) {
=======
  record = coerceRecordValues(record, model)

  for (let key in patchfields) {
>>>>>>> efa0902c
    if (!model.schema[key]) continue
    record[key] = patchfields[key]
  }

  const validateResult = await validate({
    record,
    model,
  })

  if (!validateResult.valid) {
    ctx.status = 400
    ctx.body = {
      status: 400,
      errors: validateResult.errors,
    }
    return
  }

  // returned record is cleaned and prepared for writing to DB
  record = await linkRecords.updateLinks({
    instanceId,
    eventType: linkRecords.EventType.RECORD_UPDATE,
    record,
    modelId: record.modelId,
    model,
  })
  const response = await db.put(record)
  record._rev = response.rev
  record.type = "record"

  ctx.eventEmitter &&
    ctx.eventEmitter.emitRecord(`record:update`, instanceId, record, model)
  ctx.body = record
  ctx.status = 200
  ctx.message = `${model.name} updated successfully.`
}

exports.save = async function(ctx) {
<<<<<<< HEAD
  const instanceId = ctx.user.instanceId
  const db = new CouchDB(instanceId)
=======
  const db = new CouchDB(ctx.user.instanceId)
>>>>>>> efa0902c
  let record = ctx.request.body
  record.modelId = ctx.params.modelId

  if (!record._rev && !record._id) {
    record._id = generateRecordID(record.modelId)
  }

  const model = await db.get(record.modelId)

  record = coerceRecordValues(record, model)

  const validateResult = await validate({
    record,
    model,
  })

  if (!validateResult.valid) {
    ctx.status = 400
    ctx.body = {
      status: 400,
      errors: validateResult.errors,
    }
    return
  }

  const existingRecord = record._rev && (await db.get(record._id))

  // make sure link records are up to date
  record = await linkRecords.updateLinks({
    instanceId,
    eventType: linkRecords.EventType.RECORD_SAVE,
    record,
    modelId: record.modelId,
    model,
  })

  if (existingRecord) {
    const response = await db.put(record)
    record._rev = response.rev
    record.type = "record"
    ctx.body = record
    ctx.status = 200
    ctx.message = `${model.name} updated successfully.`
    return
  }

  record.type = "record"
  const response = await db.post(record)
  record._rev = response.rev

  ctx.eventEmitter &&
    ctx.eventEmitter.emitRecord(`record:save`, instanceId, record, model)
  ctx.body = record
  ctx.status = 200
  ctx.message = `${model.name} created successfully`
}

exports.fetchView = async function(ctx) {
  const instanceId = ctx.user.instanceId
  const db = new CouchDB(instanceId)
  const { stats, group, field } = ctx.query
  const viewName = ctx.params.viewName

  // if this is a model view being looked for just transfer to that
  if (viewName.indexOf(MODEL_VIEW_BEGINS_WITH) === 0) {
    ctx.params.modelId = viewName.substring(4)
    await exports.fetchModelRecords(ctx)
    return
  }

  const response = await db.query(`database/${viewName}`, {
    include_docs: !stats,
    group,
  })

  if (stats) {
    response.rows = response.rows.map(row => ({
      group: row.key,
      field,
      ...row.value,
      avg: row.value.sum / row.value.count,
    }))
  } else {
    response.rows = response.rows.map(row => row.doc)
  }

  ctx.body = await linkRecords.attachLinkInfo(instanceId, response.rows)
}

exports.fetchModelRecords = async function(ctx) {
  const instanceId = ctx.user.instanceId
  const db = new CouchDB(instanceId)
  const response = await db.allDocs(
    getRecordParams(ctx.params.modelId, null, {
      include_docs: true,
    })
  )
  ctx.body = response.rows.map(row => row.doc)
  ctx.body = await linkRecords.attachLinkInfo(
    instanceId,
    response.rows.map(row => row.doc)
  )
}

exports.search = async function(ctx) {
  const instanceId = ctx.user.instanceId
  const db = new CouchDB(instanceId)
  const response = await db.allDocs({
    include_docs: true,
    ...ctx.request.body,
  })
  ctx.body = await linkRecords.attachLinkInfo(
    instanceId,
    response.rows.map(row => row.doc)
  )
}

exports.find = async function(ctx) {
  const instanceId = ctx.user.instanceId
  const db = new CouchDB(instanceId)
  const record = await db.get(ctx.params.recordId)
  if (record.modelId !== ctx.params.modelId) {
    ctx.throw(400, "Supplied modelId does not match the records modelId")
    return
  }
  ctx.body = await linkRecords.attachLinkInfo(instanceId, record)
}

exports.destroy = async function(ctx) {
  const instanceId = ctx.user.instanceId
  const db = new CouchDB(instanceId)
  const record = await db.get(ctx.params.recordId)
  if (record.modelId !== ctx.params.modelId) {
    ctx.throw(400, "Supplied modelId doesn't match the record's modelId")
    return
  }
  await linkRecords.updateLinks({
    instanceId,
    eventType: linkRecords.EventType.RECORD_DELETE,
    record,
    modelId: record.modelId,
  })
  ctx.body = await db.remove(ctx.params.recordId, ctx.params.revId)
  ctx.status = 200

  // for automations include the record that was deleted
  ctx.record = record
  ctx.eventEmitter &&
    ctx.eventEmitter.emitRecord(`record:delete`, instanceId, record)
}

exports.validate = async function(ctx) {
  const errors = await validate({
    instanceId: ctx.user.instanceId,
    modelId: ctx.params.modelId,
    record: ctx.request.body,
  })
  ctx.status = 200
  ctx.body = errors
}

async function validate({ instanceId, modelId, record, model }) {
  if (!model) {
    const db = new CouchDB(instanceId)
    model = await db.get(modelId)
  }
  const errors = {}
  for (let fieldName of Object.keys(model.schema)) {
    const res = validateJs.single(
      record[fieldName],
      model.schema[fieldName].constraints
    )
    if (res) errors[fieldName] = res
  }
  return { valid: Object.keys(errors).length === 0, errors }
}

<<<<<<< HEAD
exports.fetchEnrichedRecord = async function(ctx) {
  const instanceId = ctx.user.instanceId
  const db = new CouchDB(instanceId)
  const modelId = ctx.params.modelId
  const recordId = ctx.params.recordId
  if (instanceId == null || modelId == null || recordId == null) {
    ctx.status = 400
    ctx.body = {
      status: 400,
      error:
        "Cannot handle request, URI params have not been successfully prepared.",
    }
    return
  }
  // // need model to work out where links go in record
  const modelAndRecord = await Promise.all([db.get(modelId), db.get(recordId)])
  const model = modelAndRecord[0]
  const record = modelAndRecord[1]
  // get the link docs
  const linkVals = await linkRecords.getLinkDocuments({
    instanceId,
    modelId,
    recordId,
  })
  // look up the actual records based on the ids
  const response = await db.allDocs({
    include_docs: true,
    keys: linkVals.map(linkVal => linkVal.id),
  })
  // need to include the IDs in these records for any links they may have
  let linkedRecords = await linkRecords.attachLinkInfo(
    instanceId,
    response.rows.map(row => row.doc)
  )
  // insert the link records in the correct place throughout the main record
  for (let fieldName of Object.keys(model.schema)) {
    let field = model.schema[fieldName]
    if (field.type === "link") {
      record[fieldName] = linkedRecords.filter(
        linkRecord => linkRecord.modelId === field.modelId
      )
    }
  }
  ctx.body = record
  ctx.status = 200
=======
function coerceRecordValues(rec, model) {
  const record = cloneDeep(rec)
  for (let [key, value] of Object.entries(record)) {
    const field = model.schema[key]
    if (!field) continue

    // eslint-disable-next-line no-prototype-builtins
    if (TYPE_TRANSFORM_MAP[field.type].hasOwnProperty(value)) {
      record[key] = TYPE_TRANSFORM_MAP[field.type][value]
    } else if (TYPE_TRANSFORM_MAP[field.type].parse) {
      record[key] = TYPE_TRANSFORM_MAP[field.type].parse(value)
    }
  }
  return record
}

const TYPE_TRANSFORM_MAP = {
  string: {
    "": "",
    [null]: "",
    [undefined]: undefined,
  },
  number: {
    "": null,
    [null]: null,
    [undefined]: undefined,
    parse: n => parseFloat(n),
  },
  datetime: {
    "": null,
    [undefined]: undefined,
    [null]: null,
  },
  attachment: {
    "": [],
    [null]: [],
    [undefined]: undefined,
  },
  boolean: {
    "": null,
    [null]: null,
    [undefined]: undefined,
    true: true,
    false: false,
  },
>>>>>>> efa0902c
}<|MERGE_RESOLUTION|>--- conflicted
+++ resolved
@@ -17,23 +17,14 @@
 })
 
 exports.patch = async function(ctx) {
-<<<<<<< HEAD
-  const instanceId = ctx.user.instanceId
-  const db = new CouchDB(instanceId)
-=======
-  const db = new CouchDB(ctx.user.instanceId)
->>>>>>> efa0902c
+  const instanceId = ctx.user.instanceId
+  const db = new CouchDB(instanceId)
   let record = await db.get(ctx.params.id)
   const model = await db.get(record.modelId)
   const patchfields = ctx.request.body
-
-<<<<<<< HEAD
+  record = coerceRecordValues(record, model)
+
   for (let key of Object.keys(patchfields)) {
-=======
-  record = coerceRecordValues(record, model)
-
-  for (let key in patchfields) {
->>>>>>> efa0902c
     if (!model.schema[key]) continue
     record[key] = patchfields[key]
   }
@@ -72,12 +63,8 @@
 }
 
 exports.save = async function(ctx) {
-<<<<<<< HEAD
-  const instanceId = ctx.user.instanceId
-  const db = new CouchDB(instanceId)
-=======
-  const db = new CouchDB(ctx.user.instanceId)
->>>>>>> efa0902c
+  const instanceId = ctx.user.instanceId
+  const db = new CouchDB(instanceId)
   let record = ctx.request.body
   record.modelId = ctx.params.modelId
 
@@ -255,7 +242,6 @@
   return { valid: Object.keys(errors).length === 0, errors }
 }
 
-<<<<<<< HEAD
 exports.fetchEnrichedRecord = async function(ctx) {
   const instanceId = ctx.user.instanceId
   const db = new CouchDB(instanceId)
@@ -301,7 +287,8 @@
   }
   ctx.body = record
   ctx.status = 200
-=======
+}
+
 function coerceRecordValues(rec, model) {
   const record = cloneDeep(rec)
   for (let [key, value] of Object.entries(record)) {
@@ -347,5 +334,4 @@
     true: true,
     false: false,
   },
->>>>>>> efa0902c
 }