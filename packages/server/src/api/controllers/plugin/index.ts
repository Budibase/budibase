import { npmUpload, urlUpload, githubUpload } from "./uploaders"
import { plugins as pluginCore } from "@budibase/backend-core"
import { PluginType, FileType, PluginSource } from "@budibase/types"
import env from "../../../environment"
<<<<<<< HEAD
import { clientAppSocket } from "../../../websockets"
=======
import { ClientAppSocket } from "../../../websocket"
import sdk from "../../../sdk"
>>>>>>> 1e4e6177
import { sdk as pro } from "@budibase/pro"

export async function upload(ctx: any) {
  const plugins: FileType[] =
    ctx.request.files.file.length > 1
      ? Array.from(ctx.request.files.file)
      : [ctx.request.files.file]
  try {
    let docs = []
    // can do single or multiple plugins
    for (let plugin of plugins) {
      const doc = await sdk.plugins.processUploaded(plugin, PluginSource.FILE)
      docs.push(doc)
    }
    ctx.body = {
      message: "Plugin(s) uploaded successfully",
      plugins: docs,
    }
  } catch (err: any) {
    const errMsg = err?.message ? err?.message : err

    ctx.throw(400, `Failed to import plugin: ${errMsg}`)
  }
}

export async function create(ctx: any) {
  const { source, url, headers, githubToken } = ctx.request.body

  try {
    let metadata
    let directory
    // Generating random name as a backup and needed for url
    let name = "PLUGIN_" + Math.floor(100000 + Math.random() * 900000)

    switch (source) {
      case PluginSource.NPM:
        const { metadata: metadataNpm, directory: directoryNpm } =
          await npmUpload(url, name)
        metadata = metadataNpm
        directory = directoryNpm
        break
      case PluginSource.GITHUB:
        const { metadata: metadataGithub, directory: directoryGithub } =
          await githubUpload(url, name, githubToken)
        metadata = metadataGithub
        directory = directoryGithub
        break
      case PluginSource.URL:
        const headersObj = headers || {}
        const { metadata: metadataUrl, directory: directoryUrl } =
          await urlUpload(url, name, headersObj)
        metadata = metadataUrl
        directory = directoryUrl
        break
    }

    pluginCore.validate(metadata?.schema)

    // Only allow components in cloud
    if (!env.SELF_HOSTED && metadata?.schema?.type !== PluginType.COMPONENT) {
      throw new Error(
        "Only component plugins are supported outside of self-host"
      )
    }

    const doc = await pro.plugins.storePlugin(metadata, directory, source)

    clientAppSocket.emit("plugins-update", { name, hash: doc.hash })
    ctx.body = {
      message: "Plugin uploaded successfully",
      plugins: [doc],
    }
    ctx.body = { plugin: doc }
  } catch (err: any) {
    const errMsg = err?.message ? err?.message : err

    ctx.throw(400, `Failed to import plugin: ${errMsg}`)
  }
}

export async function fetch(ctx: any) {
  ctx.body = await sdk.plugins.fetch()
}

export async function destroy(ctx: any) {
  const { pluginId } = ctx.params

  try {
    await pro.plugins.deletePlugin(pluginId)

    ctx.body = { message: `Plugin ${ctx.params.pluginId} deleted.` }
  } catch (err: any) {
    ctx.throw(400, err.message)
  }
<<<<<<< HEAD
}

export async function processUploadedPlugin(
  plugin: FileType,
  source?: PluginSource
) {
  const { metadata, directory } = await fileUpload(plugin)
  pluginCore.validate(metadata?.schema)

  // Only allow components in cloud
  if (!env.SELF_HOSTED && metadata?.schema?.type !== PluginType.COMPONENT) {
    throw new Error("Only component plugins are supported outside of self-host")
  }

  const doc = await pro.plugins.storePlugin(metadata, directory, source)
  clientAppSocket.emit("plugin-update", { name: doc.name, hash: doc.hash })
  return doc
=======
>>>>>>> 1e4e6177
}<|MERGE_RESOLUTION|>--- conflicted
+++ resolved
@@ -2,12 +2,8 @@
 import { plugins as pluginCore } from "@budibase/backend-core"
 import { PluginType, FileType, PluginSource } from "@budibase/types"
 import env from "../../../environment"
-<<<<<<< HEAD
 import { clientAppSocket } from "../../../websockets"
-=======
-import { ClientAppSocket } from "../../../websocket"
 import sdk from "../../../sdk"
->>>>>>> 1e4e6177
 import { sdk as pro } from "@budibase/pro"
 
 export async function upload(ctx: any) {
@@ -102,24 +98,4 @@
   } catch (err: any) {
     ctx.throw(400, err.message)
   }
-<<<<<<< HEAD
-}
-
-export async function processUploadedPlugin(
-  plugin: FileType,
-  source?: PluginSource
-) {
-  const { metadata, directory } = await fileUpload(plugin)
-  pluginCore.validate(metadata?.schema)
-
-  // Only allow components in cloud
-  if (!env.SELF_HOSTED && metadata?.schema?.type !== PluginType.COMPONENT) {
-    throw new Error("Only component plugins are supported outside of self-host")
-  }
-
-  const doc = await pro.plugins.storePlugin(metadata, directory, source)
-  clientAppSocket.emit("plugin-update", { name: doc.name, hash: doc.hash })
-  return doc
-=======
->>>>>>> 1e4e6177
 }