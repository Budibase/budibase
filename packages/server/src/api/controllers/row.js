const CouchDB = require("../../db")
const validateJs = require("validate.js")
const linkRows = require("../../db/linkedRows")
const {
  getRowParams,
  generateRowID,
  DocumentTypes,
  SEPARATOR,
  ViewNames,
} = require("../../db/utils")
const usersController = require("./user")
const {
  inputProcessing,
  outputProcessing,
} = require("../../utilities/rowProcessor")
const { FieldTypes } = require("../../constants")

const TABLE_VIEW_BEGINS_WITH = `all${SEPARATOR}${DocumentTypes.TABLE}${SEPARATOR}`

const CALCULATION_TYPES = {
  SUM: "sum",
  COUNT: "count",
  STATS: "stats",
}

validateJs.extend(validateJs.validators.datetime, {
  parse: function(value) {
    return new Date(value).getTime()
  },
  // Input is a unix timestamp
  format: function(value) {
    return new Date(value).toISOString()
  },
})

async function findRow(db, appId, tableId, rowId) {
  let row
  if (tableId === ViewNames.USERS) {
    let ctx = {
      params: {
        userId: rowId,
      },
      user: {
        appId,
      },
    }
    await usersController.find(ctx)
    row = ctx.body
  } else {
    row = await db.get(rowId)
  }
  if (row.tableId !== tableId) {
    throw "Supplied tableId does not match the rows tableId"
  }
  return row
}

exports.patch = async function(ctx) {
  const appId = ctx.user.appId
  const db = new CouchDB(appId)
<<<<<<< HEAD
  let row = await db.get(ctx.params.rowId)
  const table = await db.get(row.tableId)
=======
  let dbRow = await db.get(ctx.params.rowId)
  let dbTable = await db.get(dbRow.tableId)
>>>>>>> 7647e346
  const patchfields = ctx.request.body
  // need to build up full patch fields before coerce
  for (let key of Object.keys(patchfields)) {
    if (!dbTable.schema[key]) continue
    dbRow[key] = patchfields[key]
  }

  // this returns the table and row incase they have been updated
  let { table, row } = await inputProcessing(ctx.user, dbTable, dbRow)
  const validateResult = await validate({
    row,
    table,
  })

  if (!validateResult.valid) {
    ctx.status = 400
    ctx.body = {
      status: 400,
      errors: validateResult.errors,
    }
    return
  }

  // returned row is cleaned and prepared for writing to DB
  row = await linkRows.updateLinks({
    appId,
    eventType: linkRows.EventType.ROW_UPDATE,
    row,
    tableId: row.tableId,
    table,
  })

  // Creation of a new user goes to the user controller
  if (row.tableId === ViewNames.USERS) {
    // the row has been updated, need to put it into the ctx
    ctx.request.body = row
    await usersController.update(ctx)
    return
  }

  const response = await db.put(row)
  row._rev = response.rev
  row.type = "row"

  ctx.eventEmitter && ctx.eventEmitter.emitRow(`row:update`, appId, row, table)
  ctx.body = row
  ctx.status = 200
  ctx.message = `${table.name} updated successfully.`
}

exports.save = async function(ctx) {
  const appId = ctx.user.appId
  const db = new CouchDB(appId)
  let inputs = ctx.request.body
  inputs.tableId = ctx.params.tableId

  // TODO: find usage of this and break out into own endpoint
  if (inputs.type === "delete") {
    await bulkDelete(ctx)
    ctx.body = inputs.rows
    return
  }

  // if the row obj had an _id then it will have been retrieved
  const existingRow = ctx.preExisting
  if (existingRow) {
<<<<<<< HEAD
    ctx.params.rowId = row._id
=======
    ctx.params.rowId = inputs._id
>>>>>>> 7647e346
    await exports.patch(ctx)
    return
  }

  if (!inputs._rev && !inputs._id) {
    inputs._id = generateRowID(inputs.tableId)
  }

  // this returns the table and row incase they have been updated
  let { table, row } = await inputProcessing(
    ctx.user,
    await db.get(inputs.tableId),
    inputs
  )
  const validateResult = await validate({
    row,
    table,
  })

  if (!validateResult.valid) {
    ctx.status = 400
    ctx.body = {
      status: 400,
      errors: validateResult.errors,
    }
    return
  }

  // make sure link rows are up to date
  row = await linkRows.updateLinks({
    appId,
    eventType: linkRows.EventType.ROW_SAVE,
    row,
    tableId: row.tableId,
    table,
  })

  // Creation of a new user goes to the user controller
  if (row.tableId === ViewNames.USERS) {
    // the row has been updated, need to put it into the ctx
    ctx.request.body = row
    await usersController.create(ctx)
    return
  }

  row.type = "row"
  const response = await db.put(row)
  row._rev = response.rev
  ctx.eventEmitter && ctx.eventEmitter.emitRow(`row:save`, appId, row, table)
  ctx.body = row
  ctx.status = 200
  ctx.message = `${table.name} saved successfully`
}

exports.fetchView = async function(ctx) {
  const appId = ctx.user.appId
  const viewName = ctx.params.viewName

  // if this is a table view being looked for just transfer to that
  if (viewName.startsWith(TABLE_VIEW_BEGINS_WITH)) {
    ctx.params.tableId = viewName.substring(4)
    await exports.fetchTableRows(ctx)
    return
  }

  const db = new CouchDB(appId)
  const { calculation, group, field } = ctx.query
  const response = await db.query(`database/${viewName}`, {
    include_docs: !calculation,
    group,
  })

  if (!calculation) {
    response.rows = response.rows.map(row => row.doc)
    let table
    try {
      table = await db.get(ctx.params.tableId)
    } catch (err) {
      table = {
        schema: {},
      }
    }
    ctx.body = await outputProcessing(appId, table, response.rows)
  }

  if (calculation === CALCULATION_TYPES.STATS) {
    response.rows = response.rows.map(row => ({
      group: row.key,
      field,
      ...row.value,
      avg: row.value.sum / row.value.count,
    }))
    ctx.body = response.rows
  }

  if (
    calculation === CALCULATION_TYPES.COUNT ||
    calculation === CALCULATION_TYPES.SUM
  ) {
    ctx.body = response.rows.map(row => ({
      group: row.key,
      field,
      value: row.value,
    }))
  }
}

exports.search = async function(ctx) {
  const appId = ctx.user.appId

  const db = new CouchDB(appId)

  const {
    query,
    pagination: { pageSize = 10, page },
  } = ctx.request.body

  query.tableId = ctx.params.tableId

  const response = await db.find({
    selector: query,
    limit: pageSize,
    skip: pageSize * page,
  })

  const rows = response.docs

  // delete passwords from users
  if (query.tableId === ViewNames.USERS) {
    for (let row of rows) {
      delete row.password
    }
  }

  const table = await db.get(ctx.params.tableId)

<<<<<<< HEAD
  ctx.body = await enrichRows(appId, table, rows)
=======
  ctx.body = await outputProcessing(appId, table, rows)
>>>>>>> 7647e346
}

exports.fetchTableRows = async function(ctx) {
  const appId = ctx.user.appId
  const db = new CouchDB(appId)

  // special case for users, fetch through the user controller
  let rows,
    table = await db.get(ctx.params.tableId)
  if (ctx.params.tableId === ViewNames.USERS) {
    await usersController.fetch(ctx)
    rows = ctx.body
  } else {
    const response = await db.allDocs(
      getRowParams(ctx.params.tableId, null, {
        include_docs: true,
      })
    )
    rows = response.rows.map(row => row.doc)
  }
  ctx.body = await outputProcessing(appId, table, rows)
}

exports.find = async function(ctx) {
  const appId = ctx.user.appId
  const db = new CouchDB(appId)
  try {
    const table = await db.get(ctx.params.tableId)
    const row = await findRow(db, appId, ctx.params.tableId, ctx.params.rowId)
    ctx.body = await outputProcessing(appId, table, row)
  } catch (err) {
    ctx.throw(400, err)
  }
}

exports.destroy = async function(ctx) {
  const appId = ctx.user.appId
  const db = new CouchDB(appId)
  const row = await db.get(ctx.params.rowId)
  if (row.tableId !== ctx.params.tableId) {
    ctx.throw(400, "Supplied tableId doesn't match the row's tableId")
    return
  }
  await linkRows.updateLinks({
    appId,
    eventType: linkRows.EventType.ROW_DELETE,
    row,
    tableId: row.tableId,
  })
  ctx.body = await db.remove(ctx.params.rowId, ctx.params.revId)
  ctx.status = 200

  // for automations include the row that was deleted
  ctx.row = row
  ctx.eventEmitter && ctx.eventEmitter.emitRow(`row:delete`, appId, row)
}

exports.validate = async function(ctx) {
  const errors = await validate({
    appId: ctx.user.appId,
    tableId: ctx.params.tableId,
    row: ctx.request.body,
  })
  ctx.status = 200
  ctx.body = errors
}

async function validate({ appId, tableId, row, table }) {
  if (!table) {
    const db = new CouchDB(appId)
    table = await db.get(tableId)
  }
  const errors = {}
  for (let fieldName of Object.keys(table.schema)) {
    const res = validateJs.single(
      row[fieldName],
      table.schema[fieldName].constraints
    )
    if (res) errors[fieldName] = res
  }
  return { valid: Object.keys(errors).length === 0, errors }
}

exports.fetchEnrichedRow = async function(ctx) {
  const appId = ctx.user.appId
  const db = new CouchDB(appId)
  const tableId = ctx.params.tableId
  const rowId = ctx.params.rowId
  if (appId == null || tableId == null || rowId == null) {
    ctx.status = 400
    ctx.body = {
      status: 400,
      error:
        "Cannot handle request, URI params have not been successfully prepared.",
    }
    return
  }
  // need table to work out where links go in row
  let [table, row] = await Promise.all([
    db.get(tableId),
    findRow(db, appId, tableId, rowId),
  ])
  // get the link docs
  const linkVals = await linkRows.getLinkDocuments({
    appId,
    tableId,
    rowId,
  })
  // look up the actual rows based on the ids
  const response = await db.allDocs({
    include_docs: true,
    keys: linkVals.map(linkVal => linkVal.id),
  })
  // need to include the IDs in these rows for any links they may have
  let linkedRows = await outputProcessing(
    appId,
    table,
    response.rows.map(row => row.doc)
  )
  // insert the link rows in the correct place throughout the main row
  for (let fieldName of Object.keys(table.schema)) {
    let field = table.schema[fieldName]
    if (field.type === FieldTypes.LINK) {
      // find the links that pertain to this field, get their indexes
      const linkIndexes = linkVals
        .filter(link => link.fieldName === fieldName)
        .map(link => linkVals.indexOf(link))
      // find the rows that the links state are linked to this field
      row[fieldName] = linkedRows.filter((linkRow, index) =>
        linkIndexes.includes(index)
      )
    }
  }
  ctx.body = row
  ctx.status = 200
}

async function bulkDelete(ctx) {
  const appId = ctx.user.appId
  const { rows } = ctx.request.body
  const db = new CouchDB(appId)

  const linkUpdates = rows.map(row =>
    linkRows.updateLinks({
      appId,
      eventType: linkRows.EventType.ROW_DELETE,
      row,
      tableId: row.tableId,
    })
  )

  await db.bulkDocs(rows.map(row => ({ ...row, _deleted: true })))
  await Promise.all(linkUpdates)

  rows.forEach(row => {
    ctx.eventEmitter && ctx.eventEmitter.emitRow(`row:delete`, appId, row)
  })
}<|MERGE_RESOLUTION|>--- conflicted
+++ resolved
@@ -58,13 +58,8 @@
 exports.patch = async function(ctx) {
   const appId = ctx.user.appId
   const db = new CouchDB(appId)
-<<<<<<< HEAD
-  let row = await db.get(ctx.params.rowId)
-  const table = await db.get(row.tableId)
-=======
   let dbRow = await db.get(ctx.params.rowId)
   let dbTable = await db.get(dbRow.tableId)
->>>>>>> 7647e346
   const patchfields = ctx.request.body
   // need to build up full patch fields before coerce
   for (let key of Object.keys(patchfields)) {
@@ -131,11 +126,7 @@
   // if the row obj had an _id then it will have been retrieved
   const existingRow = ctx.preExisting
   if (existingRow) {
-<<<<<<< HEAD
-    ctx.params.rowId = row._id
-=======
     ctx.params.rowId = inputs._id
->>>>>>> 7647e346
     await exports.patch(ctx)
     return
   }
@@ -272,11 +263,7 @@
 
   const table = await db.get(ctx.params.tableId)
 
-<<<<<<< HEAD
-  ctx.body = await enrichRows(appId, table, rows)
-=======
   ctx.body = await outputProcessing(appId, table, rows)
->>>>>>> 7647e346
 }
 
 exports.fetchTableRows = async function(ctx) {
