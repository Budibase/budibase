import { quotas } from "@budibase/pro"
import internal from "./internal"
import external from "./external"
import { isExternalTable } from "../../../integrations/utils"

function pickApi(tableId: any) {
  if (isExternalTable(tableId)) {
    return external
  }
  return internal
}

function getTableId(ctx: any) {
  if (ctx.request.body && ctx.request.body.tableId) {
    return ctx.request.body.tableId
  }
  if (ctx.params && ctx.params.tableId) {
    return ctx.params.tableId
  }
  if (ctx.params && ctx.params.viewName) {
    return ctx.params.viewName
  }
}

export async function patch(ctx: any): Promise<any> {
  const appId = ctx.appId
  const tableId = getTableId(ctx)
  const body = ctx.request.body
  // if it doesn't have an _id then its save
  if (body && !body._id) {
    return save(ctx)
  }
<<<<<<< HEAD
  try {
    const { row, table } = await quotas.addQuery(
      () => pickApi(tableId).patch(ctx),
      {
        datasourceId: tableId,
      }
    )
    if (!row) {
      ctx.throw(404, "Row not found!")
    }
    ctx.status = 200
    ctx.eventEmitter &&
      ctx.eventEmitter.emitRow(`row:update`, appId, row, table)
    ctx.message = `${table.name} updated successfully.`
    ctx.body = row
  } catch (err) {
    ctx.throw(400, err)
  }
=======
  const { row, table } = await quotas.addQuery(
    () => pickApi(tableId).patch(ctx),
    {
      datasourceId: tableId,
    }
  )
  ctx.status = 200
  ctx.eventEmitter && ctx.eventEmitter.emitRow(`row:update`, appId, row, table)
  ctx.message = `${table.name} updated successfully.`
  ctx.body = row
>>>>>>> 145573b3
}

export const save = async (ctx: any) => {
  const appId = ctx.appId
  const tableId = getTableId(ctx)
  const body = ctx.request.body
  // if it has an ID already then its a patch
  if (body && body._id) {
    return patch(ctx)
  }
  const { row, table } = await quotas.addRow(() =>
    quotas.addQuery(() => pickApi(tableId).save(ctx), {
      datasourceId: tableId,
    })
  )
  ctx.status = 200
  ctx.eventEmitter && ctx.eventEmitter.emitRow(`row:save`, appId, row, table)
  ctx.message = `${table.name} saved successfully`
  ctx.body = row
}
export async function fetchView(ctx: any) {
  const tableId = getTableId(ctx)
  ctx.body = await quotas.addQuery(() => pickApi(tableId).fetchView(ctx), {
    datasourceId: tableId,
  })
}

export async function fetch(ctx: any) {
  const tableId = getTableId(ctx)
  ctx.body = await quotas.addQuery(() => pickApi(tableId).fetch(ctx), {
    datasourceId: tableId,
  })
}

export async function find(ctx: any) {
  const tableId = getTableId(ctx)
  ctx.body = await quotas.addQuery(() => pickApi(tableId).find(ctx), {
    datasourceId: tableId,
  })
}

export async function destroy(ctx: any) {
  const appId = ctx.appId
  const inputs = ctx.request.body
  const tableId = getTableId(ctx)
  let response, row
  if (inputs.rows) {
    let { rows } = await quotas.addQuery(
      () => pickApi(tableId).bulkDestroy(ctx),
      {
        datasourceId: tableId,
      }
    )
    await quotas.removeRows(rows.length)
    response = rows
    for (let row of rows) {
      ctx.eventEmitter && ctx.eventEmitter.emitRow(`row:delete`, appId, row)
    }
  } else {
    let resp = await quotas.addQuery(() => pickApi(tableId).destroy(ctx), {
      datasourceId: tableId,
    })
    await quotas.removeRow()
    response = resp.response
    row = resp.row
    ctx.eventEmitter && ctx.eventEmitter.emitRow(`row:delete`, appId, row)
  }
  ctx.status = 200
  // for automations include the row that was deleted
  ctx.row = row || {}
  ctx.body = response
}

export async function search(ctx: any) {
  const tableId = getTableId(ctx)
  ctx.status = 200
  ctx.body = await quotas.addQuery(() => pickApi(tableId).search(ctx), {
    datasourceId: tableId,
  })
}

export async function validate(ctx: any) {
  const tableId = getTableId(ctx)
  ctx.body = await pickApi(tableId).validate(ctx)
}

export async function fetchEnrichedRow(ctx: any) {
  const tableId = getTableId(ctx)
  ctx.body = await quotas.addQuery(
    () => pickApi(tableId).fetchEnrichedRow(ctx),
    {
      datasourceId: tableId,
    }
  )
}

export const exportRows = async (ctx: any) => {
  const tableId = getTableId(ctx)
  ctx.body = await quotas.addQuery(() => pickApi(tableId).exportRows(ctx), {
    datasourceId: tableId,
  })
}<|MERGE_RESOLUTION|>--- conflicted
+++ resolved
@@ -30,7 +30,6 @@
   if (body && !body._id) {
     return save(ctx)
   }
-<<<<<<< HEAD
   try {
     const { row, table } = await quotas.addQuery(
       () => pickApi(tableId).patch(ctx),
@@ -49,18 +48,6 @@
   } catch (err) {
     ctx.throw(400, err)
   }
-=======
-  const { row, table } = await quotas.addQuery(
-    () => pickApi(tableId).patch(ctx),
-    {
-      datasourceId: tableId,
-    }
-  )
-  ctx.status = 200
-  ctx.eventEmitter && ctx.eventEmitter.emitRow(`row:update`, appId, row, table)
-  ctx.message = `${table.name} updated successfully.`
-  ctx.body = row
->>>>>>> 145573b3
 }
 
 export const save = async (ctx: any) => {
