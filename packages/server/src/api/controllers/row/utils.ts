import { InternalTables } from "../../../db/utils"
import * as userController from "../user"
import { FieldTypes } from "../../../constants"
import { context } from "@budibase/backend-core"
import { makeExternalQuery } from "../../../integrations/base/query"
import { BBContext, Row, Table } from "@budibase/types"
export { removeKeyNumbering } from "../../../integrations/base/utils"
const validateJs = require("validate.js")
const { cloneDeep } = require("lodash/fp")
<<<<<<< HEAD
import { ExportFormats } from "../view/exporters"
=======
import { Ctx } from "@budibase/types"
>>>>>>> 93ca62ab

validateJs.extend(validateJs.validators.datetime, {
  parse: function (value: string) {
    return new Date(value).getTime()
  },
  // Input is a unix timestamp
  format: function (value: string) {
    return new Date(value).toISOString()
  },
})

export async function getDatasourceAndQuery(json: any) {
  const datasourceId = json.endpoint.datasourceId
  const db = context.getAppDB()
  const datasource = await db.get(datasourceId)
  return makeExternalQuery(datasource, json)
}

export async function findRow(ctx: Ctx, tableId: string, rowId: string) {
  const db = context.getAppDB()
  let row
  // TODO remove special user case in future
  if (tableId === InternalTables.USER_METADATA) {
    ctx.params = {
      id: rowId,
    }
    await userController.findMetadata(ctx)
    row = ctx.body
  } else {
    row = await db.get(rowId)
  }
  if (row.tableId !== tableId) {
    throw "Supplied tableId does not match the rows tableId"
  }
  return row
}

export async function validate({
  tableId,
  row,
  table,
}: {
  tableId?: string
  row: Row
  table?: Table
}) {
  let fetchedTable: Table
  if (!table) {
    const db = context.getAppDB()
    fetchedTable = await db.get(tableId)
  } else {
    fetchedTable = table
  }
  const errors: any = {}
  for (let fieldName of Object.keys(fetchedTable.schema)) {
    const constraints = cloneDeep(fetchedTable.schema[fieldName].constraints)
    const type = fetchedTable.schema[fieldName].type
    // formulas shouldn't validated, data will be deleted anyway
    if (type === FieldTypes.FORMULA) {
      continue
    }
    // special case for options, need to always allow unselected (null)
    if (type === FieldTypes.OPTIONS && constraints.inclusion) {
      constraints.inclusion.push(null)
    }
    let res

    // Validate.js doesn't seem to handle array
    if (type === FieldTypes.ARRAY && row[fieldName]) {
      if (row[fieldName].length) {
        if (!Array.isArray(row[fieldName])) {
          row[fieldName] = row[fieldName].split(",")
        }
        row[fieldName].map((val: any) => {
          if (
            !constraints.inclusion.includes(val) &&
            constraints.inclusion.length !== 0
          ) {
            errors[fieldName] = "Field not in list"
          }
        })
      } else if (constraints.presence && row[fieldName].length === 0) {
        // non required MultiSelect creates an empty array, which should not throw errors
        errors[fieldName] = [`${fieldName} is required`]
      }
    } else if (
      (type === FieldTypes.ATTACHMENT || type === FieldTypes.JSON) &&
      typeof row[fieldName] === "string"
    ) {
      // this should only happen if there is an error
      try {
        const json = JSON.parse(row[fieldName])
        if (type === FieldTypes.ATTACHMENT) {
          if (Array.isArray(json)) {
            row[fieldName] = json
          } else {
            errors[fieldName] = [`Must be an array`]
          }
        }
      } catch (err) {
        errors[fieldName] = [`Contains invalid JSON`]
      }
    } else {
      res = validateJs.single(row[fieldName], constraints)
    }
    if (res) errors[fieldName] = res
  }
  return { valid: Object.keys(errors).length === 0, errors }
}

export function cleanExportRows(
  rows: any[],
  schema: any,
  format: string,
  columns: string[]
) {
  let cleanRows = [...rows]

  const relationships = Object.entries(schema)
    .filter((entry: any[]) => entry[1].type === FieldTypes.LINK)
    .map(entry => entry[0])

  relationships.forEach(column => {
    cleanRows.forEach(row => {
      delete row[column]
    })
    delete schema[column]
  })

  // Intended to avoid 'undefined' in export
  if (format === ExportFormats.CSV) {
    const schemaKeys = Object.keys(schema)
    for (let key of schemaKeys) {
      if (columns?.length && columns.indexOf(key) > 0) {
        continue
      }
      for (let row of cleanRows) {
        if (row[key] == null) {
          row[key] = ""
        }
      }
    }
  }

  return cleanRows
}<|MERGE_RESOLUTION|>--- conflicted
+++ resolved
@@ -7,11 +7,8 @@
 export { removeKeyNumbering } from "../../../integrations/base/utils"
 const validateJs = require("validate.js")
 const { cloneDeep } = require("lodash/fp")
-<<<<<<< HEAD
 import { ExportFormats } from "../view/exporters"
-=======
 import { Ctx } from "@budibase/types"
->>>>>>> 93ca62ab
 
 validateJs.extend(validateJs.validators.datetime, {
   parse: function (value: string) {
