--- conflicted
+++ resolved
@@ -18,12 +18,8 @@
 import sdk from "../../../sdk"
 import * as utils from "./utils"
 import { dataFilters } from "@budibase/shared-core"
-<<<<<<< HEAD
-import { removeEmptyFilters } from "./utils"
-=======
 import { inputProcessing } from "../../../utilities/rowProcessor"
 import { cloneDeep, isEqual } from "lodash"
->>>>>>> 29358cec
 
 export async function handleRequest(
   operation: Operation,
