--- conflicted
+++ resolved
@@ -102,7 +102,7 @@
 export async function bulkDestroy(ctx: BBContext) {
   const { rows } = ctx.request.body
   const tableId = ctx.params.tableId
-  let promises = []
+  let promises: Promise<Row[] | { row: Row; table: Table }>[] = []
   for (let row of rows) {
     promises.push(
       handleRequest(Operation.DELETE, tableId, {
@@ -181,12 +181,7 @@
 }
 
 export async function exportRows(ctx: BBContext) {
-<<<<<<< HEAD
-  const { datasourceId, tableName } = breakExternalTableId(ctx.params.tableId)
-  const db = context.getAppDB()
-=======
   const { datasourceId } = breakExternalTableId(ctx.params.tableId)
->>>>>>> 9e671c17
   const format = ctx.query.format
   const { columns } = ctx.request.body
   const datasource = await sdk.datasources.get(datasourceId!)
