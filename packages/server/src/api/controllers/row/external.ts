--- conflicted
+++ resolved
@@ -18,11 +18,8 @@
 import sdk from "../../../sdk"
 import * as utils from "./utils"
 import { dataFilters } from "@budibase/shared-core"
-<<<<<<< HEAD
-=======
 import { inputProcessing } from "../../../utilities/rowProcessor"
 import { cloneDeep, isEqual } from "lodash"
->>>>>>> efc142c8
 
 export async function handleRequest(
   operation: Operation,
