--- conflicted
+++ resolved
@@ -16,11 +16,8 @@
   EmptyFilterOption,
 } from "@budibase/types"
 import sdk from "../../../sdk"
-<<<<<<< HEAD
 import { hasFilters } from "@budibase/shared-core/src/filters"
-=======
 import * as utils from "./utils"
->>>>>>> 95396cee
 
 export async function handleRequest(
   operation: Operation,
