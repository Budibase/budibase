--- conflicted
+++ resolved
@@ -1,6 +1,7 @@
 import { getRowParams } from "../../../db/utils"
 import {
-  outputProcessing, processAIColumns,
+  outputProcessing,
+  processAIColumns,
   processFormulas,
 } from "../../../utilities/rowProcessor"
 import { context } from "@budibase/backend-core"
@@ -142,19 +143,10 @@
     dynamic: false,
     contextRows: [enrichedRow],
   })
-<<<<<<< HEAD
   row = await processAIColumns(table, row, {
     contextRows: [enrichedRow],
   })
 
-  // don't worry about rev, tables handle rev/lastID updates
-  // if another row has been written since processing this will
-  // handle the auto ID clash
-  if (oldTable && !isEqual(oldTable, table)) {
-    await db.put(table)
-  }
-=======
->>>>>>> 46ace1aa
   const response = await db.put(row)
   // for response, calculate the formulas for the enriched row
   enrichedRow._rev = response.rev
