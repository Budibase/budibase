import {
  FilterType,
  IncludeRelationship,
  Operation,
  PaginationJson,
  RelationshipsJson,
  SearchFilters,
  SortJson,
  Datasource,
  FieldSchema,
  Row,
  Table,
} from "@budibase/types"
import {
  breakRowIdField,
  generateRowIdField,
  isRowId,
  convertRowId,
} from "../../../integrations/utils"
import { getDatasourceAndQuery } from "./utils"
import { FieldTypes, RelationshipTypes } from "../../../constants"
import { breakExternalTableId, isSQL } from "../../../integrations/utils"
import { processObjectSync } from "@budibase/string-templates"
import { cloneDeep } from "lodash/fp"
import { processFormulas, processDates } from "../../../utilities/rowProcessor"
<<<<<<< HEAD
import { getAppDB } from "@budibase/backend-core/context"
=======
import { context } from "@budibase/backend-core"
>>>>>>> ff53acfb

export interface ManyRelationship {
  tableId?: string
  id?: string
  isUpdate?: boolean
  key: string
  [key: string]: any
}

export interface RunConfig {
  id?: any[]
  filters?: SearchFilters
  sort?: SortJson
  paginate?: PaginationJson
  datasource?: Datasource
  row?: Row
  rows?: Row[]
  tables?: Record<string, Table>
}

function buildFilters(
  id: string | undefined | string[],
  filters: SearchFilters,
  table: Table
) {
  const primary = table.primary
  // if passed in array need to copy for shifting etc
  let idCopy: undefined | string | any[] = cloneDeep(id)
  if (filters) {
    // need to map over the filters and make sure the _id field isn't present
    for (let filter of Object.values(filters)) {
      if (filter._id && primary) {
        const parts = breakRowIdField(filter._id)
        for (let field of primary) {
          filter[field] = parts.shift()
        }
      }
      // make sure this field doesn't exist on any filter
      delete filter._id
    }
  }
  // there is no id, just use the user provided filters
  if (!idCopy || !table) {
    return filters
  }
  // if used as URL parameter it will have been joined
  if (!Array.isArray(idCopy)) {
    idCopy = breakRowIdField(idCopy)
  }
  const equal: any = {}
  if (primary && idCopy) {
    for (let field of primary) {
      // work through the ID and get the parts
      equal[field] = idCopy.shift()
    }
  }
  return {
    equal,
  }
}

/**
 * This function checks the incoming parameters to make sure all the inputs are
 * valid based on on the table schema. The main thing this is looking for is when a
 * user has made use of the _id field of a row for a foreign key or a search parameter.
 * In these cases the key will be sent up as [1], rather than 1. In these cases we will
 * simplify it down to the requirements. This function is quite complex as we try to be
 * relatively restrictive over what types of columns we will perform this action for.
 */
function cleanupConfig(config: RunConfig, table: Table): RunConfig {
  const primaryOptions = [
    FieldTypes.STRING,
    FieldTypes.LONGFORM,
    FieldTypes.OPTIONS,
    FieldTypes.NUMBER,
  ]
  // filter out fields which cannot be keys
  const fieldNames = Object.entries(table.schema)
    .filter(schema => primaryOptions.find(val => val === schema[1].type))
    .map(([fieldName]) => fieldName)
  const iterateObject = (obj: { [key: string]: any }) => {
    for (let [field, value] of Object.entries(obj)) {
      if (fieldNames.find(name => name === field) && isRowId(value)) {
        obj[field] = convertRowId(value)
      }
    }
  }
  // check the row and filters to make sure they aren't a key of some sort
  if (config.filters) {
    for (let [key, filter] of Object.entries(config.filters)) {
      // oneOf is an array, don't iterate it
      if (
        typeof filter !== "object" ||
        Object.keys(filter).length === 0 ||
        key === FilterType.ONE_OF
      ) {
        continue
      }
      iterateObject(filter)
    }
  }
  if (config.row) {
    iterateObject(config.row)
  }

  return config
}

function generateIdForRow(row: Row | undefined, table: Table): string {
  const primary = table.primary
  if (!row || !primary) {
    return ""
  }
  // build id array
  let idParts = []
  for (let field of primary) {
    // need to handle table name + field or just field, depending on if relationships used
    const fieldValue = row[`${table.name}.${field}`] || row[field]
    if (fieldValue) {
      idParts.push(fieldValue)
    }
  }
  if (idParts.length === 0) {
    return ""
  }
  return generateRowIdField(idParts)
}

function getEndpoint(tableId: string | undefined, operation: string) {
  if (!tableId) {
    return {}
  }
  const { datasourceId, tableName } = breakExternalTableId(tableId)
  return {
    datasourceId,
    entityId: tableName,
    operation,
  }
}

function basicProcessing(row: Row, table: Table): Row {
  const thisRow: Row = {}
  // filter the row down to what is actually the row (not joined)
  for (let fieldName of Object.keys(table.schema)) {
    const pathValue = row[`${table.name}.${fieldName}`]
    const value = pathValue != null ? pathValue : row[fieldName]
    // all responses include "select col as table.col" so that overlaps are handled
    if (value != null) {
      thisRow[fieldName] = value
    }
  }
  thisRow._id = generateIdForRow(row, table)
  thisRow.tableId = table._id
  thisRow._rev = "rev"
  return processFormulas(table, thisRow)
}

function fixArrayTypes(row: Row, table: Table) {
  for (let [fieldName, schema] of Object.entries(table.schema)) {
    if (
      schema.type === FieldTypes.ARRAY &&
      typeof row[fieldName] === "string"
    ) {
      try {
        row[fieldName] = JSON.parse(row[fieldName])
      } catch (err) {
        // couldn't convert back to array, ignore
        delete row[fieldName]
      }
    }
  }
  return row
}

function isOneSide(field: FieldSchema) {
  return (
    field.relationshipType && field.relationshipType.split("-")[0] === "one"
  )
}

export class ExternalRequest {
  private operation: Operation
  private tableId: string
  private datasource?: Datasource
  private tables: { [key: string]: Table } = {}

  constructor(operation: Operation, tableId: string, datasource?: Datasource) {
    this.operation = operation
    this.tableId = tableId
    this.datasource = datasource
    if (datasource && datasource.entities) {
      this.tables = datasource.entities
    }
  }

  getTable(tableId: string | undefined): Table | undefined {
    if (!tableId) {
      throw "Table ID is unknown, cannot find table"
    }
    const { tableName } = breakExternalTableId(tableId)
    if (tableName) {
      return this.tables[tableName]
    }
  }

  inputProcessing(row: Row | undefined, table: Table) {
    if (!row) {
      return { row, manyRelationships: [] }
    }
    // we don't really support composite keys for relationships, this is why [0] is used
    // @ts-ignore
    const tablePrimary: string = table.primary[0]
    let newRow: Row = {},
      manyRelationships: ManyRelationship[] = []
    for (let [key, field] of Object.entries(table.schema)) {
      // if set already, or not set just skip it
      if (
        row[key] == null ||
        newRow[key] ||
        field.autocolumn ||
        field.type === FieldTypes.FORMULA
      ) {
        continue
      }
      // if its an empty string then it means return the column to null (if possible)
      if (row[key] === "") {
        newRow[key] = null
        continue
      }
      // parse floats/numbers
      if (field.type === FieldTypes.NUMBER && !isNaN(parseFloat(row[key]))) {
        newRow[key] = parseFloat(row[key])
      }
      // if its not a link then just copy it over
      if (field.type !== FieldTypes.LINK) {
        newRow[key] = row[key]
        continue
      }
      const { tableName: linkTableName } = breakExternalTableId(field?.tableId)
      // table has to exist for many to many
      if (!linkTableName || !this.tables[linkTableName]) {
        continue
      }
      const linkTable = this.tables[linkTableName]
      // @ts-ignore
      const linkTablePrimary = linkTable.primary[0]
      // one to many
      if (isOneSide(field)) {
        let id = row[key][0]
        if (typeof row[key] === "string") {
          id = decodeURIComponent(row[key]).match(/\[(.*?)\]/)?.[1]
        }
        newRow[field.foreignKey || linkTablePrimary] = breakRowIdField(id)[0]
      }
      // many to many
      else if (field.through) {
        // we're not inserting a doc, will be a bunch of update calls
        const otherKey: string = field.throughFrom || linkTablePrimary
        const thisKey: string = field.throughTo || tablePrimary
        row[key].map((relationship: any) => {
          manyRelationships.push({
            tableId: field.through || field.tableId,
            isUpdate: false,
            key: otherKey,
            [otherKey]: breakRowIdField(relationship)[0],
            // leave the ID for enrichment later
            [thisKey]: `{{ literal ${tablePrimary} }}`,
          })
        })
      }
      // many to one
      else {
        const thisKey: string = "id"
        // @ts-ignore
        const otherKey: string = field.fieldName
        row[key].map((relationship: any) => {
          manyRelationships.push({
            tableId: field.tableId,
            isUpdate: true,
            key: otherKey,
            [thisKey]: breakRowIdField(relationship)[0],
            // leave the ID for enrichment later
            [otherKey]: `{{ literal ${tablePrimary} }}`,
          })
        })
      }
    }
    // we return the relationships that may need to be created in the through table
    // we do this so that if the ID is generated by the DB it can be inserted
    // after the fact
    return { row: newRow, manyRelationships }
  }

  squashRelationshipColumns(
    table: Table,
    row: Row,
    relationships: RelationshipsJson[]
  ): Row {
    for (let relationship of relationships) {
      const linkedTable = this.tables[relationship.tableName]
      if (!linkedTable || !row[relationship.column]) {
        continue
      }
      const display = linkedTable.primaryDisplay
      for (let key of Object.keys(row[relationship.column])) {
        const related: Row = row[relationship.column][key]
        row[relationship.column][key] = {
          primaryDisplay: display ? related[display] : undefined,
          _id: related._id,
        }
      }
    }
    return row
  }

  /**
   * This iterates through the returned rows and works out what elements of the rows
   * actually match up to another row (based on primary keys) - this is pretty specific
   * to SQL and the way that SQL relationships are returned based on joins.
   * This is complicated, but the idea is that when a SQL query returns all the relations
   * will be separate rows, with all of the data in each row. We have to decipher what comes
   * from where (which tables) and how to convert that into budibase columns.
   */
  updateRelationshipColumns(
    table: Table,
    row: Row,
    rows: { [key: string]: Row },
    relationships: RelationshipsJson[]
  ) {
    const columns: { [key: string]: any } = {}
    for (let relationship of relationships) {
      const linkedTable = this.tables[relationship.tableName]
      if (!linkedTable) {
        continue
      }
      const fromColumn = `${table.name}.${relationship.from}`
      const toColumn = `${linkedTable.name}.${relationship.to}`
      // this is important when working with multiple relationships
      // between the same tables, don't want to overlap/multiply the relations
      if (
        !relationship.through &&
        row[fromColumn]?.toString() !== row[toColumn]?.toString()
      ) {
        continue
      }
      let linked = basicProcessing(row, linkedTable)
      if (!linked._id) {
        continue
      }
      columns[relationship.column] = linked
    }
    for (let [column, related] of Object.entries(columns)) {
      if (!row._id) {
        continue
      }
      const rowId: string = row._id
      if (!Array.isArray(rows[rowId][column])) {
        rows[rowId][column] = []
      }
      // make sure relationship hasn't been found already
      if (
        !rows[rowId][column].find(
          (relation: Row) => relation._id === related._id
        )
      ) {
        rows[rowId][column].push(related)
      }
    }
    return rows
  }

  outputProcessing(
    rows: Row[] = [],
    table: Table,
    relationships: RelationshipsJson[]
  ) {
    if (!rows || rows.length === 0 || rows[0].read === true) {
      return []
    }
    let finalRows: { [key: string]: Row } = {}
    for (let row of rows) {
      const rowId = generateIdForRow(row, table)
      row._id = rowId
      // this is a relationship of some sort
      if (finalRows[rowId]) {
        finalRows = this.updateRelationshipColumns(
          table,
          row,
          finalRows,
          relationships
        )
        continue
      }
<<<<<<< HEAD

      // Process some additional data types
      let finalRowArray = Object.values(finalRows)
      finalRowArray = processDates(table, finalRowArray)
      finalRowArray = processFormulas(table, finalRowArray) as Row[]

      return finalRowArray.map((row: Row) =>
        this.squashRelationshipColumns(table, row, relationships)
=======
      const thisRow = fixArrayTypes(basicProcessing(row, table), table)
      if (thisRow._id == null) {
        throw "Unable to generate row ID for SQL rows"
      }
      finalRows[thisRow._id] = thisRow
      // do this at end once its been added to the final rows
      finalRows = this.updateRelationshipColumns(
        table,
        row,
        finalRows,
        relationships
>>>>>>> ff53acfb
      )
    }

    // Process some additional data types
    let finalRowArray = Object.values(finalRows)
    finalRowArray = processDates(table, finalRowArray)
    finalRowArray = processFormulas(table, finalRowArray) as Row[]

    return finalRowArray.map((row: Row) =>
      this.squashRelationshipColumns(table, row, relationships)
    )
  }

  /**
   * Gets the list of relationship JSON structures based on the columns in the table,
   * this will be used by the underlying library to build whatever relationship mechanism
   * it has (e.g. SQL joins).
   */
  buildRelationships(table: Table): RelationshipsJson[] {
    const relationships = []
    for (let [fieldName, field] of Object.entries(table.schema)) {
      if (field.type !== FieldTypes.LINK) {
        continue
      }
      const { tableName: linkTableName } = breakExternalTableId(field.tableId)
      // no table to link to, this is not a valid relationships
      if (!linkTableName || !this.tables[linkTableName]) {
        continue
      }
      const linkTable = this.tables[linkTableName]
      if (!table.primary || !linkTable.primary) {
        continue
      }
      const definition: any = {
        // if no foreign key specified then use the name of the field in other table
        from: field.foreignKey || table.primary[0],
        to: field.fieldName,
        tableName: linkTableName,
        // need to specify where to put this back into
        column: fieldName,
      }
      if (field.through) {
        const { tableName: throughTableName } = breakExternalTableId(
          field.through
        )
        definition.through = throughTableName
        // don't support composite keys for relationships
        definition.from = field.throughTo || table.primary[0]
        definition.to = field.throughFrom || linkTable.primary[0]
        definition.fromPrimary = table.primary[0]
        definition.toPrimary = linkTable.primary[0]
      }
      relationships.push(definition)
    }
    return relationships
  }

  /**
   * This is a cached lookup, of relationship records, this is mainly for creating/deleting junction
   * information.
   */
  async lookupRelations(tableId: string, row: Row) {
    const related: { [key: string]: any } = {}
    const { tableName } = breakExternalTableId(tableId)
    if (!tableName) {
      return related
    }
    const table = this.tables[tableName]
    // @ts-ignore
    const primaryKey = table.primary[0]
    // make a new request to get the row with all its relationships
    // we need this to work out if any relationships need removed
    for (let field of Object.values(table.schema)) {
      if (
        field.type !== FieldTypes.LINK ||
        !field.fieldName ||
        isOneSide(field)
      ) {
        continue
      }
      const isMany = field.relationshipType === RelationshipTypes.MANY_TO_MANY
      const tableId = isMany ? field.through : field.tableId
      const { tableName: relatedTableName } = breakExternalTableId(tableId)
      // @ts-ignore
      const linkPrimaryKey = this.tables[relatedTableName].primary[0]
      const manyKey = field.throughTo || primaryKey
      const lookupField = isMany ? primaryKey : field.foreignKey
      const fieldName = isMany ? manyKey : field.fieldName
      if (!lookupField || !row[lookupField]) {
        continue
      }
      const response = await getDatasourceAndQuery({
        endpoint: getEndpoint(tableId, Operation.READ),
        filters: {
          equal: {
            [fieldName]: row[lookupField],
          },
        },
      })
      // this is the response from knex if no rows found
      const rows = !response[0].read ? response : []
      const storeTo = isMany ? field.throughFrom || linkPrimaryKey : fieldName
      related[storeTo] = { rows, isMany, tableId }
    }
    return related
  }

  /**
   * Once a row has been written we may need to update a many field, e.g. updating foreign keys
   * in a bunch of rows in another table, or inserting/deleting rows from a junction table (many to many).
   * This is quite a complex process and is handled by this function, there are a few things going on here:
   * 1. If updating foreign keys its relatively simple, just create a filter for the row that needs updated
   * and write the various components.
   * 2. If junction table, then we lookup what exists already, write what doesn't exist, work out what
   * isn't supposed to exist anymore and delete those. This is better than the usual method of delete them
   * all and then re-create, as theres no chance of losing data (e.g. delete succeed, but write fail).
   */
  async handleManyRelationships(
    mainTableId: string,
    row: Row,
    relationships: ManyRelationship[]
  ) {
    // if we're creating (in a through table) need to wipe the existing ones first
    const promises = []
    const related = await this.lookupRelations(mainTableId, row)
    for (let relationship of relationships) {
      const { key, tableId, isUpdate, id, ...rest } = relationship
      const body: { [key: string]: any } = processObjectSync(rest, row, {})
      const linkTable = this.getTable(tableId)
      // @ts-ignore
      const linkPrimary = linkTable?.primary[0]
      if (!linkTable || !linkPrimary) {
        return
      }
      const rows = related[key]?.rows || []
      const found = rows.find(
        (row: { [key: string]: any }) =>
          row[linkPrimary] === relationship.id ||
          row[linkPrimary] === body?.[linkPrimary]
      )
      const operation = isUpdate ? Operation.UPDATE : Operation.CREATE
      if (!found) {
        promises.push(
          getDatasourceAndQuery({
            endpoint: getEndpoint(tableId, operation),
            // if we're doing many relationships then we're writing, only one response
            body,
            filters: buildFilters(id, {}, linkTable),
          })
        )
      } else {
        // remove the relationship from cache so it isn't adjusted again
        rows.splice(rows.indexOf(found), 1)
      }
    }
    // finally cleanup anything that needs to be removed
    for (let [colName, { isMany, rows, tableId }] of Object.entries(related)) {
      const table: Table | undefined = this.getTable(tableId)
      // if its not the foreign key skip it, nothing to do
      if (!table || (table.primary && table.primary.indexOf(colName) !== -1)) {
        continue
      }
      for (let row of rows) {
        const filters = buildFilters(generateIdForRow(row, table), {}, table)
        // safety check, if there are no filters on deletion bad things happen
        if (Object.keys(filters).length !== 0) {
          const op = isMany ? Operation.DELETE : Operation.UPDATE
          const body = isMany ? null : { [colName]: null }
          promises.push(
            getDatasourceAndQuery({
              endpoint: getEndpoint(tableId, op),
              body,
              filters,
            })
          )
        }
      }
    }
    await Promise.all(promises)
  }

  /**
   * This function is a bit crazy, but the exact purpose of it is to protect against the scenario in which
   * you have column overlap in relationships, e.g. we join a few different tables and they all have the
   * concept of an ID, but for some of them it will be null (if they say don't have a relationship).
   * Creating the specific list of fields that we desire, and excluding the ones that are no use to us
   * is more performant and has the added benefit of protecting against this scenario.
   */
  buildFields(
    table: Table,
    includeRelations: IncludeRelationship = IncludeRelationship.INCLUDE
  ) {
    function extractRealFields(table: Table, existing: string[] = []) {
      return Object.entries(table.schema)
        .filter(
          column =>
            column[1].type !== FieldTypes.LINK &&
            column[1].type !== FieldTypes.FORMULA &&
            !existing.find((field: string) => field === column[0])
        )
        .map(column => `${table.name}.${column[0]}`)
    }
    let fields = extractRealFields(table)
    for (let field of Object.values(table.schema)) {
      if (field.type !== FieldTypes.LINK || !includeRelations) {
        continue
      }
      const { tableName: linkTableName } = breakExternalTableId(field.tableId)
      if (linkTableName) {
        const linkTable = this.tables[linkTableName]
        if (linkTable) {
          const linkedFields = extractRealFields(linkTable, fields)
          fields = fields.concat(linkedFields)
        }
      }
    }
    return fields
  }

  async run(config: RunConfig) {
    const { operation, tableId } = this
    let { datasourceId, tableName } = breakExternalTableId(tableId)
    if (!tableName) {
      throw "Unable to run without a table name"
    }
    if (!this.datasource) {
      const db = context.getAppDB()
      this.datasource = await db.get(datasourceId)
      if (!this.datasource || !this.datasource.entities) {
        throw "No tables found, fetch tables before query."
      }
      this.tables = this.datasource.entities
    }
    const table = this.tables[tableName]
    let isSql = isSQL(this.datasource)
    if (!table) {
      throw `Unable to process query, table "${tableName}" not defined.`
    }
    // look for specific components of config which may not be considered acceptable
    let { id, row, filters, sort, paginate, rows } = cleanupConfig(
      config,
      table
    )
    filters = buildFilters(id, filters || {}, table)
    const relationships = this.buildRelationships(table)
    // clean up row on ingress using schema
    const processed = this.inputProcessing(row, table)
    row = processed.row
    if (
      operation === Operation.DELETE &&
      (filters == null || Object.keys(filters).length === 0)
    ) {
      throw "Deletion must be filtered"
    }
    let json = {
      endpoint: {
        datasourceId,
        entityId: tableName,
        operation,
      },
      resource: {
        // have to specify the fields to avoid column overlap (for SQL)
        fields: isSql ? this.buildFields(table) : [],
      },
      filters,
      sort,
      paginate,
      relationships,
      body: row || rows,
      // pass an id filter into extra, purely for mysql/returning
      extra: {
        idFilter: buildFilters(id || generateIdForRow(row, table), {}, table),
      },
      meta: {
        table,
      },
    }
    // can't really use response right now
    const response = await getDatasourceAndQuery(json)
    // handle many to many relationships now if we know the ID (could be auto increment)
    if (operation !== Operation.READ && processed.manyRelationships) {
      await this.handleManyRelationships(
        table._id || "",
        response[0],
        processed.manyRelationships
      )
    }
    const output = this.outputProcessing(response, table, relationships)
    // if reading it'll just be an array of rows, return whole thing
    return operation === Operation.READ && Array.isArray(response)
      ? output
      : { row: output[0], table }
  }
}<|MERGE_RESOLUTION|>--- conflicted
+++ resolved
@@ -23,11 +23,7 @@
 import { processObjectSync } from "@budibase/string-templates"
 import { cloneDeep } from "lodash/fp"
 import { processFormulas, processDates } from "../../../utilities/rowProcessor"
-<<<<<<< HEAD
-import { getAppDB } from "@budibase/backend-core/context"
-=======
 import { context } from "@budibase/backend-core"
->>>>>>> ff53acfb
 
 export interface ManyRelationship {
   tableId?: string
@@ -421,16 +417,6 @@
         )
         continue
       }
-<<<<<<< HEAD
-
-      // Process some additional data types
-      let finalRowArray = Object.values(finalRows)
-      finalRowArray = processDates(table, finalRowArray)
-      finalRowArray = processFormulas(table, finalRowArray) as Row[]
-
-      return finalRowArray.map((row: Row) =>
-        this.squashRelationshipColumns(table, row, relationships)
-=======
       const thisRow = fixArrayTypes(basicProcessing(row, table), table)
       if (thisRow._id == null) {
         throw "Unable to generate row ID for SQL rows"
@@ -442,7 +428,6 @@
         row,
         finalRows,
         relationships
->>>>>>> ff53acfb
       )
     }
 
