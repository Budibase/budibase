--- conflicted
+++ resolved
@@ -6,17 +6,11 @@
   FieldType,
   FilterType,
   IncludeRelationship,
-<<<<<<< HEAD
-=======
-  ManyToManyRelationshipFieldMetadata,
-  ManyToOneRelationshipFieldMetadata,
->>>>>>> 12ee91ff
   OneToManyRelationshipFieldMetadata,
   Operation,
   PaginationJson,
   RelationshipFieldMetadata,
   RelationshipsJson,
-  RelationshipType,
   Row,
   SearchFilters,
   SortJson,
@@ -30,6 +24,7 @@
   convertRowId,
   isRowId,
   isSQL,
+  generateRowIdField,
 } from "../../../integrations/utils"
 import {
   buildExternalRelationships,
@@ -39,16 +34,14 @@
   updateRelationshipColumns,
   fixArrayTypes,
   isManyToMany,
+  processRelationshipFields,
 } from "./utils"
 import { getDatasourceAndQuery } from "../../../sdk/app/rows/utils"
 import { processObjectSync } from "@budibase/string-templates"
 import { cloneDeep } from "lodash/fp"
 import { db as dbCore } from "@budibase/backend-core"
-<<<<<<< HEAD
-import { processDates, processFormulas } from "../../../utilities/rowProcessor"
-=======
+import { processDates } from "../../../utilities/rowProcessor"
 import AliasTables from "./alias"
->>>>>>> 12ee91ff
 import sdk from "../../../sdk"
 import env from "../../../environment"
 
@@ -404,33 +397,6 @@
     return { row: newRow, manyRelationships }
   }
 
-  processRelationshipFields(
-    table: Table,
-    row: Row,
-    relationships: RelationshipsJson[]
-  ): Row {
-    for (let relationship of relationships) {
-      const linkedTable = this.tables[relationship.tableName]
-      if (!linkedTable || !row[relationship.column]) {
-        continue
-      }
-      for (let key of Object.keys(row[relationship.column])) {
-        let relatedRow: Row = row[relationship.column][key]
-        // add this row as context for the relationship
-        for (let col of Object.values(linkedTable.schema)) {
-          if (col.type === FieldType.LINK && col.tableId === table._id) {
-            relatedRow[col.name] = [row]
-          }
-        }
-        // process additional types
-        relatedRow = processDates(table, relatedRow)
-        relatedRow = processFormulas(linkedTable, relatedRow)
-        row[relationship.column][key] = relatedRow
-      }
-    }
-    return row
-  }
-
   outputProcessing(
     rows: Row[] = [],
     table: Table,
@@ -475,7 +441,7 @@
 
     // make sure all related rows are correct
     let finalRowArray = Object.values(finalRows).map(row =>
-      this.processRelationshipFields(table, row, relationships)
+      processRelationshipFields(table, this.tables, row, relationships)
     )
 
     // process some additional types
@@ -643,8 +609,6 @@
     await Promise.all(promises)
   }
 
-<<<<<<< HEAD
-=======
   async removeRelationshipsToRow(table: Table, rowId: string) {
     const row = await this.getRow(table, rowId)
     const related = await this.lookupRelations(table._id!, row)
@@ -670,42 +634,6 @@
     }
   }
 
-  /**
-   * This function is a bit crazy, but the exact purpose of it is to protect against the scenario in which
-   * you have column overlap in relationships, e.g. we join a few different tables and they all have the
-   * concept of an ID, but for some of them it will be null (if they say don't have a relationship).
-   * Creating the specific list of fields that we desire, and excluding the ones that are no use to us
-   * is more performant and has the added benefit of protecting against this scenario.
-   */
-  buildFields(table: Table, includeRelations: boolean) {
-    function extractRealFields(table: Table, existing: string[] = []) {
-      return Object.entries(table.schema)
-        .filter(
-          column =>
-            column[1].type !== FieldType.LINK &&
-            column[1].type !== FieldType.FORMULA &&
-            !existing.find((field: string) => field === column[0])
-        )
-        .map(column => `${table.name}.${column[0]}`)
-    }
-    let fields = extractRealFields(table)
-    for (let field of Object.values(table.schema)) {
-      if (field.type !== FieldType.LINK || !includeRelations) {
-        continue
-      }
-      const { tableName: linkTableName } = breakExternalTableId(field.tableId)
-      if (linkTableName) {
-        const linkTable = this.tables[linkTableName]
-        if (linkTable) {
-          const linkedFields = extractRealFields(linkTable, fields)
-          fields = fields.concat(linkedFields)
-        }
-      }
-    }
-    return fields
-  }
-
->>>>>>> 12ee91ff
   async run(config: RunConfig): Promise<ExternalRequestReturnType<T>> {
     const { operation, tableId } = this
     let { datasourceId, tableName } = breakExternalTableId(tableId)
@@ -811,16 +739,12 @@
         processed.manyRelationships
       )
     }
-<<<<<<< HEAD
     const output = sqlOutputProcessing(
       response,
       table,
       this.tables,
       relationships
     )
-=======
-    const output = this.outputProcessing(responseRows, table, relationships)
->>>>>>> 12ee91ff
     // if reading it'll just be an array of rows, return whole thing
     if (operation === Operation.READ) {
       return (
