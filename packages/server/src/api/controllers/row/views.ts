import {
  UserCtx,
  ViewV2,
  SearchRowResponse,
  SearchViewRowRequest,
  RequiredKeys,
  RowSearchParams,
  SearchFilterKey,
  LogicalOperator,
} from "@budibase/types"
import { dataFilters } from "@budibase/shared-core"
import sdk from "../../../sdk"
import { db, context } from "@budibase/backend-core"
import { enrichSearchContext } from "./utils"
import { isExternalTableID } from "../../../integrations/utils"

export async function searchView(
  ctx: UserCtx<SearchViewRowRequest, SearchRowResponse>
) {
  const { viewId } = ctx.params

  const view = await sdk.views.get(viewId)
  if (!view) {
    ctx.throw(404, `View ${viewId} not found`)
  }
  if (view.version !== 2) {
    ctx.throw(400, `This method only supports viewsV2`)
  }

  const viewFields = Object.entries(view.schema || {})
    .filter(([_, value]) => value.visible)
    .map(([key]) => key)
  const { body } = ctx.request

  // Enrich saved query with ephemeral query params.
  // We prevent searching on any fields that are saved as part of the query, as
  // that could let users find rows they should not be allowed to access.
  let query = dataFilters.buildQuery(view.query || [])
  if (body.query) {
    // Delete extraneous search params that cannot be overridden
    delete body.query.onEmptyFilter

    if (!isExternalTableID(view.tableId) && !db.isSqsEnabledForTenant()) {
      // Extract existing fields
      const existingFields =
        view.query
          ?.filter(filter => filter.field)
          .map(filter => db.removeKeyNumbering(filter.field)) || []

      // Carry over filters for unused fields
      Object.keys(body.query).forEach(key => {
        const operator = key as Exclude<SearchFilterKey, LogicalOperator>
        Object.keys(body.query[operator] || {}).forEach(field => {
          if (!existingFields.includes(db.removeKeyNumbering(field))) {
            query[operator]![field] = body.query[operator]![field]
          }
        })
      })
<<<<<<< HEAD
    } else {
      const operator = query.allOr ? "$or" : "$and"
=======
    } else
>>>>>>> 6127aca0
      query = {
        [operator]: {
          conditions: [query, body.query],
        },
      }
  }

  await context.ensureSnippetContext(true)

  const enrichedQuery = await enrichSearchContext(query, {
    user: sdk.users.getUserContextBindings(ctx.user),
  })

  const searchOptions: RequiredKeys<SearchViewRowRequest> &
    RequiredKeys<Pick<RowSearchParams, "tableId" | "query" | "fields">> = {
    tableId: view.tableId,
    query: enrichedQuery,
    fields: viewFields,
    ...getSortOptions(body, view),
    limit: body.limit,
    bookmark: body.bookmark,
    paginate: body.paginate,
    countRows: body.countRows,
  }

  const result = await sdk.rows.search(searchOptions)
  result.rows.forEach(r => (r._viewId = view.id))
  ctx.body = result
}

function getSortOptions(request: SearchViewRowRequest, view: ViewV2) {
  if (request.sort) {
    return {
      sort: request.sort,
      sortOrder: request.sortOrder,
      sortType: request.sortType,
    }
  }
  if (view.sort) {
    return {
      sort: view.sort.field,
      sortOrder: view.sort.order,
      sortType: view.sort.type,
    }
  }

  return {
    sort: undefined,
    sortOrder: undefined,
    sortType: undefined,
  }
}<|MERGE_RESOLUTION|>--- conflicted
+++ resolved
@@ -56,14 +56,9 @@
           }
         })
       })
-<<<<<<< HEAD
-    } else {
-      const operator = query.allOr ? "$or" : "$and"
-=======
     } else
->>>>>>> 6127aca0
       query = {
-        [operator]: {
+        $and: {
           conditions: [query, body.query],
         },
       }
