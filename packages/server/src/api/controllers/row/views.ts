import { quotas } from "@budibase/pro"
<<<<<<< HEAD
import {
  UserCtx,
  SearchRowResponse,
  SortOrder,
  SortType,
  ViewV2,
} from "@budibase/types"
import sdk from "../../../sdk"

export async function searchView(ctx: UserCtx<void, SearchRowResponse>) {
=======
import { UserCtx, SearchResponse, ViewV2, SearchRequest } from "@budibase/types"
import sdk from "../../../sdk"

export async function searchView(ctx: UserCtx<SearchRequest, SearchResponse>) {
>>>>>>> 4da3e5a6
  const { viewId } = ctx.params

  const view = await sdk.views.get(viewId)
  if (!view) {
    ctx.throw(404, `View ${viewId} not found`)
  }

  if (view.version !== 2) {
    ctx.throw(400, `This method only supports viewsV2`)
  }

  const table = await sdk.tables.getTable(view?.tableId)

  const viewFields =
    (view.columns &&
      Object.entries(view.columns).length &&
      Object.keys(sdk.views.enrichSchema(view, table.schema).schema)) ||
    undefined

  ctx.status = 200
  const result = await quotas.addQuery(
    () =>
      sdk.rows.search({
        tableId: view.tableId,
        query: view.query || {},
        fields: viewFields,
        ...getSortOptions(ctx.request.body, view),
      }),
    {
      datasourceId: view.tableId,
    }
  )

  result.rows.forEach(r => (r._viewId = view.id))
  ctx.body = result
}

function getSortOptions(request: SearchRequest, view: ViewV2) {
  if (request.sort?.column) {
    return {
      sort: request.sort.column,
      sortOrder: request.sort.order,
      sortType: request.sort.type,
    }
  }
  if (view.sort) {
    return {
      sort: view.sort.field,
      sortOrder: view.sort.order,
      sortType: view.sort.type,
    }
  }

  return undefined
}<|MERGE_RESOLUTION|>--- conflicted
+++ resolved
@@ -1,21 +1,15 @@
 import { quotas } from "@budibase/pro"
-<<<<<<< HEAD
 import {
   UserCtx,
+  ViewV2,
+  SearchRowRequest,
   SearchRowResponse,
-  SortOrder,
-  SortType,
-  ViewV2,
 } from "@budibase/types"
 import sdk from "../../../sdk"
 
-export async function searchView(ctx: UserCtx<void, SearchRowResponse>) {
-=======
-import { UserCtx, SearchResponse, ViewV2, SearchRequest } from "@budibase/types"
-import sdk from "../../../sdk"
-
-export async function searchView(ctx: UserCtx<SearchRequest, SearchResponse>) {
->>>>>>> 4da3e5a6
+export async function searchView(
+  ctx: UserCtx<SearchRowRequest, SearchRowResponse>
+) {
   const { viewId } = ctx.params
 
   const view = await sdk.views.get(viewId)
@@ -53,12 +47,12 @@
   ctx.body = result
 }
 
-function getSortOptions(request: SearchRequest, view: ViewV2) {
-  if (request.sort?.column) {
+function getSortOptions(request: SearchRowRequest, view: ViewV2) {
+  if (request.sort) {
     return {
-      sort: request.sort.column,
-      sortOrder: request.sort.order,
-      sortType: request.sort.type,
+      sort: request.sort,
+      sortOrder: request.sortOrder,
+      sortType: request.sortType,
     }
   }
   if (view.sort) {
