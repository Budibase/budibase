import {
  DatasourcePlusQueryResponse,
  DSPlusOperation,
  FieldType,
  isManyToOne,
  isOneToMany,
  ManyToManyRelationshipFieldMetadata,
  RelationshipFieldMetadata,
  RelationshipsJson,
  Row,
  Table,
  ViewV2,
} from "@budibase/types"
import { breakExternalTableId } from "../../../../integrations/utils"
import { generateJunctionTableID } from "../../../../db/utils"
import sdk from "../../../../sdk"
import { helpers } from "@budibase/shared-core"

type TableMap = Record<string, Table>

export function isManyToMany(
  field: RelationshipFieldMetadata
): field is ManyToManyRelationshipFieldMetadata {
  return !!(field as ManyToManyRelationshipFieldMetadata).through
}

/**
 * Gets the list of relationship JSON structures based on the columns in the table,
 * this will be used by the underlying library to build whatever relationship mechanism
 * it has (e.g. SQL joins).
 */
export function buildExternalRelationships(
  table: Table,
  tables: TableMap
): RelationshipsJson[] {
  const relationships = []
  for (let [fieldName, field] of Object.entries(table.schema)) {
    if (field.type !== FieldType.LINK || !field.tableId) {
      continue
    }
    const { tableName: linkTableName } = breakExternalTableId(field.tableId)
    // no table to link to, this is not a valid relationships
    if (!tables[linkTableName]) {
      continue
    }
    const linkTable = tables[linkTableName]
    if (!table.primary || !linkTable.primary) {
      continue
    }
    const definition: RelationshipsJson = {
      tableName: linkTableName,
      // need to specify where to put this back into
      column: fieldName,
    }
    if (isManyToMany(field) && field.through) {
      const { tableName: throughTableName } = breakExternalTableId(
        field.through
      )
      definition.through = throughTableName
      // don't support composite keys for relationships
      definition.from = field.throughTo || table.primary[0]
      definition.to = field.throughFrom || linkTable.primary[0]
      definition.fromPrimary = table.primary[0]
      definition.toPrimary = linkTable.primary[0]
    } else if (isManyToOne(field) || isOneToMany(field)) {
      // if no foreign key specified then use the name of the field in other table
      definition.from = field.foreignKey || table.primary[0]
      definition.to = field.fieldName
    }
    relationships.push(definition)
  }
  return relationships
}

export function buildInternalRelationships(
  table: Table,
  allTables: Table[]
): RelationshipsJson[] {
  const relationships: RelationshipsJson[] = []
  const links = Object.values(table.schema).filter(
    column => column.type === FieldType.LINK
  )
  const tableId = table._id!
  for (let link of links) {
    if (link.type !== FieldType.LINK) {
      continue
    }
    const linkTableId = link.tableId!
    const junctionTableId = generateJunctionTableID(tableId, linkTableId)
    const isFirstTable = tableId > linkTableId
    // skip relationships with missing table definitions
    if (!allTables.find(table => table._id === linkTableId)) {
      continue
    }
    relationships.push({
      through: junctionTableId,
      column: link.name,
      tableName: linkTableId,
      fromPrimary: "_id",
      to: isFirstTable ? "doc2.rowId" : "doc1.rowId",
      from: isFirstTable ? "doc1.rowId" : "doc2.rowId",
      toPrimary: "_id",
    })
  }
  return relationships
}

/**
 * This function is a bit crazy, but the exact purpose of it is to protect against the scenario in which
 * you have column overlap in relationships, e.g. we join a few different tables and they all have the
 * concept of an ID, but for some of them it will be null (if they say don't have a relationship).
 * Creating the specific list of fields that we desire, and excluding the ones that are no use to us
 * is more performant and has the added benefit of protecting against this scenario.
 */
export async function buildSqlFieldList(
  source: Table | ViewV2,
  tables: TableMap,
  opts?: { relationships: boolean }
) {
  const { relationships } = opts || {}
  function extractRealFields(table: Table, existing: string[] = []) {
    return Object.entries(table.schema)
      .filter(
        ([columnName, column]) =>
          column.type !== FieldType.LINK &&
          column.type !== FieldType.FORMULA &&
<<<<<<< HEAD
          column.type !== FieldType.AI &&
          !existing.find((field: string) => field === columnName)
=======
          !existing.find(
            (field: string) => field === `${table.name}.${columnName}`
          )
>>>>>>> fda5fdc1
      )
      .map(([columnName]) => `${table.name}.${columnName}`)
  }

  let fields: string[] = []
  if (sdk.views.isView(source)) {
    fields = Object.keys(helpers.views.basicFields(source)).filter(
      key => source.schema?.[key]?.visible !== false
    )
  } else {
    fields = extractRealFields(source)
  }

  let table: Table
  if (sdk.views.isView(source)) {
    table = await sdk.views.getTable(source.id)
  } else {
    table = source
  }

  for (let field of Object.values(table.schema)) {
    if (field.type !== FieldType.LINK || !relationships || !field.tableId) {
      continue
    }
    const { tableName } = breakExternalTableId(field.tableId)
    if (tables[tableName]) {
      fields = fields.concat(extractRealFields(tables[tableName], fields))
    }
  }

  return fields
}

export function isKnexEmptyReadResponse(resp: DatasourcePlusQueryResponse) {
  return (
    !Array.isArray(resp) ||
    resp.length === 0 ||
    (DSPlusOperation.READ in resp[0] && resp[0].read === true)
  )
}

export function isKnexRows(resp: DatasourcePlusQueryResponse): resp is Row[] {
  return !isKnexEmptyReadResponse(resp)
}<|MERGE_RESOLUTION|>--- conflicted
+++ resolved
@@ -124,14 +124,10 @@
         ([columnName, column]) =>
           column.type !== FieldType.LINK &&
           column.type !== FieldType.FORMULA &&
-<<<<<<< HEAD
           column.type !== FieldType.AI &&
-          !existing.find((field: string) => field === columnName)
-=======
           !existing.find(
             (field: string) => field === `${table.name}.${columnName}`
           )
->>>>>>> fda5fdc1
       )
       .map(([columnName]) => `${table.name}.${columnName}`)
   }
