// need to handle table name + field or just field, depending on if relationships used
<<<<<<< HEAD
import { FieldSchema, FieldType, Row, Table } from "@budibase/types"
=======
import { FieldSchema, FieldType, Row, Table, JsonTypes } from "@budibase/types"
>>>>>>> b588a73c
import {
  helpers,
  PROTECTED_EXTERNAL_COLUMNS,
  PROTECTED_INTERNAL_COLUMNS,
} from "@budibase/shared-core"
import { generateRowIdField } from "../../../../integrations/utils"

function extractFieldValue({
  row,
  tableName,
  fieldName,
  isLinked,
}: {
  row: Row
  tableName: string
  fieldName: string
  isLinked: boolean
}) {
  let value = row[`${tableName}.${fieldName}`]
  if (value == null && !isLinked) {
    value = row[fieldName]
  }
  return value
}

export function getInternalRowId(row: Row, table: Table): string {
  return extractFieldValue({
    row,
    tableName: table._id!,
    fieldName: "_id",
    isLinked: false,
  })
}

export function generateIdForRow(
  row: Row | undefined,
  table: Table,
  isLinked: boolean = false
): string {
  const primary = table.primary
  if (!row || !primary) {
    return ""
  }
  // build id array
  let idParts = []
  for (let field of primary) {
    let fieldValue = extractFieldValue({
      row,
      tableName: table.name,
      fieldName: field,
      isLinked,
    })
    if (fieldValue != null) {
      idParts.push(fieldValue)
    }
  }
  if (idParts.length === 0) {
    return ""
  }
  return generateRowIdField(idParts)
}

function fixJsonTypes(row: Row, table: Table) {
  for (let [fieldName, schema] of Object.entries(table.schema)) {
    if (JsonTypes.includes(schema.type) && typeof row[fieldName] === "string") {
      try {
        row[fieldName] = JSON.parse(row[fieldName])
      } catch (err) {
        if (!helpers.schema.isDeprecatedSingleUserColumn(schema)) {
          // couldn't convert back to array, ignore
          delete row[fieldName]
        }
      }
    }
  }
  return row
}

export function basicProcessing({
  row,
  table,
  tables,
  isLinked,
  sqs,
}: {
  row: Row
  table: Table
  tables: Table[]
  isLinked: boolean
  sqs?: boolean
}): Row {
  const thisRow: Row = {}
  // filter the row down to what is actually the row (not joined)
  for (let fieldName of Object.keys(table.schema)) {
    let value = extractFieldValue({
      row,
      tableName: table.name,
      fieldName,
      isLinked,
    })
    if (value instanceof Buffer) {
      value = value.toString()
    }
    // all responses include "select col as table.col" so that overlaps are handled
    else if (value != null) {
      thisRow[fieldName] = value
    }
  }
  let columns: string[] = Object.keys(table.schema)
  if (!sqs) {
    thisRow._id = generateIdForRow(row, table, isLinked)
    thisRow.tableId = table._id
    thisRow._rev = "rev"
    columns = columns.concat(PROTECTED_EXTERNAL_COLUMNS)
  } else {
    columns = columns.concat(PROTECTED_EXTERNAL_COLUMNS)
    for (let internalColumn of [...PROTECTED_INTERNAL_COLUMNS, ...columns]) {
      thisRow[internalColumn] = extractFieldValue({
        row,
        tableName: table._id!,
        fieldName: internalColumn,
        isLinked,
      })
    }
  }
  for (let col of columns) {
    const schema: FieldSchema | undefined = table.schema[col]
    if (schema?.type !== FieldType.LINK) {
      continue
    }
    const relatedTable = tables.find(tbl => tbl._id === schema.tableId)
    if (!relatedTable) {
      continue
    }
    const value = extractFieldValue({
      row,
      tableName: table._id!,
      fieldName: col,
      isLinked,
    })
    const array: Row[] = Array.isArray(value)
      ? value
      : typeof value === "string"
      ? JSON.parse(value)
      : undefined
<<<<<<< HEAD
    if (array && Array.isArray(array)) {
      thisRow[col] = array
      // make sure all of them have an _id
      const sortField = relatedTable.primaryDisplay || relatedTable.primary![0]!
      thisRow[col] = (thisRow[col] as Row[])
        .map(relatedRow => {
          relatedRow._id = relatedRow._id
            ? relatedRow._id
            : generateIdForRow(relatedRow, relatedTable)
          return relatedRow
        })
        .sort((a, b) => {
          const aField = a?.[sortField],
            bField = b?.[sortField]
          if (!aField) {
            return 1
          } else if (!bField) {
            return -1
          }
          return aField.localeCompare
            ? aField.localeCompare(bField)
            : aField - bField
        })
    }
  }
  return thisRow
}

export function fixArrayTypes(row: Row, table: Table) {
  for (let [fieldName, schema] of Object.entries(table.schema)) {
    if (
      [FieldType.ARRAY, FieldType.BB_REFERENCE].includes(schema.type) &&
      typeof row[fieldName] === "string"
    ) {
      try {
        row[fieldName] = JSON.parse(row[fieldName])
      } catch (err) {
        if (!helpers.schema.isDeprecatedSingleUserColumn(schema)) {
          // couldn't convert back to array, ignore
          delete row[fieldName]
        }
=======
    if (array) {
      thisRow[col] = array
      // make sure all of them have an _id
      if (Array.isArray(thisRow[col])) {
        const sortField =
          relatedTable.primaryDisplay || relatedTable.primary![0]!
        thisRow[col] = (thisRow[col] as Row[])
          .map(relatedRow =>
            basicProcessing({
              row: relatedRow,
              table: relatedTable,
              tables,
              isLinked: false,
              sqs,
            })
          )
          .sort((a, b) => {
            const aField = a?.[sortField],
              bField = b?.[sortField]
            if (!aField) {
              return 1
            } else if (!bField) {
              return -1
            }
            return aField.localeCompare
              ? aField.localeCompare(bField)
              : aField - bField
          })
>>>>>>> b588a73c
      }
    }
  }
  return fixJsonTypes(thisRow, table)
}<|MERGE_RESOLUTION|>--- conflicted
+++ resolved
@@ -1,9 +1,5 @@
 // need to handle table name + field or just field, depending on if relationships used
-<<<<<<< HEAD
-import { FieldSchema, FieldType, Row, Table } from "@budibase/types"
-=======
 import { FieldSchema, FieldType, Row, Table, JsonTypes } from "@budibase/types"
->>>>>>> b588a73c
 import {
   helpers,
   PROTECTED_EXTERNAL_COLUMNS,
@@ -149,18 +145,20 @@
       : typeof value === "string"
       ? JSON.parse(value)
       : undefined
-<<<<<<< HEAD
     if (array && Array.isArray(array)) {
       thisRow[col] = array
       // make sure all of them have an _id
       const sortField = relatedTable.primaryDisplay || relatedTable.primary![0]!
       thisRow[col] = (thisRow[col] as Row[])
-        .map(relatedRow => {
-          relatedRow._id = relatedRow._id
-            ? relatedRow._id
-            : generateIdForRow(relatedRow, relatedTable)
-          return relatedRow
-        })
+        .map(relatedRow =>
+          basicProcessing({
+            row: relatedRow,
+            table: relatedTable,
+            tables,
+            isLinked: false,
+            sqs,
+          })
+        )
         .sort((a, b) => {
           const aField = a?.[sortField],
             bField = b?.[sortField]
@@ -175,54 +173,5 @@
         })
     }
   }
-  return thisRow
-}
-
-export function fixArrayTypes(row: Row, table: Table) {
-  for (let [fieldName, schema] of Object.entries(table.schema)) {
-    if (
-      [FieldType.ARRAY, FieldType.BB_REFERENCE].includes(schema.type) &&
-      typeof row[fieldName] === "string"
-    ) {
-      try {
-        row[fieldName] = JSON.parse(row[fieldName])
-      } catch (err) {
-        if (!helpers.schema.isDeprecatedSingleUserColumn(schema)) {
-          // couldn't convert back to array, ignore
-          delete row[fieldName]
-        }
-=======
-    if (array) {
-      thisRow[col] = array
-      // make sure all of them have an _id
-      if (Array.isArray(thisRow[col])) {
-        const sortField =
-          relatedTable.primaryDisplay || relatedTable.primary![0]!
-        thisRow[col] = (thisRow[col] as Row[])
-          .map(relatedRow =>
-            basicProcessing({
-              row: relatedRow,
-              table: relatedTable,
-              tables,
-              isLinked: false,
-              sqs,
-            })
-          )
-          .sort((a, b) => {
-            const aField = a?.[sortField],
-              bField = b?.[sortField]
-            if (!aField) {
-              return 1
-            } else if (!bField) {
-              return -1
-            }
-            return aField.localeCompare
-              ? aField.localeCompare(bField)
-              : aField - bField
-          })
->>>>>>> b588a73c
-      }
-    }
-  }
   return fixJsonTypes(thisRow, table)
 }