require("svelte/register")

const send = require("koa-send")
const { resolve, join } = require("../../../utilities/centralPath")
const uuid = require("uuid")
const { ObjectStoreBuckets } = require("../../../constants")
const { processString } = require("@budibase/string-templates")
const {
  loadHandlebarsFile,
  NODE_MODULES_PATH,
  TOP_LEVEL_PATH,
} = require("../../../utilities/fileSystem")
const env = require("../../../environment")
const { clientLibraryPath } = require("../../../utilities")
const { upload } = require("../../../utilities/fileSystem")
const { attachmentsRelativeURL } = require("../../../utilities")
<<<<<<< HEAD
const { DocumentTypes, isDevAppID } = require("../../../db/utils")
const { getAppDB, updateAppId } = require("@budibase/backend-core/context")
=======
const { DocumentTypes } = require("../../../db/utils")
const { getAppDB, getAppId } = require("@budibase/backend-core/context")
>>>>>>> 03ba6d91
const AWS = require("aws-sdk")
const AWS_REGION = env.AWS_REGION ? env.AWS_REGION : "eu-west-1"
const { events } = require("@budibase/backend-core")
const version = require("../../../../package.json").version

async function prepareUpload({ s3Key, bucket, metadata, file }) {
  const response = await upload({
    bucket,
    metadata,
    filename: s3Key,
    path: file.path,
    type: file.type,
  })

  // don't store a URL, work this out on the way out as the URL could change
  return {
    size: file.size,
    name: file.name,
    url: attachmentsRelativeURL(response.Key),
    extension: [...file.name.split(".")].pop(),
    key: response.Key,
  }
}

exports.serveBuilder = async function (ctx) {
  let builderPath = resolve(TOP_LEVEL_PATH, "builder")
  await send(ctx, ctx.file, { root: builderPath })
  events.serve.servedBuilder(version)
}

exports.uploadFile = async function (ctx) {
  let files =
    ctx.request.files.file.length > 1
      ? Array.from(ctx.request.files.file)
      : [ctx.request.files.file]

  const uploads = files.map(async file => {
    const fileExtension = [...file.name.split(".")].pop()
    // filenames converted to UUIDs so they are unique
    const processedFileName = `${uuid.v4()}.${fileExtension}`

    return prepareUpload({
      file,
      s3Key: `${ctx.appId}/attachments/${processedFileName}`,
      bucket: ObjectStoreBuckets.APPS,
    })
  })

  ctx.body = await Promise.all(uploads)
}

exports.serveApp = async function (ctx) {
<<<<<<< HEAD
  let appId = await getAppIdFromUrl(ctx)
=======
  const App = require("./templates/BudibaseApp.svelte").default
>>>>>>> 03ba6d91
  const db = getAppDB({ skip_setup: true })
  const appInfo = await db.get(DocumentTypes.APP_METADATA)
  let appId = getAppId()

  if (!env.isJest()) {
    const App = require("./templates/BudibaseApp.svelte").default
    const { head, html, css } = App.render({
      title: appInfo.name,
      production: env.isProd(),
      appId,
      clientLibPath: clientLibraryPath(appId, appInfo.version),
    })

    const appHbs = loadHandlebarsFile(`${__dirname}/templates/app.hbs`)
    ctx.body = await processString(appHbs, {
      head,
      body: html,
      style: css.code,
      appId,
    })
  } else {
    // just return the app info for jest to assert on
    ctx.body = appInfo
  }

  if (isDevAppID(appInfo.appId)) {
    events.serve.servedAppPreview(appInfo)
  } else {
    events.serve.servedApp(appInfo)
  }
}

exports.serveClientLibrary = async function (ctx) {
  return send(ctx, "budibase-client.js", {
    root: join(NODE_MODULES_PATH, "@budibase", "client", "dist"),
  })
}

exports.getSignedUploadURL = async function (ctx) {
  const database = getAppDB()

  // Ensure datasource is valid
  let datasource
  try {
    const { datasourceId } = ctx.params
    datasource = await database.get(datasourceId)
    if (!datasource) {
      ctx.throw(400, "The specified datasource could not be found")
    }
  } catch (error) {
    ctx.throw(400, "The specified datasource could not be found")
  }

  // Ensure we aren't using a custom endpoint
  if (datasource?.config?.endpoint) {
    ctx.throw(400, "S3 datasources with custom endpoints are not supported")
  }

  // Determine type of datasource and generate signed URL
  let signedUrl
  let publicUrl
  if (datasource.source === "S3") {
    const { bucket, key } = ctx.request.body || {}
    if (!bucket || !key) {
      ctx.throw(400, "bucket and key values are required")
      return
    }
    try {
      const s3 = new AWS.S3({
        region: AWS_REGION,
        accessKeyId: datasource?.config?.accessKeyId,
        secretAccessKey: datasource?.config?.secretAccessKey,
        apiVersion: "2006-03-01",
        signatureVersion: "v4",
      })
      const params = { Bucket: bucket, Key: key }
      signedUrl = s3.getSignedUrl("putObject", params)
      publicUrl = `https://${bucket}.s3.${AWS_REGION}.amazonaws.com/${key}`
    } catch (error) {
      ctx.throw(400, error)
    }
  }

  ctx.body = { signedUrl, publicUrl }
}<|MERGE_RESOLUTION|>--- conflicted
+++ resolved
@@ -14,13 +14,8 @@
 const { clientLibraryPath } = require("../../../utilities")
 const { upload } = require("../../../utilities/fileSystem")
 const { attachmentsRelativeURL } = require("../../../utilities")
-<<<<<<< HEAD
 const { DocumentTypes, isDevAppID } = require("../../../db/utils")
-const { getAppDB, updateAppId } = require("@budibase/backend-core/context")
-=======
-const { DocumentTypes } = require("../../../db/utils")
 const { getAppDB, getAppId } = require("@budibase/backend-core/context")
->>>>>>> 03ba6d91
 const AWS = require("aws-sdk")
 const AWS_REGION = env.AWS_REGION ? env.AWS_REGION : "eu-west-1"
 const { events } = require("@budibase/backend-core")
@@ -73,11 +68,6 @@
 }
 
 exports.serveApp = async function (ctx) {
-<<<<<<< HEAD
-  let appId = await getAppIdFromUrl(ctx)
-=======
-  const App = require("./templates/BudibaseApp.svelte").default
->>>>>>> 03ba6d91
   const db = getAppDB({ skip_setup: true })
   const appInfo = await db.get(DocumentTypes.APP_METADATA)
   let appId = getAppId()
