require("svelte/register")

const send = require("koa-send")
const { resolve, join } = require("../../../utilities/centralPath")
const uuid = require("uuid")
const { ObjectStoreBuckets } = require("../../../constants")
const { processString } = require("@budibase/string-templates")
const {
  loadHandlebarsFile,
  NODE_MODULES_PATH,
  TOP_LEVEL_PATH,
} = require("../../../utilities/fileSystem")
const env = require("../../../environment")
const { clientLibraryPath } = require("../../../utilities")
const { upload } = require("../../../utilities/fileSystem")
const { attachmentsRelativeURL } = require("../../../utilities")
const { DocumentTypes, isDevAppID } = require("../../../db/utils")
const { getAppDB, getAppId } = require("@budibase/backend-core/context")
const { setCookie, clearCookie } = require("@budibase/backend-core/utils")
const AWS = require("aws-sdk")
const { events } = require("@budibase/backend-core")

const fs = require("fs")
const {
  downloadTarballDirect,
} = require("../../../utilities/fileSystem/utilities")

async function prepareUpload({ s3Key, bucket, metadata, file }) {
  const response = await upload({
    bucket,
    metadata,
    filename: s3Key,
    path: file.path,
    type: file.type,
  })

  // don't store a URL, work this out on the way out as the URL could change
  return {
    size: file.size,
    name: file.name,
    url: attachmentsRelativeURL(response.Key),
    extension: [...file.name.split(".")].pop(),
    key: response.Key,
  }
}

exports.toggleBetaUiFeature = async function (ctx) {
  const cookieName = `beta:${ctx.params.feature}`

  if (ctx.cookies.get(cookieName)) {
    clearCookie(ctx, cookieName)
    ctx.body = {
      message: `${ctx.params.feature} disabled`,
    }
    return
  }

  let builderPath = resolve(TOP_LEVEL_PATH, "new_design_ui")

  // // download it from S3
  if (!fs.existsSync(builderPath)) {
    fs.mkdirSync(builderPath)
  }
  await downloadTarballDirect(
    "https://cdn.budi.live/beta:design_ui/new_ui.tar.gz",
    builderPath
  )
  setCookie(ctx, {}, cookieName)

  ctx.body = {
    message: `${ctx.params.feature} enabled`,
  }
}

exports.serveBuilder = async function (ctx) {
  // Temporary: New Design UI
  const designUiCookie = ctx.cookies.get("beta:design_ui")
  // TODO: get this from the tmp Dir that we downloaded from MinIO
  const uiPath = designUiCookie ? "new_design_ui" : "builder"

  let builderPath = resolve(TOP_LEVEL_PATH, uiPath)
  await send(ctx, ctx.file, { root: builderPath })
  if (!ctx.file.includes("assets/")) {
    await events.serve.servedBuilder()
  }
}

exports.uploadFile = async function (ctx) {
  let files =
    ctx.request.files.file.length > 1
      ? Array.from(ctx.request.files.file)
      : [ctx.request.files.file]

  const uploads = files.map(async file => {
    const fileExtension = [...file.name.split(".")].pop()
    // filenames converted to UUIDs so they are unique
    const processedFileName = `${uuid.v4()}.${fileExtension}`

    return prepareUpload({
      file,
      s3Key: `${ctx.appId}/attachments/${processedFileName}`,
      bucket: ObjectStoreBuckets.APPS,
    })
  })

  ctx.body = await Promise.all(uploads)
}

exports.serveApp = async function (ctx) {
  const db = getAppDB({ skip_setup: true })
  const appInfo = await db.get(DocumentTypes.APP_METADATA)
  let appId = getAppId()

<<<<<<< HEAD
  const { head, html, css } = App.render({
    title: appInfo.name,
    production: env.isProd(),
    appId,
    clientLibPath: clientLibraryPath(appId, appInfo.version, ctx),
  })
=======
  if (!env.isJest()) {
    const App = require("./templates/BudibaseApp.svelte").default
    const { head, html, css } = App.render({
      title: appInfo.name,
      production: env.isProd(),
      appId,
      clientLibPath: clientLibraryPath(appId, appInfo.version),
    })
>>>>>>> 93538889

    const appHbs = loadHandlebarsFile(`${__dirname}/templates/app.hbs`)
    ctx.body = await processString(appHbs, {
      head,
      body: html,
      style: css.code,
      appId,
    })
  } else {
    // just return the app info for jest to assert on
    ctx.body = appInfo
  }

  if (isDevAppID(appInfo.appId)) {
    await events.serve.servedAppPreview(appInfo)
  } else {
    await events.serve.servedApp(appInfo)
  }
}

exports.serveClientLibrary = async function (ctx) {
  return send(ctx, "budibase-client.js", {
    root: join(NODE_MODULES_PATH, "@budibase", "client", "dist"),
  })
}

exports.getSignedUploadURL = async function (ctx) {
  const database = getAppDB()

  // Ensure datasource is valid
  let datasource
  try {
    const { datasourceId } = ctx.params
    datasource = await database.get(datasourceId)
    if (!datasource) {
      ctx.throw(400, "The specified datasource could not be found")
    }
  } catch (error) {
    ctx.throw(400, "The specified datasource could not be found")
  }

  // Ensure we aren't using a custom endpoint
  if (datasource?.config?.endpoint) {
    ctx.throw(400, "S3 datasources with custom endpoints are not supported")
  }

  // Determine type of datasource and generate signed URL
  let signedUrl
  let publicUrl
  const awsRegion = datasource?.config?.region || "eu-west-1"
  if (datasource.source === "S3") {
    const { bucket, key } = ctx.request.body || {}
    if (!bucket || !key) {
      ctx.throw(400, "bucket and key values are required")
      return
    }
    try {
      const s3 = new AWS.S3({
        region: awsRegion,
        accessKeyId: datasource?.config?.accessKeyId,
        secretAccessKey: datasource?.config?.secretAccessKey,
        apiVersion: "2006-03-01",
        signatureVersion: "v4",
      })
      const params = { Bucket: bucket, Key: key }
      signedUrl = s3.getSignedUrl("putObject", params)
      publicUrl = `https://${bucket}.s3.${awsRegion}.amazonaws.com/${key}`
    } catch (error) {
      ctx.throw(400, error)
    }
  }

  ctx.body = { signedUrl, publicUrl }
}<|MERGE_RESOLUTION|>--- conflicted
+++ resolved
@@ -111,23 +111,14 @@
   const appInfo = await db.get(DocumentTypes.APP_METADATA)
   let appId = getAppId()
 
-<<<<<<< HEAD
-  const { head, html, css } = App.render({
-    title: appInfo.name,
-    production: env.isProd(),
-    appId,
-    clientLibPath: clientLibraryPath(appId, appInfo.version, ctx),
-  })
-=======
   if (!env.isJest()) {
     const App = require("./templates/BudibaseApp.svelte").default
     const { head, html, css } = App.render({
       title: appInfo.name,
       production: env.isProd(),
       appId,
-      clientLibPath: clientLibraryPath(appId, appInfo.version),
+      clientLibPath: clientLibraryPath(appId, appInfo.version, ctx),
     })
->>>>>>> 93538889
 
     const appHbs = loadHandlebarsFile(`${__dirname}/templates/app.hbs`)
     ctx.body = await processString(appHbs, {
