require("svelte/register")

const send = require("koa-send")
const { resolve, join } = require("../../../utilities/centralPath")
const uuid = require("uuid")
<<<<<<< HEAD
import { ObjectStoreBuckets } from "../../../constants"
=======
const { ObjectStoreBuckets, ATTACHMENT_DIR } = require("../../../constants")
>>>>>>> dfa664d7
const { processString } = require("@budibase/string-templates")
const {
  loadHandlebarsFile,
  NODE_MODULES_PATH,
  TOP_LEVEL_PATH,
} = require("../../../utilities/fileSystem")
const env = require("../../../environment")
const { DocumentType } = require("../../../db/utils")
import { context } from "@budibase/backend-core"
const { setCookie, clearCookie } = require("@budibase/backend-core/utils")
const AWS = require("aws-sdk")
const fs = require("fs")
import { objectStore } from "@budibase/backend-core"
import { UserCtx } from "@budibase/types"

async function prepareUpload({
  s3Key,
  bucket,
  metadata,
  file,
  processedFileName,
}: any) {
  const response = await objectStore.upload({
    bucket,
    metadata,
    filename: s3Key,
    path: file.path,
    type: file.type,
  })

  return {
    size: file.size,
    name: file.name,
    url: objectStore.getAttachmentUrl(processedFileName),
    extension: [...file.name.split(".")].pop(),
    key: response.Key,
  }
}

export const toggleBetaUiFeature = async function (ctx: any) {
  const cookieName = `beta:${ctx.params.feature}`

  if (ctx.cookies.get(cookieName)) {
    clearCookie(ctx, cookieName)
    ctx.body = {
      message: `${ctx.params.feature} disabled`,
    }
    return
  }

  let builderPath = resolve(TOP_LEVEL_PATH, "new_design_ui")

  // // download it from S3
  if (!fs.existsSync(builderPath)) {
    fs.mkdirSync(builderPath)
  }
  await objectStore.downloadTarballDirect(
    "https://cdn.budi.live/beta:design_ui/new_ui.tar.gz",
    builderPath
  )
  setCookie(ctx, {}, cookieName)

  ctx.body = {
    message: `${ctx.params.feature} enabled`,
  }
}

export const serveBuilder = async function (ctx: any) {
  const builderPath = resolve(TOP_LEVEL_PATH, "builder")
  await send(ctx, ctx.file, { root: builderPath })
}

export const getAttachment = async function (ctx: UserCtx) {
  const attachmentId = ctx.params.attachmentId
  const filePath = `attachments/${attachmentId}`
  await objectStore.serveAppFile(ctx, filePath)
}

export const uploadFile = async function (ctx: any) {
  let files =
    ctx.request.files.file.length > 1
      ? Array.from(ctx.request.files.file)
      : [ctx.request.files.file]

  const uploads = files.map(async (file: any) => {
    const fileExtension = [...file.name.split(".")].pop()
    // filenames converted to UUIDs so they are unique
    const processedFileName = `${uuid.v4()}.${fileExtension}`

    return prepareUpload({
      file,
<<<<<<< HEAD
      processedFileName,
      s3Key: `${ctx.appId}/attachments/${processedFileName}`,
=======
      s3Key: `${ctx.appId}/${ATTACHMENT_DIR}/${processedFileName}`,
>>>>>>> dfa664d7
      bucket: ObjectStoreBuckets.APPS,
    })
  })

  ctx.body = await Promise.all(uploads)
}

export const deleteObjects = async function (ctx: any) {
  ctx.body = await objectStore.deleteFiles(
    ObjectStoreBuckets.APPS,
    ctx.request.body.keys
  )
}

export const serveApp = async function (ctx: any) {
  const db = context.getAppDB({ skip_setup: true })
  const appInfo = await db.get(DocumentType.APP_METADATA)
  let appId = context.getAppId()

  if (!env.isJest()) {
    const App = require("./templates/BudibaseApp.svelte").default
    const plugins = objectStore.enrichPluginURLs(appInfo.usedPlugins)
    const { head, html, css } = App.render({
      metaImage:
        "https://res.cloudinary.com/daog6scxm/image/upload/v1666109324/meta-images/budibase-meta-image_uukc1m.png",
      title: appInfo.name,
      production: env.isProd(),
      appId,
      clientLibPath: objectStore.clientLibraryUrl(appId, appInfo.version),
      usedPlugins: plugins,
    })

    const appHbs = loadHandlebarsFile(`${__dirname}/templates/app.hbs`)
    ctx.body = await processString(appHbs, {
      head,
      body: html,
      style: css.code,
      appId,
    })
  } else {
    // just return the app info for jest to assert on
    ctx.body = appInfo
  }
}

export const serveBuilderPreview = async function (ctx: any) {
  const db = context.getAppDB({ skip_setup: true })
  const appInfo = await db.get(DocumentType.APP_METADATA)

  if (!env.isJest()) {
    let appId = context.getAppId()
    const previewHbs = loadHandlebarsFile(`${__dirname}/templates/preview.hbs`)
    ctx.body = await processString(previewHbs, {
      clientLibPath: objectStore.clientLibraryUrl(appId, appInfo.version),
    })
  } else {
    // just return the app info for jest to assert on
    ctx.body = { ...appInfo, builderPreview: true }
  }
}

export const serveClientLibrary = async function (ctx: any) {
  return send(ctx, "budibase-client.js", {
    root: join(NODE_MODULES_PATH, "@budibase", "client", "dist"),
  })
}

export const getSignedUploadURL = async function (ctx: any) {
  const database = context.getAppDB()

  // Ensure datasource is valid
  let datasource
  try {
    const { datasourceId } = ctx.params
    datasource = await database.get(datasourceId)
    if (!datasource) {
      ctx.throw(400, "The specified datasource could not be found")
    }
  } catch (error) {
    ctx.throw(400, "The specified datasource could not be found")
  }

  // Ensure we aren't using a custom endpoint
  if (datasource?.config?.endpoint) {
    ctx.throw(400, "S3 datasources with custom endpoints are not supported")
  }

  // Determine type of datasource and generate signed URL
  let signedUrl
  let publicUrl
  const awsRegion = datasource?.config?.region || "eu-west-1"
  if (datasource.source === "S3") {
    const { bucket, key } = ctx.request.body || {}
    if (!bucket || !key) {
      ctx.throw(400, "bucket and key values are required")
      return
    }
    try {
      const s3 = new AWS.S3({
        region: awsRegion,
        accessKeyId: datasource?.config?.accessKeyId,
        secretAccessKey: datasource?.config?.secretAccessKey,
        apiVersion: "2006-03-01",
        signatureVersion: "v4",
      })
      const params = { Bucket: bucket, Key: key }
      signedUrl = s3.getSignedUrl("putObject", params)
      publicUrl = `https://${bucket}.s3.${awsRegion}.amazonaws.com/${key}`
    } catch (error) {
      ctx.throw(400, error)
    }
  }

  ctx.body = { signedUrl, publicUrl }
}<|MERGE_RESOLUTION|>--- conflicted
+++ resolved
@@ -3,11 +3,7 @@
 const send = require("koa-send")
 const { resolve, join } = require("../../../utilities/centralPath")
 const uuid = require("uuid")
-<<<<<<< HEAD
 import { ObjectStoreBuckets } from "../../../constants"
-=======
-const { ObjectStoreBuckets, ATTACHMENT_DIR } = require("../../../constants")
->>>>>>> dfa664d7
 const { processString } = require("@budibase/string-templates")
 const {
   loadHandlebarsFile,
@@ -99,12 +95,8 @@
 
     return prepareUpload({
       file,
-<<<<<<< HEAD
       processedFileName,
       s3Key: `${ctx.appId}/attachments/${processedFileName}`,
-=======
-      s3Key: `${ctx.appId}/${ATTACHMENT_DIR}/${processedFileName}`,
->>>>>>> dfa664d7
       bucket: ObjectStoreBuckets.APPS,
     })
   })
