--- conflicted
+++ resolved
@@ -11,20 +11,10 @@
   TOP_LEVEL_PATH,
 } = require("../../../utilities/fileSystem")
 const env = require("../../../environment")
-<<<<<<< HEAD
-const { DocumentType } = require("../../../db/utils")
-const { setCookie, clearCookie } = require("@budibase/backend-core/utils")
-const AWS = require("aws-sdk")
-const fs = require("fs")
-import { objectStore, context } from "@budibase/backend-core"
-=======
-const { clientLibraryPath } = require("../../../utilities")
-const { attachmentsRelativeURL } = require("../../../utilities")
 const { DocumentType } = require("../../../db/utils")
 const { context, objectStore, utils } = require("@budibase/backend-core")
 const AWS = require("aws-sdk")
 const fs = require("fs")
->>>>>>> ff53acfb
 
 async function prepareUpload({ s3Key, bucket, metadata, file }: any) {
   const response = await objectStore.upload({
@@ -35,6 +25,7 @@
     type: file.type,
   })
 
+  // don't store a URL, work this out on the way out as the URL could change
   return {
     size: file.size,
     name: file.name,
