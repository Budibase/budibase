--- conflicted
+++ resolved
@@ -19,11 +19,8 @@
   automationRoutes,
   accesslevelRoutes,
   apiKeysRoutes,
-<<<<<<< HEAD
   templatesRoutes,
-=======
   analyticsRoutes,
->>>>>>> 2120ed99
 } = require("./routes")
 
 const router = new Router()
