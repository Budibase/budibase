<<<<<<< HEAD
import { context, docIds, HTTPError, utils } from "@budibase/backend-core"
import {
  DocumentType,
  WorkspaceApp,
  SEPARATOR,
  WithoutDocMetadata,
} from "@budibase/types"
import sdk from "../.."
=======
import { context, docIds, HTTPError } from "@budibase/backend-core"
import { WorkspaceApp, WithoutDocMetadata } from "@budibase/types"
>>>>>>> a350d349

async function guardName(name: string, id?: string) {
  const existingWorkspaceApps = await fetch()

  if (existingWorkspaceApps.find(p => p.name === name && p._id !== id)) {
    throw new HTTPError(`App with name '${name}' is already taken.`, 400)
  }
}

export async function fetch(): Promise<WorkspaceApp[]> {
  const db = context.getAppDB()
  const docs = await db.allDocs<WorkspaceApp>(
    docIds.getWorkspaceAppParams(null, { include_docs: true })
  )
  const result = docs.rows.map(r => ({
    ...r.doc!,
    _id: r.doc!._id!,
    _rev: r.doc!._rev!,
  }))
  return result
}

export async function get(id: string): Promise<WorkspaceApp | undefined> {
  const db = context.getAppDB()
  const workspaceApp = await db.tryGet<WorkspaceApp>(id)
  return workspaceApp
}

export async function create(workspaceApp: WithoutDocMetadata<WorkspaceApp>) {
  const db = context.getAppDB()

  await guardName(workspaceApp.name)

  const response = await db.put({
    _id: docIds.generateWorkspaceAppID(),
    ...workspaceApp,
  })
  return {
    ...workspaceApp,
    _id: response.id!,
    _rev: response.rev!,
  }
}

export async function update(
  workspaceApp: Omit<WorkspaceApp, "createdAt" | "updatedAt">
) {
  const db = context.getAppDB()

  await guardName(workspaceApp.name, workspaceApp._id)

  const response = await db.put(workspaceApp)
  return {
    ...workspaceApp,
    _id: response.id!,
    _rev: response.rev!,
  }
}

export async function remove(
  workspaceAppId: string,
  _rev: string
): Promise<void> {
  const db = context.getAppDB()
  try {
    await db.remove(workspaceAppId, _rev)
  } catch (e: any) {
    if (e.status === 404) {
      throw new HTTPError(
        `Project app with id '${workspaceAppId}' not found.`,
        404
      )
    }
    throw e
  }

  const screensToDelete = (await sdk.screens.fetch()).filter(
    s => s.workspaceAppId === workspaceAppId
  )
  await db.bulkRemove(screensToDelete)
}<|MERGE_RESOLUTION|>--- conflicted
+++ resolved
@@ -1,16 +1,6 @@
-<<<<<<< HEAD
-import { context, docIds, HTTPError, utils } from "@budibase/backend-core"
-import {
-  DocumentType,
-  WorkspaceApp,
-  SEPARATOR,
-  WithoutDocMetadata,
-} from "@budibase/types"
+import { context, docIds, HTTPError } from "@budibase/backend-core"
+import { WithoutDocMetadata, WorkspaceApp } from "@budibase/types"
 import sdk from "../.."
-=======
-import { context, docIds, HTTPError } from "@budibase/backend-core"
-import { WorkspaceApp, WithoutDocMetadata } from "@budibase/types"
->>>>>>> a350d349
 
 async function guardName(name: string, id?: string) {
   const existingWorkspaceApps = await fetch()
