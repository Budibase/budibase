import {
  EmptyFilterOption,
  LogicalOperator,
  Row,
  RowSearchParams,
  SearchFilterKey,
  SearchFilters,
  SearchResponse,
  SortOrder,
  Table,
  ViewV2,
} from "@budibase/types"
import { isExternalTableID } from "../../../integrations/utils"
import * as internal from "./search/internal"
import * as external from "./search/external"
import { ExportRowsParams, ExportRowsResult } from "./search/types"
import { dataFilters } from "@budibase/shared-core"
import sdk from "../../index"
import { searchInputMapping } from "./search/utils"
import { db, features } from "@budibase/backend-core"
import tracer from "dd-trace"
import { getQueryableFields, removeInvalidFilters } from "./queryUtils"
import { enrichSearchContext } from "../../../api/controllers/row/utils"

export { isValidFilter } from "../../../integrations/utils"

export interface ViewParams {
  calculation: string
  group: string
  field: string
}

function pickApi(tableId: any) {
  if (isExternalTableID(tableId)) {
    return external
  }
  return internal
}

export async function search(
  options: RowSearchParams,
  context?: Record<string, any>
): Promise<SearchResponse<Row>> {
  return await tracer.trace("search", async span => {
    span?.addTags({
      tableId: options.tableId,
      viewId: options.viewId,
      query: options.query,
      sort: options.sort,
      sortOrder: options.sortOrder,
      sortType: options.sortType,
      limit: options.limit,
      bookmark: options.bookmark,
      paginate: options.paginate,
      fields: options.fields,
      countRows: options.countRows,
    })

<<<<<<< HEAD
    options.query = dataFilters.cleanupQuery(options.query || {})
=======
    let source: Table | ViewV2
    let table: Table
    if (options.viewId) {
      source = await sdk.views.get(options.viewId)
      table = await sdk.views.getTable(source)
      options = searchInputMapping(table, options)
    } else if (options.tableId) {
      source = await sdk.tables.getTable(options.tableId)
      table = source
    } else {
      throw new Error(`Must supply either a view ID or a table ID`)
    }

    const isExternalTable = isExternalTableID(table._id!)

    if (options.query) {
      const visibleFields = (
        options.fields || Object.keys(table.schema)
      ).filter(field => table.schema[field].visible !== false)

      const queryableFields = await getQueryableFields(table, visibleFields)
      options.query = removeInvalidFilters(options.query, queryableFields)
    } else {
      options.query = {}
    }

    if (options.viewId) {
      const view = await sdk.views.get(options.viewId)
      // Enrich saved query with ephemeral query params.
      // We prevent searching on any fields that are saved as part of the query, as
      // that could let users find rows they should not be allowed to access.
      let viewQuery = dataFilters.buildQuery(view.query || [])

      if (!isExternalTable && !(await features.flags.isEnabled("SQS"))) {
        // Lucene does not accept conditional filters, so we need to keep the old logic
        const query: SearchFilters = viewQuery

        // Extract existing fields
        const existingFields =
          view.query
            ?.filter(filter => filter.field)
            .map(filter => db.removeKeyNumbering(filter.field)) || []

        // Carry over filters for unused fields
        Object.keys(options.query || {}).forEach(key => {
          const operator = key as Exclude<SearchFilterKey, LogicalOperator>
          Object.keys(options.query[operator] || {}).forEach(field => {
            if (!existingFields.includes(db.removeKeyNumbering(field))) {
              query[operator]![field] = options.query[operator]![field]
            }
          })
        })
        options.query = query
      } else {
        options.query = {
          $and: {
            conditions: [viewQuery, options.query],
          },
        }
      }
    }

    if (context) {
      options.query = await enrichSearchContext(options.query, context)
    }

    options.query = dataFilters.cleanupQuery(options.query)
>>>>>>> 4b65ce4f
    options.query = dataFilters.fixupFilterArrays(options.query)

    span.addTags({
      cleanedQuery: options.query,
    })

    if (
      !dataFilters.hasFilters(options.query) &&
      options.query.onEmptyFilter === EmptyFilterOption.RETURN_NONE
    ) {
      span.addTags({ emptyQuery: true })
      return {
        rows: [],
      }
    }

    if (options.sortOrder) {
      options.sortOrder = options.sortOrder.toLowerCase() as SortOrder
    }

<<<<<<< HEAD
    let source: Table | ViewV2
    let table: Table
    if (options.viewId) {
      source = await sdk.views.get(options.viewId)
      table = await sdk.views.getTable(source)
      options = searchInputMapping(table, options)
    } else if (options.tableId) {
      source = await sdk.tables.getTable(options.tableId)
      table = source
      options = searchInputMapping(table, options)
    } else {
      throw new Error(`Must supply either a view ID or a table ID`)
    }

    if (options.query) {
      const visibleFields = (
        options.fields || Object.keys(table.schema)
      ).filter(field => table.schema[field].visible !== false)

      const queryableFields = await getQueryableFields(table, visibleFields)
      options.query = removeInvalidFilters(options.query, queryableFields)
    }

    const isExternalTable = isExternalTableID(table._id!)
=======
    options = searchInputMapping(table, options)

>>>>>>> 4b65ce4f
    let result: SearchResponse<Row>
    if (isExternalTable) {
      span?.addTags({ searchType: "external" })
      result = await external.search(options, source)
    } else if (await features.flags.isEnabled("SQS")) {
      span?.addTags({ searchType: "sqs" })
      result = await internal.sqs.search(options, source)
    } else {
      span?.addTags({ searchType: "lucene" })
      result = await internal.lucene.search(options, source)
    }

    span.addTags({
      foundRows: result.rows.length,
      totalRows: result.totalRows,
    })

    return result
  })
}

export async function exportRows(
  options: ExportRowsParams
): Promise<ExportRowsResult> {
  return pickApi(options.tableId).exportRows(options)
}

export async function fetch(tableId: string): Promise<Row[]> {
  return pickApi(tableId).fetch(tableId)
}

export async function fetchRaw(tableId: string): Promise<Row[]> {
  return pickApi(tableId).fetchRaw(tableId)
}

export async function fetchLegacyView(
  viewName: string,
  params: ViewParams
): Promise<Row[]> {
  return internal.fetchLegacyView(viewName, params)
}<|MERGE_RESOLUTION|>--- conflicted
+++ resolved
@@ -56,9 +56,6 @@
       countRows: options.countRows,
     })
 
-<<<<<<< HEAD
-    options.query = dataFilters.cleanupQuery(options.query || {})
-=======
     let source: Table | ViewV2
     let table: Table
     if (options.viewId) {
@@ -126,7 +123,6 @@
     }
 
     options.query = dataFilters.cleanupQuery(options.query)
->>>>>>> 4b65ce4f
     options.query = dataFilters.fixupFilterArrays(options.query)
 
     span.addTags({
@@ -147,35 +143,8 @@
       options.sortOrder = options.sortOrder.toLowerCase() as SortOrder
     }
 
-<<<<<<< HEAD
-    let source: Table | ViewV2
-    let table: Table
-    if (options.viewId) {
-      source = await sdk.views.get(options.viewId)
-      table = await sdk.views.getTable(source)
-      options = searchInputMapping(table, options)
-    } else if (options.tableId) {
-      source = await sdk.tables.getTable(options.tableId)
-      table = source
-      options = searchInputMapping(table, options)
-    } else {
-      throw new Error(`Must supply either a view ID or a table ID`)
-    }
-
-    if (options.query) {
-      const visibleFields = (
-        options.fields || Object.keys(table.schema)
-      ).filter(field => table.schema[field].visible !== false)
-
-      const queryableFields = await getQueryableFields(table, visibleFields)
-      options.query = removeInvalidFilters(options.query, queryableFields)
-    }
-
-    const isExternalTable = isExternalTableID(table._id!)
-=======
     options = searchInputMapping(table, options)
 
->>>>>>> 4b65ce4f
     let result: SearchResponse<Row>
     if (isExternalTable) {
       span?.addTags({ searchType: "external" })
