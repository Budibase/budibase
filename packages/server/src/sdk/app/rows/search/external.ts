import {
  SortJson,
  SortDirection,
  Operation,
  PaginationJson,
  IncludeRelationship,
  Row,
  SearchFilters,
  SearchParams,
} from "@budibase/types"
import * as exporters from "../../../../api/controllers/view/exporters"
import sdk from "../../../../sdk"
import { handleRequest } from "../../../../api/controllers/row/external"
import { breakExternalTableId } from "../../../../integrations/utils"
import { cleanExportRows } from "../utils"
import { utils } from "@budibase/shared-core"
import { ExportRowsParams, ExportRowsResult } from "../search"
import { HTTPError, db } from "@budibase/backend-core"
import { searchInputMapping } from "./utils"
import pick from "lodash/pick"
import { outputProcessing } from "../../../../utilities/rowProcessor"

export async function search(options: SearchParams) {
  const { tableId } = options
  const { paginate, query, ...params } = options
  const { limit } = params
  let bookmark = (params.bookmark && parseInt(params.bookmark)) || null
  if (paginate && !bookmark) {
    bookmark = 1
  }
  let paginateObj = {}

  if (paginate) {
    paginateObj = {
      // add one so we can track if there is another page
      limit: limit,
      page: bookmark,
    }
  } else if (params && limit) {
    paginateObj = {
      limit: limit,
    }
  }
  let sort: SortJson | undefined
  if (params.sort) {
    const direction =
      params.sortOrder === "descending"
        ? SortDirection.DESCENDING
        : SortDirection.ASCENDING
    sort = {
      [params.sort]: { direction },
    }
  }

  try {
    const table = await sdk.tables.getTable(tableId)
    options = searchInputMapping(table, options)
    let rows = await handleRequest(Operation.READ, tableId, {
      filters: query,
      sort,
      paginate: paginateObj as PaginationJson,
      includeSqlRelationships: IncludeRelationship.INCLUDE,
    })
    let hasNextPage = false
    if (paginate && rows.length === limit) {
      const nextRows = await handleRequest(Operation.READ, tableId, {
        filters: query,
        sort,
        paginate: {
          limit: 1,
          page: bookmark! * limit + 1,
        },
        includeSqlRelationships: IncludeRelationship.INCLUDE,
      })
      hasNextPage = nextRows.length > 0
    }

    if (options.fields) {
      const fields = [...options.fields, ...db.CONSTANT_EXTERNAL_ROW_COLS]
      rows = rows.map((r: any) => pick(r, fields))
    }

    rows = await outputProcessing(table, rows, {
      preserveLinks: true,
      squash: true,
    })

    // need wrapper object for bookmarks etc when paginating
    return { rows, hasNextPage, bookmark: bookmark && bookmark + 1 }
  } catch (err: any) {
    if (err.message && err.message.includes("does not exist")) {
      throw new Error(
        `Table updated externally, please re-fetch - ${err.message}`
      )
    } else {
      throw err
    }
  }
}

export async function exportRows(
  options: ExportRowsParams
): Promise<ExportRowsResult> {
  const {
    tableId,
    format,
    columns,
    rowIds,
    query,
    sort,
    sortOrder,
    delimiter,
    customHeaders,
  } = options
  const { datasourceId, tableName } = breakExternalTableId(tableId)

  let requestQuery: SearchFilters = {}
  if (rowIds?.length) {
    requestQuery = {
      oneOf: {
        _id: rowIds.map((row: string) => {
          const ids = JSON.parse(
            decodeURI(row).replace(/'/g, `"`).replace(/%2C/g, ",")
          )
          if (ids.length > 1) {
            throw new HTTPError(
              "Export data does not support composite keys.",
              400
            )
          }
          return ids[0]
        }),
      },
    }
  } else {
    requestQuery = query || {}
  }

  const datasource = await sdk.datasources.get(datasourceId!)
  if (!datasource || !datasource.entities) {
    throw new HTTPError("Datasource has not been configured for plus API.", 400)
  }

  let result = await search({ tableId, query: requestQuery, sort, sortOrder })
  let rows: Row[] = []
  let headers

  if (!tableName) {
    throw new HTTPError("Could not find table name.", 400)
  }

  // Filter data to only specified columns if required
  if (columns && columns.length) {
    for (let i = 0; i < result.rows.length; i++) {
      rows[i] = {}
      for (let column of columns) {
        rows[i][column] = result.rows[i][column]
      }
    }
    headers = columns
  } else {
    rows = result.rows
  }

<<<<<<< HEAD
  const schema = datasource.entities[tableName].schema
  let exportRows = cleanExportRows(rows, schema, format, columns)
=======
  let exportRows = cleanExportRows(rows, schema, format, columns, customHeaders)
>>>>>>> d471a2bf

  let content: string
  switch (format) {
    case exporters.Format.CSV:
      content = exporters.csv(
        headers ?? Object.keys(schema),
        exportRows,
        delimiter,
        customHeaders
      )
      break
    case exporters.Format.JSON:
      content = exporters.json(exportRows)
      break
    case exporters.Format.JSON_WITH_SCHEMA:
      content = exporters.jsonWithSchema(schema, exportRows)
      break
    default:
      throw utils.unreachable(format)
  }

  const fileName = `export.${format}`
  return {
    fileName,
    content,
  }
}

export async function fetch(tableId: string): Promise<Row[]> {
  const response = await handleRequest<Operation.READ>(
    Operation.READ,
    tableId,
    {
      includeSqlRelationships: IncludeRelationship.INCLUDE,
    }
  )
  const table = await sdk.tables.getTable(tableId)
  return await outputProcessing<Row[]>(table, response, {
    preserveLinks: true,
    squash: true,
  })
}

export async function fetchRaw(tableId: string): Promise<Row[]> {
  return await handleRequest<Operation.READ>(Operation.READ, tableId, {
    includeSqlRelationships: IncludeRelationship.INCLUDE,
  })
}

export async function fetchView(viewName: string) {
  // there are no views in external datasources, shouldn't ever be called
  // for now just fetch
  const split = viewName.split("all_")
  const tableId = split[1] ? split[1] : split[0]
  return fetch(tableId)
}<|MERGE_RESOLUTION|>--- conflicted
+++ resolved
@@ -9,10 +9,9 @@
   SearchParams,
 } from "@budibase/types"
 import * as exporters from "../../../../api/controllers/view/exporters"
-import sdk from "../../../../sdk"
 import { handleRequest } from "../../../../api/controllers/row/external"
 import { breakExternalTableId } from "../../../../integrations/utils"
-import { cleanExportRows } from "../utils"
+import sdk from "../../../../sdk"
 import { utils } from "@budibase/shared-core"
 import { ExportRowsParams, ExportRowsResult } from "../search"
 import { HTTPError, db } from "@budibase/backend-core"
@@ -162,12 +161,14 @@
     rows = result.rows
   }
 
-<<<<<<< HEAD
   const schema = datasource.entities[tableName].schema
-  let exportRows = cleanExportRows(rows, schema, format, columns)
-=======
-  let exportRows = cleanExportRows(rows, schema, format, columns, customHeaders)
->>>>>>> d471a2bf
+  let exportRows = sdk.rows.utils.cleanExportRows(
+    rows,
+    schema,
+    format,
+    columns,
+    customHeaders
+  )
 
   let content: string
   switch (format) {
