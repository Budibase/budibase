--- conflicted
+++ resolved
@@ -2,21 +2,14 @@
 
 import {
   Datasource,
-<<<<<<< HEAD
   EmptyFilterOption,
-=======
->>>>>>> 95396cee
   FieldType,
   Row,
   SourceName,
   Table,
-<<<<<<< HEAD
-} from "@budibase/types"
-=======
   SearchParams,
 } from "@budibase/types"
 
->>>>>>> 95396cee
 import TestConfiguration from "../../../../../tests/utilities/TestConfiguration"
 import { search } from "../external"
 import {
