--- conflicted
+++ resolved
@@ -5,10 +5,7 @@
 } from "@budibase/backend-core"
 import env from "../../../../environment"
 import { fullSearch, paginatedSearch } from "./internalSearch"
-<<<<<<< HEAD
-import { InternalTables, getRowParams } from "../../../../db/utils"
-import { getGlobalUsersFromMetadata } from "../../../../utilities/global"
-import { outputProcessing } from "../../../../utilities/rowProcessor"
+import { getRowParams, InternalTables } from "../../../../db/utils"
 import {
   Database,
   Row,
@@ -16,17 +13,8 @@
   SearchParams,
   DocumentType,
 } from "@budibase/types"
-=======
-import {
-  DocumentType,
-  getRowParams,
-  InternalTables,
-} from "../../../../db/utils"
 import { getGlobalUsersFromMetadata } from "../../../../utilities/global"
 import { outputProcessing } from "../../../../utilities/rowProcessor"
-import { Database, Row, SearchParams, Table } from "@budibase/types"
-import { cleanExportRows } from "../utils"
->>>>>>> 1df9414a
 import {
   csv,
   Format,
