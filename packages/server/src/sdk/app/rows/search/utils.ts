--- conflicted
+++ resolved
@@ -83,16 +83,6 @@
 // maps through the search parameters to check if any of the inputs are invalid
 // based on the table schema, converts them to something that is valid.
 export function searchInputMapping(table: Table, options: RowSearchParams) {
-<<<<<<< HEAD
-  for (let [key, column] of Object.entries(table.schema || {})) {
-    switch (column.type) {
-      case FieldType.BB_REFERENCE_SINGLE: {
-        const subtype = column.subtype
-        switch (subtype) {
-          case BBReferenceFieldSubType.USER:
-            userColumnMapping(key, options)
-            break
-=======
   // need an internal function to loop over filters, because this takes the full options
   function checkFilters(filters: SearchFilters) {
     for (let [key, column] of Object.entries(table.schema || {})) {
@@ -103,7 +93,6 @@
             case BBReferenceFieldSubType.USER:
               userColumnMapping(key, filters)
               break
->>>>>>> 4b65ce4f
 
             default:
               utils.unreachable(subtype)
