import { db as dbCore, objectStore } from "@budibase/backend-core"
import { Database, Row } from "@budibase/types"
import { getAutomationParams, TABLE_ROW_PREFIX } from "../../../db/utils"
import { budibaseTempDir } from "../../../utilities/budibaseDir"
import { DB_EXPORT_FILE, GLOBAL_DB_EXPORT_FILE } from "./constants"
import { downloadTemplate } from "../../../utilities/fileSystem"
import { ObjectStoreBuckets } from "../../../constants"
import { join } from "path"
import fs from "fs"
import sdk from "../../"
import {
  Automation,
  AutomationTriggerStepId,
  RowAttachment,
} from "@budibase/types"
const uuid = require("uuid/v4")
const tar = require("tar")

type TemplateType = {
  file?: {
    type: string
    path: string
  }
  key?: string
}

function rewriteAttachmentUrl(appId: string, attachment: RowAttachment) {
  // URL looks like: /prod-budi-app-assets/appId/attachments/file.csv
  const urlParts = attachment.url.split("/")
  // drop the first empty element
  urlParts.shift()
  // get the prefix
  const prefix = urlParts.shift()
  // remove the app ID
  urlParts.shift()
  // add new app ID
  urlParts.unshift(appId)
  const key = urlParts.join("/")
  return {
    ...attachment,
    key,
    url: `/${prefix}/${key}`,
  }
}

export async function updateAttachmentColumns(prodAppId: string, db: Database) {
  // iterate through attachment documents and update them
  const tables = await sdk.tables.getAllInternalTables(db)
  let updatedRows: Row[] = []
  for (let table of tables) {
<<<<<<< HEAD
    const attachmentCols: string[] = []
    for (let [key, column] of Object.entries(table.schema)) {
      if (column.type === FieldTypes.ATTACHMENT) {
        attachmentCols.push(key)
      }
    }
    // no attachment columns, nothing to do
    if (attachmentCols.length === 0) {
      continue
    }
    // use the CouchDB Mango query API to lookup rows that have attachments
    const params: CouchFindOptions = {
      selector: {
        _id: {
          $regex: `^${TABLE_ROW_PREFIX}`,
        },
      },
    }
    attachmentCols.forEach(col => (params.selector[col] = { $exists: true }))
    const { rows } = await dbCore.directCouchFind(db.name, params)
    for (let row of rows) {
      for (let column of attachmentCols) {
        if (!Array.isArray(row[column])) {
          continue
        }
        row[column] = row[column].map((attachment: RowAttachment) => {
          // Key looks like: appId/attachments/file.csv
          const urlParts = attachment.key.split("/")
          // remove the app ID
          urlParts.shift()
          // add new app ID
          urlParts.unshift(prodAppId)
          const key = urlParts.join("/")
          return {
            ...attachment,
            key,
            url: "", // calculated on retrieval using key
=======
    const { rows, columns } = await sdk.rows.getRowsWithAttachments(
      db.name,
      table
    )
    updatedRows = updatedRows.concat(
      rows.map(row => {
        for (let column of columns) {
          if (Array.isArray(row[column])) {
            row[column] = row[column].map((attachment: RowAttachment) =>
              rewriteAttachmentUrl(prodAppId, attachment)
            )
>>>>>>> d92f6d28
          }
        }
        return row
      })
    )
  }
  // write back the updated attachments
  await db.bulkDocs(updatedRows)
}

async function updateAutomations(prodAppId: string, db: Database) {
  const automations = (
    await db.allDocs(
      getAutomationParams(null, {
        include_docs: true,
      })
    )
  ).rows.map(row => row.doc) as Automation[]
  const devAppId = dbCore.getDevAppID(prodAppId)
  let toSave: Automation[] = []
  for (let automation of automations) {
    const oldDevAppId = automation.appId,
      oldProdAppId = dbCore.getProdAppID(automation.appId)
    if (
      automation.definition.trigger?.stepId === AutomationTriggerStepId.WEBHOOK
    ) {
      const old = automation.definition.trigger.inputs
      automation.definition.trigger.inputs = {
        schemaUrl: old.schemaUrl.replace(oldDevAppId, devAppId),
        triggerUrl: old.triggerUrl.replace(oldProdAppId, prodAppId),
      }
    }
    automation.appId = devAppId
    toSave.push(automation)
  }
  await db.bulkDocs(toSave)
}

/**
 * This function manages temporary template files which are stored by Koa.
 * @param {Object} template The template object retrieved from the Koa context object.
 * @returns {Object} Returns a fs read stream which can be loaded into the database.
 */
async function getTemplateStream(template: TemplateType) {
  if (template.file && template.file.type !== "text/plain") {
    throw new Error("Cannot import a non-text based file.")
  }
  if (template.file) {
    return fs.createReadStream(template.file.path)
  } else if (template.key) {
    const [type, name] = template.key.split("/")
    const tmpPath = await downloadTemplate(type, name)
    return fs.createReadStream(join(tmpPath, name, "db", "dump.txt"))
  }
}

export function untarFile(file: { path: string }) {
  const tmpPath = join(budibaseTempDir(), uuid())
  fs.mkdirSync(tmpPath)
  // extract the tarball
  tar.extract({
    sync: true,
    cwd: tmpPath,
    file: file.path,
  })
  return tmpPath
}

export function getGlobalDBFile(tmpPath: string) {
  return fs.readFileSync(join(tmpPath, GLOBAL_DB_EXPORT_FILE), "utf8")
}

export function getListOfAppsInMulti(tmpPath: string) {
  return fs.readdirSync(tmpPath).filter(dir => dir !== GLOBAL_DB_EXPORT_FILE)
}

export async function importApp(
  appId: string,
  db: Database,
  template: TemplateType
) {
  let prodAppId = dbCore.getProdAppID(appId)
  let dbStream: any
  const isTar = template.file && template?.file?.type?.endsWith("gzip")
  const isDirectory =
    template.file && fs.lstatSync(template.file.path).isDirectory()
  if (template.file && (isTar || isDirectory)) {
    const tmpPath = isTar ? untarFile(template.file) : template.file.path
    const contents = fs.readdirSync(tmpPath)
    // have to handle object import
    if (contents.length) {
      let promises = []
      let excludedFiles = [GLOBAL_DB_EXPORT_FILE, DB_EXPORT_FILE]
      for (let filename of contents) {
        const path = join(tmpPath, filename)
        if (excludedFiles.includes(filename)) {
          continue
        }
        filename = join(prodAppId, filename)
        if (fs.lstatSync(path).isDirectory()) {
          promises.push(
            objectStore.uploadDirectory(ObjectStoreBuckets.APPS, path, filename)
          )
        } else {
          promises.push(
            objectStore.upload({
              bucket: ObjectStoreBuckets.APPS,
              path,
              filename,
            })
          )
        }
      }
      await Promise.all(promises)
    }
    dbStream = fs.createReadStream(join(tmpPath, DB_EXPORT_FILE))
  } else {
    dbStream = await getTemplateStream(template)
  }
  // @ts-ignore
  const { ok } = await db.load(dbStream)
  if (!ok) {
    throw "Error loading database dump from template."
  }
  await updateAttachmentColumns(prodAppId, db)
  await updateAutomations(prodAppId, db)
  return ok
}<|MERGE_RESOLUTION|>--- conflicted
+++ resolved
@@ -26,11 +26,7 @@
 
 function rewriteAttachmentUrl(appId: string, attachment: RowAttachment) {
   // URL looks like: /prod-budi-app-assets/appId/attachments/file.csv
-  const urlParts = attachment.url.split("/")
-  // drop the first empty element
-  urlParts.shift()
-  // get the prefix
-  const prefix = urlParts.shift()
+  const urlParts = attachment.key.split("/")
   // remove the app ID
   urlParts.shift()
   // add new app ID
@@ -39,7 +35,7 @@
   return {
     ...attachment,
     key,
-    url: `/${prefix}/${key}`,
+    url: "", // calculated on retrieval using key
   }
 }
 
@@ -48,45 +44,6 @@
   const tables = await sdk.tables.getAllInternalTables(db)
   let updatedRows: Row[] = []
   for (let table of tables) {
-<<<<<<< HEAD
-    const attachmentCols: string[] = []
-    for (let [key, column] of Object.entries(table.schema)) {
-      if (column.type === FieldTypes.ATTACHMENT) {
-        attachmentCols.push(key)
-      }
-    }
-    // no attachment columns, nothing to do
-    if (attachmentCols.length === 0) {
-      continue
-    }
-    // use the CouchDB Mango query API to lookup rows that have attachments
-    const params: CouchFindOptions = {
-      selector: {
-        _id: {
-          $regex: `^${TABLE_ROW_PREFIX}`,
-        },
-      },
-    }
-    attachmentCols.forEach(col => (params.selector[col] = { $exists: true }))
-    const { rows } = await dbCore.directCouchFind(db.name, params)
-    for (let row of rows) {
-      for (let column of attachmentCols) {
-        if (!Array.isArray(row[column])) {
-          continue
-        }
-        row[column] = row[column].map((attachment: RowAttachment) => {
-          // Key looks like: appId/attachments/file.csv
-          const urlParts = attachment.key.split("/")
-          // remove the app ID
-          urlParts.shift()
-          // add new app ID
-          urlParts.unshift(prodAppId)
-          const key = urlParts.join("/")
-          return {
-            ...attachment,
-            key,
-            url: "", // calculated on retrieval using key
-=======
     const { rows, columns } = await sdk.rows.getRowsWithAttachments(
       db.name,
       table
@@ -98,7 +55,6 @@
             row[column] = row[column].map((attachment: RowAttachment) =>
               rewriteAttachmentUrl(prodAppId, attachment)
             )
->>>>>>> d92f6d28
           }
         }
         return row
