--- conflicted
+++ resolved
@@ -161,14 +161,8 @@
 export async function enrichSchema(
   view: ViewV2,
   tableSchema: TableSchema
-<<<<<<< HEAD
 ): Promise<ViewV2Enriched> {
-  let schema = cloneDeep(tableSchema)
-
-=======
-): ViewV2Enriched {
   let schema: TableSchema = {}
->>>>>>> 4ce2dc47
   const anyViewOrder = Object.values(view.schema || {}).some(
     ui => ui.order != null
   )
