import {
<<<<<<< HEAD
  BasicViewUIFieldMetadata,
=======
  FieldType,
  RelationSchemaField,
>>>>>>> ab36f0da
  RenameColumn,
  Table,
  TableSchema,
  View,
<<<<<<< HEAD
=======
  ViewFieldMetadata,
>>>>>>> ab36f0da
  ViewV2,
  ViewV2ColumnEnriched,
  ViewV2Enriched,
} from "@budibase/types"
import { HTTPError } from "@budibase/backend-core"
import { features } from "@budibase/pro"
import {
  helpers,
  PROTECTED_EXTERNAL_COLUMNS,
  PROTECTED_INTERNAL_COLUMNS,
} from "@budibase/shared-core"

import * as utils from "../../../db/utils"
import { isExternalTableID } from "../../../integrations/utils"

import * as internal from "./internal"
import * as external from "./external"
import sdk from "../../../sdk"

function pickApi(tableId: any) {
  if (isExternalTableID(tableId)) {
    return external
  }
  return internal
}

export async function get(viewId: string): Promise<ViewV2> {
  const { tableId } = utils.extractViewInfoFromID(viewId)
  return pickApi(tableId).get(viewId)
}

export async function getEnriched(viewId: string): Promise<ViewV2Enriched> {
  const { tableId } = utils.extractViewInfoFromID(viewId)
  return pickApi(tableId).getEnriched(viewId)
}

async function guardCalculationViewSchema(
  table: Table,
  view: Omit<ViewV2, "id" | "version">
) {
  const calculationFields = helpers.views.calculationFields(view)
  for (const calculationFieldName of Object.keys(calculationFields)) {
    const schema = calculationFields[calculationFieldName]
    const targetSchema = table.schema[schema.field]
    if (!targetSchema) {
      throw new HTTPError(
        `Calculation field "${calculationFieldName}" references field "${schema.field}" which does not exist in the table schema`,
        400
      )
    }

    if (!helpers.schema.isNumeric(targetSchema)) {
      throw new HTTPError(
        `Calculation field "${calculationFieldName}" references field "${schema.field}" which is not a numeric field`,
        400
      )
    }
  }

  const groupByFields = helpers.views.basicFields(view)
  for (const groupByFieldName of Object.keys(groupByFields)) {
    const targetSchema = table.schema[groupByFieldName]
    if (!targetSchema) {
      throw new HTTPError(
        `Group by field "${groupByFieldName}" does not exist in the table schema`,
        400
      )
    }
  }
}

async function guardViewSchema(
  tableId: string,
  view: Omit<ViewV2, "id" | "version">
) {
  const table = await sdk.tables.getTable(tableId)

  if (helpers.views.isCalculationView(view)) {
    await guardCalculationViewSchema(table, view)
  }

  await checkReadonlyFields(table, view)
  checkRequiredFields(table, view)
  checkDisplayField(view)
}

async function checkReadonlyFields(
  table: Table,
  view: Omit<ViewV2, "id" | "version">
) {
  const viewSchema = view.schema || {}
  for (const field of Object.keys(viewSchema)) {
    const viewFieldSchema = viewSchema[field]
    if (helpers.views.isCalculationField(viewFieldSchema)) {
      continue
    }

    const tableFieldSchema = table.schema[field]
    if (!tableFieldSchema) {
      throw new HTTPError(
        `Field "${field}" is not valid for the requested table`,
        400
      )
    }

    if (viewFieldSchema.readonly) {
      if (
        !(await features.isViewReadonlyColumnsEnabled()) &&
<<<<<<< HEAD
        !(tableFieldSchema as BasicViewUIFieldMetadata).readonly
=======
        !(tableSchemaField as ViewFieldMetadata).readonly
>>>>>>> ab36f0da
      ) {
        throw new HTTPError(`Readonly fields are not enabled`, 400)
      }

      if (!viewFieldSchema.visible) {
        throw new HTTPError(
          `Field "${field}" must be visible if you want to make it readonly`,
          400
        )
      }
    }
  }
}

function checkDisplayField(view: Omit<ViewV2, "id" | "version">) {
  if (view.primaryDisplay) {
    const viewSchemaField = view.schema?.[view.primaryDisplay]

    if (!viewSchemaField?.visible) {
      throw new HTTPError(
        `You can't hide "${view.primaryDisplay}" because it is the display column.`,
        400
      )
    }
  }
}

function checkRequiredFields(
  table: Table,
  view: Omit<ViewV2, "id" | "version">
) {
  const existingView = table.views?.[view.name] as ViewV2 | undefined
  for (const field of Object.values(table.schema)) {
    if (!helpers.schema.isRequired(field.constraints)) {
      continue
    }

    const viewSchemaField = view.schema?.[field.name]
    const existingViewSchema = existingView?.schema?.[field.name]
    if (!viewSchemaField && !existingViewSchema?.visible) {
      // Supporting existing configs with required columns but hidden in views
      continue
    }

    if (!viewSchemaField?.visible) {
      throw new HTTPError(
        `You can't hide "${field.name}" because it is a required field.`,
        400
      )
    }

    if (
      helpers.views.isBasicViewField(viewSchemaField) &&
      viewSchemaField.readonly
    ) {
      throw new HTTPError(
        `You can't make "${field.name}" readonly because it is a required field.`,
        400
      )
    }
  }
}

export async function create(
  tableId: string,
  viewRequest: Omit<ViewV2, "id" | "version">
): Promise<ViewV2> {
  await guardViewSchema(tableId, viewRequest)

  return pickApi(tableId).create(tableId, viewRequest)
}

export async function update(tableId: string, view: ViewV2): Promise<ViewV2> {
  await guardViewSchema(tableId, view)

  return pickApi(tableId).update(tableId, view)
}

export function isV2(view: View | ViewV2): view is ViewV2 {
  return (view as ViewV2).version === 2
}

export async function remove(viewId: string): Promise<ViewV2> {
  const { tableId } = utils.extractViewInfoFromID(viewId)
  return pickApi(tableId).remove(viewId)
}

export function allowedFields(
  view: View | ViewV2,
  permission: "WRITE" | "READ"
) {
  return [
    ...Object.keys(view?.schema || {}).filter(key => {
      if (!isV2(view)) {
        return true
      }
      const fieldSchema = view.schema![key]
      if (permission === "WRITE") {
        return fieldSchema.visible && !fieldSchema.readonly
      }
      return fieldSchema.visible
    }),
    ...PROTECTED_EXTERNAL_COLUMNS,
    ...PROTECTED_INTERNAL_COLUMNS,
  ]
}

export async function enrichSchema(
  view: ViewV2,
  tableSchema: TableSchema
): Promise<ViewV2Enriched> {
  const tableCache: Record<string, Table> = {}

  async function populateRelTableSchema(
    tableId: string,
    viewFields: Record<string, RelationSchemaField>
  ) {
    if (!tableCache[tableId]) {
      tableCache[tableId] = await sdk.tables.getTable(tableId)
    }
    const relTable = tableCache[tableId]

    const result: Record<string, ViewV2ColumnEnriched> = {}

    for (const relTableFieldName of Object.keys(relTable.schema)) {
      const relTableField = relTable.schema[relTableFieldName]
      if ([FieldType.LINK, FieldType.FORMULA].includes(relTableField.type)) {
        continue
      }

      if (relTableField.visible === false) {
        continue
      }

      const viewFieldSchema = viewFields[relTableFieldName]
      const isVisible = !!viewFieldSchema?.visible
      const isReadonly = !!viewFieldSchema?.readonly
      result[relTableFieldName] = {
        ...relTableField,
        ...viewFieldSchema,
        name: relTableField.name,
        visible: isVisible,
        readonly: isReadonly,
      }
    }
    return result
  }

  let schema: ViewV2Enriched["schema"] = {}

  const viewSchema = view.schema || {}
  const anyViewOrder = Object.values(viewSchema).some(ui => ui.order != null)
  for (const key of Object.keys(tableSchema).filter(
    k => tableSchema[k].visible !== false
  )) {
    // if nothing specified in view, then it is not visible
    const ui = viewSchema[key] || { visible: false }
    schema[key] = {
      ...tableSchema[key],
      ...ui,
      order: anyViewOrder ? ui?.order ?? undefined : tableSchema[key].order,
      columns: undefined,
    }

    if (schema[key].type === FieldType.LINK) {
      schema[key].columns = await populateRelTableSchema(
        schema[key].tableId,
        viewSchema[key]?.columns || {}
      )
    }
  }

  return {
    ...view,
    schema: schema,
  }
}

export function syncSchema(
  view: ViewV2,
  schema: TableSchema,
  renameColumn: RenameColumn | undefined
): ViewV2 {
  if (renameColumn && view.schema) {
    view.schema[renameColumn.updated] = view.schema[renameColumn.old]
    delete view.schema[renameColumn.old]
  }

  if (view.schema) {
    for (const fieldName of Object.keys(view.schema)) {
      if (!schema[fieldName]) {
        delete view.schema[fieldName]
      }
    }
    for (const fieldName of Object.keys(schema)) {
      if (!view.schema[fieldName]) {
        view.schema[fieldName] = { visible: false }
      }
    }
  }

  return view
}

export async function renameLinkedViews(table: Table, renaming: RenameColumn) {
  const relatedTables: Record<string, Table> = {}

  for (const field of Object.values(table.schema)) {
    if (field.type !== FieldType.LINK) {
      continue
    }

    relatedTables[field.tableId] ??= await sdk.tables.getTable(field.tableId)
  }

  for (const relatedTable of Object.values(relatedTables)) {
    let toSave = false
    const viewsV2 = Object.values(relatedTable.views || {}).filter(
      sdk.views.isV2
    )
    if (!viewsV2) {
      continue
    }

    for (const view of viewsV2) {
      for (const relField of Object.keys(view.schema || {}).filter(f => {
        const tableField = relatedTable.schema[f]
        if (!tableField || tableField.type !== FieldType.LINK) {
          return false
        }

        return tableField.tableId === table._id
      })) {
        const columns = view.schema?.[relField]?.columns

        if (columns && columns[renaming.old]) {
          columns[renaming.updated] = columns[renaming.old]
          delete columns[renaming.old]
          toSave = true
        }
      }
    }

    if (toSave) {
      await sdk.tables.saveTable(relatedTable)
    }
  }
}<|MERGE_RESOLUTION|>--- conflicted
+++ resolved
@@ -1,18 +1,11 @@
 import {
-<<<<<<< HEAD
   BasicViewUIFieldMetadata,
-=======
   FieldType,
   RelationSchemaField,
->>>>>>> ab36f0da
   RenameColumn,
   Table,
   TableSchema,
   View,
-<<<<<<< HEAD
-=======
-  ViewFieldMetadata,
->>>>>>> ab36f0da
   ViewV2,
   ViewV2ColumnEnriched,
   ViewV2Enriched,
@@ -121,11 +114,7 @@
     if (viewFieldSchema.readonly) {
       if (
         !(await features.isViewReadonlyColumnsEnabled()) &&
-<<<<<<< HEAD
         !(tableFieldSchema as BasicViewUIFieldMetadata).readonly
-=======
-        !(tableSchemaField as ViewFieldMetadata).readonly
->>>>>>> ab36f0da
       ) {
         throw new HTTPError(`Readonly fields are not enabled`, 400)
       }
