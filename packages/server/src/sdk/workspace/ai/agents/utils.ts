--- conflicted
+++ resolved
@@ -7,17 +7,16 @@
 import { ai } from "@budibase/pro"
 import type { StepResult, ToolSet } from "ai"
 import budibaseTools from "../../../../ai/tools/budibase"
-<<<<<<< HEAD
-import { createRestQueryTool, type ExecutableTool } from "../../../../ai/tools"
-import { createExaTool, createParallelTool } from "../../../../ai/tools/search"
-=======
 import {
   createRestQueryTool,
   toToolSet,
   type AiToolDefinition,
 } from "../../../../ai/tools"
->>>>>>> 2c590a1a
 import sdk from "../../.."
+import {
+  createExaTool,
+  createParallelTool,
+} from "packages/server/src/ai/tools/search"
 
 export function toToolMetadata(tool: AiToolDefinition): ToolMetadata {
   return {
@@ -28,15 +27,10 @@
   }
 }
 
-<<<<<<< HEAD
 export async function getAvailableTools(
   aiconfigId?: string
-): Promise<ExecutableTool[]> {
+): Promise<AiToolDefinition[]> {
   const [queries, datasources, aiConfig] = await Promise.all([
-=======
-export async function getAvailableTools(): Promise<AiToolDefinition[]> {
-  const [queries, datasources] = await Promise.all([
->>>>>>> 2c590a1a
     sdk.queries.fetch(),
     sdk.datasources.fetch(),
     aiconfigId ? sdk.aiConfigs.find(aiconfigId) : Promise.resolve(undefined),
@@ -55,7 +49,7 @@
       createRestQueryTool(query, restDatasourceNames.get(query.datasourceId))
     )
 
-  const tools: ExecutableTool[] = [...budibaseTools, ...restQueryTools]
+  const tools: AiToolDefinition[] = [...budibaseTools, ...restQueryTools]
   if (webSearchConfig?.apiKey) {
     if (webSearchConfig.provider === WebSearchProvider.EXA) {
       tools.push(createExaTool(webSearchConfig.apiKey))
