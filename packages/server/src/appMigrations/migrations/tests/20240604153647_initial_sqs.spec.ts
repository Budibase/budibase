import { basicTable } from "../../../tests/utilities/structures"
import { db as dbCore, SQLITE_DESIGN_DOC_ID } from "@budibase/backend-core"
import {
  LinkDocument,
  DocumentType,
  SQLiteDefinition,
  SQLiteType,
} from "@budibase/types"
import {
  generateJunctionTableID,
  generateLinkID,
  generateRowID,
} from "../../../db/utils"
import { processMigrations } from "../../migrationsProcessor"
import migration from "../20240604153647_initial_sqs"
import { AppMigration } from "src/appMigrations"
<<<<<<< HEAD
import TestConfiguration from "../../../../src/tests/utilities/TestConfiguration"
=======
import sdk from "../../../sdk"
>>>>>>> 7bd66151

const MIGRATIONS: AppMigration[] = [
  {
    id: "20240604153647_initial_sqs",
    func: migration,
    disabled: false,
  },
]

const config = new TestConfiguration()
let tableId: string

const prefix = sdk.tables.sqs.mapToUserColumn

function oldLinkDocInfo() {
  const tableId1 = `${DocumentType.TABLE}_a`,
    tableId2 = `${DocumentType.TABLE}_b`
  return {
    tableId1,
    tableId2,
    rowId1: generateRowID(tableId1, "b"),
    rowId2: generateRowID(tableId2, "a"),
    col1: "columnB",
    col2: "columnA",
  }
}

function oldLinkDocID() {
  const { tableId1, tableId2, rowId1, rowId2, col1, col2 } = oldLinkDocInfo()
  return generateLinkID(tableId1, tableId2, rowId1, rowId2, col1, col2)
}

function oldLinkDocument(): Omit<LinkDocument, "tableId"> {
  const { tableId1, tableId2, rowId1, rowId2, col1, col2 } = oldLinkDocInfo()
  return {
    type: "link",
    _id: oldLinkDocID(),
    doc1: {
      tableId: tableId1,
      fieldName: col1,
      rowId: rowId1,
    },
    doc2: {
      tableId: tableId2,
      fieldName: col2,
      rowId: rowId2,
    },
  }
}

async function sqsDisabled(cb: () => Promise<void>) {
  await config.withEnv({ SQS_SEARCH_ENABLE: "" }, cb)
}

async function sqsEnabled(cb: () => Promise<void>) {
  await config.withEnv({ SQS_SEARCH_ENABLE: "1" }, cb)
}

beforeAll(async () => {
  await sqsDisabled(async () => {
    await config.init()
    const table = await config.api.table.save(basicTable())
    tableId = table._id!
    const db = dbCore.getDB(config.appId!)
    // old link document
    await db.put(oldLinkDocument())
  })
})

afterAll(() => {
  config.end()
})

describe("SQS migration", () => {
  it("test migration runs as expected against an older DB", async () => {
    const db = dbCore.getDB(config.appId!)
    // confirm nothing exists initially
    await sqsDisabled(async () => {
      let error: any | undefined
      try {
        await db.get(SQLITE_DESIGN_DOC_ID)
      } catch (err: any) {
        error = err
      }
      expect(error).toBeDefined()
      expect(error.status).toBe(404)
    })
    await sqsEnabled(async () => {
      await processMigrations(config.appId!, MIGRATIONS)
      const designDoc = await db.get<SQLiteDefinition>(SQLITE_DESIGN_DOC_ID)
      expect(designDoc.sql.tables).toBeDefined()
      const mainTableDef = designDoc.sql.tables[tableId]
      expect(mainTableDef).toBeDefined()
      expect(mainTableDef.fields[prefix("name")]).toEqual({
        field: "name",
        type: SQLiteType.TEXT,
      })
      expect(mainTableDef.fields[prefix("description")]).toEqual({
        field: "description",
        type: SQLiteType.TEXT,
      })

      const { tableId1, tableId2, rowId1, rowId2 } = oldLinkDocInfo()
      const linkDoc = await db.get<LinkDocument>(oldLinkDocID())
      expect(linkDoc.tableId).toEqual(
        generateJunctionTableID(tableId1, tableId2)
      )
      // should have swapped the documents
      expect(linkDoc.doc1.tableId).toEqual(tableId2)
      expect(linkDoc.doc1.rowId).toEqual(rowId2)
      expect(linkDoc.doc2.tableId).toEqual(tableId1)
      expect(linkDoc.doc2.rowId).toEqual(rowId1)
    })
  })
})<|MERGE_RESOLUTION|>--- conflicted
+++ resolved
@@ -14,11 +14,8 @@
 import { processMigrations } from "../../migrationsProcessor"
 import migration from "../20240604153647_initial_sqs"
 import { AppMigration } from "src/appMigrations"
-<<<<<<< HEAD
 import TestConfiguration from "../../../../src/tests/utilities/TestConfiguration"
-=======
 import sdk from "../../../sdk"
->>>>>>> 7bd66151
 
 const MIGRATIONS: AppMigration[] = [
   {
