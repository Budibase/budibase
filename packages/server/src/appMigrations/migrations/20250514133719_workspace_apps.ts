import { DesignDocument, Document, Screen } from "@budibase/types"
import sdk from "../../sdk"
import { context, ViewName } from "@budibase/backend-core"

const migration = async () => {
  const screens = await sdk.screens.fetch()

  const application = await sdk.applications.metadata.get()
  const allWorkspaceApps = await sdk.workspaceApps.fetch()
  let workspaceAppId = allWorkspaceApps.find(
    p => p.name === application.name
  )?._id
  if (!workspaceAppId) {
    const workspaceApp = await sdk.workspaceApps.create({
      name: application.name,
      urlPrefix: "/",
<<<<<<< HEAD
      icon: "activity",
=======
      icon: "Monitoring",
      navigation: application.navigation!,
>>>>>>> 0729f12f
    })
    workspaceAppId = workspaceApp._id
  }

  const db = context.getAppDB()
  const docsToUpdate: Document[] = screens
    .filter(s => !s.workspaceAppId)
    .map<Screen>(s => ({
      ...s,
      workspaceAppId,
    }))

  const designDoc = await db.get<DesignDocument>("_design/database")
  if (
    designDoc.views?.[ViewName.ROUTING] &&
    // If there is no version, it is an old view
    designDoc.views[ViewName.ROUTING].version === undefined
  ) {
    // Remove the routing view to be recreated (and updated to support workspace apps)
    delete designDoc.views?.[ViewName.ROUTING]
    docsToUpdate.push(designDoc)
  }

  await db.bulkDocs(docsToUpdate)
}

export default migration<|MERGE_RESOLUTION|>--- conflicted
+++ resolved
@@ -14,12 +14,8 @@
     const workspaceApp = await sdk.workspaceApps.create({
       name: application.name,
       urlPrefix: "/",
-<<<<<<< HEAD
-      icon: "activity",
-=======
-      icon: "Monitoring",
+      icon: "monitor",
       navigation: application.navigation!,
->>>>>>> 0729f12f
     })
     workspaceAppId = workspaceApp._id
   }
