{
  "name": "@budibase/server",
  "version": "0.0.32",
  "description": "Budibase Web Server",
  "main": "src/electron.js",
  "repository": {
    "type": "git",
    "url": "https://github.com/Budibase/budibase.git"
  },
  "build": {
    "appId": "com.budibase.builder",
    "productName": "Budibase Builder",
    "afterSign": "electron-builder-notarize",
    "mac": {
      "category": "public.app-category.developer-tools",
      "hardenedRuntime": true
    },
    "linux": {
      "target": [
        "AppImage"
      ],
      "category": "Development"
    }
  },
  "scripts": {
    "test": "jest routes --runInBand",
    "test:integration": "jest workflow --runInBand",
    "test:watch": "jest -w",
    "initialise": "node ../cli/bin/budi init -b local -q",
    "budi": "node ../cli/bin/budi",
    "dev:builder": "nodemon ../cli/bin/budi run",
    "electron": "electron src/electron.js",
    "build:electron": "electron-builder --dir",
    "publish:electron": "electron-builder -mwl --publish always",
    "postinstall": "electron-builder install-app-deps",
    "lint": "eslint --fix src/"
  },
  "keywords": [
    "budibase"
  ],
  "author": "Michael Shanks",
  "license": "AGPL-3.0-or-later",
  "dependencies": {
    "@budibase/client": "^0.0.32",
    "@budibase/core": "^0.0.32",
    "@koa/router": "^8.0.0",
<<<<<<< HEAD
    "@sendgrid/mail": "^7.1.1",
    "ajv": "^6.12.2",
=======
>>>>>>> bf108105
    "bcryptjs": "^2.4.3",
    "dotenv": "^8.2.0",
    "electron-is-dev": "^1.2.0",
    "electron-unhandled": "^3.0.2",
    "electron-updater": "^4.3.1",
    "fs-extra": "^8.1.0",
    "jsonwebtoken": "^8.5.1",
    "koa": "^2.7.0",
    "koa-body": "^4.1.0",
    "koa-compress": "^4.0.1",
    "koa-pino-logger": "^3.0.0",
    "koa-send": "^5.0.0",
    "koa-session": "^5.12.0",
    "koa-static": "^5.0.0",
    "lodash": "^4.17.13",
    "mustache": "^4.0.1",
    "pino-pretty": "^4.0.0",
    "pouchdb": "^7.2.1",
    "pouchdb-all-dbs": "^1.0.2",
    "squirrelly": "^7.5.0",
    "tar-fs": "^2.0.0",
    "uuid": "^3.3.2",
    "validate.js": "^0.13.1",
    "yargs": "^13.2.4",
    "zlib": "^1.0.5"
  },
  "devDependencies": {
    "@jest/test-sequencer": "^24.8.0",
    "electron": "^8.2.5",
    "electron-builder": "^22.6.0",
    "electron-builder-notarize": "^1.1.2",
    "eslint": "^6.8.0",
    "jest": "^24.8.0",
    "nodemon": "^2.0.2",
    "pouchdb-adapter-memory": "^7.2.1",
    "server-destroy": "^1.0.1",
    "supertest": "^4.0.2"
  },
  "jest": {
    "testEnvironment": "node",
    "setupFiles": [
      "./scripts/jestSetup.js"
    ]
  },
  "gitHead": "b1f4f90927d9e494e513220ef060af28d2d42455"
}<|MERGE_RESOLUTION|>--- conflicted
+++ resolved
@@ -44,11 +44,7 @@
     "@budibase/client": "^0.0.32",
     "@budibase/core": "^0.0.32",
     "@koa/router": "^8.0.0",
-<<<<<<< HEAD
     "@sendgrid/mail": "^7.1.1",
-    "ajv": "^6.12.2",
-=======
->>>>>>> bf108105
     "bcryptjs": "^2.4.3",
     "dotenv": "^8.2.0",
     "electron-is-dev": "^1.2.0",
