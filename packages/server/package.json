--- conflicted
+++ resolved
@@ -122,12 +122,7 @@
     "pouchdb-find": "^7.2.2",
     "pouchdb-replication-stream": "1.2.9",
     "server-destroy": "1.0.1",
-<<<<<<< HEAD
     "svelte": "^3.38.2",
-    "tar-fs": "2.1.0",
-=======
-    "svelte": "3.30.0",
->>>>>>> f4186ffc
     "to-json-schema": "0.2.5",
     "uuid": "3.3.2",
     "validate.js": "0.13.1",
