--- conflicted
+++ resolved
@@ -142,11 +142,7 @@
     "@types/pouchdb": "6.4.0",
     "@types/redis": "4.0.11",
     "@types/server-destroy": "1.0.1",
-<<<<<<< HEAD
-    "@types/supertest": "^2.0.12",
-=======
     "@types/supertest": "2.0.12",
->>>>>>> f153fb8e
     "@types/tar": "6.1.3",
     "@typescript-eslint/parser": "5.45.0",
     "apidoc": "0.50.4",
