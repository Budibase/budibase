{
  "name": "@budibase/server",
  "email": "hi@budibase.com",
<<<<<<< HEAD
  "version": "1.1.32-alpha.5",
=======
  "version": "1.1.32",
>>>>>>> 74b13cd9
  "description": "Budibase Web Server",
  "main": "src/index.ts",
  "repository": {
    "type": "git",
    "url": "https://github.com/Budibase/budibase.git"
  },
  "scripts": {
    "prebuild": "rimraf dist/",
    "build": "tsc -p tsconfig.build.json && mv dist/src/* dist/ && rimraf dist/src/",
    "build:dev": "yarn prebuild && tsc --build --watch --preserveWatchOutput",
    "debug": "yarn build && node --expose-gc --inspect=9222 dist/index.js",
    "postbuild": "copyfiles -u 1 src/**/*.svelte dist/ && copyfiles -u 1 src/**/*.hbs dist/ && copyfiles -u 1 src/**/*.json dist/",
    "test": "jest --coverage --maxWorkers=2",
    "test:watch": "jest --watch",
    "predocker": "copyfiles -f ../client/dist/budibase-client.js ../client/manifest.json client",
    "build:docker": "yarn run predocker && docker build . -t app-service --label version=$BUDIBASE_RELEASE_VERSION",
    "build:docs": "node ./scripts/docs/generate.js open",
    "run:docker": "node dist/index.js",
    "run:docker:cluster": "pm2-runtime start pm2.config.js",
    "dev:stack:up": "node scripts/dev/manage.js up",
    "dev:stack:down": "node scripts/dev/manage.js down",
    "dev:stack:nuke": "node scripts/dev/manage.js nuke",
    "dev:builder": "yarn run dev:stack:up && nodemon",
    "specs": "node specs/generate.js && openapi-typescript specs/openapi.yaml --output src/definitions/openapi.ts",
    "initialise": "node scripts/initialise.js",
    "env:multi:enable": "node scripts/multiTenancy.js enable",
    "env:multi:disable": "node scripts/multiTenancy.js disable",
    "env:selfhost:enable": "node scripts/selfhost.js enable",
    "env:selfhost:disable": "node scripts/selfhost.js disable",
    "env:localdomain:enable": "node scripts/localdomain.js enable",
    "env:localdomain:disable": "node scripts/localdomain.js disable",
    "env:account:enable": "node scripts/account.js enable",
    "env:account:disable": "node scripts/account.js disable"
  },
  "jest": {
    "preset": "ts-jest",
    "testEnvironment": "node",
    "moduleNameMapper": {
      "@budibase/backend-core/(.*)": "<rootDir>/../backend-core/$1",
      "@budibase/backend-core": "<rootDir>/../backend-core/src",
      "@budibase/types": "<rootDir>/../types/src"
    },
    "setupFiles": [
      "./scripts/jestSetup.js"
    ],
    "collectCoverageFrom": [
      "src/**/*.js",
      "!**/node_modules/**",
      "!src/db/views/*.js",
      "!src/api/controllers/deploy/**/*.js",
      "!src/*.js",
      "!src/api/controllers/static/**/*",
      "!src/db/dynamoClient.js",
      "!src/utilities/usageQuota.js",
      "!src/api/routes/tests/**/*",
      "!src/db/tests/**/*",
      "!src/tests/**/*",
      "!src/automations/tests/**/*",
      "!src/utilities/fileProcessor.js",
      "!src/utilities/fileSystem/**/*",
      "!src/utilities/redis.js"
    ],
    "coverageReporters": [
      "lcov",
      "json",
      "clover"
    ]
  },
  "keywords": [
    "budibase"
  ],
  "author": "Budibase",
  "license": "GPL-3.0",
  "dependencies": {
    "@apidevtools/swagger-parser": "10.0.3",
<<<<<<< HEAD
    "@budibase/backend-core": "1.1.32-alpha.5",
    "@budibase/client": "1.1.32-alpha.5",
    "@budibase/pro": "1.1.32-alpha.5",
    "@budibase/string-templates": "1.1.32-alpha.5",
    "@budibase/types": "1.1.32-alpha.5",
=======
    "@budibase/backend-core": "^1.1.32",
    "@budibase/client": "^1.1.32",
    "@budibase/pro": "1.1.32",
    "@budibase/string-templates": "^1.1.32",
    "@budibase/types": "^1.1.32",
>>>>>>> 74b13cd9
    "@bull-board/api": "3.7.0",
    "@bull-board/koa": "3.9.4",
    "@elastic/elasticsearch": "7.10.0",
    "@google-cloud/firestore": "5.0.2",
    "@koa/router": "8.0.0",
    "@sendgrid/mail": "7.1.1",
    "@sentry/node": "6.17.7",
    "airtable": "0.10.1",
    "arangojs": "7.2.0",
    "aws-sdk": "2.1030.0",
    "bcryptjs": "2.4.3",
    "bull": "3.29.3",
    "chmodr": "1.2.0",
    "csvtojson": "2.0.10",
    "curlconverter": "3.21.0",
    "dotenv": "8.2.0",
    "download": "8.0.0",
    "fix-path": "3.0.0",
    "form-data": "4.0.0",
    "fs-extra": "8.1.0",
    "global-agent": "3.0.0",
    "google-auth-library": "7.12.0",
    "google-spreadsheet": "3.2.0",
    "jimp": "0.16.1",
    "joi": "17.2.1",
    "js-yaml": "4.1.0",
    "jsonschema": "1.4.0",
    "knex": "0.95.15",
    "koa": "2.7.0",
    "koa-body": "4.2.0",
    "koa-compress": "4.0.1",
    "koa-connect": "2.1.0",
    "koa-pino-logger": "3.0.0",
    "koa-send": "5.0.0",
    "koa-session": "5.12.0",
    "koa-static": "5.0.0",
    "koa2-ratelimit": "1.1.1",
    "lodash": "4.17.21",
    "memorystream": "0.3.1",
    "mongodb": "3.6.3",
    "mssql": "6.2.3",
    "mysql2": "2.3.3",
    "node-fetch": "2.6.7",
    "open": "8.4.0",
    "pg": "8.5.1",
    "pino-pretty": "4.0.0",
    "posthog-node": "1.3.0",
    "pouchdb": "7.3.0",
    "pouchdb-adapter-memory": "7.2.2",
    "pouchdb-all-dbs": "1.0.2",
    "pouchdb-find": "7.2.2",
    "pouchdb-replication-stream": "1.2.9",
    "redis": "4",
    "server-destroy": "1.0.1",
    "snowflake-promise": "^4.5.0",
    "svelte": "3.49.0",
    "swagger-parser": "10.0.3",
    "to-json-schema": "0.2.5",
    "uuid": "3.3.2",
    "validate.js": "0.13.1",
    "vm2": "3.9.6",
    "worker-farm": "1.7.0",
    "xml2js": "0.4.23",
    "yargs": "13.2.4",
    "zlib": "1.0.5"
  },
  "devDependencies": {
    "@babel/core": "7.17.4",
    "@babel/preset-env": "7.16.11",
    "@budibase/standard-components": "^0.9.139",
    "@jest/test-sequencer": "24.9.0",
    "@types/apidoc": "0.50.0",
    "@types/bson": "4.2.0",
    "@types/bull": "3.15.8",
    "@types/global-agent": "2.1.1",
    "@types/google-spreadsheet": "3.1.5",
    "@types/jest": "27.5.1",
    "@types/koa": "2.13.4",
    "@types/koa__router": "8.0.0",
    "@types/lodash": "4.14.180",
    "@types/mongodb": "3.6.3",
    "@types/node": "14.18.20",
    "@types/node-fetch": "2.6.1",
    "@types/oracledb": "5.2.2",
    "@types/redis": "4.0.11",
    "@typescript-eslint/parser": "5.12.0",
    "apidoc": "0.50.4",
    "babel-jest": "27.5.1",
    "copyfiles": "2.4.1",
    "docker-compose": "0.23.17",
    "eslint": "6.8.0",
    "ioredis-mock": "7.2.0",
    "is-wsl": "2.2.0",
    "jest": "27.5.1",
    "jest-openapi": "0.14.2",
    "nodemon": "2.0.15",
    "openapi-types": "9.3.1",
    "openapi-typescript": "5.2.0",
    "path-to-regexp": "6.2.0",
    "prettier": "2.5.1",
    "rimraf": "3.0.2",
    "supertest": "4.0.2",
    "swagger-jsdoc": "6.1.0",
    "timekeeper": "2.2.0",
    "ts-jest": "27.1.3",
    "ts-node": "10.5.0",
    "tsconfig-paths": "4.0.0",
    "typescript": "4.6.2",
    "update-dotenv": "1.1.1"
  },
  "optionalDependencies": {
    "oracledb": "5.3.0"
  },
  "gitHead": "d1836a898cab3f8ab80ee6d8f42be1a9eed7dcdc"
}<|MERGE_RESOLUTION|>--- conflicted
+++ resolved
@@ -1,11 +1,7 @@
 {
   "name": "@budibase/server",
   "email": "hi@budibase.com",
-<<<<<<< HEAD
-  "version": "1.1.32-alpha.5",
-=======
   "version": "1.1.32",
->>>>>>> 74b13cd9
   "description": "Budibase Web Server",
   "main": "src/index.ts",
   "repository": {
@@ -81,19 +77,11 @@
   "license": "GPL-3.0",
   "dependencies": {
     "@apidevtools/swagger-parser": "10.0.3",
-<<<<<<< HEAD
-    "@budibase/backend-core": "1.1.32-alpha.5",
-    "@budibase/client": "1.1.32-alpha.5",
-    "@budibase/pro": "1.1.32-alpha.5",
-    "@budibase/string-templates": "1.1.32-alpha.5",
-    "@budibase/types": "1.1.32-alpha.5",
-=======
     "@budibase/backend-core": "^1.1.32",
     "@budibase/client": "^1.1.32",
     "@budibase/pro": "1.1.32",
     "@budibase/string-templates": "^1.1.32",
     "@budibase/types": "^1.1.32",
->>>>>>> 74b13cd9
     "@bull-board/api": "3.7.0",
     "@bull-board/koa": "3.9.4",
     "@elastic/elasticsearch": "7.10.0",
