{
  "name": "@budibase/server",
  "email": "hi@budibase.com",
<<<<<<< HEAD
  "version": "0.0.1",
=======
  "version": "2.6.7",
>>>>>>> c73f9eb1
  "description": "Budibase Web Server",
  "main": "src/index.ts",
  "repository": {
    "type": "git",
    "url": "https://github.com/Budibase/budibase.git"
  },
  "scripts": {
    "prebuild": "rimraf dist/",
    "build": "tsc -p tsconfig.build.json && mv dist/src/* dist/ && rimraf dist/src/",
    "build:dev": "yarn prebuild && tsc --build --watch --preserveWatchOutput",
    "debug": "yarn build && node --expose-gc --inspect=9222 dist/index.js",
    "postbuild": "copyfiles -u 1 src/**/*.svelte dist/ && copyfiles -u 1 src/**/*.hbs dist/ && copyfiles -u 1 src/**/*.json dist/",
    "test": "bash scripts/test.sh",
    "test:memory": "jest --maxWorkers=2 --logHeapUsage --forceExit",
    "test:watch": "jest --watch",
    "predocker": "copyfiles -f ../client/dist/budibase-client.js ../client/manifest.json client",
    "build:docker": "yarn run predocker && docker build . -t app-service --label version=$BUDIBASE_RELEASE_VERSION",
    "build:docs": "node ./scripts/docs/generate.js open",
    "run:docker": "node dist/index.js",
    "run:docker:cluster": "pm2-runtime start pm2.config.js",
    "dev:stack:up": "node scripts/dev/manage.js up",
    "dev:stack:down": "node scripts/dev/manage.js down",
    "dev:stack:nuke": "node scripts/dev/manage.js nuke",
    "dev:builder": "yarn run dev:stack:up && nodemon",
    "dev:built": "yarn run dev:stack:up && yarn run run:docker",
    "specs": "ts-node specs/generate.ts && openapi-typescript specs/openapi.yaml --output src/definitions/openapi.ts",
    "initialise": "node scripts/initialise.js",
    "env:multi:enable": "node scripts/multiTenancy.js enable",
    "env:multi:disable": "node scripts/multiTenancy.js disable",
    "env:selfhost:enable": "node scripts/selfhost.js enable",
    "env:selfhost:disable": "node scripts/selfhost.js disable",
    "env:localdomain:enable": "node scripts/localdomain.js enable",
    "env:localdomain:disable": "node scripts/localdomain.js disable",
    "env:account:enable": "node scripts/account.js enable",
    "env:account:disable": "node scripts/account.js disable"
  },
  "keywords": [
    "budibase"
  ],
  "author": "Budibase",
  "license": "GPL-3.0",
  "dependencies": {
    "@apidevtools/swagger-parser": "10.0.3",
<<<<<<< HEAD
    "@budibase/backend-core": "0.0.1",
    "@budibase/client": "0.0.1",
    "@budibase/pro": "0.0.1",
    "@budibase/shared-core": "0.0.1",
    "@budibase/string-templates": "0.0.1",
    "@budibase/types": "0.0.1",
=======
    "@budibase/backend-core": "^2.6.7",
    "@budibase/client": "^2.6.7",
    "@budibase/pro": "2.6.7",
    "@budibase/shared-core": "^2.6.7",
    "@budibase/string-templates": "^2.6.7",
    "@budibase/types": "^2.6.7",
>>>>>>> c73f9eb1
    "@bull-board/api": "3.7.0",
    "@bull-board/koa": "3.9.4",
    "@elastic/elasticsearch": "7.10.0",
    "@google-cloud/firestore": "5.0.2",
    "@koa/router": "8.0.8",
    "@sendgrid/mail": "7.1.1",
    "@sentry/node": "6.17.7",
    "airtable": "0.10.1",
    "arangojs": "7.2.0",
    "aws-sdk": "2.1030.0",
    "bcryptjs": "2.4.3",
    "bull": "4.10.1",
    "chmodr": "1.2.0",
    "chokidar": "3.5.3",
    "cookies": "0.8.0",
    "csvtojson": "2.0.10",
    "curlconverter": "3.21.0",
    "dd-trace": "3.13.2",
    "dotenv": "8.2.0",
    "download": "8.0.0",
    "elastic-apm-node": "3.38.0",
    "fix-path": "3.0.0",
    "form-data": "4.0.0",
    "fs-extra": "8.1.0",
    "global-agent": "3.0.0",
    "google-auth-library": "7.12.0",
    "google-spreadsheet": "3.2.0",
    "jimp": "0.16.1",
    "joi": "17.6.0",
    "js-yaml": "4.1.0",
    "jsonschema": "1.4.0",
    "knex": "2.4.0",
    "koa": "2.13.4",
    "koa-body": "4.2.0",
    "koa-compress": "4.0.1",
    "koa-connect": "2.1.0",
    "koa-send": "5.0.0",
    "koa-session": "5.12.0",
    "koa-static": "5.0.0",
    "koa-useragent": "^4.1.0",
    "koa2-ratelimit": "1.1.1",
    "lodash": "4.17.21",
    "memorystream": "0.3.1",
    "mongodb": "4.9",
    "mssql": "6.2.3",
    "mysql2": "2.3.3",
    "node-fetch": "2.6.7",
    "open": "8.4.0",
    "pg": "8.5.1",
    "posthog-node": "1.3.0",
    "pouchdb": "7.3.0",
    "pouchdb-adapter-memory": "7.2.2",
    "pouchdb-all-dbs": "1.0.2",
    "pouchdb-find": "7.2.2",
    "pouchdb-replication-stream": "1.2.9",
    "redis": "4",
    "server-destroy": "1.0.1",
    "snowflake-promise": "^4.5.0",
    "socket.io": "4.6.1",
    "svelte": "3.49.0",
    "swagger-parser": "10.0.3",
    "tar": "6.1.11",
    "to-json-schema": "0.2.5",
    "uuid": "3.3.2",
    "validate.js": "0.13.1",
    "vm2": "3.9.17",
    "worker-farm": "1.7.0",
    "xml2js": "0.5.0",
    "yargs": "13.2.4"
  },
  "devDependencies": {
    "@babel/core": "7.17.4",
    "@babel/preset-env": "7.16.11",
    "@budibase/standard-components": "^0.9.139",
    "@jest/test-sequencer": "29.5.0",
    "@swc/core": "^1.3.25",
    "@swc/jest": "^0.2.24",
    "@trendyol/jest-testcontainers": "^2.1.1",
    "@types/apidoc": "0.50.0",
    "@types/bson": "4.2.0",
    "@types/global-agent": "2.1.1",
    "@types/google-spreadsheet": "3.1.5",
    "@types/ioredis": "4.28.10",
    "@types/jest": "29.5.0",
    "@types/koa": "2.13.4",
    "@types/koa__router": "8.0.8",
    "@types/lodash": "4.14.180",
    "@types/node": "14.18.20",
    "@types/node-fetch": "2.6.1",
    "@types/oracledb": "5.2.2",
    "@types/pouchdb": "6.4.0",
    "@types/redis": "4.0.11",
    "@types/server-destroy": "1.0.1",
    "@types/supertest": "2.0.12",
    "@types/tar": "6.1.3",
    "@typescript-eslint/parser": "5.45.0",
    "apidoc": "0.50.4",
    "babel-jest": "29.5.0",
    "copyfiles": "2.4.1",
    "docker-compose": "0.23.17",
    "eslint": "6.8.0",
    "ioredis-mock": "7.2.0",
    "is-wsl": "2.2.0",
    "jest": "29.5.0",
    "jest-openapi": "0.14.2",
    "jest-runner": "29.5.0",
    "jest-serial-runner": "^1.2.1",
    "nodemon": "2.0.15",
    "openapi-types": "9.3.1",
    "openapi-typescript": "5.2.0",
    "path-to-regexp": "6.2.0",
    "prettier": "2.5.1",
    "rimraf": "3.0.2",
    "supertest": "6.2.2",
    "swagger-jsdoc": "6.1.0",
    "timekeeper": "2.2.0",
    "ts-jest": "29.0.5",
    "ts-node": "10.8.1",
    "tsconfig-paths": "4.0.0",
    "typescript": "4.7.3",
    "update-dotenv": "1.1.1"
  },
  "optionalDependencies": {
    "oracledb": "5.3.0"
  },
  "gitHead": "d1836a898cab3f8ab80ee6d8f42be1a9eed7dcdc"
}<|MERGE_RESOLUTION|>--- conflicted
+++ resolved
@@ -1,11 +1,7 @@
 {
   "name": "@budibase/server",
   "email": "hi@budibase.com",
-<<<<<<< HEAD
   "version": "0.0.1",
-=======
-  "version": "2.6.7",
->>>>>>> c73f9eb1
   "description": "Budibase Web Server",
   "main": "src/index.ts",
   "repository": {
@@ -49,21 +45,12 @@
   "license": "GPL-3.0",
   "dependencies": {
     "@apidevtools/swagger-parser": "10.0.3",
-<<<<<<< HEAD
     "@budibase/backend-core": "0.0.1",
     "@budibase/client": "0.0.1",
-    "@budibase/pro": "0.0.1",
+    "@budibase/pro": "develop",
     "@budibase/shared-core": "0.0.1",
     "@budibase/string-templates": "0.0.1",
     "@budibase/types": "0.0.1",
-=======
-    "@budibase/backend-core": "^2.6.7",
-    "@budibase/client": "^2.6.7",
-    "@budibase/pro": "2.6.7",
-    "@budibase/shared-core": "^2.6.7",
-    "@budibase/string-templates": "^2.6.7",
-    "@budibase/types": "^2.6.7",
->>>>>>> c73f9eb1
     "@bull-board/api": "3.7.0",
     "@bull-board/koa": "3.9.4",
     "@elastic/elasticsearch": "7.10.0",
