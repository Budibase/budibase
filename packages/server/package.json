{
  "name": "@budibase/server",
  "email": "hi@budibase.com",
  "version": "0.0.0",
  "description": "Budibase Web Server",
  "main": "src/index.ts",
  "repository": {
    "type": "git",
    "url": "https://github.com/Budibase/budibase.git"
  },
  "scripts": {
    "prebuild": "rimraf dist/ client/",
    "build": "node ./scripts/build.js",
    "postbuild": "copyfiles -a -u 3 '../client/dist/**/*.js' client && copyfiles -f ../client/manifest.json client && copyfiles -f ../../yarn.lock ./dist/",
    "check:types": "tsc -p tsconfig.json --noEmit --paths null",
    "check:dependencies": "node ../../scripts/depcheck.js",
    "build:isolated-vm-lib:snippets": "esbuild --minify --bundle src/jsRunner/bundles/snippets.ts --outfile=src/jsRunner/bundles/snippets.ivm.bundle.js --platform=node --format=iife --global-name=snippets",
    "build:isolated-vm-lib:string-templates": "esbuild --minify --bundle src/jsRunner/bundles/index-helpers.ts --outfile=src/jsRunner/bundles/index-helpers.ivm.bundle.js --platform=node --format=iife --external:handlebars --global-name=helpers",
    "build:isolated-vm-lib:bson": "esbuild --minify --bundle src/jsRunner/bundles/bsonPackage.ts --outfile=src/jsRunner/bundles/bson.ivm.bundle.js --platform=node --format=iife --global-name=bson",
    "build:isolated-vm-lib:buffer": "esbuild --minify --bundle src/jsRunner/bundles/buffer.ts --outfile=src/jsRunner/bundles/buffer.ivm.bundle.js --platform=node --format=iife --global-name=buffer",
    "build:isolated-vm-libs": "yarn build:isolated-vm-lib:string-templates && yarn build:isolated-vm-lib:bson && yarn build:isolated-vm-lib:snippets && yarn build:isolated-vm-lib:buffer",
    "build:dev": "yarn prebuild && tsc --build --watch --preserveWatchOutput",
    "debug": "yarn build && node --expose-gc --inspect=9222 dist/index.js",
    "jest": "NODE_OPTIONS=\"--no-node-snapshot $NODE_OPTIONS\" jest",
    "test": "bash scripts/test.sh",
    "test:memory": "jest --maxWorkers=2 --logHeapUsage --forceExit",
    "test:watch": "jest --watch",
    "run:docker": "node --enable-source-maps dist/index.js",
    "run:docker:cluster": "pm2-runtime start pm2.config.js",
    "dev:stack:up": "node scripts/dev/manage.js up",
    "dev:stack:down": "node scripts/dev/manage.js down",
    "dev:stack:nuke": "node scripts/dev/manage.js nuke",
    "dev": "yarn run dev:stack:up && nodemon",
    "dev:built": "yarn run dev:stack:up && yarn run run:docker",
    "specs": "ts-node specs/generate.ts && openapi-typescript specs/openapi.yaml --output src/definitions/openapi.ts"
  },
  "keywords": [
    "budibase"
  ],
  "author": "Budibase",
  "license": "GPL-3.0",
  "dependencies": {
    "@anthropic-ai/sdk": "^0.27.3",
    "@apidevtools/swagger-parser": "12.1.0",
    "@aws-sdk/client-dynamodb": "3.709.0",
    "@aws-sdk/client-s3": "3.709.0",
    "@aws-sdk/lib-dynamodb": "3.709.0",
    "@aws-sdk/s3-request-presigner": "3.709.0",
    "@azure/msal-node": "^2.5.1",
    "@budibase/backend-core": "*",
    "@budibase/client": "*",
    "@budibase/frontend-core": "*",
    "@budibase/nano": "10.1.5",
    "@budibase/pro": "*",
    "@budibase/shared-core": "*",
    "@budibase/string-templates": "*",
    "@budibase/types": "*",
    "@bull-board/api": "5.10.2",
    "@bull-board/koa": "5.10.2",
    "@elastic/elasticsearch": "7.10.0",
    "@google-cloud/firestore": "7.8.0",
    "@koa/cors": "5.0.0",
    "@koa/router": "13.1.0",
    "@modelcontextprotocol/sdk": "^1.11.4",
    "@octokit/rest": "^22.0.0",
    "@socket.io/redis-adapter": "^8.2.1",
    "@types/xml2js": "^0.4.14",
    "airtable": "0.12.2",
    "arangojs": "7.2.0",
    "archiver": "7.0.1",
    "bcrypt": "5.1.0",
    "bcryptjs": "2.4.3",
    "bson": "^6.9.0",
    "buffer": "6.0.3",
    "bull": "4.10.1",
    "chokidar": "3.5.3",
    "content-disposition": "^0.5.4",
    "cookies": "0.8.0",
    "csvtojson": "2.0.10",
    "curlconverter": "3.21.0",
    "dayjs": "^1.10.8",
    "dd-trace": "5.56.0",
    "dotenv": "8.2.0",
    "extract-zip": "^2.0.1",
    "form-data": "4.0.4",
    "global-agent": "3.0.0",
    "google-auth-library": "^8.0.1",
    "google-spreadsheet": "npm:@budibase/google-spreadsheet@4.1.5",
    "html-to-text": "^9.0.5",
    "http-graceful-shutdown": "^3.1.12",
    "imapflow": "^1.1.0",
    "ioredis": "5.3.2",
    "isolated-vm": "^6.0.1",
    "jimp": "1.1.4",
    "joi": "17.6.0",
    "js-yaml": "4.1.0",
    "jsonschema": "1.4.0",
    "jsonwebtoken": "9.0.2",
    "knex": "2.4.2",
    "koa": "2.15.4",
    "koa-body": "4.2.0",
    "koa-compress": "4.0.1",
    "koa-send": "5.0.1",
    "koa-useragent": "^4.1.0",
    "koa2-ratelimit": "1.1.1",
    "lodash": "4.17.21",
    "mailparser": "^3.7.2",
    "memorystream": "0.3.1",
    "mongodb": "6.7.0",
    "mssql": "11.0.1",
    "mysql2": "3.9.8",
    "node-fetch": "2.6.7",
    "object-sizeof": "2.6.1",
    "openai": "5.12.1",
    "openapi-types": "9.3.1",
    "oracledb": "6.5.1",
    "pg": "8.10.0",
    "pouchdb": "9.0.0",
    "pouchdb-all-dbs": "1.1.1",
    "pouchdb-find": "9.0.0",
    "redis": "4",
    "serialize-error": "^7.0.1",
    "server-destroy": "1.0.1",
    "snowflake-sdk": "^1.15.0",
    "socket.io": "4.8.1",
    "svelte": "4.2.19",
    "tar": "6.2.1",
    "tmp": "0.2.3",
    "to-json-schema": "0.2.5",
    "uuid": "^8.3.2",
    "validate.js": "0.13.1",
    "worker-farm": "1.7.0",
    "xml2js": "0.6.2",
    "zod-validation-error": "^3.4.0"
  },
  "devDependencies": {
    "@babel/core": "^7.22.5",
    "@babel/preset-env": "7.16.11",
    "@types/archiver": "6.0.2",
    "@types/global-agent": "2.1.1",
<<<<<<< HEAD
    "@types/js-yaml": "^4.0.9",
=======
    "@types/html-to-text": "^9.0.4",
>>>>>>> 95399ac6
    "@types/json-schema": "^7.0.15",
    "@types/koa": "2.13.4",
    "@types/koa-send": "^4.1.6",
    "@types/koa__cors": "5.0.0",
    "@types/koa__router": "12.0.4",
    "@types/lodash": "4.14.200",
    "@types/mailparser": "^3.4.6",
    "@types/mssql": "9.1.5",
    "@types/node-fetch": "2.6.4",
    "@types/oracledb": "6.5.1",
    "@types/pg": "8.6.6",
    "@types/pouchdb": "6.4.2",
    "@types/server-destroy": "1.0.1",
    "@types/supertest": "2.0.14",
    "@types/swagger-jsdoc": "^6.0.4",
    "@types/tar": "6.1.5",
    "@types/tmp": "0.2.6",
    "@types/uuid": "8.3.4",
    "chance": "^1.1.12",
    "copyfiles": "2.4.1",
    "docker-compose": "1.2.0",
    "ioredis-mock": "8.9.0",
    "jest-extended": "^4.0.2",
    "jest-openapi": "0.14.2",
    "nock": "13.5.4",
    "nodemon": "2.0.15",
    "openapi-typescript": "5.2.0",
    "rimraf": "3.0.2",
    "supertest": "6.3.3",
    "swagger-jsdoc": "6.1.0",
    "timekeeper": "2.2.0",
    "ts-node": "10.8.1",
    "tsconfig-paths": "4.0.0",
    "undici": "^5.28.4",
    "yargs": "^17.7.2",
    "zod": "^3.23.8"
  },
  "resolutions": {
    "@budibase/pro": "npm:@budibase/pro@latest"
  },
  "nx": {
    "targets": {
      "dev": {
        "dependsOn": [
          {
            "comment": "Required for pro usage when submodule not loaded",
            "projects": [
              "@budibase/backend-core"
            ],
            "target": "build:oss"
          }
        ]
      },
      "build": {
        "inputs": [
          "default",
          "{projectRoot}/src",
          "{projectRoot}/builder",
          "{projectRoot}/client",
          "{projectRoot}/scripts",
          "{projectRoot}/package.json",
          "{projectRoot}/tsconfig*.json"
        ],
        "outputs": [
          "{projectRoot}/builder",
          "{projectRoot}/client",
          "{projectRoot}/dist"
        ],
        "dependsOn": [
          {
            "projects": [
              "@budibase/client",
              "@budibase/builder"
            ],
            "target": "build"
          }
        ]
      }
    }
  }
}<|MERGE_RESOLUTION|>--- conflicted
+++ resolved
@@ -138,11 +138,8 @@
     "@babel/preset-env": "7.16.11",
     "@types/archiver": "6.0.2",
     "@types/global-agent": "2.1.1",
-<<<<<<< HEAD
     "@types/js-yaml": "^4.0.9",
-=======
     "@types/html-to-text": "^9.0.4",
->>>>>>> 95399ac6
     "@types/json-schema": "^7.0.15",
     "@types/koa": "2.13.4",
     "@types/koa-send": "^4.1.6",
