{
  "name": "@budibase/server",
  "email": "hi@budibase.com",
<<<<<<< HEAD
  "version": "0.9.149-alpha.5",
=======
  "version": "0.9.149",
>>>>>>> bc3bba37
  "description": "Budibase Web Server",
  "main": "src/index.js",
  "repository": {
    "type": "git",
    "url": "https://github.com/Budibase/budibase.git"
  },
  "scripts": {
    "build": "rimraf dist/ && tsc && mv dist/src/* dist/ && rmdir dist/src/ && yarn postbuild",
    "postbuild": "copyfiles -u 1 src/**/*.svelte dist/ && copyfiles -u 1 src/**/*.hbs dist/ && copyfiles -u 1 src/**/*.json dist/",
    "test": "jest --coverage --maxWorkers=2",
    "test:watch": "jest --watch",
    "predocker": "copyfiles -f ../client/dist/budibase-client.js ../client/manifest.json client",
    "build:docker": "yarn run predocker && docker build . -t app-service",
    "run:docker": "node dist/index.js",
    "dev:stack:up": "node scripts/dev/manage.js up",
    "dev:stack:down": "node scripts/dev/manage.js down",
    "dev:stack:nuke": "node scripts/dev/manage.js nuke",
    "dev:builder": "yarn run dev:stack:up && nodemon",
    "format": "prettier --config ../../.prettierrc.json 'src/**/*.ts' --write",
    "lint": "eslint --fix src/",
    "lint:fix": "yarn run format && yarn run lint",
    "initialise": "node scripts/initialise.js",
    "multi:enable": "node scripts/multiTenancy.js enable",
    "multi:disable": "node scripts/multiTenancy.js disable",
    "selfhost:enable": "node scripts/selfhost.js enable",
    "selfhost:disable": "node scripts/selfhost.js disable",
    "localdomain:enable": "node scripts/localdomain.js enable",
    "localdomain:disable": "node scripts/localdomain.js disable"
  },
  "jest": {
    "preset": "ts-jest",
    "testEnvironment": "node",
    "setupFiles": [
      "./scripts/jestSetup.js"
    ],
    "collectCoverageFrom": [
      "src/**/*.js",
      "!**/node_modules/**",
      "!src/db/views/*.js",
      "!src/api/controllers/deploy/**/*.js",
      "!src/*.js",
      "!src/api/controllers/static/**/*",
      "!src/db/dynamoClient.js",
      "!src/utilities/usageQuota.js",
      "!src/api/routes/tests/**/*",
      "!src/db/tests/**/*",
      "!src/tests/**/*",
      "!src/automations/tests/**/*",
      "!src/utilities/fileProcessor.js",
      "!src/utilities/fileSystem/**/*",
      "!src/utilities/redis.js"
    ],
    "coverageReporters": [
      "lcov",
      "json",
      "clover"
    ]
  },
  "keywords": [
    "budibase"
  ],
  "author": "Budibase",
  "license": "AGPL-3.0-or-later",
  "dependencies": {
<<<<<<< HEAD
    "@budibase/auth": "^0.9.149-alpha.5",
    "@budibase/client": "^0.9.149-alpha.5",
    "@budibase/string-templates": "^0.9.149-alpha.5",
=======
    "@budibase/auth": "^0.9.149",
    "@budibase/client": "^0.9.149",
    "@budibase/string-templates": "^0.9.149",
>>>>>>> bc3bba37
    "@elastic/elasticsearch": "7.10.0",
    "@koa/router": "8.0.0",
    "@sendgrid/mail": "7.1.1",
    "@sentry/node": "5.19.2",
    "airtable": "0.10.1",
    "arangojs": "7.2.0",
    "aws-sdk": "^2.767.0",
    "bcryptjs": "2.4.3",
    "bull": "^3.22.4",
    "bull-board": "^2.0.1",
    "chmodr": "1.2.0",
    "csvtojson": "2.0.10",
    "dotenv": "8.2.0",
    "download": "8.0.0",
    "fix-path": "3.0.0",
    "fs-extra": "8.1.0",
    "jimp": "0.16.1",
    "joi": "17.2.1",
    "jsonschema": "1.4.0",
    "knex": "^0.95.6",
    "koa": "2.7.0",
    "koa-body": "4.2.0",
    "koa-compress": "4.0.1",
    "koa-connect": "^2.1.0",
    "koa-pino-logger": "3.0.0",
    "koa-send": "5.0.0",
    "koa-session": "5.12.0",
    "koa-static": "5.0.0",
    "lodash": "4.17.21",
    "memorystream": "^0.3.1",
    "mongodb": "3.6.3",
    "mssql": "6.2.3",
    "mysql": "2.18.1",
    "node-fetch": "2.6.0",
    "open": "7.3.0",
    "pg": "8.5.1",
    "pino-pretty": "4.0.0",
    "posthog-node": "^1.1.4",
    "pouchdb": "7.2.1",
    "pouchdb-adapter-memory": "^7.2.1",
    "pouchdb-all-dbs": "1.0.2",
    "pouchdb-find": "^7.2.2",
    "pouchdb-replication-stream": "1.2.9",
    "server-destroy": "1.0.1",
    "svelte": "^3.38.2",
    "to-json-schema": "0.2.5",
    "uuid": "3.3.2",
    "validate.js": "0.13.1",
    "yargs": "13.2.4",
    "zlib": "1.0.5"
  },
  "devDependencies": {
    "@babel/core": "^7.14.3",
    "@babel/preset-env": "^7.14.4",
    "@budibase/standard-components": "^0.9.139",
    "@jest/test-sequencer": "^24.8.0",
    "@types/bull": "^3.15.1",
    "@types/jest": "^26.0.23",
    "@types/koa": "^2.13.3",
    "@types/koa-router": "^7.4.2",
    "@types/node": "^15.12.4",
    "@typescript-eslint/parser": "4.28.0",
    "babel-jest": "^27.0.2",
    "copyfiles": "^2.4.1",
    "docker-compose": "^0.23.6",
    "eslint": "^6.8.0",
    "express": "^4.17.1",
    "jest": "^27.0.5",
    "nodemon": "^2.0.4",
    "prettier": "^2.3.1",
    "rimraf": "^3.0.2",
    "supertest": "^4.0.2",
    "ts-jest": "^27.0.3",
    "ts-node": "^10.0.0",
    "typescript": "^4.3.5",
    "update-dotenv": "^1.1.1"
  },
  "gitHead": "d1836a898cab3f8ab80ee6d8f42be1a9eed7dcdc"
}<|MERGE_RESOLUTION|>--- conflicted
+++ resolved
@@ -1,11 +1,7 @@
 {
   "name": "@budibase/server",
   "email": "hi@budibase.com",
-<<<<<<< HEAD
-  "version": "0.9.149-alpha.5",
-=======
   "version": "0.9.149",
->>>>>>> bc3bba37
   "description": "Budibase Web Server",
   "main": "src/index.js",
   "repository": {
@@ -70,15 +66,9 @@
   "author": "Budibase",
   "license": "AGPL-3.0-or-later",
   "dependencies": {
-<<<<<<< HEAD
-    "@budibase/auth": "^0.9.149-alpha.5",
-    "@budibase/client": "^0.9.149-alpha.5",
-    "@budibase/string-templates": "^0.9.149-alpha.5",
-=======
     "@budibase/auth": "^0.9.149",
     "@budibase/client": "^0.9.149",
     "@budibase/string-templates": "^0.9.149",
->>>>>>> bc3bba37
     "@elastic/elasticsearch": "7.10.0",
     "@koa/router": "8.0.0",
     "@sendgrid/mail": "7.1.1",
