--- conflicted
+++ resolved
@@ -1,11 +1,7 @@
 {
   "name": "@budibase/server",
   "email": "hi@budibase.com",
-<<<<<<< HEAD
-  "version": "2.5.6-alpha.45",
-=======
   "version": "2.5.9",
->>>>>>> 778da79a
   "description": "Budibase Web Server",
   "main": "src/index.ts",
   "repository": {
@@ -49,21 +45,12 @@
   "license": "GPL-3.0",
   "dependencies": {
     "@apidevtools/swagger-parser": "10.0.3",
-<<<<<<< HEAD
-    "@budibase/backend-core": "2.5.6-alpha.45",
-    "@budibase/client": "2.5.6-alpha.45",
-    "@budibase/pro": "2.5.6-alpha.45",
-    "@budibase/shared-core": "2.5.6-alpha.45",
-    "@budibase/string-templates": "2.5.6-alpha.45",
-    "@budibase/types": "2.5.6-alpha.45",
-=======
     "@budibase/backend-core": "^2.5.9",
     "@budibase/client": "^2.5.9",
     "@budibase/pro": "2.5.9",
     "@budibase/shared-core": "^2.5.9",
     "@budibase/string-templates": "^2.5.9",
     "@budibase/types": "^2.5.9",
->>>>>>> 778da79a
     "@bull-board/api": "3.7.0",
     "@bull-board/koa": "3.9.4",
     "@elastic/elasticsearch": "7.10.0",
