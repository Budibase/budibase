--- conflicted
+++ resolved
@@ -1,11 +1,7 @@
 {
   "name": "@budibase/server",
   "email": "hi@budibase.com",
-<<<<<<< HEAD
-  "version": "0.9.117-alpha.4",
-=======
   "version": "0.9.118",
->>>>>>> 5b174c64
   "description": "Budibase Web Server",
   "main": "src/index.js",
   "repository": {
@@ -66,15 +62,9 @@
   "author": "Budibase",
   "license": "AGPL-3.0-or-later",
   "dependencies": {
-<<<<<<< HEAD
-    "@budibase/auth": "^0.9.117-alpha.4",
-    "@budibase/client": "^0.9.117-alpha.4",
-    "@budibase/string-templates": "^0.9.117-alpha.4",
-=======
     "@budibase/auth": "^0.9.118",
     "@budibase/client": "^0.9.118",
     "@budibase/string-templates": "^0.9.118",
->>>>>>> 5b174c64
     "@elastic/elasticsearch": "7.10.0",
     "@koa/router": "8.0.0",
     "@sendgrid/mail": "7.1.1",
@@ -127,11 +117,7 @@
   "devDependencies": {
     "@babel/core": "^7.14.3",
     "@babel/preset-env": "^7.14.4",
-<<<<<<< HEAD
-    "@budibase/standard-components": "^0.9.117-alpha.4",
-=======
     "@budibase/standard-components": "^0.9.118",
->>>>>>> 5b174c64
     "@jest/test-sequencer": "^24.8.0",
     "@types/bull": "^3.15.1",
     "@types/jest": "^26.0.23",
