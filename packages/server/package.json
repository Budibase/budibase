--- conflicted
+++ resolved
@@ -1,11 +1,7 @@
 {
   "name": "@budibase/server",
   "email": "hi@budibase.com",
-<<<<<<< HEAD
-  "version": "1.0.105-alpha.29",
-=======
   "version": "1.0.105-alpha.33",
->>>>>>> 73465b63
   "description": "Budibase Web Server",
   "main": "src/index.ts",
   "repository": {
@@ -72,17 +68,10 @@
   "license": "GPL-3.0",
   "dependencies": {
     "@apidevtools/swagger-parser": "^10.0.3",
-<<<<<<< HEAD
-    "@budibase/backend-core": "^1.0.105-alpha.29",
-    "@budibase/client": "^1.0.105-alpha.29",
-    "@budibase/pro": "^1.0.0",
-    "@budibase/string-templates": "^1.0.105-alpha.29",
-=======
     "@budibase/backend-core": "^1.0.105-alpha.33",
     "@budibase/client": "^1.0.105-alpha.33",
     "@budibase/pro": "^1.0.0",
     "@budibase/string-templates": "^1.0.105-alpha.33",
->>>>>>> 73465b63
     "@bull-board/api": "^3.7.0",
     "@bull-board/koa": "^3.7.0",
     "@elastic/elasticsearch": "7.10.0",
