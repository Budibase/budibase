{
  "compilerOptions": {
    "target": "es6",
    "module": "commonjs",
    "lib": ["es2020"],
    "strict": true,
    "noImplicitAny": true,
    "esModuleInterop": true,
    "resolveJsonModule": true,
    "incremental": true,
    "types": ["node", "jest"],
    "outDir": "dist/src",
    "skipLibCheck": true,
    "baseUrl": ".",
    "paths": {
      "@budibase/types": ["../types/src"],
      "@budibase/backend-core": ["../backend-core/src"],
      "@budibase/backend-core/*": ["../backend-core/*"],
      "@budibase/shared-core": ["../shared-core/src"],
      "@budibase/pro": ["../pro/src"],
<<<<<<< HEAD
      "@budibase/string-templates": ["../string-templates/src"],
      "@budibase/frontend-core": ["../frontend-core/src"]
    }
=======
      "@budibase/string-templates": ["../string-templates/src"]
    },
    "allowArbitraryExtensions": true
>>>>>>> b1dd8999
  },
  "include": ["src/**/*"],
  "exclude": [
    "node_modules",
    "dist",
    "src/tests",
    "src/api/routes/tests/utilities",
    "src/api/routes/public/tests/utils.ts",
    "src/automations/tests/utilities",
    "**/*.spec.ts",
    "**/*.spec.js"
  ]
}<|MERGE_RESOLUTION|>--- conflicted
+++ resolved
@@ -18,15 +18,10 @@
       "@budibase/backend-core/*": ["../backend-core/*"],
       "@budibase/shared-core": ["../shared-core/src"],
       "@budibase/pro": ["../pro/src"],
-<<<<<<< HEAD
       "@budibase/string-templates": ["../string-templates/src"],
-      "@budibase/frontend-core": ["../frontend-core/src"]
-    }
-=======
-      "@budibase/string-templates": ["../string-templates/src"]
+      "@budibase/frontend-core": ["../frontend-core"]
     },
     "allowArbitraryExtensions": true
->>>>>>> b1dd8999
   },
   "include": ["src/**/*"],
   "exclude": [
