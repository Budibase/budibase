--- conflicted
+++ resolved
@@ -5,14 +5,9 @@
 then
   # --runInBand performs better in ci where resources are limited
   export NODE_OPTIONS="--max-old-space-size=4096"
-<<<<<<< HEAD
   node ../../node_modules/jest/bin/jest.js --version
-  echo "jest --coverage --maxWorkers=2 --forceExit"
-  jest --coverage --maxWorkers=2 --forceExit --workerIdleMemoryLimit=2000MB
-=======
-  echo "jest --coverage --runInBand --forceExit --bail"
-  jest --coverage --runInBand --forceExit --bail
->>>>>>> 4e6d3a44
+  echo "jest --coverage --maxWorkers=2 --forceExit --workerIdleMemoryLimit=2000MB --bail"
+  jest --coverage --maxWorkers=2 --forceExit --workerIdleMemoryLimit=2000MB --bail
 else
   # --maxWorkers performs better in development
   echo "jest --coverage --maxWorkers=2 --forceExit"
