{
  "name": "@budibase/sdk",
<<<<<<< HEAD
  "version": "2.4.12-alpha.6",
=======
  "version": "2.4.26",
>>>>>>> 95ef8413
  "description": "Budibase Public API SDK",
  "author": "Budibase",
  "license": "MPL-2.0",
  "module": "dist/sdk.mjs",
  "type": "module",
  "scripts": {
    "generate": "cd scripts && bash generate-sdk.sh",
    "build:sdk": "yarn run generate && rollup -c"
  },
  "dependencies": {
    "superagent": "^5.3.0"
  },
  "devDependencies": {
    "@rollup/plugin-commonjs": "^18.0.0",
    "@rollup/plugin-node-resolve": "^11.2.1",
    "rollup": "^2.44.0",
    "rollup-plugin-polyfill-node": "^0.8.0",
    "rollup-plugin-terser": "^7.0.2"
  }
}<|MERGE_RESOLUTION|>--- conflicted
+++ resolved
@@ -1,10 +1,6 @@
 {
   "name": "@budibase/sdk",
-<<<<<<< HEAD
-  "version": "2.4.12-alpha.6",
-=======
   "version": "2.4.26",
->>>>>>> 95ef8413
   "description": "Budibase Public API SDK",
   "author": "Budibase",
   "license": "MPL-2.0",
