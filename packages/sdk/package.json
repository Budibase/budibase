--- conflicted
+++ resolved
@@ -1,10 +1,6 @@
 {
   "name": "@budibase/sdk",
-<<<<<<< HEAD
-  "version": "2.3.15",
-=======
   "version": "2.3.16",
->>>>>>> 054175a1
   "description": "Budibase Public API SDK",
   "author": "Budibase",
   "license": "MPL-2.0",
