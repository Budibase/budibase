--- conflicted
+++ resolved
@@ -1,10 +1,6 @@
 {
   "name": "@budibase/sdk",
-<<<<<<< HEAD
-  "version": "2.4.5-alpha.1",
-=======
   "version": "2.4.5",
->>>>>>> 4f15cdff
   "description": "Budibase Public API SDK",
   "author": "Budibase",
   "license": "MPL-2.0",
