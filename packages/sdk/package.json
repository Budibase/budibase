--- conflicted
+++ resolved
@@ -1,10 +1,6 @@
 {
   "name": "@budibase/sdk",
-<<<<<<< HEAD
-  "version": "2.0.24-alpha.3",
-=======
   "version": "2.0.26",
->>>>>>> 45e17f16
   "description": "Budibase Public API SDK",
   "author": "Budibase",
   "license": "MPL-2.0",
