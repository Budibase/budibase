--- conflicted
+++ resolved
@@ -1,10 +1,6 @@
 {
   "name": "@budibase/sdk",
-<<<<<<< HEAD
-  "version": "2.3.17-alpha.8",
-=======
   "version": "2.3.17",
->>>>>>> fcaf03fb
   "description": "Budibase Public API SDK",
   "author": "Budibase",
   "license": "MPL-2.0",
