--- conflicted
+++ resolved
@@ -104,11 +104,7 @@
       // we'll extract any component CSS out into
       // a separate file — better for performance
       css: css => {
-<<<<<<< HEAD
         css.write("public/build/bundle.css");
-=======
-        css.write("public/bundle.css")
->>>>>>> 68c3588d
       },
 
       hydratable: true,
