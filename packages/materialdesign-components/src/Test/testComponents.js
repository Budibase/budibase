--- conflicted
+++ resolved
@@ -1,9 +1,3 @@
 import h1 from "../H1.svelte";
-<<<<<<< HEAD
 import { button, icon, textfield } from "@BBMD";
 export default { h1, button, icon, textfield };
-=======
-import { button, icon } from "@BBMD";
-
-export default { h1, button, icon };
->>>>>>> 0228a78d
