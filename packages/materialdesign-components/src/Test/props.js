export const props = {
  justAnH1: {
    _component: "@budibase/materialdesign-components/h1",
    _children: [],
    text: "This is a Header",
  },
  button: {
    _component: "@budibase/materialdesign-components/button",
    _children: [],
<<<<<<< HEAD
    variant: "raised",
    colour: "secondary",
    size: "large",
    href: "",
    icon: "alarm_on",
    trailingIcon: true,
    fullBleed: false,
    text: "I am button",
    disabled: false
  },
  icon: {
    _component: "@budibase/materialdesign-components/icon",
    _children: [],
    icon: ""
  }
};
=======
    raised: true,
  },
}
>>>>>>> 66cbb574
<|MERGE_RESOLUTION|>--- conflicted
+++ resolved
@@ -7,7 +7,6 @@
   button: {
     _component: "@budibase/materialdesign-components/button",
     _children: [],
-<<<<<<< HEAD
     variant: "raised",
     colour: "secondary",
     size: "large",
@@ -24,8 +23,3 @@
     icon: ""
   }
 };
-=======
-    raised: true,
-  },
-}
->>>>>>> 66cbb574
