const getComponent = comp => `@budibase//materialdesign-components/${comp}`;

export const props = {
  justAnH1: {
    _component: "@budibase/materialdesign-components/h1",
    _children: [],
    text: "This is a Header",
  },
  button: {
    _component: "@budibase/materialdesign-components/button",
    _children: [],
    variant: "raised",
    colour: "secondary",
    size: "large",
    href: "",
    icon: "alarm_on",
    trailingIcon: true,
    fullBleed: false,
    text: "I am button",
    disabled: false
  },
  icon: {
    _component: "@budibase/materialdesign-components/icon",
    _children: [],
    icon: ""
<<<<<<< HEAD
  },
  textfield: {
    _component: getComponent("textfield"),
    _children: [],
    label: "Surname",
    helperText: "Please add your surname"
=======
>>>>>>> 0228a78d
  }
};
<|MERGE_RESOLUTION|>--- conflicted
+++ resolved
@@ -23,14 +23,11 @@
     _component: "@budibase/materialdesign-components/icon",
     _children: [],
     icon: ""
-<<<<<<< HEAD
   },
   textfield: {
     _component: getComponent("textfield"),
     _children: [],
     label: "Surname",
     helperText: "Please add your surname"
-=======
->>>>>>> 0228a78d
   }
 };
