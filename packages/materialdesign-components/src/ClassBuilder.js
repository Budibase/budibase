export default class ClassBuilder {
<<<<<<< HEAD
  constructor(block, defaultIgnoreList) {
    this.block = `mdc-${block}`;
    this.defaultIgnoreList = defaultIgnoreList; //will be ignored when building custom classes
  }

  /* 
  handles both blocks and elementss (BEM MD Notation) 
  params = {elementName: string, props: {modifiers{}, customs:{}, extras: []}}
  All are optional 
  */
  build(params) {
    if (!params) return this.block; //return block if nothing passed
    const { props, elementName } = params;
    let base = !!elementName ? `${this.block}__${elementName}` : this.block;
    if (!props) return base;
    return this._handleProps(base, props);
  }

  //Easily grab a simple element class
  elem(elementName) {
    return this.build({ elementName });
  }

  //use if a different base is needed than whats defined by this.block
  debase(base, elementProps) {
    if (!elementProps) return base;
    return this._handleProps(base, elementProps);
  }

  //proxies bindProps and checks for which elementProps exist before binding
  _handleProps(base, elementProps) {
    let cls = base;
    const { modifiers, customs, extras } = elementProps;
    if (!!modifiers) cls += this._bindProps(modifiers, base);
    if (!!customs) cls += this._bindProps(customs, base, true);
    if (!!extras) cls += ` ${extras.join(" ")}`;
    return cls.trim();
=======
  constructor(block, customDefaults) {
    this.block = `mdc-${block}`
    this.customDefaults = customDefaults //will be ignored when building custom classes
  }

  // classParams: {modifiers:[] (mdc), custom:[] (bbmd), extra:[] (any)}
  blocks(classParams) {
    let base = this.block
    if (classParams == undefined) return base
    return this.buildClass(base, classParams)
  }

  //elementName: string, classParams: {}
  elements(elementName, classParams) {
    let base = `${this.block}__${elementName}`
    if (classParams == undefined) return base
    return this.buildClass(base, classParams)
  }

  buildClass(base, classParams) {
    let cls = base
    const { modifiers, customs, extras } = classParams
    if (modifiers) cls += modifiers.map(m => ` ${base}--${m}`).join(" ")
    if (customs)
      cls += Object.entries(customs)
        .map(([property, value]) => {
          //disregard falsy and values set by customDefaults constructor param
          if (!!value && !this.customDefaults.includes(value)) {
            //custom scss name convention = bbmd-[block | element]--[property]-[value]
            return ` bbmd-${base}--${property}-${value}`
          }
        })
        .join("")
    if (extras) cls += ` ${extras.join(" ")}`
    return cls.trim()
>>>>>>> 86779573
  }

  /* 
  Handles both modifiers and customs. Use property, value or both depending 
  on whether it is passsed props for custom or modifiers
  if custom uses the following convention for scss mixins:
  bbmd-{this.block}--{property}-{value}
  bbmd-mdc-button--size-large
   */
  _bindProps(elementProps, base, isCustom = false) {
    return Object.entries(elementProps)
      .map(([property, value]) => {
        //disregard falsy and values set by defaultIgnoreList constructor param
        if (
          !!value &&
          (!this.defaultIgnoreList || !this.defaultIgnoreList.includes(value))
        ) {
          let classBase = isCustom ? `bbmd-${base}` : `${base}`;
          let valueType = typeof value;

          if (valueType == "string" || valueType == "number") {
            return isCustom
              ? ` ${classBase}--${property}-${value}`
              : ` ${classBase}--${value}`;
          } else if (valueType == "boolean") {
            return ` ${classBase}--${property}`;
          }
        }
      })
      .join("");
  }
}<|MERGE_RESOLUTION|>--- conflicted
+++ resolved
@@ -1,43 +1,4 @@
 export default class ClassBuilder {
-<<<<<<< HEAD
-  constructor(block, defaultIgnoreList) {
-    this.block = `mdc-${block}`;
-    this.defaultIgnoreList = defaultIgnoreList; //will be ignored when building custom classes
-  }
-
-  /* 
-  handles both blocks and elementss (BEM MD Notation) 
-  params = {elementName: string, props: {modifiers{}, customs:{}, extras: []}}
-  All are optional 
-  */
-  build(params) {
-    if (!params) return this.block; //return block if nothing passed
-    const { props, elementName } = params;
-    let base = !!elementName ? `${this.block}__${elementName}` : this.block;
-    if (!props) return base;
-    return this._handleProps(base, props);
-  }
-
-  //Easily grab a simple element class
-  elem(elementName) {
-    return this.build({ elementName });
-  }
-
-  //use if a different base is needed than whats defined by this.block
-  debase(base, elementProps) {
-    if (!elementProps) return base;
-    return this._handleProps(base, elementProps);
-  }
-
-  //proxies bindProps and checks for which elementProps exist before binding
-  _handleProps(base, elementProps) {
-    let cls = base;
-    const { modifiers, customs, extras } = elementProps;
-    if (!!modifiers) cls += this._bindProps(modifiers, base);
-    if (!!customs) cls += this._bindProps(customs, base, true);
-    if (!!extras) cls += ` ${extras.join(" ")}`;
-    return cls.trim();
-=======
   constructor(block, customDefaults) {
     this.block = `mdc-${block}`
     this.customDefaults = customDefaults //will be ignored when building custom classes
@@ -73,36 +34,5 @@
         .join("")
     if (extras) cls += ` ${extras.join(" ")}`
     return cls.trim()
->>>>>>> 86779573
-  }
-
-  /* 
-  Handles both modifiers and customs. Use property, value or both depending 
-  on whether it is passsed props for custom or modifiers
-  if custom uses the following convention for scss mixins:
-  bbmd-{this.block}--{property}-{value}
-  bbmd-mdc-button--size-large
-   */
-  _bindProps(elementProps, base, isCustom = false) {
-    return Object.entries(elementProps)
-      .map(([property, value]) => {
-        //disregard falsy and values set by defaultIgnoreList constructor param
-        if (
-          !!value &&
-          (!this.defaultIgnoreList || !this.defaultIgnoreList.includes(value))
-        ) {
-          let classBase = isCustom ? `bbmd-${base}` : `${base}`;
-          let valueType = typeof value;
-
-          if (valueType == "string" || valueType == "number") {
-            return isCustom
-              ? ` ${classBase}--${property}-${value}`
-              : ` ${classBase}--${value}`;
-          } else if (valueType == "boolean") {
-            return ` ${classBase}--${property}`;
-          }
-        }
-      })
-      .join("");
   }
 }