<<<<<<< HEAD
// export { default as h1 } from "./H1.svelte";

export { default as icon } from "./Icon.svelte";
export { button } from "./Button";
export { textfield } from "./Textfield";
export * from "./Typography"
=======
export { default as h1 } from "./H1.svelte"
export { default as icon } from "./Icon.svelte"
export { button } from "./Button"
>>>>>>> 86779573
<|MERGE_RESOLUTION|>--- conflicted
+++ resolved
@@ -1,12 +1,3 @@
-<<<<<<< HEAD
-// export { default as h1 } from "./H1.svelte";
-
-export { default as icon } from "./Icon.svelte";
-export { button } from "./Button";
-export { textfield } from "./Textfield";
-export * from "./Typography"
-=======
 export { default as h1 } from "./H1.svelte"
 export { default as icon } from "./Icon.svelte"
-export { button } from "./Button"
->>>>>>> 86779573
+export { button } from "./Button"