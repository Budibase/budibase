{
  "name": "@budibase/frontend-core",
<<<<<<< HEAD
  "version": "2.0.24-alpha.3",
=======
  "version": "2.0.26",
>>>>>>> 45e17f16
  "description": "Budibase frontend core libraries used in builder and client",
  "author": "Budibase",
  "license": "MPL-2.0",
  "svelte": "src/index.js",
  "dependencies": {
<<<<<<< HEAD
    "@budibase/bbui": "2.0.24-alpha.3",
=======
    "@budibase/bbui": "^2.0.26",
>>>>>>> 45e17f16
    "lodash": "^4.17.21",
    "svelte": "^3.46.2"
  }
}<|MERGE_RESOLUTION|>--- conflicted
+++ resolved
@@ -1,20 +1,12 @@
 {
   "name": "@budibase/frontend-core",
-<<<<<<< HEAD
-  "version": "2.0.24-alpha.3",
-=======
   "version": "2.0.26",
->>>>>>> 45e17f16
   "description": "Budibase frontend core libraries used in builder and client",
   "author": "Budibase",
   "license": "MPL-2.0",
   "svelte": "src/index.js",
   "dependencies": {
-<<<<<<< HEAD
-    "@budibase/bbui": "2.0.24-alpha.3",
-=======
     "@budibase/bbui": "^2.0.26",
->>>>>>> 45e17f16
     "lodash": "^4.17.21",
     "svelte": "^3.46.2"
   }
