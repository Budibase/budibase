{
  "name": "@budibase/frontend-core",
  "version": "2.2.10-alpha.13",
  "description": "Budibase frontend core libraries used in builder and client",
  "author": "Budibase",
  "license": "MPL-2.0",
  "svelte": "src/index.js",
  "dependencies": {
<<<<<<< HEAD
=======
    "@budibase/bbui": "2.2.10-alpha.13",
>>>>>>> 683ef743
    "lodash": "^4.17.21",
    "svelte": "^3.46.2"
  }
}<|MERGE_RESOLUTION|>--- conflicted
+++ resolved
@@ -6,10 +6,6 @@
   "license": "MPL-2.0",
   "svelte": "src/index.js",
   "dependencies": {
-<<<<<<< HEAD
-=======
-    "@budibase/bbui": "2.2.10-alpha.13",
->>>>>>> 683ef743
     "lodash": "^4.17.21",
     "svelte": "^3.46.2"
   }
