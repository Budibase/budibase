{
  "name": "@budibase/frontend-core",
<<<<<<< HEAD
  "version": "2.5.6-alpha.45",
=======
  "version": "2.5.9",
>>>>>>> 0746cde8
  "description": "Budibase frontend core libraries used in builder and client",
  "author": "Budibase",
  "license": "MPL-2.0",
  "svelte": "src/index.js",
  "dependencies": {
<<<<<<< HEAD
    "@budibase/bbui": "2.5.6-alpha.45",
    "@budibase/shared-core": "2.5.6-alpha.45",
    "dayjs": "^1.11.7",
=======
    "@budibase/bbui": "^2.5.9",
    "@budibase/shared-core": "^2.5.9",
>>>>>>> 0746cde8
    "lodash": "^4.17.21",
    "socket.io-client": "^4.6.1",
    "svelte": "^3.46.2"
  }
}<|MERGE_RESOLUTION|>--- conflicted
+++ resolved
@@ -1,23 +1,14 @@
 {
   "name": "@budibase/frontend-core",
-<<<<<<< HEAD
-  "version": "2.5.6-alpha.45",
-=======
   "version": "2.5.9",
->>>>>>> 0746cde8
   "description": "Budibase frontend core libraries used in builder and client",
   "author": "Budibase",
   "license": "MPL-2.0",
   "svelte": "src/index.js",
   "dependencies": {
-<<<<<<< HEAD
-    "@budibase/bbui": "2.5.6-alpha.45",
-    "@budibase/shared-core": "2.5.6-alpha.45",
-    "dayjs": "^1.11.7",
-=======
     "@budibase/bbui": "^2.5.9",
     "@budibase/shared-core": "^2.5.9",
->>>>>>> 0746cde8
+    "dayjs": "^1.11.7",
     "lodash": "^4.17.21",
     "socket.io-client": "^4.6.1",
     "svelte": "^3.46.2"
