/**
 * Operator options for lucene queries
 */
export { OperatorOptions, SqlNumberTypeRangeMap } from "@budibase/shared-core"
export { Feature as Features } from "@budibase/types"
import { BpmCorrelationKey } from "@budibase/shared-core"
<<<<<<< HEAD
import { FieldType, FieldSubtype } from "@budibase/types"
=======
import { FieldType, BBReferenceFieldSubType } from "@budibase/types"
>>>>>>> 7151b340

// Cookie names
export const Cookies = {
  Auth: "budibase:auth",
  CurrentApp: "budibase:currentapp",
  ReturnUrl: "budibase:returnurl",
  AccountReturnUrl: "budibase:account:returnurl",
  OnboardingProcessCorrelationKey: BpmCorrelationKey.ONBOARDING,
}

// Table names
export const TableNames = {
  USERS: "ta_users",
}

export const BudibaseRoles = {
  AppUser: "appUser",
  Developer: "developer",
  Creator: "creator",
  Admin: "admin",
}

export const BudibaseRoleOptionsOld = [
  {
    label: "Developer",
    value: BudibaseRoles.Developer,
  },
]
export const BudibaseRoleOptions = [
  {
    label: "Account admin",
    value: BudibaseRoles.Admin,
    subtitle: "Has full access to all apps and settings in your account",
  },
  {
    label: "Creator",
    value: BudibaseRoles.Creator,
    subtitle: "Can create and edit apps they have access to",
  },
  {
    label: "App user",
    value: BudibaseRoles.AppUser,
    subtitle: "Can only use published apps they have access to",
  },
]

export const PlanType = {
  FREE: "free",
  TEAM: "team",
  PRO: "pro",
  BUSINESS: "business",
  ENTERPRISE: "enterprise",
}

/**
 * API version header attached to all requests.
 * Version changelog:
 * v1:
 *   - Coerce types for search endpoint
 */
export const ApiVersion = "1"

// Role IDs
export const Roles = {
  ADMIN: "ADMIN",
  POWER: "POWER",
  BASIC: "BASIC",
  PUBLIC: "PUBLIC",
  BUILDER: "BUILDER",
  CREATOR: "CREATOR",
}

export const Themes = [
  {
    class: "lightest",
    name: "Lightest",
  },
  {
    class: "light",
    name: "Light",
  },
  {
    class: "dark",
    name: "Dark",
  },
  {
    class: "darkest",
    name: "Darkest",
  },
  {
    class: "nord",
    name: "Nord",
    base: "darkest",
  },
  {
    class: "midnight",
    name: "Midnight",
    base: "darkest",
  },
]

export const EventPublishType = {
  ENV_VAR_UPGRADE_PANEL_OPENED: "environment_variable_upgrade_panel_opened",
}

export const ContextScopes = {
  Local: "local",
  Global: "global",
}

export const TypeIconMap = {
  [FieldType.STRING]: "Text",
  [FieldType.OPTIONS]: "Dropdown",
  [FieldType.DATETIME]: "Calendar",
  [FieldType.BARCODEQR]: "Camera",
  [FieldType.LONGFORM]: "TextAlignLeft",
  [FieldType.ARRAY]: "Duplicate",
  [FieldType.NUMBER]: "123",
  [FieldType.BOOLEAN]: "Boolean",
  [FieldType.ATTACHMENTS]: "Attach",
  [FieldType.ATTACHMENT_SINGLE]: "Attach",
  [FieldType.LINK]: "DataCorrelated",
  [FieldType.FORMULA]: "Calculator",
  [FieldType.JSON]: "Brackets",
  [FieldType.BIGINT]: "TagBold",
  [FieldType.AUTO]: "MagicWand",
  [FieldType.BB_REFERENCE]: {
<<<<<<< HEAD
    [FieldSubtype.USER]: "User",
    [FieldSubtype.USERS]: "UserGroup",
  },
  [FieldType.BB_REFERENCE_SINGLE]: {
    [FieldSubtype.USER]: "User",
=======
    [BBReferenceFieldSubType.USER]: "User",
    [BBReferenceFieldSubType.USERS]: "UserGroup",
>>>>>>> 7151b340
  },
}<|MERGE_RESOLUTION|>--- conflicted
+++ resolved
@@ -4,11 +4,7 @@
 export { OperatorOptions, SqlNumberTypeRangeMap } from "@budibase/shared-core"
 export { Feature as Features } from "@budibase/types"
 import { BpmCorrelationKey } from "@budibase/shared-core"
-<<<<<<< HEAD
-import { FieldType, FieldSubtype } from "@budibase/types"
-=======
 import { FieldType, BBReferenceFieldSubType } from "@budibase/types"
->>>>>>> 7151b340
 
 // Cookie names
 export const Cookies = {
@@ -136,15 +132,10 @@
   [FieldType.BIGINT]: "TagBold",
   [FieldType.AUTO]: "MagicWand",
   [FieldType.BB_REFERENCE]: {
-<<<<<<< HEAD
-    [FieldSubtype.USER]: "User",
-    [FieldSubtype.USERS]: "UserGroup",
+    [BBReferenceFieldSubType.USER]: "User",
+    [BBReferenceFieldSubType.USERS]: "UserGroup",
   },
   [FieldType.BB_REFERENCE_SINGLE]: {
-    [FieldSubtype.USER]: "User",
-=======
     [BBReferenceFieldSubType.USER]: "User",
-    [BBReferenceFieldSubType.USERS]: "UserGroup",
->>>>>>> 7151b340
   },
 }