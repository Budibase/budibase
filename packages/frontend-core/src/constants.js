--- conflicted
+++ resolved
@@ -115,11 +115,8 @@
   USER_GROUPS: "userGroups",
   BACKUPS: "appBackups",
   ENVIRONMENT_VARIABLES: "environmentVariables",
-<<<<<<< HEAD
   AUDIT_LOGS: "auditLogs",
-=======
   ENFORCEABLE_SSO: "enforceableSSO",
->>>>>>> a9bf19dc
 }
 
 // Role IDs
