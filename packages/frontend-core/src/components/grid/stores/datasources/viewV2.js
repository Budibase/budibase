--- conflicted
+++ resolved
@@ -1,21 +1,5 @@
 import { get } from "svelte/store"
-<<<<<<< HEAD
-import { dataFilters } from "@budibase/shared-core"
 import { SortOrder } from "@budibase/types"
-
-function convertToSearchFilters(view) {
-  // convert from SearchFilterGroup type
-  if (view?.query) {
-    return {
-      ...view,
-      queryUI: view.query,
-      query: dataFilters.buildQuery(view.query),
-    }
-  }
-  return view
-}
-=======
->>>>>>> 389251c6
 
 const SuppressErrors = true
 
