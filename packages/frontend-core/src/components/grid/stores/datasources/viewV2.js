import { get } from "svelte/store"

const SuppressErrors = true

export const createActions = context => {
  const { API, datasource, columns } = context

  const saveDefinition = async newDefinition => {
    await API.viewV2.update(newDefinition)
  }

  const saveRow = async row => {
    const $datasource = get(datasource)
    row = {
      ...row,
      tableId: $datasource?.tableId,
      _viewId: $datasource?.id,
    }
    return {
      ...(await API.saveRow(row, SuppressErrors)),
      _viewId: row._viewId,
    }
  }

  const deleteRows = async rows => {
    await API.deleteRows({
      tableId: get(datasource).id,
      rows,
    })
  }

  const getRow = async id => {
    const res = await API.viewV2.fetch({
      viewId: get(datasource).id,
      limit: 1,
      query: {
        equal: {
          _id: id,
        },
      },
      paginate: false,
    })
    return res?.rows?.[0]
  }

  const isDatasourceValid = datasource => {
    return (
      datasource?.type === "viewV2" && datasource?.id && datasource?.tableId
    )
  }

  const canUseColumn = name => {
    return get(columns).some(col => col.name === name && col.visible)
  }

  return {
    viewV2: {
      actions: {
        saveDefinition,
        addRow: saveRow,
        updateRow: saveRow,
        deleteRows,
        getRow,
        isDatasourceValid,
        canUseColumn,
      },
    },
  }
}

export const initialise = context => {
  const {
    definition,
    datasource,
    sort,
    rows,
    filter,
    inlineFilters,
    allFilters,
    subscribe,
    viewV2,
    initialFilter,
    initialSortColumn,
    initialSortOrder,
    config,
    fetch,
  } = context

  // Keep a list of subscriptions so that we can clear them when the datasource
  // config changes
  let unsubscribers = []

  // Observe datasource changes and apply logic for view V2 datasources
  datasource.subscribe($datasource => {
    // Clear previous subscriptions
    unsubscribers?.forEach(unsubscribe => unsubscribe())
    unsubscribers = []
    if (!viewV2.actions.isDatasourceValid($datasource)) {
      return
    }

    // Reset state for new view
    filter.set(get(initialFilter))
    inlineFilters.set([])
    sort.set({
      column: get(initialSortColumn),
      order: get(initialSortOrder) || "ascending",
    })

    // Keep sort and filter state in line with the view definition when in builder
    unsubscribers.push(
      definition.subscribe($definition => {
        if (!get(config).canSaveSchema) {
          return
        }
        if ($definition?.id !== $datasource.id) {
          return
        }
        // Only override sorting if we don't have an initial sort column
        if (!get(initialSortColumn)) {
          sort.set({
            column: $definition.sort?.field,
            order: $definition.sort?.order || "ascending",
          })
        }
        // Only override filter state if we don't have an initial filter
        if (!get(initialFilter)) {
          filter.set($definition.query)
        }
      })
    )

    // When sorting changes, ensure view definition is kept up to date
    unsubscribers.push(
      sort.subscribe(async $sort => {
        // Ensure we're updating the correct view
        const $view = get(definition)
        if ($view?.id !== $datasource.id) {
          return
        }

        // Skip if nothing actually changed
        if (
          $sort?.column === $view.sort?.field &&
          $sort?.order === $view.sort?.order
        ) {
          return
        }

        // If we can mutate schema then update the view definition
        if (get(config).canSaveSchema) {
<<<<<<< HEAD
          const $view = get(definition)
          if ($view?.id !== $datasource.id) {
            return
          }
          if (
            $sort?.column !== $view.sort?.field ||
            $sort?.order !== $view.sort?.order
          ) {
            await datasource.actions.saveDefinition({
              ...$view,
              sort: {
                field: $sort.column,
                order: $sort.order || "ascending",
              },
            })
          }
=======
          await datasource.actions.saveDefinition({
            ...$view,
            sort: {
              field: $sort.column,
              order: $sort.order || "ascending",
            },
          })
>>>>>>> 115c8cc9
        }

        // Also update the fetch to ensure the new sort is respected.
        // Ensure we're updating the correct fetch.
        const $fetch = get(fetch)
        if ($fetch?.options?.datasource?.id !== $datasource.id) {
          return
        }
        $fetch.update({
          sortOrder: $sort.order,
          sortColumn: $sort.column,
        })
      })
    )

    // When filters change, ensure view definition is kept up to date
    unsubscribers?.push(
      filter.subscribe(async $filter => {
        if (!get(config).canSaveSchema) {
          return
        }
        const $view = get(definition)
        if ($view?.id !== $datasource.id) {
          return
        }
        if (JSON.stringify($filter) !== JSON.stringify($view.query)) {
          await datasource.actions.saveDefinition({
            ...$view,
            query: $filter,
          })

          // Refresh data since view definition changed
          await rows.actions.refreshData()
        }
      })
    )

    // Keep fetch up to date with inline filters when in the data section
    unsubscribers.push(
      inlineFilters.subscribe($inlineFilters => {
        if (!get(config).canSaveSchema) {
          return
        }
        const $fetch = get(fetch)
        if ($fetch?.options?.datasource?.id !== $datasource.id) {
          return
        }
        $fetch.update({
          filter: $inlineFilters,
        })
      })
    )

    // Keep fetch up to date with all filters when not in the data section
    unsubscribers.push(
      allFilters.subscribe($allFilters => {
        if (get(config).canSaveSchema) {
          return
        }
        const $fetch = get(fetch)
        if ($fetch?.options?.datasource?.id !== $datasource.id) {
          return
        }
        $fetch.update({
          filter: $allFilters,
        })
      })
    )

    // When hidden we show columns, we need to refresh data in order to fetch
    // values for those columns
    unsubscribers.push(
      subscribe("show-column", async () => {
        await rows.actions.refreshData()
      })
    )
  })
}<|MERGE_RESOLUTION|>--- conflicted
+++ resolved
@@ -149,24 +149,6 @@
 
         // If we can mutate schema then update the view definition
         if (get(config).canSaveSchema) {
-<<<<<<< HEAD
-          const $view = get(definition)
-          if ($view?.id !== $datasource.id) {
-            return
-          }
-          if (
-            $sort?.column !== $view.sort?.field ||
-            $sort?.order !== $view.sort?.order
-          ) {
-            await datasource.actions.saveDefinition({
-              ...$view,
-              sort: {
-                field: $sort.column,
-                order: $sort.order || "ascending",
-              },
-            })
-          }
-=======
           await datasource.actions.saveDefinition({
             ...$view,
             sort: {
@@ -174,7 +156,6 @@
               order: $sort.order || "ascending",
             },
           })
->>>>>>> 115c8cc9
         }
 
         // Also update the fetch to ensure the new sort is respected.
