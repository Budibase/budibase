import { get, writable, derived } from "svelte/store"
import { parseEventLocation } from "../lib/utils"

const reorderInitialState = {
  sourceColumn: null,
  targetColumn: null,
  breakpoints: [],
  gridLeft: 0,
  width: 0,
  latestX: 0,
  increment: 0,
}

export const createStores = () => {
  const reorder = writable(reorderInitialState)
  const isReordering = derived(
    reorder,
    $reorder => !!$reorder.sourceColumn,
    false
  )
  return {
    reorder,
    isReordering,
  }
}

export const createActions = context => {
  const {
    reorder,
    columns,
    visibleColumns,
    scroll,
    bounds,
    stickyColumn,
    ui,
    maxScrollLeft,
    width,
  } = context

  let autoScrollInterval
  let isAutoScrolling

  // Callback when dragging on a colum header and starting reordering
  const startReordering = (column, e) => {
    const $visibleColumns = get(visibleColumns)
    const $bounds = get(bounds)
    const $stickyColumn = get(stickyColumn)
    ui.actions.blur()

    // Generate new breakpoints for the current columns
    let breakpoints = $visibleColumns.map(col => ({
      x: col.left + col.width,
      column: col.name,
    }))
    if ($stickyColumn) {
      breakpoints.unshift({
        x: 0,
        column: $stickyColumn.name,
      })
    } else if (!$visibleColumns[0].primaryDisplay) {
      breakpoints.unshift({
        x: 0,
        column: null,
      })
    }

    // Update state
    reorder.set({
      sourceColumn: column,
      targetColumn: null,
      breakpoints,
      gridLeft: $bounds.left,
      width: $bounds.width,
    })

    // Add listeners to handle mouse movement
    document.addEventListener("mousemove", onReorderMouseMove)
    document.addEventListener("mouseup", stopReordering)
    document.addEventListener("touchmove", onReorderMouseMove)
    document.addEventListener("touchend", stopReordering)
    document.addEventListener("touchcancel", stopReordering)

    // Trigger a move event immediately so ensure a candidate column is chosen
    onReorderMouseMove(e)
  }

  // Callback when moving the mouse when reordering columns
  const onReorderMouseMove = e => {
    // Immediately handle the current position
    const { x } = parseEventLocation(e)
    reorder.update(state => ({
      ...state,
      latestX: x,
    }))
    considerReorderPosition()

    // Check if we need to start auto-scrolling
    const $reorder = get(reorder)
<<<<<<< HEAD
    const proximityCutoff = 140
    const speedFactor = 16
=======
    const proximityCutoff = Math.min(140, get(width) / 6)
    const speedFactor = 8
>>>>>>> 8a72be5f
    const rightProximity = Math.max(0, $reorder.gridLeft + $reorder.width - x)
    const leftProximity = Math.max(0, x - $reorder.gridLeft)
    if (rightProximity < proximityCutoff) {
      const weight = proximityCutoff - rightProximity
      const increment = (weight / proximityCutoff) * speedFactor
      reorder.update(state => ({ ...state, increment }))
      startAutoScroll()
    } else if (leftProximity < proximityCutoff) {
      const weight = -1 * (proximityCutoff - leftProximity)
      const increment = (weight / proximityCutoff) * speedFactor
      reorder.update(state => ({ ...state, increment }))
      startAutoScroll()
    } else {
      stopAutoScroll()
    }
  }

  // Actual logic to consider the current position and determine the new order
  const considerReorderPosition = () => {
    const $reorder = get(reorder)
    const $scroll = get(scroll)

    // Compute the closest breakpoint to the current position
    let targetColumn
    let minDistance = Number.MAX_SAFE_INTEGER
    const mouseX = $reorder.latestX - $reorder.gridLeft + $scroll.left
    $reorder.breakpoints.forEach(point => {
      const distance = Math.abs(point.x - mouseX)
      if (distance < minDistance) {
        minDistance = distance
        targetColumn = point.column
      }
    })
    if (targetColumn !== $reorder.targetColumn) {
      reorder.update(state => ({
        ...state,
        targetColumn,
      }))
    }
  }

  // Commences auto-scrolling in a certain direction, triggered when the mouse
  // approaches the edges of the grid
  const startAutoScroll = () => {
    if (isAutoScrolling) {
      return
    }
    isAutoScrolling = true
    autoScrollInterval = setInterval(() => {
      const $maxLeft = get(maxScrollLeft)
      const { increment } = get(reorder)
      scroll.update(state => ({
        ...state,
        left: Math.max(0, Math.min($maxLeft, state.left + increment)),
      }))
      considerReorderPosition()
    }, 10)
  }

  // Stops auto scrolling
  const stopAutoScroll = () => {
    isAutoScrolling = false
    clearInterval(autoScrollInterval)
  }

  // Callback when stopping reordering columns
  const stopReordering = async () => {
    // Ensure auto-scrolling is stopped
    stopAutoScroll()

    // Remove event handlers
    document.removeEventListener("mousemove", onReorderMouseMove)
    document.removeEventListener("mouseup", stopReordering)
    document.removeEventListener("touchmove", onReorderMouseMove)
    document.removeEventListener("touchend", stopReordering)
    document.removeEventListener("touchcancel", stopReordering)

    // Ensure there's actually a change
    let { sourceColumn, targetColumn } = get(reorder)
    if (sourceColumn !== targetColumn) {
      moveColumn(sourceColumn, targetColumn)
      await columns.actions.saveChanges()
    }

    // Reset state
    reorder.set(reorderInitialState)
  }

  // Moves a column after another columns.
  // An undefined target column will move the source to index 0.
  const moveColumn = (sourceColumn, targetColumn) => {
    let $columns = get(columns)
    let sourceIdx = $columns.findIndex(x => x.name === sourceColumn)
    let targetIdx = $columns.findIndex(x => x.name === targetColumn)
    targetIdx++
    columns.update(state => {
      const removed = state.splice(sourceIdx, 1)
      if (--targetIdx < sourceIdx) {
        targetIdx++
      }
      return state.toSpliced(targetIdx, 0, removed[0])
    })
  }

  // Moves a column one place left (as appears visually)
  const moveColumnLeft = async column => {
    const $visibleColumns = get(visibleColumns)
    const sourceIdx = $visibleColumns.findIndex(x => x.name === column)
    moveColumn(column, $visibleColumns[sourceIdx - 2]?.name)
    await columns.actions.saveChanges()
  }

  // Moves a column one place right (as appears visually)
  const moveColumnRight = async column => {
    const $visibleColumns = get(visibleColumns)
    const sourceIdx = $visibleColumns.findIndex(x => x.name === column)
    if (sourceIdx === $visibleColumns.length - 1) {
      return
    }
    moveColumn(column, $visibleColumns[sourceIdx + 1]?.name)
    await columns.actions.saveChanges()
  }

  return {
    reorder: {
      ...reorder,
      actions: {
        startReordering,
        stopReordering,
        moveColumnLeft,
        moveColumnRight,
      },
    },
  }
}<|MERGE_RESOLUTION|>--- conflicted
+++ resolved
@@ -96,13 +96,8 @@
 
     // Check if we need to start auto-scrolling
     const $reorder = get(reorder)
-<<<<<<< HEAD
-    const proximityCutoff = 140
+    const proximityCutoff = Math.min(140, get(width) / 6)
     const speedFactor = 16
-=======
-    const proximityCutoff = Math.min(140, get(width) / 6)
-    const speedFactor = 8
->>>>>>> 8a72be5f
     const rightProximity = Math.max(0, $reorder.gridLeft + $reorder.width - x)
     const leftProximity = Math.max(0, x - $reorder.gridLeft)
     if (rightProximity < proximityCutoff) {
