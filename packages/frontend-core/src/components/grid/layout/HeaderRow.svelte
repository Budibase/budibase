--- conflicted
+++ resolved
@@ -1,28 +1,11 @@
 <script>
   import NewColumnButton from "./NewColumnButton.svelte"
-
   import { getContext } from "svelte"
   import GridScrollWrapper from "./GridScrollWrapper.svelte"
   import HeaderCell from "../cells/HeaderCell.svelte"
-<<<<<<< HEAD
-  import { Icon, TempTooltip, TooltipType } from "@budibase/bbui"
+  import { TempTooltip, TooltipType } from "@budibase/bbui"
 
-  const {
-    renderedColumns,
-    dispatch,
-    scroll,
-    hiddenColumnsWidth,
-    width,
-    config,
-    hasNonAutoColumn,
-    datasource,
-    loading,
-  } = getContext("grid")
-=======
-  import { TempTooltip, TooltipType } from "@budibase/bbui"
->>>>>>> 6fd48796
-
-  const { renderedColumns, config, hasNonAutoColumn, tableId, loading } =
+  const { renderedColumns, config, hasNonAutoColumn, datasource, loading } =
     getContext("grid")
 </script>
 
