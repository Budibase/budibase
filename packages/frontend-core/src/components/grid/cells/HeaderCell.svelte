--- conflicted
+++ resolved
@@ -11,12 +11,9 @@
   } from "@budibase/bbui"
   import GridCell from "./GridCell.svelte"
   import { getColumnIcon } from "../lib/utils"
-<<<<<<< HEAD
   import MigrationModal from "../controls/MigrationModal.svelte"
-=======
   import { debounce } from "../../../utils/utils"
   import { FieldType, FormulaTypes } from "@budibase/types"
->>>>>>> 310aff63
 
   export let column
   export let idx
@@ -56,12 +53,9 @@
   let editIsOpen = false
   let timeout
   let popover
-<<<<<<< HEAD
   let migrationModal
-=======
   let searchValue
   let input
->>>>>>> 310aff63
 
   $: sortedBy = column.name === $sort.column
   $: canMoveLeft = orderable && idx > 0
@@ -204,13 +198,11 @@
     })
   }
 
-<<<<<<< HEAD
   const openMigrationModal = () => {
     migrationModal.show()
     open = false
   }
 
-=======
   const startSearching = async () => {
     $focusedCellId = null
     searchValue = ""
@@ -243,7 +235,6 @@
   }
   const debouncedUpdateFilter = debounce(updateFilter, 250)
 
->>>>>>> 310aff63
   onMount(() => subscribe("close-edit-column", cancelEdit))
 </script>
 
