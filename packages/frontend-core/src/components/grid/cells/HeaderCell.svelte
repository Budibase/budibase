<script>
  import { getContext, onMount, tick } from "svelte"
  import { canBeSortColumn, canBeDisplayColumn } from "@budibase/frontend-core"
  import { Icon, Menu, MenuItem, Modal } from "@budibase/bbui"
  import GridCell from "./GridCell.svelte"
  import { getColumnIcon } from "../../../utils/schema"
  import MigrationModal from "../controls/MigrationModal.svelte"
  import { debounce } from "../../../utils/utils"
  import { FieldType, FormulaType, SortOrder } from "@budibase/types"
  import { TableNames } from "../../../constants"
  import GridPopover from "../overlays/GridPopover.svelte"

  export let column
  export let idx

  const {
    reorder,
    isReordering,
    isResizing,
    sort,
    scrollableColumns,
    dispatch,
    subscribe,
    config,
    ui,
    definition,
    datasource,
    schema,
    focusedCellId,
    filter,
    inlineFilters,
    keyboardBlocked,
  } = getContext("grid")

  const searchableTypes = [
    FieldType.STRING,
    FieldType.OPTIONS,
    FieldType.NUMBER,
    FieldType.BIGINT,
    FieldType.ARRAY,
    FieldType.LONGFORM,
  ]

  let anchor
  let open = false
  let editIsOpen = false
  let timeout
  let migrationModal
  let searchValue
  let input

  $: sortedBy = column.name === $sort.column
  $: canMoveLeft = orderable && idx > 0
  $: canMoveRight = orderable && idx < $scrollableColumns.length - 1
  $: sortingLabels = getSortingLabels(column)
  $: searchable = isColumnSearchable(column)
  $: resetSearchValue(column.name)
  $: searching = searchValue != null
  $: debouncedUpdateFilter(searchValue)
  $: orderable = !column.primaryDisplay
  $: editable = $config.canEditColumns && !column.schema.disabled
  $: keyboardBlocked.set(open)

  const close = () => {
    open = false
    editIsOpen = false
  }

  const getSortingLabels = column => {
    if (column.calculationType) {
      return {
        ascending: "low-high",
        descending: "high-low",
      }
    }
    switch (column?.schema?.type) {
      case FieldType.NUMBER:
      case FieldType.BIGINT:
        return {
          ascending: "low-high",
          descending: "high-low",
        }
      case FieldType.DATETIME:
        return {
          ascending: "old-new",
          descending: "new-old",
        }
      default:
        return {
          ascending: "A-Z",
          descending: "Z-A",
        }
    }
  }

  const resetSearchValue = name => {
    searchValue = $inlineFilters?.find(x => x.id === `inline-${name}`)?.value
  }

  const isColumnSearchable = col => {
    const { type, formulaType } = col.schema
    return (
      searchableTypes.includes(type) ||
      (type === FieldType.FORMULA && formulaType === FormulaType.STATIC) ||
      type === FieldType.AI
    )
  }

  const editColumn = async () => {
    editIsOpen = true
    await tick()
    dispatch("edit-column", column.schema)
  }

  const onMouseDown = e => {
    ui.actions.blur()
    if ((e.touches?.length || e.button === 0) && orderable) {
      timeout = setTimeout(() => {
        reorder.actions.startReordering(column.name, e)
      }, 200)
    }
  }

  const onMouseUp = () => {
    if (timeout) {
      clearTimeout(timeout)
      timeout = null
    }
  }

  const onContextMenu = e => {
    e.preventDefault()

    // The timeout allows time for clickoutside to close other open popvers
    // before we show this one. Without the timeout, this popover closes again
    // before it's even visible as clickoutside closes it.
    setTimeout(() => {
      ui.actions.blur()
      open = !open
    }, 10)
  }

  const sortAscending = () => {
    sort.set({
      column: column.name,
      order: SortOrder.ASCENDING,
    })
    open = false
  }

  const sortDescending = () => {
    sort.set({
      column: column.name,
      order: SortOrder.DESCENDING,
    })
    open = false
  }

  const moveLeft = () => {
    reorder.actions.moveColumnLeft(column.name)
    open = false
  }

  const moveRight = () => {
    reorder.actions.moveColumnRight(column.name)
    open = false
  }

  const makeDisplayColumn = () => {
    datasource.actions.changePrimaryDisplay(column.name)
    open = false
  }

  const hideColumn = () => {
    const { related } = column
    const mutation = { visible: false }
    if (!related) {
      datasource.actions.addSchemaMutation(column.name, mutation)
    } else {
      datasource.actions.addSubSchemaMutation(
        related.subField,
        related.field,
        mutation
      )
    }
    datasource.actions.saveSchemaMutations()
    open = false
  }

  const duplicateColumn = async () => {
    open = false

    // Generate new name
    let newName = `${column.name} copy`
    let attempts = 2
    while ($schema[newName]) {
      newName = `${column.name} copy ${attempts++}`
    }

    // Save schema with new column
    const existingColumnDefinition = $schema[column.name]
    await datasource.actions.saveDefinition({
      ...$definition,
      schema: {
        ...$schema,
        [newName]: {
          ...existingColumnDefinition,
          name: newName,
          schema: {
            ...existingColumnDefinition.schema,
          },
        },
      },
    })
  }

  const openMigrationModal = () => {
    migrationModal.show()
    open = false
  }

  const startSearching = async () => {
    $focusedCellId = null
    searchValue = ""
    await tick()
    input?.focus()
  }

  const onInputKeyDown = e => {
    if (e.key === "Enter") {
      updateFilter()
    } else if (e.key === "Escape") {
      input?.blur()
    }
  }

  const stopSearching = () => {
    searchValue = null
    updateFilter()
  }

  const onBlurInput = () => {
    if (searchValue === "") {
      searchValue = null
    }
    updateFilter()
  }

  const updateFilter = () => {
    filter.actions.addInlineFilter(column, searchValue)
  }
  const debouncedUpdateFilter = debounce(updateFilter, 250)

  const handleDoubleClick = () => {
    if (!editable || searching) {
      return
    }
    open = true
    editColumn()
  }

  onMount(() => subscribe("close-edit-column", close))
</script>

<Modal bind:this={migrationModal}>
  <MigrationModal {column} />
</Modal>

<!-- svelte-ignore a11y-no-static-element-interactions -->
<!-- svelte-ignore a11y-click-events-have-key-events -->
<div
  bind:this={anchor}
  class="header-cell"
  style="flex: 0 0 {column.width}px;"
  class:open
  class:searchable
  class:searching
  class:disabled={$isReordering || $isResizing}
  class:sticky={idx === "sticky"}
  on:dblclick={handleDoubleClick}
>
  <GridCell
    on:mousedown={onMouseDown}
    on:mouseup={onMouseUp}
    on:touchstart={onMouseDown}
    on:touchend={onMouseUp}
    on:touchcancel={onMouseUp}
    on:contextmenu={onContextMenu}
    width={column.width}
    left={column.__left}
    defaultHeight
    center
  >
    {#if searching}
      <input
        bind:this={input}
        type="text"
        bind:value={searchValue}
        on:blur={onBlurInput}
        on:click={() => focusedCellId.set(null)}
        on:keydown={onInputKeyDown}
        data-grid-ignore
      />
    {/if}

    {#if !$config.quiet}
      <div class="column-icon">
        <Icon
          name={getColumnIcon(column)}
          size="M"
          color="var(--spectrum-global-color-gray-600)"
          hoverable
          hoverColor="var(--spectrum-global-color-gray-800)"
        />
      </div>
    {/if}
    <div class="search-icon" on:click={startSearching}>
      <Icon hoverable size="S" name="magnifying-glass" />
    </div>

    <div class="name">
      {column.label}
    </div>

    {#if searching}
      <div class="clear-icon" on:click={stopSearching}>
        <Icon hoverable size="S" name="x" />
      </div>
    {:else}
      {#if sortedBy}
        <div class="sort-indicator">
          <Icon
            hoverable
            size="S"
            name={$sort.order === SortOrder.DESCENDING
              ? "sort-descending"
              : "sort-ascending"}
          />
        </div>
      {/if}
      <div class="more-icon" on:click={() => (open = true)}>
        <Icon hoverable size="S" name="dots-three-vertical" />
      </div>
    {/if}
  </GridCell>
</div>

{#if open}
  <GridPopover
    {anchor}
    align="left"
    on:close={close}
    maxHeight={null}
    resizable
  >
    {#if editIsOpen}
      <div class="content">
        <slot />
      </div>
    {:else}
      <Menu>
        <MenuItem icon="pencil" on:click={editColumn} disabled={!editable}>
          Edit column
        </MenuItem>
        <MenuItem
          icon="copy"
          on:click={duplicateColumn}
          disabled={!$config.canEditColumns}
        >
          Duplicate column
        </MenuItem>
        <MenuItem
          icon="tag"
          on:click={makeDisplayColumn}
          disabled={column.primaryDisplay || !canBeDisplayColumn(column.schema)}
        >
          Use as display column
        </MenuItem>
        <MenuItem
          icon="sort-ascending"
          on:click={sortAscending}
          disabled={!canBeSortColumn(column.schema) ||
            (column.name === $sort.column &&
              $sort.order === SortOrder.ASCENDING)}
        >
          Sort {sortingLabels.ascending}
        </MenuItem>
        <MenuItem
          icon="sort-descending"
          on:click={sortDescending}
          disabled={!canBeSortColumn(column.schema) ||
            (column.name === $sort.column &&
              $sort.order === SortOrder.DESCENDING)}
        >
          Sort {sortingLabels.descending}
        </MenuItem>
        <MenuItem disabled={!canMoveLeft} icon="caret-left" on:click={moveLeft}>
          Move left
        </MenuItem>
        <MenuItem
          disabled={!canMoveRight}
          icon="caret-right"
          on:click={moveRight}
        >
          Move right
        </MenuItem>
        <MenuItem
<<<<<<< HEAD
          disabled={column.primaryDisplay || !$config.showControls}
          icon="eye-slash"
=======
          disabled={column.primaryDisplay}
          icon="VisibilityOff"
>>>>>>> 2e8bcb9a
          on:click={hideColumn}
        >
          Hide column
        </MenuItem>
        {#if $config.canEditColumns && column.schema.type === "link" && column.schema.tableId === TableNames.USERS && !column.schema.autocolumn}
          <MenuItem icon="user" on:click={openMigrationModal}>
            Migrate to user column
          </MenuItem>
        {/if}
      </Menu>
    {/if}
  </GridPopover>
{/if}

<style>
  .header-cell {
    display: flex;
  }
  .header-cell:not(.sticky):hover,
  .header-cell:not(.sticky) :global(.cell:hover) {
    cursor: grab;
  }
  .header-cell.disabled {
    pointer-events: none;
  }
  .header-cell :global(.cell) {
    padding: 0 var(--cell-padding);
    gap: calc(1.5 * var(--cell-spacing));
    background: var(--header-cell-background);
  }

  /* Icon colors */
  .header-cell :global(.icon) {
    color: var(--spectrum-global-color-gray-600);
  }
  .header-cell :global(.icon.hoverable:hover) {
    color: var(--spectrum-global-color-gray-800) !important;
    cursor: pointer;
  }

  /* Search icon */
  .search-icon {
    display: none;
  }
  .header-cell.searchable:not(.open):hover .search-icon,
  .header-cell.searchable.searching .search-icon {
    display: block;
  }
  .header-cell.searchable:not(.open):hover .column-icon,
  .header-cell.searchable.searching .column-icon {
    display: none;
  }

  /* Main center content */
  .name {
    flex: 1 1 auto;
    width: 0;
    white-space: nowrap;
    text-overflow: ellipsis;
    overflow: hidden;
    font-weight: 500;
  }
  .header-cell.searching .name {
    opacity: 0;
    pointer-events: none;
  }
  input {
    display: none;
    font-family: var(--font-sans);
    outline: none;
    border: 1px solid transparent;
    background: transparent;
    color: var(--spectrum-global-color-gray-800);
    position: absolute;
    top: 0;
    left: 0;
    width: 100%;
    height: 100%;
    padding: 0 30px;
    border-radius: 2px;
  }
  input:focus {
    border: 1px solid var(--accent-color);
  }
  input:not(:focus) {
    background: var(--spectrum-global-color-gray-200);
  }
  .header-cell.searching input {
    display: block;
  }

  /* Right icons */
  .more-icon {
    display: none;
    padding: 4px;
    margin: 0 -4px;
  }
  .header-cell.open .more-icon,
  .header-cell:hover .more-icon {
    display: block;
  }
  .header-cell.open .sort-indicator,
  .header-cell:hover .sort-indicator {
    display: none;
  }

  .content {
    width: 360px;
    padding: 20px;
    display: flex;
    flex-direction: column;
    gap: 20px;
    background: var(--spectrum-alias-background-color-secondary);
  }
</style><|MERGE_RESOLUTION|>--- conflicted
+++ resolved
@@ -405,13 +405,8 @@
           Move right
         </MenuItem>
         <MenuItem
-<<<<<<< HEAD
-          disabled={column.primaryDisplay || !$config.showControls}
+          disabled={column.primaryDisplay}
           icon="eye-slash"
-=======
-          disabled={column.primaryDisplay}
-          icon="VisibilityOff"
->>>>>>> 2e8bcb9a
           on:click={hideColumn}
         >
           Hide column
