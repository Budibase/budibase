--- conflicted
+++ resolved
@@ -1,19 +1,7 @@
 import {
-<<<<<<< HEAD
-  AgentToolSource,
-  AgentToolSourceWithTools,
   CreateAgentRequest,
   CreateAgentResponse,
-  CreateToolSourceRequest,
-=======
-  AgentChat,
-  ChatAgentRequest,
-  CreateAgentRequest,
-  CreateAgentResponse,
-  FetchAgentHistoryResponse,
->>>>>>> 2b74b6ac
   FetchAgentsResponse,
-  ToolMetadata,
   UpdateAgentRequest,
   UpdateAgentResponse,
 } from "@budibase/types"
@@ -21,25 +9,6 @@
 import { BaseAPIClient } from "./types"
 
 export interface AgentEndpoints {
-<<<<<<< HEAD
-  fetchToolSources: (agentId: string) => Promise<AgentToolSourceWithTools[]>
-  fetchAvailableTools: (toolSourceType: string) => Promise<Tool[]>
-  createToolSource: (
-    toolSource: CreateToolSourceRequest
-  ) => Promise<{ created: true }>
-  updateToolSource: (toolSource: AgentToolSource) => Promise<AgentToolSource>
-  deleteToolSource: (toolSourceId: string) => Promise<{ deleted: true }>
-=======
-  agentChatStream: (
-    chat: AgentChat,
-    workspaceId: string
-  ) => Promise<AsyncIterable<UIMessage>>
-
-  removeChat: (chatId: string) => Promise<void>
-  fetchChats: (agentId: string) => Promise<FetchAgentHistoryResponse>
-
-  fetchTools: () => Promise<ToolMetadata[]>
->>>>>>> 2b74b6ac
   fetchAgents: () => Promise<FetchAgentsResponse>
   createAgent: (agent: CreateAgentRequest) => Promise<CreateAgentResponse>
   updateAgent: (agent: UpdateAgentRequest) => Promise<UpdateAgentResponse>
@@ -47,64 +16,6 @@
 }
 
 export const buildAgentEndpoints = (API: BaseAPIClient): AgentEndpoints => ({
-<<<<<<< HEAD
-  fetchToolSources: async (agentId: string) => {
-=======
-  agentChatStream: async (chat, workspaceId) => {
-    const body: ChatAgentRequest = chat
-
-    const response = await fetch("/api/agent/chat/stream", {
-      method: "POST",
-      headers: {
-        "Content-Type": "application/json",
-        Accept: "application/json",
-        [Header.APP_ID]: workspaceId,
-      },
-      body: JSON.stringify(body),
-      credentials: "same-origin",
-    })
-
-    if (!response.ok) {
-      const errorBody = await response.json()
-      throw new Error(
-        errorBody.message || `HTTP error! status: ${response.status}`
-      )
-    }
-
-    if (!response.body) {
-      throw new Error("Failed to get response body")
-    }
-
-    const chunkStream = response.body
-      .pipeThrough(new TextDecoderStream())
-      .pipeThrough(createSseToJsonTransformStream<UIMessageChunk>())
-      .pipeThrough(throwOnErrorChunk())
-
-    return readUIMessageStream({
-      stream: chunkStream,
-      terminateOnError: true,
-    })
-  },
-
-  removeChat: async (chatId: string) => {
-    return await API.delete({
-      url: `/api/agent/chats/${chatId}`,
-    })
-  },
-
-  fetchChats: async (agentId: string) => {
-    return await API.get({
-      url: `/api/agent/${agentId}/chats`,
-    })
-  },
-
-  fetchTools: async () => {
->>>>>>> 2b74b6ac
-    return await API.get({
-      url: `/api/agent/tools`,
-    })
-  },
-
   fetchAgents: async () => {
     return await API.get({
       url: "/api/agent",
