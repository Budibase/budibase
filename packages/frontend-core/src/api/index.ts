--- conflicted
+++ resolved
@@ -48,11 +48,8 @@
 import { buildOAuth2Endpoints } from "./oauth2"
 import { buildAgentEndpoints } from "./agents"
 import { buildFeatureFlagEndpoints } from "./features"
-<<<<<<< HEAD
+import { buildNavigationEndpoints } from "./navigation"
 import { buildWorkspaceAppEndpoints } from "./workspaceApps"
-=======
-import { buildNavigationEndpoints } from "./navigation"
->>>>>>> 1162992f
 
 export type { APIClient } from "./types"
 
@@ -301,10 +298,7 @@
     viewV2: buildViewV2Endpoints(API),
     rowActions: buildRowActionEndpoints(API),
     oauth2: buildOAuth2Endpoints(API),
-<<<<<<< HEAD
+    navigation: buildNavigationEndpoints(API),
     workspaceApp: buildWorkspaceAppEndpoints(API),
-=======
-    navigation: buildNavigationEndpoints(API),
->>>>>>> 1162992f
   }
 }