import {
  BuildSchemaFromSourceRequest,
  BuildSchemaFromSourceResponse,
  CreateDatasourceRequest,
  CreateDatasourceResponse,
  Datasource,
  DeleteDatasourceResponse,
  FetchDatasourceInfoRequest,
  FetchDatasourceInfoResponse,
  FetchDatasourceRelationshipInfoRequest,
  FetchDatasourceRelationshipInfoResponse,
  FetchDatasourceViewInfoRequest,
  FetchDatasourceViewInfoResponse,
  UpdateDatasourceRequest,
  UpdateDatasourceResponse,
  VerifyDatasourceRequest,
  VerifyDatasourceResponse,
} from "@budibase/types"
import { BaseAPIClient } from "./types"

export interface DatasourceEndpoints {
  getDatasources: () => Promise<Datasource[]>
  buildDatasourceSchema: (
    datasourceId: string,
    tablesFilter?: string[]
  ) => Promise<BuildSchemaFromSourceResponse>
  createDatasource: (
    data: CreateDatasourceRequest
  ) => Promise<CreateDatasourceResponse>
  updateDatasource: (
    datasource: Datasource
  ) => Promise<UpdateDatasourceResponse>
  deleteDatasource: (
    id: string,
    rev: string
  ) => Promise<DeleteDatasourceResponse>
  validateDatasource: (
    datasource: Datasource
  ) => Promise<VerifyDatasourceResponse>
  fetchInfoForDatasource: (
    datasource: Datasource
  ) => Promise<FetchDatasourceInfoResponse>
  fetchViewInfoForDatasource: (
    datasource: Datasource
  ) => Promise<FetchDatasourceViewInfoResponse>
<<<<<<< HEAD
  fetchRelationshipInfoForDatasource: (
    datasource: Datasource
  ) => Promise<FetchDatasourceRelationshipInfoResponse>
  fetchExternalSchema: (
    datasourceId: string
  ) => Promise<FetchExternalSchemaResponse>
=======
>>>>>>> 1bda38f2
}

export const buildDatasourceEndpoints = (
  API: BaseAPIClient
): DatasourceEndpoints => ({
  /**
   * Gets a list of datasources.
   */
  getDatasources: async () => {
    return await API.get({
      url: "/api/datasources",
    })
  },

  /**
   * Prompts the server to build the schema for a datasource.
   */
  buildDatasourceSchema: async (datasourceId, tablesFilter?) => {
    return await API.post<
      BuildSchemaFromSourceRequest,
      BuildSchemaFromSourceResponse
    >({
      url: `/api/datasources/${datasourceId}/schema`,
      body: {
        tablesFilter,
      },
    })
  },

  /**
   * Creates a datasource
   */
  createDatasource: async data => {
    return await API.post({
      url: "/api/datasources",
      body: data,
    })
  },

  /**
   * Updates a datasource
   */
  updateDatasource: async datasource => {
    return await API.put<UpdateDatasourceRequest, UpdateDatasourceResponse>({
      url: `/api/datasources/${datasource._id}`,
      body: datasource,
    })
  },

  /**
   * Deletes a datasource.
   */
  deleteDatasource: async (id: string, rev: string) => {
    return await API.delete({
      url: `/api/datasources/${id}/${rev}`,
    })
  },

  /**
   * Validate a datasource configuration
   */
  validateDatasource: async (datasource: Datasource) => {
    return await API.post<VerifyDatasourceRequest, VerifyDatasourceResponse>({
      url: `/api/datasources/verify`,
      body: { datasource },
    })
  },

  /**
   * Fetch table names available within the datasource, for filtering out undesired tables
   */
  fetchInfoForDatasource: async (datasource: Datasource) => {
    return await API.post<
      FetchDatasourceInfoRequest,
      FetchDatasourceInfoResponse
    >({
      url: `/api/datasources/info`,
      body: { datasource },
    })
  },

  /**
   * Fetch view names and definitions available within the datasource
   */
  fetchViewInfoForDatasource: async (datasource: Datasource) => {
    return await API.post<
      FetchDatasourceViewInfoRequest,
      FetchDatasourceViewInfoResponse
    >({
      url: `/api/datasources/views`,
      body: { datasource },
    })
  },
<<<<<<< HEAD

  /**
   * Fetch relationship names available within the datasource
   */
  fetchRelationshipInfoForDatasource: async (datasource: Datasource) => {
    return await API.post<
      FetchDatasourceRelationshipInfoRequest,
      FetchDatasourceRelationshipInfoResponse
    >({
      url: `/api/datasources/relationships`,
      body: { datasource },
    })
  },

  /**
   * Fetches the external schema of a datasource
   */
  fetchExternalSchema: async (datasourceId: string) => {
    return await API.get({
      url: `/api/datasources/${datasourceId}/schema/external`,
    })
  },
=======
>>>>>>> 1bda38f2
})<|MERGE_RESOLUTION|>--- conflicted
+++ resolved
@@ -43,15 +43,12 @@
   fetchViewInfoForDatasource: (
     datasource: Datasource
   ) => Promise<FetchDatasourceViewInfoResponse>
-<<<<<<< HEAD
   fetchRelationshipInfoForDatasource: (
     datasource: Datasource
   ) => Promise<FetchDatasourceRelationshipInfoResponse>
   fetchExternalSchema: (
     datasourceId: string
   ) => Promise<FetchExternalSchemaResponse>
-=======
->>>>>>> 1bda38f2
 }
 
 export const buildDatasourceEndpoints = (
@@ -145,7 +142,6 @@
       body: { datasource },
     })
   },
-<<<<<<< HEAD
 
   /**
    * Fetch relationship names available within the datasource
@@ -168,6 +164,4 @@
       url: `/api/datasources/${datasourceId}/schema/external`,
     })
   },
-=======
->>>>>>> 1bda38f2
 })