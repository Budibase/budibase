{
  "features": {
    "spectrumThemes": true,
    "intelligentLoading": true,
    "deviceAwareness": true,
    "state": true,
    "customThemes": true,
    "devicePreview": true,
    "messagePassing": true,
    "rowSelection": true,
    "continueIfAction": true,
    "showNotificationAction": true,
    "sidePanel": true
  },
  "layout": {
    "name": "Layout",
    "description": "This component is specific only to layouts",
    "icon": "Sandbox",
    "hasChildren": true,
    "styles": ["padding", "background"],
    "settings": [
      {
        "type": "text",
        "label": "Logo URL",
        "key": "logoUrl"
      },
      {
        "type": "text",
        "label": "Title",
        "key": "title"
      },
      {
        "type": "select",
        "label": "Navigation",
        "key": "navigation",
        "options": ["Top", "Left", "None"],
        "defaultValue": "Top"
      },
      {
        "type": "select",
        "label": "Width",
        "key": "width",
        "options": ["Small", "Medium", "Large", "Max"],
        "defaultValue": "Large"
      },
      {
        "type": "navigation",
        "label": "Links",
        "key": "links"
      },
      {
        "type": "boolean",
        "label": "Hide title",
        "key": "hideTitle",
        "defaultValue": false
      },
      {
        "type": "boolean",
        "label": "Hide logo",
        "key": "hideLogo",
        "defaultValue": false
      },
      {
        "type": "boolean",
        "label": "Sticky header",
        "key": "sticky",
        "defaultValue": false
      }
    ]
  },
  "container": {
    "name": "Container",
    "description": "This component contains things within itself",
    "icon": "Selection",
    "hasChildren": true,
    "size": {
      "width": 400,
      "height": 200
    },
    "styles": ["padding", "size", "background", "border", "shadow"],
    "settings": [
      {
        "type": "select",
        "label": "Direction",
        "key": "direction",
        "showInBar": true,
        "barStyle": "buttons",
        "options": [
          {
            "label": "Column",
            "value": "column",
            "barIcon": "ViewColumn",
            "barTitle": "Column layout"
          },
          {
            "label": "Row",
            "value": "row",
            "barIcon": "ViewRow",
            "barTitle": "Row layout"
          }
        ],
        "defaultValue": "column"
      },
      {
        "type": "select",
        "label": "Horiz. align",
        "key": "hAlign",
        "showInBar": true,
        "barStyle": "buttons",
        "options": [
          {
            "label": "Left",
            "value": "left",
            "barIcon": "AlignLeft",
            "barTitle": "Align left"
          },
          {
            "label": "Center",
            "value": "center",
            "barIcon": "AlignCenter",
            "barTitle": "Align center"
          },
          {
            "label": "Right",
            "value": "right",
            "barIcon": "AlignRight",
            "barTitle": "Align right"
          },
          {
            "label": "Stretch",
            "value": "stretch",
            "barIcon": "MoveLeftRight",
            "barTitle": "Align stretched horizontally"
          }
        ],
        "defaultValue": "stretch"
      },
      {
        "type": "select",
        "label": "Vert. align",
        "key": "vAlign",
        "showInBar": true,
        "barStyle": "buttons",
        "options": [
          {
            "label": "Top",
            "value": "top",
            "barIcon": "AlignTop",
            "barTitle": "Align top"
          },
          {
            "label": "Middle",
            "value": "middle",
            "barIcon": "AlignMiddle",
            "barTitle": "Align middle"
          },
          {
            "label": "Bottom",
            "value": "bottom",
            "barIcon": "AlignBottom",
            "barTitle": "Align bottom"
          },
          {
            "label": "Stretch",
            "value": "stretch",
            "barIcon": "MoveUpDown",
            "barTitle": "Align stretched vertically"
          }
        ],
        "defaultValue": "top"
      },
      {
        "type": "select",
        "label": "Size",
        "key": "size",
        "showInBar": true,
        "barStyle": "buttons",
        "options": [
          {
            "label": "Shrink",
            "value": "shrink",
            "barIcon": "Minimize",
            "barTitle": "Shrink container"
          },
          {
            "label": "Grow",
            "value": "grow",
            "barIcon": "Maximize",
            "barTitle": "Grow container"
          }
        ],
        "defaultValue": "shrink"
      },
      {
        "type": "select",
        "label": "Gap",
        "key": "gap",
        "showInBar": true,
        "barStyle": "picker",
        "options": [
          {
            "label": "None",
            "value": "N"
          },
          {
            "label": "Small",
            "value": "S"
          },
          {
            "label": "Medium",
            "value": "M"
          },
          {
            "label": "Large",
            "value": "L"
          }
        ],
        "defaultValue": "M"
      },
      {
        "type": "boolean",
        "label": "Wrap",
        "key": "wrap",
        "showInBar": true,
        "barIcon": "ModernGridView",
        "barTitle": "Wrap"
      },
      {
        "type": "event",
        "label": "On click",
        "key": "onClick"
      }
    ]
  },
  "section": {
    "name": "Section",
    "description": "Add a section to your application",
    "icon": "ColumnTwoB",
    "hasChildren": true,
    "illegalChildren": ["section"],
    "showEmptyState": false,
    "size": {
      "width": 400,
      "height": 100
    },
    "settings": [
      {
        "type": "section",
        "label": "Type",
        "key": "type",
        "defaultValue": "mainSidebar"
      }
    ]
  },
  "screenslot": {
    "name": "Screenslot",
    "icon": "WebPage",
    "description": "Contains your app screens",
    "static": true
  },
  "buttongroup": {
    "name": "Button group",
    "icon": "Button",
    "hasChildren": false,
    "settings": [
      {
        "section": true,
        "name": "Buttons",
        "settings": [
          {
            "type": "buttonConfiguration",
            "key": "buttons",
            "defaultValue": [
              {
                "type": "cta",
                "text": "Button 1"
              },
              {
                "type": "primary",
                "text": "Button 2"
              }
            ]
          }
        ]
      },
      {
        "section": true,
        "name": "Layout",
        "settings": [
          {
            "type": "select",
            "label": "Direction",
            "key": "direction",
            "showInBar": true,
            "barStyle": "buttons",
            "options": [
              {
                "label": "Column",
                "value": "column",
                "barIcon": "ViewColumn",
                "barTitle": "Column layout"
              },
              {
                "label": "Row",
                "value": "row",
                "barIcon": "ViewRow",
                "barTitle": "Row layout"
              }
            ],
            "defaultValue": "row"
          },
          {
            "type": "select",
            "label": "Horiz. align",
            "key": "hAlign",
            "showInBar": true,
            "barStyle": "buttons",
            "options": [
              {
                "label": "Left",
                "value": "left",
                "barIcon": "AlignLeft",
                "barTitle": "Align left"
              },
              {
                "label": "Center",
                "value": "center",
                "barIcon": "AlignCenter",
                "barTitle": "Align center"
              },
              {
                "label": "Right",
                "value": "right",
                "barIcon": "AlignRight",
                "barTitle": "Align right"
              },
              {
                "label": "Stretch",
                "value": "stretch",
                "barIcon": "MoveLeftRight",
                "barTitle": "Align stretched horizontally"
              }
            ],
            "defaultValue": "left"
          },
          {
            "type": "select",
            "label": "Vert. align",
            "key": "vAlign",
            "showInBar": true,
            "barStyle": "buttons",
            "options": [
              {
                "label": "Top",
                "value": "top",
                "barIcon": "AlignTop",
                "barTitle": "Align top"
              },
              {
                "label": "Middle",
                "value": "middle",
                "barIcon": "AlignMiddle",
                "barTitle": "Align middle"
              },
              {
                "label": "Bottom",
                "value": "bottom",
                "barIcon": "AlignBottom",
                "barTitle": "Align bottom"
              },
              {
                "label": "Stretch",
                "value": "stretch",
                "barIcon": "MoveUpDown",
                "barTitle": "Align stretched vertically"
              }
            ],
            "defaultValue": "top"
          },
          {
            "type": "select",
            "label": "Size",
            "key": "size",
            "showInBar": true,
            "barStyle": "buttons",
            "options": [
              {
                "label": "Shrink",
                "value": "shrink",
                "barIcon": "Minimize",
                "barTitle": "Shrink container"
              },
              {
                "label": "Grow",
                "value": "grow",
                "barIcon": "Maximize",
                "barTitle": "Grow container"
              }
            ],
            "defaultValue": "shrink"
          },
          {
            "type": "select",
            "label": "Gap",
            "key": "gap",
            "showInBar": true,
            "barStyle": "picker",
            "options": [
              {
                "label": "None",
                "value": "N"
              },
              {
                "label": "Small",
                "value": "S"
              },
              {
                "label": "Medium",
                "value": "M"
              },
              {
                "label": "Large",
                "value": "L"
              }
            ],
            "defaultValue": "M"
          },
          {
            "type": "boolean",
            "label": "Wrap",
            "key": "wrap",
            "showInBar": true,
            "barIcon": "ModernGridView",
            "barTitle": "Wrap"
          }
        ]
      }
    ]
  },
  "button": {
    "name": "Button",
    "description": "A basic html button that is ready for styling",
    "icon": "Button",
    "editable": true,
    "size": {
      "width": 105,
      "height": 32
    },
    "settings": [
      {
        "type": "text",
        "label": "Text",
        "key": "text",
        "defaultValue": "New Button"
      },
      {
        "type": "select",
        "showInBar": true,
        "label": "Variant",
        "key": "type",
        "options": [
          {
            "label": "Primary",
            "value": "primary"
          },
          {
            "label": "Secondary",
            "value": "secondary"
          },
          {
            "label": "Action",
            "value": "cta"
          },
          {
            "label": "Warning",
            "value": "warning"
          },
          {
            "label": "Over background",
            "value": "overBackground"
          }
        ],
        "defaultValue": "primary"
      },
      {
        "type": "select",
        "label": "Size",
        "showInBar": true,
        "key": "size",
        "options": [
          {
            "label": "Small",
            "value": "S"
          },
          {
            "label": "Medium",
            "value": "M"
          },
          {
            "label": "Large",
            "value": "L"
          },
          {
            "label": "Extra large",
            "value": "XL"
          }
        ],
        "defaultValue": "M"
      },
      {
        "type": "boolean",
        "label": "Quiet",
        "key": "quiet",
        "showInBar": true,
        "barIcon": "VisibilityOff",
        "barTitle": "Quiet variant",
        "barSeparator": false
      },
      {
        "type": "boolean",
        "label": "Disabled",
        "showInBar": true,
        "barIcon": "NoEdit",
        "barTitle": "Disable button",
        "key": "disabled"
      },
      {
        "type": "event",
        "label": "On click",
        "key": "onClick"
      }
    ]
  },
  "divider": {
    "name": "Divider",
    "description": "A basic divider",
    "icon": "Separator",
    "illegalChildren": ["section"],
    "size": {
      "width": 400,
      "height": 10
    },
    "settings": [
      {
        "type": "select",
        "label": "Size",
        "key": "size",
        "options": [
          {
            "label": "Small",
            "value": "S"
          },
          {
            "label": "Medium",
            "value": "M"
          },
          {
            "label": "Large",
            "value": "L"
          }
        ],
        "defaultValue": "M"
      },
      {
        "type": "boolean",
        "label": "Vertical",
        "key": "vertical"
      }
    ]
  },
  "repeater": {
    "name": "Repeater",
    "description": "A configurable data list that attaches to your backend tables.",
    "icon": "JourneyData",
    "illegalChildren": ["section"],
    "requiredAncestors": ["dataprovider"],
    "hasChildren": true,
    "size": {
      "width": 400,
      "height": 100
    },
    "settings": [
      {
        "type": "dataProvider",
        "label": "Provider",
        "key": "dataProvider",
        "required": true
      },
      {
        "type": "text",
        "label": "Empty text",
        "key": "noRowsMessage",
        "defaultValue": "No rows found"
      },
      {
        "type": "select",
        "label": "Direction",
        "key": "direction",
        "showInBar": true,
        "barStyle": "buttons",
        "options": [
          {
            "label": "Column",
            "value": "column",
            "barIcon": "ViewColumn",
            "barTitle": "Column layout"
          },
          {
            "label": "Row",
            "value": "row",
            "barIcon": "ViewRow",
            "barTitle": "Row layout"
          }
        ],
        "defaultValue": "column"
      },
      {
        "type": "select",
        "label": "Horiz. align",
        "key": "hAlign",
        "showInBar": true,
        "barStyle": "buttons",
        "options": [
          {
            "label": "Left",
            "value": "left",
            "barIcon": "AlignLeft",
            "barTitle": "Align left"
          },
          {
            "label": "Center",
            "value": "center",
            "barIcon": "AlignCenter",
            "barTitle": "Align center"
          },
          {
            "label": "Right",
            "value": "right",
            "barIcon": "AlignRight",
            "barTitle": "Align right"
          },
          {
            "label": "Stretch",
            "value": "stretch",
            "barIcon": "MoveLeftRight",
            "barTitle": "Align stretched horizontally"
          }
        ],
        "defaultValue": "stretch"
      },
      {
        "type": "select",
        "label": "Vert. align",
        "key": "vAlign",
        "showInBar": true,
        "barStyle": "buttons",
        "options": [
          {
            "label": "Top",
            "value": "top",
            "barIcon": "AlignTop",
            "barTitle": "Align top"
          },
          {
            "label": "Middle",
            "value": "middle",
            "barIcon": "AlignMiddle",
            "barTitle": "Align middle"
          },
          {
            "label": "Bottom",
            "value": "bottom",
            "barIcon": "AlignBottom",
            "barTitle": "Align bottom"
          },
          {
            "label": "Stretch",
            "value": "stretch",
            "barIcon": "MoveUpDown",
            "barTitle": "Align stretched vertically"
          }
        ],
        "defaultValue": "top"
      },
      {
        "type": "select",
        "label": "Gap",
        "key": "gap",
        "showInBar": true,
        "barStyle": "picker",
        "options": [
          {
            "label": "None",
            "value": "N"
          },
          {
            "label": "Small",
            "value": "S"
          },
          {
            "label": "Medium",
            "value": "M"
          },
          {
            "label": "Large",
            "value": "L"
          }
        ],
        "defaultValue": "M"
      }
    ],
    "context": [
      {
        "type": "schema"
      },
      {
        "type": "static",
        "values": [
          {
            "label": "Row index",
            "key": "index",
            "type": "number"
          }
        ]
      }
    ]
  },
  "stackedlist": {
    "deprecated": true,
    "name": "Stacked List",
    "icon": "TaskList",
    "description": "A basic card component that can contain content and actions.",
    "illegalChildren": ["section"],
    "settings": [
      {
        "type": "text",
        "label": "Image",
        "key": "imageUrl"
      },
      {
        "type": "text",
        "label": "Heading",
        "key": "heading"
      },
      {
        "type": "text",
        "label": "Subheading",
        "key": "subheading"
      },
      {
        "type": "text",
        "label": "Link URL",
        "key": "destinationUrl",
        "placeholder": "/screen"
      }
    ]
  },
  "card": {
    "deprecated": true,
    "name": "Vertical Card",
    "description": "A basic card component that can contain content and actions.",
    "icon": "ViewColumn",
    "illegalChildren": ["section"],
    "settings": [
      {
        "type": "text",
        "label": "Image",
        "key": "imageUrl"
      },
      {
        "type": "text",
        "label": "Heading",
        "key": "heading"
      },
      {
        "type": "text",
        "label": "Description",
        "key": "description"
      },
      {
        "type": "text",
        "label": "Link text",
        "key": "linkText"
      },
      {
        "type": "text",
        "label": "Link URL",
        "key": "linkUrl",
        "placeholder": "/screen"
      },
      {
        "type": "color",
        "label": "Link color",
        "key": "linkColor",
        "defaultValue": "#000"
      },
      {
        "type": "color",
        "label": "Hover color",
        "key": "linkHoverColor",
        "defaultValue": "#222"
      },
      {
        "type": "select",
        "label": "Image height",
        "key": "imageHeight",
        "options": ["auto", "12rem", "16rem", "20rem", "24rem"],
        "defaultValue": "auto"
      },
      {
        "type": "select",
        "label": "Card width",
        "key": "cardWidth",
        "options": ["16rem", "20rem", "24rem"],
        "defaultValue": "20rem"
      }
    ]
  },
  "text": {
    "name": "Paragraph",
    "description": "A component for displaying paragraph text.",
    "icon": "TextParagraph",
    "illegalChildren": ["section"],
    "editable": true,
    "size": {
      "width": 400,
      "height": 24
    },
    "settings": [
      {
        "type": "text",
        "label": "Text",
        "key": "text"
      },
      {
        "type": "select",
        "label": "Size",
        "key": "size",
        "defaultValue": "M",
        "showInBar": true,
        "barStyle": "picker",
        "options": [
          {
            "label": "Extra small",
            "value": "XS"
          },
          {
            "label": "Small",
            "value": "S"
          },
          {
            "label": "Medium",
            "value": "M"
          },
          {
            "label": "Large",
            "value": "L"
          },
          {
            "label": "Extra large",
            "value": "XL"
          },
          {
            "label": "2XL",
            "value": "XXL"
          },
          {
            "label": "3XL",
            "value": "XXXL"
          }
        ]
      },
      {
        "type": "color",
        "label": "Color",
        "key": "color",
        "showInBar": true,
        "barSeparator": false
      },
      {
        "type": "boolean",
        "label": "Bold",
        "key": "bold",
        "showInBar": true,
        "barIcon": "TagBold",
        "barTitle": "Bold text",
        "barSeparator": false
      },
      {
        "type": "boolean",
        "label": "Italic",
        "key": "italic",
        "showInBar": true,
        "barIcon": "TagItalic",
        "barTitle": "Italic text",
        "barSeparator": false
      },
      {
        "type": "boolean",
        "label": "Underline",
        "key": "underline",
        "showInBar": true,
        "barIcon": "TagUnderline",
        "barTitle": "Underline text"
      },
      {
        "type": "select",
        "label": "Alignment",
        "key": "align",
        "defaultValue": "left",
        "showInBar": true,
        "barStyle": "buttons",
        "options": [
          {
            "label": "Left",
            "value": "left",
            "barIcon": "TextAlignLeft",
            "barTitle": "Align left"
          },
          {
            "label": "Center",
            "value": "center",
            "barIcon": "TextAlignCenter",
            "barTitle": "Align center"
          },
          {
            "label": "Right",
            "value": "right",
            "barIcon": "TextAlignRight",
            "barTitle": "Align right"
          },
          {
            "label": "Justify",
            "value": "justify",
            "barIcon": "TextAlignJustify",
            "barTitle": "Justify text"
          }
        ]
      }
    ]
  },
  "heading": {
    "name": "Headline",
    "icon": "TextBold",
    "description": "A component for displaying heading text",
    "illegalChildren": ["section"],
    "editable": true,
    "size": {
      "width": 400,
      "height": 32
    },
    "settings": [
      {
        "type": "text",
        "key": "text",
        "label": "Text"
      },
      {
        "type": "select",
        "label": "Size",
        "key": "size",
        "defaultValue": "M",
        "showInBar": true,
        "barStyle": "picker",
        "options": [
          {
            "label": "Extra small",
            "value": "XS"
          },
          {
            "label": "Small",
            "value": "S"
          },
          {
            "label": "Medium",
            "value": "M"
          },
          {
            "label": "Large",
            "value": "L"
          },
          {
            "label": "Extra large",
            "value": "XL"
          },
          {
            "label": "2XL",
            "value": "XXL"
          },
          {
            "label": "3XL",
            "value": "XXXL"
          }
        ]
      },
      {
        "type": "color",
        "label": "Color",
        "key": "color",
        "showInBar": true,
        "barSeparator": false
      },
      {
        "type": "boolean",
        "label": "Bold",
        "key": "bold",
        "showInBar": true,
        "barIcon": "TagBold",
        "barTitle": "Bold text",
        "barSeparator": false
      },
      {
        "type": "boolean",
        "label": "Italic",
        "key": "italic",
        "showInBar": true,
        "barIcon": "TagItalic",
        "barTitle": "Italic text",
        "barSeparator": false
      },
      {
        "type": "boolean",
        "label": "Underline",
        "key": "underline",
        "showInBar": true,
        "barIcon": "TagUnderline",
        "barTitle": "Underline text"
      },
      {
        "type": "select",
        "label": "Alignment",
        "key": "align",
        "defaultValue": "left",
        "showInBar": true,
        "barStyle": "buttons",
        "options": [
          {
            "label": "Left",
            "value": "left",
            "barIcon": "TextAlignLeft",
            "barTitle": "Align left"
          },
          {
            "label": "Center",
            "value": "center",
            "barIcon": "TextAlignCenter",
            "barTitle": "Align center"
          },
          {
            "label": "Right",
            "value": "right",
            "barIcon": "TextAlignRight",
            "barTitle": "Align right"
          },
          {
            "label": "Justify",
            "value": "justify",
            "barIcon": "TextAlignJustify",
            "barTitle": "Justify text"
          }
        ]
      }
    ]
  },
  "tag": {
    "name": "Tag",
    "icon": "Label",
    "size": {
      "width": 100,
      "height": 25
    },
    "settings": [
      {
        "type": "text",
        "label": "Text",
        "key": "text"
      },
      {
        "type": "select",
        "label": "Size",
        "key": "size",
        "defaultValue": "M",
        "showInBar": true,
        "barStyle": "picker",
        "options": [
          {
            "label": "Small",
            "value": "S"
          },
          {
            "label": "Medium",
            "value": "M"
          },
          {
            "label": "Large",
            "value": "L"
          }
        ]
      },
      {
        "type": "color",
        "label": "Color",
        "key": "color",
        "showInBar": true
      },
      {
        "type": "boolean",
        "label": "Allow delete",
        "key": "closable"
      },
      {
        "type": "event",
        "label": "On click delete",
        "key": "onClick",
        "dependsOn": "closable"
      }
    ]
  },
  "image": {
    "name": "Image",
    "description": "A basic component for displaying images",
    "icon": "Image",
    "styles": ["size"],
    "size": {
      "width": 400,
      "height": 300
    },
    "settings": [
      {
        "type": "text",
        "label": "URL",
        "key": "url",
        "required": true
      }
    ]
  },
  "backgroundimage": {
    "name": "Background Image",
    "description": "A background image",
    "icon": "Images",
    "hasChildren": true,
    "styles": ["size"],
    "size": {
      "width": 400,
      "height": 300
    },
    "settings": [
      {
        "type": "text",
        "label": "URL",
        "key": "url",
        "required": true
      },
      {
        "type": "select",
        "label": "Position",
        "key": "position",
        "defaultValue": "center center",
        "options": [
          {
            "label": "Center top",
            "value": "center top"
          },
          {
            "label": "Center",
            "value": "center center"
          },
          {
            "label": "Center bottom",
            "value": "center bottom"
          },
          {
            "label": "Left top",
            "value": "left top"
          },
          {
            "label": "Left center",
            "value": "left center"
          },
          {
            "label": "Left bottom",
            "value": "left bottom"
          },
          {
            "label": "Right top",
            "value": "right top"
          },
          {
            "label": "Right center",
            "value": "right center"
          },
          {
            "label": "Right bottom",
            "value": "right bottom"
          }
        ]
      }
    ]
  },
  "icon": {
    "name": "Icon",
    "description": "A basic component for displaying icons",
    "icon": "Shapes",
    "size": {
      "width": 25,
      "height": 25
    },
    "settings": [
      {
        "type": "icon",
        "label": "Icon",
        "key": "icon",
        "required": true
      },
      {
        "type": "select",
        "label": "Size",
        "key": "size",
        "defaultValue": "ri-1x",
        "options": [
          {
            "value": "ri-xxs",
            "label": "XXS"
          },
          {
            "value": "ri-xs",
            "label": "XS"
          },
          {
            "value": "ri-sm",
            "label": "Small"
          },
          {
            "value": "ri-1x",
            "label": "Medium"
          },
          {
            "value": "ri-lg",
            "label": "Large"
          },
          {
            "value": "ri-xl",
            "label": "XL"
          },
          {
            "value": "ri-2x",
            "label": "2XL"
          },
          {
            "value": "ri-3x",
            "label": "3XL"
          },
          {
            "value": "ri-4x",
            "label": "4XL"
          },
          {
            "value": "ri-5x",
            "label": "5XL"
          },
          {
            "value": "ri-6x",
            "label": "6XL"
          },
          {
            "value": "ri-7x",
            "label": "7XL"
          },
          {
            "value": "ri-8x",
            "label": "8XL"
          },
          {
            "value": "ri-9x",
            "label": "9XL"
          },
          {
            "value": "ri-10x",
            "label": "10XL"
          }
        ]
      },
      {
        "type": "color",
        "label": "Color",
        "key": "color"
      },
      {
        "type": "event",
        "label": "On click",
        "key": "onClick"
      }
    ]
  },
  "navigation": {
    "deprecated": true,
    "name": "Nav Bar",
    "description": "A component for handling the navigation within your app.",
    "icon": "BreadcrumbNavigation",
    "illegalChildren": ["section"],
    "hasChildren": true,
    "settings": [
      {
        "type": "text",
        "label": "Logo URL",
        "key": "logoUrl"
      },
      {
        "type": "boolean",
        "label": "Hide logo",
        "key": "hideLogo",
        "defaultValue": false
      }
    ]
  },
  "link": {
    "name": "Link",
    "description": "A basic link component for internal and external links",
    "icon": "Link",
    "editable": true,
    "size": {
      "width": 200,
      "height": 30
    },
    "settings": [
      {
        "type": "text",
        "label": "Text",
        "key": "text"
      },
      {
        "type": "url",
        "label": "URL",
        "key": "url",
        "placeholder": "/screen"
      },
      {
        "type": "boolean",
        "label": "New tab",
        "key": "openInNewTab"
      },
      {
        "type": "select",
        "label": "Size",
        "key": "size",
        "defaultValue": "M",
        "showInBar": true,
        "barStyle": "picker",
        "options": [
          {
            "label": "Small",
            "value": "S"
          },
          {
            "label": "Medium",
            "value": "M"
          },
          {
            "label": "Large",
            "value": "L"
          }
        ]
      },
      {
        "type": "color",
        "label": "Color",
        "key": "color",
        "showInBar": true,
        "barSeparator": false
      },
      {
        "type": "boolean",
        "label": "Bold",
        "key": "bold",
        "showInBar": true,
        "barIcon": "TagBold",
        "barTitle": "Bold text",
        "barSeparator": false
      },
      {
        "type": "boolean",
        "label": "Italic",
        "key": "italic",
        "showInBar": true,
        "barIcon": "TagItalic",
        "barTitle": "Italic text",
        "barSeparator": false
      },
      {
        "type": "boolean",
        "label": "Underline",
        "key": "underline",
        "showInBar": true,
        "barIcon": "TagUnderline",
        "barTitle": "Underline text"
      },
      {
        "type": "select",
        "label": "Alignment",
        "key": "align",
        "defaultValue": "left",
        "showInBar": true,
        "barStyle": "buttons",
        "options": [
          {
            "label": "Left",
            "value": "left",
            "barIcon": "TextAlignLeft",
            "barTitle": "Align left"
          },
          {
            "label": "Center",
            "value": "center",
            "barIcon": "TextAlignCenter",
            "barTitle": "Align center"
          },
          {
            "label": "Right",
            "value": "right",
            "barIcon": "TextAlignRight",
            "barTitle": "Align right"
          },
          {
            "label": "Justify",
            "value": "justify",
            "barIcon": "TextAlignJustify",
            "barTitle": "Justify text"
          }
        ]
      }
    ]
  },
  "cardhorizontal": {
    "deprecated": true,
    "name": "Horizontal Card",
    "description": "A basic card component that can contain content and actions.",
    "icon": "ViewRow",
    "settings": [
      {
        "type": "text",
        "label": "Image",
        "key": "imageUrl"
      },
      {
        "type": "text",
        "label": "Heading",
        "key": "heading"
      },
      {
        "type": "text",
        "label": "Description",
        "key": "description"
      },
      {
        "type": "text",
        "label": "Subtext",
        "key": "subtext"
      },
      {
        "type": "text",
        "label": "Link text",
        "key": "linkText"
      },
      {
        "type": "text",
        "label": "Link URL",
        "key": "linkUrl",
        "placeholder": "/screen"
      },
      {
        "type": "color",
        "label": "Link color",
        "key": "linkColor",
        "defaultValue": "#000"
      },
      {
        "type": "color",
        "label": "Hover color",
        "key": "linkHoverColor",
        "defaultValue": "#222"
      },
      {
        "type": "select",
        "label": "Card width",
        "key": "cardWidth",
        "options": [
          "24rem",
          "28rem",
          "32rem",
          "40rem",
          "48rem",
          "60rem",
          "100%"
        ],
        "defaultValue": "32rem"
      },
      {
        "type": "select",
        "label": "Image width",
        "key": "imageWidth",
        "options": ["auto", "8rem", "12rem", "16rem"],
        "defaultValue": "8rem"
      },
      {
        "type": "select",
        "label": "Image height",
        "key": "imageHeight",
        "options": ["auto", "8rem", "12rem", "16rem", "auto"],
        "defaultValue": "auto"
      }
    ]
  },
  "cardstat": {
    "name": "Stat Card",
    "description": "A card component for displaying numbers.",
    "icon": "Card",
    "size": {
      "width": 260,
      "height": 143
    },
    "settings": [
      {
        "type": "text",
        "label": "Title",
        "key": "title",
        "placeholder": "Total Revenue",
        "defaultValue": "Title"
      },
      {
        "type": "text",
        "label": "Value",
        "key": "value",
        "placeholder": "$1,981,983",
        "defaultValue": "Value"
      },
      {
        "type": "text",
        "label": "Label",
        "key": "label",
        "placeholder": "Stripe",
        "defaultValue": "Label"
      }
    ]
  },
  "embed": {
    "name": "Embed",
    "icon": "Code",
    "description": "Embed content from 3rd party sources",
    "styles": ["size"],
    "size": {
      "width": 400,
      "height": 100
    },
    "settings": [
      {
        "type": "text",
        "label": "Embed",
        "key": "embed",
        "required": true
      }
    ]
  },
  "bar": {
    "name": "Bar Chart",
    "description": "Bar chart",
    "icon": "GraphBarVertical",
    "requiredAncestors": ["dataprovider"],
    "size": {
      "width": 600,
      "height": 400
    },
    "settings": [
      {
        "type": "text",
        "label": "Title",
        "key": "title"
      },
      {
        "type": "dataProvider",
        "label": "Provider",
        "key": "dataProvider",
        "required": true
      },
      {
        "type": "field",
        "label": "Label column",
        "key": "labelColumn",
        "dependsOn": "dataProvider",
        "required": true
      },
      {
        "type": "multifield",
        "label": "Data columns",
        "key": "valueColumns",
        "dependsOn": "dataProvider",
        "required": true
      },
      {
        "type": "select",
        "label": "Format",
        "key": "yAxisUnits",
        "options": ["Default", "Thousands", "Millions"],
        "defaultValue": "Default"
      },
      {
        "type": "text",
        "label": "Y axis label",
        "key": "yAxisLabel"
      },
      {
        "type": "text",
        "label": "X axis label",
        "key": "xAxisLabel"
      },
      {
        "type": "text",
        "label": "Width",
        "key": "width"
      },
      {
        "type": "text",
        "label": "Height",
        "key": "height",
        "defaultValue": "400"
      },
      {
        "type": "select",
        "label": "Colors",
        "key": "palette",
        "defaultValue": "Palette 1",
        "options": [
          "Custom",
          "Palette 1",
          "Palette 2",
          "Palette 3",
          "Palette 4",
          "Palette 5",
          "Palette 6",
          "Palette 7",
          "Palette 8",
          "Palette 9",
          "Palette 10"
        ]
      },
      {
        "type": "color",
        "label": "C1",
        "key": "c1",
        "dependsOn": {
          "setting": "palette",
          "value": "Custom"
        }
      },
      {
        "type": "color",
        "label": "C2",
        "key": "c2",
        "dependsOn": {
          "setting": "palette",
          "value": "Custom"
        }
      },
      {
        "type": "color",
        "label": "C3",
        "key": "c3",
        "dependsOn": {
          "setting": "palette",
          "value": "Custom"
        }
      },
      {
        "type": "color",
        "label": "C4",
        "key": "c4",
        "dependsOn": {
          "setting": "palette",
          "value": "Custom"
        }
      },
      {
        "type": "color",
        "label": "C5",
        "key": "c5",
        "dependsOn": {
          "setting": "palette",
          "value": "Custom"
        }
      },
      {
        "type": "boolean",
        "label": "Stacked",
        "key": "stacked",
        "defaultValue": false
      },
      {
        "type": "boolean",
        "label": "Horizontal",
        "key": "horizontal",
        "defaultValue": false
      },
      {
        "type": "boolean",
        "label": "Data labels",
        "key": "dataLabels",
        "defaultValue": false
      },
      {
        "type": "boolean",
        "label": "Animate",
        "key": "animate",
        "defaultValue": true
      },
      {
        "type": "boolean",
        "label": "Legend",
        "key": "legend",
        "defaultValue": false
      }
    ]
  },
  "line": {
    "name": "Line Chart",
    "description": "Line chart",
    "icon": "GraphTrend",
    "size": {
      "width": 600,
      "height": 400
    },
    "requiredAncestors": ["dataprovider"],
    "settings": [
      {
        "type": "text",
        "label": "Title",
        "key": "title"
      },
      {
        "type": "dataProvider",
        "label": "Provider",
        "key": "dataProvider",
        "required": true
      },
      {
        "type": "field",
        "label": "Label column",
        "key": "labelColumn",
        "dependsOn": "dataProvider",
        "required": true
      },
      {
        "type": "multifield",
        "label": "Data columns",
        "key": "valueColumns",
        "dependsOn": "dataProvider",
        "required": true
      },
      {
        "type": "select",
        "label": "Format",
        "key": "yAxisUnits",
        "options": ["Default", "Thousands", "Millions"],
        "defaultValue": "Default"
      },
      {
        "type": "text",
        "label": "Y axis label",
        "key": "yAxisLabel"
      },
      {
        "type": "text",
        "label": "X axis label",
        "key": "xAxisLabel"
      },
      {
        "type": "text",
        "label": "Width",
        "key": "width"
      },
      {
        "type": "text",
        "label": "Height",
        "key": "height",
        "defaultValue": "400"
      },
      {
        "type": "select",
        "label": "Colors",
        "key": "palette",
        "defaultValue": "Palette 1",
        "options": [
          "Custom",
          "Palette 1",
          "Palette 2",
          "Palette 3",
          "Palette 4",
          "Palette 5",
          "Palette 6",
          "Palette 7",
          "Palette 8",
          "Palette 9",
          "Palette 10"
        ]
      },
      {
        "type": "color",
        "label": "C1",
        "key": "c1",
        "dependsOn": {
          "setting": "palette",
          "value": "Custom"
        }
      },
      {
        "type": "color",
        "label": "C2",
        "key": "c2",
        "dependsOn": {
          "setting": "palette",
          "value": "Custom"
        }
      },
      {
        "type": "color",
        "label": "C3",
        "key": "c3",
        "dependsOn": {
          "setting": "palette",
          "value": "Custom"
        }
      },
      {
        "type": "color",
        "label": "C4",
        "key": "c4",
        "dependsOn": {
          "setting": "palette",
          "value": "Custom"
        }
      },
      {
        "type": "color",
        "label": "C5",
        "key": "c5",
        "dependsOn": {
          "setting": "palette",
          "value": "Custom"
        }
      },
      {
        "type": "select",
        "label": "Curve",
        "key": "curve",
        "options": ["Smooth", "Straight", "Stepline"],
        "defaultValue": "Smooth"
      },
      {
        "type": "boolean",
        "label": "Data labels",
        "key": "dataLabels",
        "defaultValue": false
      },
      {
        "type": "boolean",
        "label": "Animate",
        "key": "animate",
        "defaultValue": true
      },
      {
        "type": "boolean",
        "label": "Legend",
        "key": "legend",
        "defaultValue": false
      }
    ]
  },
  "area": {
    "name": "Area Chart",
    "description": "Line chart",
    "icon": "GraphAreaStacked",
    "size": {
      "width": 600,
      "height": 400
    },
    "requiredAncestors": ["dataprovider"],
    "settings": [
      {
        "type": "text",
        "label": "Title",
        "key": "title"
      },
      {
        "type": "dataProvider",
        "label": "Provider",
        "key": "dataProvider",
        "required": true
      },
      {
        "type": "field",
        "label": "Label column",
        "key": "labelColumn",
        "dependsOn": "dataProvider",
        "required": true
      },
      {
        "type": "multifield",
        "label": "Data columns",
        "key": "valueColumns",
        "dependsOn": "dataProvider",
        "required": true
      },
      {
        "type": "select",
        "label": "Format",
        "key": "yAxisUnits",
        "options": ["Default", "Thousands", "Millions"],
        "defaultValue": "Default"
      },
      {
        "type": "text",
        "label": "Y axis label",
        "key": "yAxisLabel"
      },
      {
        "type": "text",
        "label": "X axis label",
        "key": "xAxisLabel"
      },
      {
        "type": "text",
        "label": "Width",
        "key": "width"
      },
      {
        "type": "text",
        "label": "Height",
        "key": "height",
        "defaultValue": "400"
      },
      {
        "type": "select",
        "label": "Colors",
        "key": "palette",
        "defaultValue": "Palette 1",
        "options": [
          "Custom",
          "Palette 1",
          "Palette 2",
          "Palette 3",
          "Palette 4",
          "Palette 5",
          "Palette 6",
          "Palette 7",
          "Palette 8",
          "Palette 9",
          "Palette 10"
        ]
      },
      {
        "type": "color",
        "label": "C1",
        "key": "c1",
        "dependsOn": {
          "setting": "palette",
          "value": "Custom"
        }
      },
      {
        "type": "color",
        "label": "C2",
        "key": "c2",
        "dependsOn": {
          "setting": "palette",
          "value": "Custom"
        }
      },
      {
        "type": "color",
        "label": "C3",
        "key": "c3",
        "dependsOn": {
          "setting": "palette",
          "value": "Custom"
        }
      },
      {
        "type": "color",
        "label": "C4",
        "key": "c4",
        "dependsOn": {
          "setting": "palette",
          "value": "Custom"
        }
      },
      {
        "type": "color",
        "label": "C5",
        "key": "c5",
        "dependsOn": {
          "setting": "palette",
          "value": "Custom"
        }
      },
      {
        "type": "select",
        "label": "Curve",
        "key": "curve",
        "options": ["Smooth", "Straight", "Stepline"],
        "defaultValue": "Smooth"
      },
      {
        "type": "boolean",
        "label": "Data labels",
        "key": "dataLabels",
        "defaultValue": false
      },
      {
        "type": "boolean",
        "label": "Animate",
        "key": "animate",
        "defaultValue": true
      },
      {
        "type": "boolean",
        "label": "Legend",
        "key": "legend",
        "defaultValue": false
      },
      {
        "type": "boolean",
        "label": "Stacked",
        "key": "stacked",
        "defaultValue": true
      },
      {
        "type": "boolean",
        "label": "Gradient",
        "key": "gradient",
        "defaultValue": false
      }
    ]
  },
  "pie": {
    "name": "Pie Chart",
    "description": "Pie chart",
    "icon": "GraphPie",
    "size": {
      "width": 600,
      "height": 400
    },
    "requiredAncestors": ["dataprovider"],
    "settings": [
      {
        "type": "text",
        "label": "Title",
        "key": "title"
      },
      {
        "type": "dataProvider",
        "label": "Provider",
        "key": "dataProvider",
        "required": true
      },
      {
        "type": "field",
        "label": "Label column",
        "key": "labelColumn",
        "dependsOn": "dataProvider",
        "required": true
      },
      {
        "type": "field",
        "label": "Data columns",
        "key": "valueColumn",
        "dependsOn": "dataProvider",
        "required": true
      },
      {
        "type": "text",
        "label": "Width",
        "key": "width"
      },
      {
        "type": "text",
        "label": "Height",
        "key": "height",
        "defaultValue": "400"
      },
      {
        "type": "select",
        "label": "Colors",
        "key": "palette",
        "defaultValue": "Palette 1",
        "options": [
          "Custom",
          "Palette 1",
          "Palette 2",
          "Palette 3",
          "Palette 4",
          "Palette 5",
          "Palette 6",
          "Palette 7",
          "Palette 8",
          "Palette 9",
          "Palette 10"
        ]
      },
      {
        "type": "color",
        "label": "C1",
        "key": "c1",
        "dependsOn": {
          "setting": "palette",
          "value": "Custom"
        }
      },
      {
        "type": "color",
        "label": "C2",
        "key": "c2",
        "dependsOn": {
          "setting": "palette",
          "value": "Custom"
        }
      },
      {
        "type": "color",
        "label": "C3",
        "key": "c3",
        "dependsOn": {
          "setting": "palette",
          "value": "Custom"
        }
      },
      {
        "type": "color",
        "label": "C4",
        "key": "c4",
        "dependsOn": {
          "setting": "palette",
          "value": "Custom"
        }
      },
      {
        "type": "color",
        "label": "C5",
        "key": "c5",
        "dependsOn": {
          "setting": "palette",
          "value": "Custom"
        }
      },
      {
        "type": "boolean",
        "label": "Data labels",
        "key": "dataLabels",
        "defaultValue": false
      },
      {
        "type": "boolean",
        "label": "Animate",
        "key": "animate",
        "defaultValue": true
      },
      {
        "type": "boolean",
        "label": "Legend",
        "key": "legend",
        "defaultValue": false
      }
    ]
  },
  "donut": {
    "name": "Donut Chart",
    "description": "Donut chart",
    "icon": "GraphDonut",
    "size": {
      "width": 600,
      "height": 400
    },
    "requiredAncestors": ["dataprovider"],
    "settings": [
      {
        "type": "text",
        "label": "Title",
        "key": "title"
      },
      {
        "type": "dataProvider",
        "label": "Provider",
        "key": "dataProvider",
        "required": true
      },
      {
        "type": "field",
        "label": "Label column",
        "key": "labelColumn",
        "dependsOn": "dataProvider",
        "required": true
      },
      {
        "type": "field",
        "label": "Data columns",
        "key": "valueColumn",
        "dependsOn": "dataProvider",
        "required": true
      },
      {
        "type": "text",
        "label": "Width",
        "key": "width"
      },
      {
        "type": "text",
        "label": "Height",
        "key": "height",
        "defaultValue": "400"
      },
      {
        "type": "select",
        "label": "Colors",
        "key": "palette",
        "defaultValue": "Palette 1",
        "options": [
          "Custom",
          "Palette 1",
          "Palette 2",
          "Palette 3",
          "Palette 4",
          "Palette 5",
          "Palette 6",
          "Palette 7",
          "Palette 8",
          "Palette 9",
          "Palette 10"
        ]
      },
      {
        "type": "color",
        "label": "C1",
        "key": "c1",
        "dependsOn": {
          "setting": "palette",
          "value": "Custom"
        }
      },
      {
        "type": "color",
        "label": "C2",
        "key": "c2",
        "dependsOn": {
          "setting": "palette",
          "value": "Custom"
        }
      },
      {
        "type": "color",
        "label": "C3",
        "key": "c3",
        "dependsOn": {
          "setting": "palette",
          "value": "Custom"
        }
      },
      {
        "type": "color",
        "label": "C4",
        "key": "c4",
        "dependsOn": {
          "setting": "palette",
          "value": "Custom"
        }
      },
      {
        "type": "color",
        "label": "C5",
        "key": "c5",
        "dependsOn": {
          "setting": "palette",
          "value": "Custom"
        }
      },
      {
        "type": "boolean",
        "label": "Data labels",
        "key": "dataLabels",
        "defaultValue": false
      },
      {
        "type": "boolean",
        "label": "Animate",
        "key": "animate",
        "defaultValue": true
      },
      {
        "type": "boolean",
        "label": "Legend",
        "key": "legend",
        "defaultValue": false
      }
    ]
  },
  "candlestick": {
    "name": "Candlestick Chart",
    "description": "Candlestick chart",
    "icon": "GraphBarVerticalStacked",
    "size": {
      "width": 600,
      "height": 400
    },
    "requiredAncestors": ["dataprovider"],
    "settings": [
      {
        "type": "text",
        "label": "Title",
        "key": "title"
      },
      {
        "type": "dataProvider",
        "label": "Provider",
        "key": "dataProvider",
        "required": true
      },
      {
        "type": "field",
        "label": "Date column",
        "key": "dateColumn",
        "dependsOn": "dataProvider",
        "required": true
      },
      {
        "type": "field",
        "label": "Open column",
        "key": "openColumn",
        "dependsOn": "dataProvider",
        "required": true
      },
      {
        "type": "field",
        "label": "Close column",
        "key": "closeColumn",
        "dependsOn": "dataProvider",
        "required": true
      },
      {
        "type": "field",
        "label": "High column",
        "key": "highColumn",
        "dependsOn": "dataProvider",
        "required": true
      },
      {
        "type": "field",
        "label": "Low column",
        "key": "lowColumn",
        "dependsOn": "dataProvider",
        "required": true
      },
      {
        "type": "select",
        "label": "Format",
        "key": "yAxisUnits",
        "options": ["Default", "Thousands", "Millions"],
        "defaultValue": "Default"
      },
      {
        "type": "text",
        "label": "Y axis label",
        "key": "yAxisLabel"
      },
      {
        "type": "text",
        "label": "X axis label",
        "key": "xAxisLabel"
      },
      {
        "type": "text",
        "label": "Width",
        "key": "width"
      },
      {
        "type": "text",
        "label": "Height",
        "key": "height",
        "defaultValue": "400"
      },
      {
        "type": "boolean",
        "label": "Animate",
        "key": "animate",
        "defaultValue": true
      }
    ]
  },
  "histogram": {
    "name": "Histogram Chart",
    "description": "Histogram chart",
    "icon": "Histogram",
    "size": {
      "width": 600,
      "height": 400
    },
    "requiredAncestors": ["dataprovider"],
    "settings": [
      {
        "type": "text",
        "label": "Title",
        "key": "title"
      },
      {
        "type": "dataProvider",
        "label": "Provider",
        "key": "dataProvider",
        "required": true
      },
      {
        "type": "field",
        "label": "Data column",
        "key": "valueColumn",
        "dependsOn": "dataProvider",
        "required": true
      },
      {
        "type": "text",
        "label": "Y axis label",
        "key": "yAxisLabel",
        "defaultValue": "Frequency"
      },
      {
        "type": "text",
        "label": "X axis label",
        "key": "xAxisLabel"
      },
      {
        "type": "number",
        "label": "Bucket count",
        "key": "bucketCount",
        "defaultValue": 10,
        "min": 2
      },
      {
        "type": "boolean",
        "label": "Data labels",
        "key": "dataLabels",
        "defaultValue": false
      },
      {
        "type": "text",
        "label": "Width",
        "key": "width"
      },
      {
        "type": "text",
        "label": "Height",
        "key": "height",
        "defaultValue": "400"
      },
      {
        "type": "select",
        "label": "Colors",
        "key": "palette",
        "defaultValue": "Palette 1",
        "options": [
          "Custom",
          "Palette 1",
          "Palette 2",
          "Palette 3",
          "Palette 4",
          "Palette 5",
          "Palette 6",
          "Palette 7",
          "Palette 8",
          "Palette 9",
          "Palette 10"
        ]
      },
      {
        "type": "color",
        "label": "C1",
        "key": "c1",
        "dependsOn": {
          "setting": "palette",
          "value": "Custom"
        }
      },
      {
        "type": "color",
        "label": "C2",
        "key": "c2",
        "dependsOn": {
          "setting": "palette",
          "value": "Custom"
        }
      },
      {
        "type": "color",
        "label": "C3",
        "key": "c3",
        "dependsOn": {
          "setting": "palette",
          "value": "Custom"
        }
      },
      {
        "type": "color",
        "label": "C4",
        "key": "c4",
        "dependsOn": {
          "setting": "palette",
          "value": "Custom"
        }
      },
      {
        "type": "color",
        "label": "C5",
        "key": "c5",
        "dependsOn": {
          "setting": "palette",
          "value": "Custom"
        }
      },
      {
        "type": "boolean",
        "label": "Animate",
        "key": "animate",
        "defaultValue": true
      },
      {
        "type": "boolean",
        "label": "Horizontal",
        "key": "horizontal",
        "defaultValue": false
      }
    ]
  },
  "form": {
    "name": "Form",
    "icon": "Form",
    "hasChildren": true,
    "illegalChildren": ["section", "form", "formblock"],
    "actions": [
      "ValidateForm",
      "ClearForm",
      "ChangeFormStep",
      "UpdateFieldValue",
      "ScrollTo"
    ],
    "styles": ["size"],
    "size": {
      "width": 400,
      "height": 400
    },
    "settings": [
      {
        "type": "select",
        "label": "Type",
        "key": "actionType",
        "options": ["Create", "Update"],
        "defaultValue": "Create"
      },
      {
        "type": "schema",
        "label": "Schema",
        "key": "dataSource",
        "defaultValue": {
          "name": "Custom",
          "label": "Custom"
        }
      },
      {
        "type": "select",
        "label": "Size",
        "key": "size",
        "options": [
          {
            "label": "Medium",
            "value": "spectrum--medium"
          },
          {
            "label": "Large",
            "value": "spectrum--large"
          }
        ],
        "defaultValue": "spectrum--medium"
      },
      {
        "type": "boolean",
        "label": "Disabled",
        "key": "disabled",
        "defaultValue": false
      },
      {
        "type": "boolean",
        "label": "Read only",
        "key": "readonly",
        "defaultValue": false,
        "dependsOn": {
          "setting": "disabled",
          "value": true,
          "invert": true
        }
      },
      {
        "type": "text",
        "label": "Initial form step",
        "key": "initialFormStep",
        "defaultValue": 1
      }
    ],
    "context": [
      {
        "type": "static",
        "values": [
          {
            "label": "Value",
            "key": "__value",
            "type": "object"
          },
          {
            "label": "Valid",
            "key": "__valid",
            "type": "boolean"
          },
          {
            "label": "Current Step",
            "key": "__currentStep",
            "type": "number"
          },
          {
            "label": "Current Step Valid",
            "key": "__currentStepValid",
            "type": "boolean"
          }
        ]
      },
      {
        "type": "form"
      }
    ]
  },
  "formstep": {
    "name": "Form Step",
    "icon": "AssetsAdded",
    "hasChildren": true,
    "requiredAncestors": ["form"],
    "illegalChildren": ["section", "form", "formstep", "formblock"],
    "styles": ["size"],
    "size": {
      "width": 400,
      "height": 400
    },
    "settings": [
      {
        "type": "number",
        "label": "Step",
        "key": "step",
        "defaultValue": 1,
        "min": 1
      }
    ]
  },
  "fieldgroup": {
    "name": "Field Group",
    "icon": "Group",
    "requiredAncestors": ["form"],
    "illegalChildren": ["section"],
    "styles": ["size"],
    "hasChildren": true,
    "size": {
      "width": 400,
      "height": 400
    },
    "settings": [
      {
        "type": "select",
        "label": "Labels",
        "key": "labelPosition",
        "defaultValue": "above",
        "options": [
          {
            "label": "Left",
            "value": "left"
          },
          {
            "label": "Above",
            "value": "above"
          }
        ]
      },
      {
        "type": "section",
        "label": "Type",
        "key": "type",
        "defaultValue": "oneColumn",
        "dependsOn": {
          "setting": "labelPosition",
          "value": "above"
        }
      }
    ]
  },
  "labelfield": {
    "name": "Text Field",
    "icon": "Text",
    "editable": true,
    "size": {
      "width": 400,
      "height": 32
    },
    "settings": [
      {
        "type": "plainText",
        "label": "Label",
        "key": "label"
      }
    ]
  },
  "stringfield": {
    "name": "Text Field",
    "icon": "Text",
    "styles": ["size"],
    "requiredAncestors": ["form"],
    "editable": true,
    "size": {
      "width": 400,
      "height": 32
    },
    "settings": [
      {
        "type": "field/string",
        "label": "Field",
        "key": "field",
        "required": true
      },
      {
        "type": "text",
        "label": "Label",
        "key": "label"
      },
      {
        "type": "text",
        "label": "Placeholder",
        "key": "placeholder"
      },
      {
        "type": "text",
        "label": "Default value",
        "key": "defaultValue",
        "supportsConditions": false
      },
      {
        "type": "text",
        "label": "Help text",
        "key": "helpText"
      },
      {
        "type": "event",
        "label": "On change",
        "key": "onChange",
        "context": [
          {
            "label": "Field Value",
            "key": "value"
          }
        ]
      },
      {
        "type": "boolean",
        "label": "Disabled",
        "key": "disabled",
        "defaultValue": false
      },
      {
        "type": "boolean",
        "label": "Read only",
        "key": "readonly",
        "defaultValue": false,
        "dependsOn": {
          "setting": "disabled",
          "value": true,
          "invert": true
        }
      },
      {
        "type": "validation/string",
        "label": "Validation",
        "key": "validation"
      },
      {
        "type": "select",
        "label": "Alignment",
        "key": "align",
        "defaultValue": "left",
        "showInBar": true,
        "barStyle": "buttons",
        "options": [
          {
            "label": "Left",
            "value": "left",
            "barIcon": "TextAlignLeft",
            "barTitle": "Align left"
          },
          {
            "label": "Center",
            "value": "center",
            "barIcon": "TextAlignCenter",
            "barTitle": "Align center"
          },
          {
            "label": "Right",
            "value": "right",
            "barIcon": "TextAlignRight",
            "barTitle": "Align right"
          },
          {
            "label": "Justify",
            "value": "justify",
            "barIcon": "TextAlignJustify",
            "barTitle": "Justify text"
          }
        ]
      },
      {
        "type": "select",
        "label": "Layout",
        "key": "span",
        "defaultValue": 6,
        "hidden": true,
        "showInBar": true,
        "barStyle": "buttons",
        "options": [
          {
            "label": "1 column",
            "value": 6,
            "barIcon": "Stop",
            "barTitle": "1 column"
          },
          {
            "label": "2 columns",
            "value": 3,
            "barIcon": "ColumnTwoA",
            "barTitle": "2 columns"
          },
          {
            "label": "3 columns",
            "value": 2,
            "barIcon": "ViewColumn",
            "barTitle": "3 columns"
          }
        ]
      }
    ]
  },
  "numberfield": {
    "name": "Number Field",
    "icon": "123",
    "styles": ["size"],
    "requiredAncestors": ["form"],
    "editable": true,
    "size": {
      "width": 400,
      "height": 50
    },
    "settings": [
      {
        "type": "field/number",
        "label": "Field",
        "key": "field",
        "required": true
      },
      {
        "type": "text",
        "label": "Label",
        "key": "label"
      },
      {
        "type": "text",
        "label": "Placeholder",
        "key": "placeholder"
      },
      {
        "type": "text",
        "label": "Default value",
        "key": "defaultValue",
        "supportsConditions": false
      },
      {
        "type": "text",
        "label": "Help text",
        "key": "helpText"
      },
      {
        "type": "event",
        "label": "On change",
        "key": "onChange",
        "context": [
          {
            "label": "Field Value",
            "key": "value"
          }
        ]
      },
      {
        "type": "boolean",
        "label": "Disabled",
        "key": "disabled",
        "defaultValue": false
      },
      {
        "type": "boolean",
        "label": "Read only",
        "key": "readonly",
        "defaultValue": false,
        "dependsOn": {
          "setting": "disabled",
          "value": true,
          "invert": true
        }
      },
      {
        "type": "validation/number",
        "label": "Validation",
        "key": "validation"
      },
      {
        "type": "select",
        "label": "Layout",
        "key": "span",
        "defaultValue": 6,
        "hidden": true,
        "showInBar": true,
        "barStyle": "buttons",
        "options": [
          {
            "label": "1 column",
            "value": 6,
            "barIcon": "Stop",
            "barTitle": "1 column"
          },
          {
            "label": "2 columns",
            "value": 3,
            "barIcon": "ColumnTwoA",
            "barTitle": "2 columns"
          },
          {
            "label": "3 columns",
            "value": 2,
            "barIcon": "ViewColumn",
            "barTitle": "3 columns"
          }
        ]
      }
    ]
  },
  "bigintfield": {
    "name": "BigInt Field",
    "icon": "TagBold",
    "styles": ["size"],
    "requiredAncestors": ["form"],
    "editable": true,
    "size": {
      "width": 400,
      "height": 50
    },
    "settings": [
      {
        "type": "field/bigint",
        "label": "Field",
        "key": "field",
        "required": true
      },
      {
        "type": "text",
        "label": "Label",
        "key": "label"
      },
      {
        "type": "text",
        "label": "Placeholder",
        "key": "placeholder"
      },
      {
        "type": "text",
        "label": "Default value",
        "key": "defaultValue",
        "supportsConditions": false
      },
      {
        "type": "text",
        "label": "Help text",
        "key": "helpText"
      },
      {
        "type": "event",
        "label": "On change",
        "key": "onChange",
        "context": [
          {
            "label": "Field Value",
            "key": "value"
          }
        ]
      },
      {
        "type": "boolean",
        "label": "Disabled",
        "key": "disabled",
        "defaultValue": false
      },
      {
        "type": "select",
        "label": "Layout",
        "key": "span",
        "defaultValue": 6,
        "hidden": true,
        "showInBar": true,
        "barStyle": "buttons",
        "options": [
          {
            "label": "1 column",
            "value": 6,
            "barIcon": "Stop",
            "barTitle": "1 column"
          },
          {
            "label": "2 columns",
            "value": 3,
            "barIcon": "ColumnTwoA",
            "barTitle": "2 columns"
          },
          {
            "label": "3 columns",
            "value": 2,
            "barIcon": "ViewColumn",
            "barTitle": "3 columns"
          }
        ]
      }
    ]
  },
  "passwordfield": {
    "name": "Password Field",
    "icon": "LockClosed",
    "styles": ["size"],
    "requiredAncestors": ["form"],
    "editable": true,
    "size": {
      "width": 400,
      "height": 50
    },
    "settings": [
      {
        "type": "field/string",
        "label": "Field",
        "key": "field",
        "required": true
      },
      {
        "type": "text",
        "label": "Label",
        "key": "label"
      },
      {
        "type": "text",
        "label": "Placeholder",
        "key": "placeholder"
      },
      {
        "type": "text",
        "label": "Default value",
        "key": "defaultValue",
        "supportsConditions": false
      },
      {
        "type": "event",
        "label": "On change",
        "key": "onChange",
        "context": [
          {
            "label": "Field Value",
            "key": "value"
          }
        ]
      },
      {
        "type": "boolean",
        "label": "Disabled",
        "key": "disabled",
        "defaultValue": false
      },
      {
        "type": "validation/string",
        "label": "Validation",
        "key": "validation"
      },
      {
        "type": "select",
        "label": "Layout",
        "key": "span",
        "defaultValue": 6,
        "hidden": true,
        "showInBar": true,
        "barStyle": "buttons",
        "options": [
          {
            "label": "1 column",
            "value": 6,
            "barIcon": "Stop",
            "barTitle": "1 column"
          },
          {
            "label": "2 columns",
            "value": 3,
            "barIcon": "ColumnTwoA",
            "barTitle": "2 columns"
          },
          {
            "label": "3 columns",
            "value": 2,
            "barIcon": "ViewColumn",
            "barTitle": "3 columns"
          }
        ]
      }
    ]
  },
  "optionsfield": {
    "name": "Options Picker",
    "icon": "Menu",
    "styles": ["size"],
    "requiredAncestors": ["form"],
    "editable": true,
    "size": {
      "width": 400,
      "height": 50
    },
    "settings": [
      {
        "type": "field/options",
        "label": "Field",
        "key": "field",
        "required": true
      },
      {
        "type": "text",
        "label": "Label",
        "key": "label"
      },
      {
        "type": "text",
        "label": "Placeholder",
        "key": "placeholder",
        "placeholder": "Choose an option"
      },
      {
        "type": "event",
        "label": "On change",
        "key": "onChange",
        "context": [
          {
            "label": "Field Value",
            "key": "value"
          }
        ]
      },
      {
        "type": "select",
        "label": "Type",
        "key": "optionsType",
        "defaultValue": "select",
        "placeholder": "Pick an options type",
        "options": [
          {
            "label": "Select",
            "value": "select"
          },
          {
            "label": "Radio buttons",
            "value": "radio"
          }
        ]
      },
      {
        "type": "select",
        "label": "Direction",
        "key": "direction",
        "defaultValue": "vertical",
        "options": [
          {
            "label": "Horizontal",
            "value": "horizontal"
          },
          {
            "label": "Vertical",
            "value": "vertical"
          }
        ],
        "dependsOn": {
          "setting": "optionsType",
          "value": "radio"
        }
      },
      {
        "type": "text",
        "label": "Default value",
        "key": "defaultValue",
        "supportsConditions": false
      },
      {
        "type": "text",
        "label": "Help text",
        "key": "helpText"
      },
      {
        "type": "boolean",
        "label": "Autocomplete",
        "key": "autocomplete",
        "defaultValue": false,
        "dependsOn": {
          "setting": "optionsType",
          "value": "select"
        }
      },
      {
        "type": "boolean",
        "label": "Alphabetical",
        "key": "sort",
        "defaultValue": true
      },
      {
        "type": "boolean",
        "label": "Disabled",
        "key": "disabled",
        "defaultValue": false
      },
      {
        "type": "boolean",
        "label": "Read only",
        "key": "readonly",
        "defaultValue": false,
        "dependsOn": {
          "setting": "disabled",
          "value": true,
          "invert": true
        }
      },
      {
        "type": "select",
        "label": "Options source",
        "key": "optionsSource",
        "defaultValue": "schema",
        "placeholder": "Pick an options source",
        "options": [
          {
            "label": "Schema",
            "value": "schema"
          },
          {
            "label": "Data provider",
            "value": "provider"
          },
          {
            "label": "Custom",
            "value": "custom"
          }
        ]
      },
      {
        "type": "dataProvider",
        "label": "Options provider",
        "key": "dataProvider",
        "required": true,
        "dependsOn": {
          "setting": "optionsSource",
          "value": "provider"
        }
      },
      {
        "type": "field",
        "label": "Label column",
        "key": "labelColumn",
        "dependsOn": {
          "setting": "optionsSource",
          "value": "provider"
        }
      },
      {
        "type": "field",
        "label": "Value column",
        "key": "valueColumn",
        "dependsOn": {
          "setting": "optionsSource",
          "value": "provider"
        }
      },
      {
        "type": "options",
        "key": "customOptions",
        "dependsOn": {
          "setting": "optionsSource",
          "value": "custom"
        }
      },
      {
        "type": "validation/string",
        "label": "Validation",
        "key": "validation"
      },
      {
        "type": "select",
        "label": "Layout",
        "key": "span",
        "defaultValue": 6,
        "hidden": true,
        "showInBar": true,
        "barStyle": "buttons",
        "options": [
          {
            "label": "1 column",
            "value": 6,
            "barIcon": "Stop",
            "barTitle": "1 column"
          },
          {
            "label": "2 columns",
            "value": 3,
            "barIcon": "ColumnTwoA",
            "barTitle": "2 columns"
          },
          {
            "label": "3 columns",
            "value": 2,
            "barIcon": "ViewColumn",
            "barTitle": "3 columns"
          }
        ]
      }
    ]
  },
  "multifieldselect": {
    "name": "Multi-select Picker",
    "icon": "ViewList",
    "styles": ["size"],
    "requiredAncestors": ["form"],
    "editable": true,
    "size": {
      "width": 400,
      "height": 50
    },
    "settings": [
      {
        "type": "field/array",
        "label": "Field",
        "key": "field",
        "required": true
      },
      {
        "type": "text",
        "label": "Label",
        "key": "label"
      },
      {
        "type": "text",
        "label": "Placeholder",
        "key": "placeholder",
        "placeholder": "Choose an option"
      },
      {
        "type": "text",
        "label": "Default value",
        "key": "defaultValue",
        "supportsConditions": false
      },
      {
        "type": "text",
        "label": "Help text",
        "key": "helpText"
      },
      {
        "type": "event",
        "label": "On change",
        "key": "onChange",
        "context": [
          {
            "label": "Field Value",
            "key": "value"
          }
        ]
      },
      {
        "type": "boolean",
        "label": "Autocomplete",
        "key": "autocomplete",
        "defaultValue": false,
        "dependsOn": {
          "setting": "optionsType",
          "value": "select"
        }
      },
      {
        "type": "boolean",
        "label": "Disabled",
        "key": "disabled",
        "defaultValue": false
      },
      {
        "type": "boolean",
        "label": "Read only",
        "key": "readonly",
        "defaultValue": false,
        "dependsOn": {
          "setting": "disabled",
          "value": true,
          "invert": true
        }
      },
      {
        "type": "select",
        "label": "Type",
        "key": "optionsType",
        "defaultValue": "select",
        "placeholder": "Pick an options type",
        "options": [
          {
            "label": "Select",
            "value": "select"
          },
          {
            "label": "Checkboxes",
            "value": "checkbox"
          }
        ]
      },
      {
        "type": "select",
        "label": "Direction",
        "key": "direction",
        "defaultValue": "vertical",
        "options": [
          {
            "label": "Horizontal",
            "value": "horizontal"
          },
          {
            "label": "Vertical",
            "value": "vertical"
          }
        ],
        "dependsOn": {
          "setting": "optionsType",
          "value": "checkbox"
        }
      },
      {
        "type": "select",
        "label": "Options source",
        "key": "optionsSource",
        "defaultValue": "schema",
        "placeholder": "Pick an options source",
        "options": [
          {
            "label": "Schema",
            "value": "schema"
          },
          {
            "label": "Data provider",
            "value": "provider"
          },
          {
            "label": "Custom",
            "value": "custom"
          }
        ]
      },
      {
        "type": "dataProvider",
        "label": "Options provider",
        "key": "dataProvider",
        "required": true,
        "dependsOn": {
          "setting": "optionsSource",
          "value": "provider"
        }
      },
      {
        "type": "field",
        "label": "Label column",
        "key": "labelColumn",
        "dependsOn": {
          "setting": "optionsSource",
          "value": "provider"
        }
      },
      {
        "type": "field",
        "label": "Value column",
        "key": "valueColumn",
        "dependsOn": {
          "setting": "optionsSource",
          "value": "provider"
        }
      },
      {
        "type": "options",
        "key": "customOptions",
        "dependsOn": {
          "setting": "optionsSource",
          "value": "custom"
        }
      },
      {
        "type": "validation/array",
        "label": "Validation",
        "key": "validation"
      },
      {
        "type": "select",
        "label": "Layout",
        "key": "span",
        "defaultValue": 6,
        "hidden": true,
        "showInBar": true,
        "barStyle": "buttons",
        "options": [
          {
            "label": "1 column",
            "value": 6,
            "barIcon": "Stop",
            "barTitle": "1 column"
          },
          {
            "label": "2 columns",
            "value": 3,
            "barIcon": "ColumnTwoA",
            "barTitle": "2 columns"
          },
          {
            "label": "3 columns",
            "value": 2,
            "barIcon": "ViewColumn",
            "barTitle": "3 columns"
          }
        ]
      }
    ]
  },
  "booleanfield": {
    "name": "Checkbox",
    "icon": "SelectBox",
    "editable": true,
    "requiredAncestors": ["form"],
    "size": {
      "width": 20,
      "height": 20
    },
    "settings": [
      {
        "type": "field/boolean",
        "label": "Field",
        "key": "field",
        "required": true
      },
      {
        "type": "text",
        "label": "Label",
        "key": "label"
      },
      {
        "type": "text",
        "label": "Text",
        "key": "text"
      },
      {
        "type": "select",
        "label": "Size",
        "key": "size",
        "options": [
          {
            "label": "Small",
            "value": "S"
          },
          {
            "label": "Medium",
            "value": "M"
          },
          {
            "label": "Large",
            "value": "L"
          },
          {
            "label": "Extra large",
            "value": "XL"
          }
        ],
        "defaultValue": "M"
      },
      {
        "type": "text",
        "label": "Default value",
        "key": "defaultValue",
        "supportsConditions": false
      },
      {
        "type": "text",
        "label": "Help text",
        "key": "helpText"
      },
      {
        "type": "event",
        "label": "On change",
        "key": "onChange",
        "context": [
          {
            "label": "Field Value",
            "key": "value"
          }
        ]
      },
      {
        "type": "boolean",
        "label": "Disabled",
        "key": "disabled",
        "defaultValue": false
      },
      {
        "type": "boolean",
        "label": "Read only",
        "key": "readonly",
        "defaultValue": false,
        "dependsOn": {
          "setting": "disabled",
          "value": true,
          "invert": true
        }
      },
      {
        "type": "validation/boolean",
        "label": "Validation",
        "key": "validation"
      },
      {
        "type": "select",
        "label": "Layout",
        "key": "span",
        "defaultValue": 6,
        "hidden": true,
        "showInBar": true,
        "barStyle": "buttons",
        "options": [
          {
            "label": "1 column",
            "value": 6,
            "barIcon": "Stop",
            "barTitle": "1 column"
          },
          {
            "label": "2 columns",
            "value": 3,
            "barIcon": "ColumnTwoA",
            "barTitle": "2 columns"
          },
          {
            "label": "3 columns",
            "value": 2,
            "barIcon": "ViewColumn",
            "barTitle": "3 columns"
          }
        ]
      }
    ]
  },
  "longformfield": {
    "name": "Long Form Field",
    "icon": "TextAlignLeft",
    "styles": ["size"],
    "requiredAncestors": ["form"],
    "editable": true,
    "size": {
      "width": 400,
      "height": 150
    },
    "settings": [
      {
        "type": "field/longform",
        "label": "Field",
        "key": "field",
        "required": true
      },
      {
        "type": "text",
        "label": "Label",
        "key": "label"
      },
      {
        "type": "text",
        "label": "Placeholder",
        "key": "placeholder",
        "placeholder": "Type something..."
      },
      {
        "type": "text",
        "label": "Default value",
        "key": "defaultValue",
        "supportsConditions": false
      },
      {
        "type": "text",
        "label": "Help text",
        "key": "helpText"
      },
      {
        "type": "event",
        "label": "On change",
        "key": "onChange",
        "context": [
          {
            "label": "Field Value",
            "key": "value"
          }
        ]
      },
      {
        "type": "select",
        "label": "Formatting",
        "key": "format",
        "placeholder": null,
        "options": [
          {
            "label": "Auto",
            "value": "auto"
          },
          {
            "label": "Plain text",
            "value": "plain"
          },
          {
            "label": "Rich text (markdown)",
            "value": "rich"
          }
        ],
        "defaultValue": "auto"
      },
      {
        "type": "boolean",
        "label": "Disabled",
        "key": "disabled",
        "defaultValue": false
      },
      {
        "type": "boolean",
        "label": "Read only",
        "key": "readonly",
        "defaultValue": false,
        "dependsOn": {
          "setting": "disabled",
          "value": true,
          "invert": true
        }
      },
      {
        "type": "validation/string",
        "label": "Validation",
        "key": "validation"
      },
      {
        "type": "select",
        "label": "Layout",
        "key": "span",
        "defaultValue": 6,
        "hidden": true,
        "showInBar": true,
        "barStyle": "buttons",
        "options": [
          {
            "label": "1 column",
            "value": 6,
            "barIcon": "Stop",
            "barTitle": "1 column"
          },
          {
            "label": "2 columns",
            "value": 3,
            "barIcon": "ColumnTwoA",
            "barTitle": "2 columns"
          },
          {
            "label": "3 columns",
            "value": 2,
            "barIcon": "ViewColumn",
            "barTitle": "3 columns"
          }
        ]
      }
    ]
  },
  "datetimefield": {
    "name": "Date Picker",
    "icon": "Date",
    "styles": ["size"],
    "requiredAncestors": ["form"],
    "editable": true,
    "size": {
      "width": 400,
      "height": 50
    },
    "settings": [
      {
        "type": "field/datetime",
        "label": "Field",
        "key": "field",
        "required": true
      },
      {
        "type": "text",
        "label": "Label",
        "key": "label"
      },
      {
        "type": "text",
        "label": "Placeholder",
        "key": "placeholder"
      },
      {
        "type": "boolean",
        "label": "Show time",
        "key": "enableTime",
        "defaultValue": true
      },
      {
        "type": "boolean",
        "label": "Time only",
        "key": "timeOnly",
        "defaultValue": false
      },
      {
        "type": "boolean",
        "label": "24-hour time",
        "key": "time24hr",
        "defaultValue": false
      },
      {
        "type": "boolean",
        "label": "Ignore time zones",
        "key": "ignoreTimezones",
        "defaultValue": false
      },
      {
        "type": "text",
        "label": "Default value",
        "key": "defaultValue",
        "supportsConditions": false
      },
      {
        "type": "text",
        "label": "Help text",
        "key": "helpText"
      },
      {
        "type": "event",
        "label": "On change",
        "key": "onChange",
        "context": [
          {
            "label": "Field Value",
            "key": "value"
          }
        ]
      },
      {
        "type": "boolean",
        "label": "Disabled",
        "key": "disabled",
        "defaultValue": false
      },
      {
        "type": "boolean",
        "label": "Read only",
        "key": "readonly",
        "defaultValue": false,
        "dependsOn": {
          "setting": "disabled",
          "value": true,
          "invert": true
        }
      },
      {
        "type": "validation/datetime",
        "label": "Validation",
        "key": "validation"
      },
      {
        "type": "select",
        "label": "Layout",
        "key": "span",
        "defaultValue": 6,
        "hidden": true,
        "showInBar": true,
        "barStyle": "buttons",
        "options": [
          {
            "label": "1 column",
            "value": 6,
            "barIcon": "Stop",
            "barTitle": "1 column"
          },
          {
            "label": "2 columns",
            "value": 3,
            "barIcon": "ColumnTwoA",
            "barTitle": "2 columns"
          },
          {
            "label": "3 columns",
            "value": 2,
            "barIcon": "ViewColumn",
            "barTitle": "3 columns"
          }
        ]
      }
    ]
  },
  "codescanner": {
    "name": "Barcode/QR Scanner",
    "icon": "Camera",
    "styles": ["size"],
    "size": {
      "width": 400,
      "height": 50
    },
    "settings": [
      {
        "type": "field/barcodeqr",
        "label": "Field",
        "key": "field",
        "required": true
      },
      {
        "type": "text",
        "label": "Label",
        "key": "label"
      },
      {
        "type": "text",
        "label": "Button text",
        "key": "scanButtonText"
      },
      {
        "type": "text",
        "label": "Default value",
        "key": "defaultValue",
        "supportsConditions": false
      },
      {
        "type": "text",
        "label": "Help text",
        "key": "helpText"
      },
      {
        "type": "boolean",
        "label": "Disabled",
        "key": "disabled",
        "defaultValue": false
      },
      {
        "type": "boolean",
        "label": "Manual entry",
        "key": "allowManualEntry",
        "defaultValue": false
      },
      {
        "type": "boolean",
        "label": "Play sound on scan",
        "key": "beepOnScan",
        "defaultValue": false
      },
      {
        "type": "select",
        "label": "Sound pitch",
        "key": "beepFrequency",
        "dependsOn": "beepOnScan",
        "defaultValue": 2637,
        "options": [
          {
            "label": "Low",
            "value": 2096
          },
          {
            "label": "Regular",
            "value": 2637
          },
          {
            "label": "High",
            "value": 3136
          },
          { "label": "Custom", "value": "custom" }
        ]
      },
      {
        "type": "number",
        "label": "Sound frequency (Hz)",
        "key": "customFrequency",
        "defaultValue": 1046,
        "min": 20,
        "max": 8000,
        "dependsOn": {
          "setting": "beepFrequency",
          "value": "custom"
        }
      },
      {
        "type": "select",
        "label": "Preferred camera",
        "key": "preferredCamera",
        "defaultValue": "environment",
        "options": [
          {
            "label": "Front",
            "value": "user"
          },
          {
            "label": "Back",
            "value": "environment"
          }
        ]
      },
      {
        "type": "event",
        "label": "On change",
        "key": "onChange",
        "context": [
          {
            "label": "Field Value",
            "key": "value"
          }
        ]
      },
      {
        "type": "validation/string",
        "label": "Validation",
        "key": "validation"
      },
      {
        "type": "select",
        "label": "Layout",
        "key": "span",
        "defaultValue": 6,
        "hidden": true,
        "showInBar": true,
        "barStyle": "buttons",
        "options": [
          {
            "label": "1 column",
            "value": 6,
            "barIcon": "Stop",
            "barTitle": "1 column"
          },
          {
            "label": "2 columns",
            "value": 3,
            "barIcon": "ColumnTwoA",
            "barTitle": "2 columns"
          },
          {
            "label": "3 columns",
            "value": 2,
            "barIcon": "ViewColumn",
            "barTitle": "3 columns"
          }
        ]
      }
    ]
  },
  "embeddedmap": {
    "name": "Embedded Map",
    "icon": "Location",
    "styles": ["size"],
    "draggable": false,
    "size": {
      "width": 400,
      "height": 320
    },
    "requiredAncestors": ["dataprovider"],
    "settings": [
      {
        "type": "dataProvider",
        "label": "Provider",
        "key": "dataProvider"
      },
      {
        "type": "field",
        "label": "Latitude key",
        "key": "latitudeKey",
        "dependsOn": "dataProvider"
      },
      {
        "type": "field",
        "label": "Longitude key",
        "key": "longitudeKey",
        "dependsOn": "dataProvider"
      },
      {
        "type": "field",
        "label": "Title key",
        "key": "titleKey",
        "dependsOn": "dataProvider"
      },
      {
        "type": "event",
        "label": "On click marker",
        "key": "onClickMarker",
        "context": [
          {
            "label": "Clicked marker",
            "key": "marker"
          }
        ]
      },
      {
        "type": "boolean",
        "label": "Enable adding",
        "key": "creationEnabled",
        "defaultValue": false
      },
      {
        "type": "event",
        "label": "On create marker",
        "key": "onCreateMarker",
        "dependsOn": "creationEnabled",
        "context": [
          {
            "label": "New marker latitude",
            "key": "lat"
          },
          {
            "label": "New marker longitude",
            "key": "lng"
          }
        ]
      },
      {
        "type": "boolean",
        "label": "Enable fullscreen",
        "key": "fullScreenEnabled",
        "defaultValue": true
      },
      {
        "type": "boolean",
        "label": "Enable location",
        "key": "locationEnabled",
        "defaultValue": true
      },
      {
        "type": "boolean",
        "label": "Enable zoom",
        "key": "zoomEnabled",
        "defaultValue": true
      },
      {
        "type": "text",
        "label": "Tile URL",
        "key": "tileURL",
        "defaultValue": "https://{s}.tile.openstreetmap.org/{z}/{x}/{y}.png"
      },
      {
        "type": "text",
        "label": "Default location",
        "key": "defaultLocation",
        "placeholder": "51.5072,-0.1276"
      },
      {
        "type": "number",
        "label": "Default zoom (0-100)",
        "key": "zoomLevel",
        "placeholder": 50,
        "max": 100,
        "min": 0
      },
      {
        "type": "text",
        "label": "Map attribution",
        "key": "mapAttribution",
        "defaultValue": "OpenStreetMap contributors"
      }
    ]
  },
  "attachmentfield": {
    "name": "Attachment",
    "icon": "Attach",
    "styles": ["size"],
    "requiredAncestors": ["form"],
    "editable": true,
    "size": {
      "width": 400,
      "height": 200
    },
    "settings": [
      {
        "type": "field/attachment",
        "label": "Field",
        "key": "field",
        "required": true
      },
      {
        "type": "text",
        "label": "Label",
        "key": "label"
      },
      {
        "type": "text",
        "label": "Help text",
        "key": "helpText"
      },
      {
        "type": "text",
        "label": "Extensions",
        "key": "extensions"
      },
      {
        "type": "number",
        "label": "Max attachments",
        "key": "maximum",
        "min": 1
      },
      {
        "type": "event",
        "label": "On change",
        "key": "onChange",
        "context": [
          {
            "label": "Field Value",
            "key": "value"
          }
        ]
      },
      {
        "type": "boolean",
        "label": "Compact",
        "key": "compact",
        "defaultValue": false
      },
      {
        "type": "boolean",
        "label": "Read only",
        "key": "disabled",
        "defaultValue": false
      },
      {
        "type": "validation/attachment",
        "label": "Validation",
        "key": "validation"
      },
      {
        "type": "select",
        "label": "Layout",
        "key": "span",
        "defaultValue": 6,
        "hidden": true,
        "showInBar": true,
        "barStyle": "buttons",
        "options": [
          {
            "label": "1 column",
            "value": 6,
            "barIcon": "Stop",
            "barTitle": "1 column"
          },
          {
            "label": "2 columns",
            "value": 3,
            "barIcon": "ColumnTwoA",
            "barTitle": "2 columns"
          },
          {
            "label": "3 columns",
            "value": 2,
            "barIcon": "ViewColumn",
            "barTitle": "3 columns"
          }
        ]
      }
    ]
  },
  "relationshipfield": {
    "name": "Relationship Picker",
    "icon": "TaskList",
    "styles": ["size"],
    "requiredAncestors": ["form"],
    "editable": true,
    "size": {
      "width": 400,
      "height": 50
    },
    "settings": [
      {
        "type": "field/link",
        "label": "Field",
        "key": "field",
        "required": true
      },
      {
        "type": "text",
        "label": "Label",
        "key": "label"
      },
      {
        "type": "text",
        "label": "Placeholder",
        "key": "placeholder"
      },
      {
        "type": "text",
        "label": "Default value",
        "key": "defaultValue",
        "supportsConditions": false
      },
      {
        "type": "text",
        "label": "Help text",
        "key": "helpText"
      },
      {
        "type": "event",
        "label": "On change",
        "key": "onChange",
        "context": [
          {
            "label": "Field Value",
            "key": "value"
          }
        ]
      },
      {
        "type": "validation/link",
        "label": "Validation",
        "key": "validation"
      },
      {
        "type": "filter/relationship",
        "label": "Filtering",
        "key": "filter"
      },
      {
        "type": "boolean",
        "label": "Search",
        "key": "autocomplete",
        "defaultValue": true
      },
      {
        "type": "boolean",
        "label": "Disabled",
        "key": "disabled",
        "defaultValue": false
      },
      {
        "type": "boolean",
        "label": "Read only",
        "key": "readonly",
        "defaultValue": false,
        "dependsOn": {
          "setting": "disabled",
          "value": true,
          "invert": true
        }
      },
      {
        "type": "select",
        "label": "Layout",
        "key": "span",
        "defaultValue": 6,
        "hidden": true,
        "showInBar": true,
        "barStyle": "buttons",
        "options": [
          {
            "label": "1 column",
            "value": 6,
            "barIcon": "Stop",
            "barTitle": "1 column"
          },
          {
            "label": "2 columns",
            "value": 3,
            "barIcon": "ColumnTwoA",
            "barTitle": "2 columns"
          },
          {
            "label": "3 columns",
            "value": 2,
            "barIcon": "ViewColumn",
            "barTitle": "3 columns"
          }
        ]
      }
    ]
  },
  "jsonfield": {
    "name": "JSON Field",
    "icon": "Brackets",
    "styles": ["size"],
    "editable": true,
    "requiredAncestors": ["form"],
    "size": {
      "width": 400,
      "height": 100
    },
    "settings": [
      {
        "type": "field/json",
        "label": "Field",
        "key": "field",
        "required": true
      },
      {
        "type": "text",
        "label": "Label",
        "key": "label"
      },
      {
        "type": "text",
        "label": "Placeholder",
        "key": "placeholder"
      },
      {
        "type": "text",
        "label": "Default value",
        "key": "defaultValue",
        "supportsConditions": false
      },
      {
        "type": "text",
        "label": "Help text",
        "key": "helpText"
      },
      {
        "type": "event",
        "label": "On change",
        "key": "onChange",
        "context": [
          {
            "label": "Field Value",
            "key": "value"
          }
        ]
      },
      {
        "type": "boolean",
        "label": "Disabled",
        "key": "disabled",
        "defaultValue": false
      },
      {
        "type": "boolean",
        "label": "Read only",
        "key": "readonly",
        "defaultValue": false,
        "dependsOn": {
          "setting": "disabled",
          "value": true,
          "invert": true
        }
      },
      {
        "type": "select",
        "label": "Layout",
        "key": "span",
        "defaultValue": 6,
        "hidden": true,
        "showInBar": true,
        "barStyle": "buttons",
        "options": [
          {
            "label": "1 column",
            "value": 6,
            "barIcon": "Stop",
            "barTitle": "1 column"
          },
          {
            "label": "2 columns",
            "value": 3,
            "barIcon": "ColumnTwoA",
            "barTitle": "2 columns"
          },
          {
            "label": "3 columns",
            "value": 2,
            "barIcon": "ViewColumn",
            "barTitle": "3 columns"
          }
        ]
      }
    ]
  },
  "s3upload": {
    "name": "S3 File Upload",
    "icon": "UploadToCloud",
    "styles": ["size"],
    "editable": true,
    "size": {
      "width": 400,
      "height": 200
    },
    "settings": [
      {
        "type": "field/s3",
        "label": "Field",
        "key": "field",
        "required": true
      },
      {
        "type": "text",
        "label": "Label",
        "key": "label"
      },
      {
        "type": "dataSource/s3",
        "label": "S3 datasource",
        "key": "datasourceId",
        "info": "This component can't be used with S3 datasources that use custom endpoints"
      },
      {
        "type": "text",
        "label": "Bucket",
        "key": "bucket"
      },
      {
        "type": "text",
        "label": "File name",
        "key": "key"
      },
      {
        "type": "event",
        "label": "On change",
        "key": "onChange",
        "context": [
          {
            "label": "Field Value",
            "key": "value"
          }
        ]
      },
      {
        "type": "boolean",
        "label": "Disabled",
        "key": "disabled",
        "defaultValue": false
      },
      {
        "type": "validation/attachment",
        "label": "Validation",
        "key": "validation"
      }
    ]
  },
  "dataprovider": {
    "name": "Data Provider",
    "icon": "Data",
    "illegalChildren": ["section"],
    "hasChildren": true,
    "actions": ["RefreshDatasource"],
    "size": {
      "width": 400,
      "height": 100
    },
    "settings": [
      {
        "type": "dataSource",
        "label": "Data",
        "key": "dataSource",
        "required": true
      },
      {
        "type": "filter",
        "label": "Filtering",
        "key": "filter"
      },
      {
        "type": "field/sortable",
        "label": "Sort column",
        "key": "sortColumn",
        "placeholder": "None"
      },
      {
        "type": "select",
        "label": "Sort order",
        "key": "sortOrder",
        "options": ["Ascending", "Descending"],
        "defaultValue": "Ascending"
      },
      {
        "type": "number",
        "label": "Limit",
        "key": "limit",
        "defaultValue": 50
      },
      {
        "type": "boolean",
        "label": "Paginate",
        "key": "paginate",
        "defaultValue": true,
        "info": "Pagination is only available for data stored in tables"
      }
    ],
    "context": {
      "type": "static",
      "values": [
        {
          "label": "Rows",
          "key": "rows",
          "type": "array"
        },
        {
          "label": "Extra Info",
          "key": "info",
          "type": "string"
        },
        {
          "label": "Rows Length",
          "key": "rowsLength",
          "type": "number"
        },
        {
          "label": "Schema",
          "key": "schema",
          "type": "object"
        },
        {
          "label": "Page Number",
          "key": "pageNumber",
          "type": "number"
        }
      ]
    }
  },
  "table": {
    "name": "Table",
    "icon": "Table",
    "illegalChildren": ["section"],
    "requiredAncestors": ["dataprovider"],
    "hasChildren": true,
    "showEmptyState": false,
    "size": {
      "width": 600,
      "height": 400
    },
    "settings": [
      {
        "type": "dataProvider",
        "label": "Data provider",
        "key": "dataProvider",
        "required": true
      },
      {
        "type": "columns",
        "label": "Columns",
        "key": "columns",
        "dependsOn": "dataProvider",
        "nested": true
      },
      {
        "type": "select",
        "label": "Size",
        "key": "size",
        "defaultValue": "spectrum--medium",
        "options": [
          {
            "label": "Medium",
            "value": "spectrum--medium"
          },
          {
            "label": "Large",
            "value": "spectrum--large"
          }
        ]
      },
      {
        "type": "number",
        "label": "Row count",
        "key": "rowCount",
        "defaultValue": 8
      },
      {
        "type": "boolean",
        "label": "Quiet",
        "key": "quiet"
      },
      {
        "type": "boolean",
        "label": "Compact",
        "key": "compact"
      },
      {
        "type": "boolean",
        "label": "Row selection",
        "key": "allowSelectRows",
        "defaultValue": false,
        "info": "Row selection is only compatible with internal or SQL tables"
      },
      {
        "type": "text",
        "label": "Empty text",
        "key": "noRowsMessage",
        "defaultValue": "No rows found"
      },
      {
        "section": true,
        "name": "On Row Click",
        "settings": [
          {
            "type": "event",
            "key": "onClick",
            "context": [
              {
                "label": "Clicked row",
                "key": "row"
              }
            ]
          }
        ]
      }
    ],
    "context": {
      "type": "schema"
    }
  },
  "daterangepicker": {
    "name": "Date Range",
    "icon": "Calendar",
    "styles": ["size"],
    "requiredAncestors": ["dataprovider"],
    "hasChildren": false,
    "size": {
      "width": 200,
      "height": 50
    },
    "settings": [
      {
        "type": "dataProvider",
        "label": "Provider",
        "key": "dataProvider",
        "required": true,
        "info": "Your data provider will be automatically filtered to the given date range."
      },
      {
        "type": "field",
        "label": "Date field",
        "key": "field",
        "required": true
      },
      {
        "type": "select",
        "label": "Default range",
        "key": "defaultValue",
        "options": [
          "Last 1 day",
          "Last 7 days",
          "Last 30 days",
          "Last 3 months",
          "Last 6 months",
          "Last 1 year"
        ],
        "defaultValue": "Last 30 days"
      }
    ]
  },
  "spectrumcard": {
    "name": "Card",
    "icon": "PersonalizationField",
    "styles": ["size"],
    "size": {
      "width": 300,
      "height": 120
    },
    "settings": [
      {
        "type": "text",
        "key": "title",
        "label": "Title",
        "defaultValue": "Title"
      },
      {
        "type": "text",
        "key": "subtitle",
        "label": "Subtitle",
        "defaultValue": "Subtitle"
      },
      {
        "type": "text",
        "key": "description",
        "label": "Description",
        "defaultValue": "Description"
      },
      {
        "type": "text",
        "key": "imageURL",
        "label": "Image URL"
      },
      {
        "type": "url",
        "key": "linkURL",
        "label": "Link URL"
      },
      {
        "type": "boolean",
        "key": "linkPeek",
        "label": "Open in modal"
      },
      {
        "type": "boolean",
        "key": "horizontal",
        "label": "Horizontal"
      },
      {
        "type": "boolean",
        "label": "Show button",
        "key": "showButton"
      },
      {
        "type": "text",
        "key": "buttonText",
        "label": "Button text",
        "dependsOn": "showButton"
      },
      {
        "type": "event",
        "label": "Click action",
        "key": "buttonOnClick"
      }
    ]
  },
  "dynamicfilter": {
    "name": "Dynamic Filter",
    "icon": "Filter",
    "size": {
      "width": 100,
      "height": 35
    },
    "requiredAncestors": ["dataprovider"],
    "settings": [
      {
        "type": "dataProvider",
        "label": "Provider",
        "key": "dataProvider",
        "required": true
      },
      {
        "type": "columns/basic",
        "label": "Allowed filter columns",
        "key": "allowedFields",
        "dependsOn": "dataProvider"
      },
      {
        "type": "select",
        "label": "Button size",
        "showInBar": true,
        "key": "size",
        "options": [
          {
            "label": "Small",
            "value": "S"
          },
          {
            "label": "Medium",
            "value": "M"
          },
          {
            "label": "Large",
            "value": "L"
          },
          {
            "label": "Extra large",
            "value": "XL"
          }
        ],
        "defaultValue": "M"
      }
    ]
  },
  "chartblock": {
    "block": true,
    "name": "Chart block",
    "icon": "GraphPie",
    "hasChildren": false,
    "settings": [
      {
        "type": "select",
        "label": "Chart type",
        "key": "chartType",
        "required": true,
        "options": [
          {
            "label": "Pie",
            "value": "pie"
          },
          {
            "label": "Bar",
            "value": "bar"
          },
          {
            "label": "Histogram",
            "value": "histogram"
          },
          {
            "label": "Line",
            "value": "line"
          },
          {
            "label": "Donut",
            "value": "donut"
          },
          {
            "label": "Candlestick",
            "value": "candlestick"
          },
          {
            "label": "Area",
            "value": "area"
          }
        ]
      },
      {
        "type": "dataSource",
        "label": "Data",
        "key": "dataSource",
        "required": true
      },
      {
        "type": "text",
        "label": "Title",
        "key": "chartTitle"
      },
      {
        "type": "filter",
        "label": "Filtering",
        "key": "filter",
        "nested": true
      },
      {
        "type": "field",
        "label": "Sort column",
        "key": "sortColumn"
      },
      {
        "type": "select",
        "label": "Sort order",
        "key": "sortOrder",
        "options": ["Ascending", "Descending"],
        "defaultValue": "Ascending"
      },
      {
        "type": "number",
        "label": "Limit",
        "key": "limit",
        "defaultValue": 50
      },
      {
        "type": "text",
        "label": "Width",
        "key": "width"
      },
      {
        "type": "text",
        "label": "Height",
        "key": "height",
        "defaultValue": "400"
      },
      {
        "type": "select",
        "label": "Colors",
        "key": "palette",
        "defaultValue": "Palette 1",
        "options": [
          "Custom",
          "Palette 1",
          "Palette 2",
          "Palette 3",
          "Palette 4",
          "Palette 5",
          "Palette 6",
          "Palette 7",
          "Palette 8",
          "Palette 9",
          "Palette 10"
        ]
      },
      {
        "type": "color",
        "label": "C1",
        "key": "c1",
        "dependsOn": {
          "setting": "palette",
          "value": "Custom"
        }
      },
      {
        "type": "color",
        "label": "C2",
        "key": "c2",
        "dependsOn": {
          "setting": "palette",
          "value": "Custom"
        }
      },
      {
        "type": "color",
        "label": "C3",
        "key": "c3",
        "dependsOn": {
          "setting": "palette",
          "value": "Custom"
        }
      },
      {
        "type": "color",
        "label": "C4",
        "key": "c4",
        "dependsOn": {
          "setting": "palette",
          "value": "Custom"
        }
      },
      {
        "type": "color",
        "label": "C5",
        "key": "c5",
        "dependsOn": {
          "setting": "palette",
          "value": "Custom"
        }
      },
      {
        "type": "boolean",
        "label": "Data labels",
        "key": "dataLabels",
        "defaultValue": false
      },
      {
        "type": "boolean",
        "label": "Legend",
        "key": "legend",
        "defaultValue": true
      },
      {
        "type": "boolean",
        "label": "Animate",
        "key": "animate",
        "defaultValue": false
      },
      {
        "section": true,
        "name": "Pie Chart",
        "icon": "GraphPie",
        "dependsOn": {
          "setting": "chartType",
          "value": "pie"
        },
        "settings": [
          {
            "type": "field",
            "label": "Label column",
            "key": "labelColumn",
            "dependsOn": "dataSource",
            "required": true
          },
          {
            "type": "field",
            "label": "Data column",
            "key": "valueColumn",
            "dependsOn": "dataSource",
            "required": true
          }
        ]
      },
      {
        "section": true,
        "name": "Donut Chart",
        "icon": "GraphDonut",
        "dependsOn": {
          "setting": "chartType",
          "value": "donut"
        },
        "settings": [
          {
            "type": "field",
            "label": "Label column",
            "key": "labelColumn",
            "dependsOn": "dataSource",
            "required": true
          },
          {
            "type": "field",
            "label": "Data column",
            "key": "valueColumn",
            "dependsOn": "dataSource",
            "required": true
          }
        ]
      },
      {
        "section": true,
        "name": "Bar Chart",
        "icon": "GraphBarVertical",
        "dependsOn": {
          "setting": "chartType",
          "value": "bar"
        },
        "settings": [
          {
            "type": "field",
            "label": "Label column",
            "key": "labelColumn",
            "dependsOn": "dataSource",
            "required": true
          },
          {
            "type": "multifield",
            "label": "Data columns",
            "key": "valueColumns",
            "dependsOn": "dataSource",
            "required": true
          },
          {
            "type": "select",
            "label": "Format",
            "key": "yAxisUnits",
            "options": ["Default", "Thousands", "Millions"],
            "defaultValue": "Default"
          },
          {
            "type": "text",
            "label": "Y axis label",
            "key": "yAxisLabel"
          },
          {
            "type": "text",
            "label": "X axis label",
            "key": "xAxisLabel"
          },
          {
            "type": "boolean",
            "label": "Stacked",
            "key": "stacked",
            "defaultValue": false
          },
          {
            "type": "boolean",
            "label": "Horizontal",
            "key": "horizontal",
            "defaultValue": false
          }
        ]
      },
      {
        "section": true,
        "name": "Histogram Chart",
        "icon": "Histogram",
        "dependsOn": {
          "setting": "chartType",
          "value": "histogram"
        },
        "settings": [
          {
            "type": "field",
            "label": "Value column",
            "key": "valueColumn",
            "dependsOn": "dataSource",
            "required": true
          },
          {
            "type": "text",
            "label": "Y axis label",
            "key": "yAxisLabel"
          },
          {
            "type": "text",
            "label": "X axis label",
            "key": "xAxisLabel"
          },
          {
            "type": "boolean",
            "label": "Horizontal",
            "key": "horizontal",
            "defaultValue": false
          },
          {
            "type": "number",
            "label": "Bucket count",
            "key": "bucketCount",
            "defaultValue": 10,
            "min": 2
          }
        ]
      },
      {
        "section": true,
        "name": "Line Chart",
        "icon": "GraphTrend",
        "dependsOn": {
          "setting": "chartType",
          "value": "line"
        },
        "settings": [
          {
            "type": "field",
            "label": "Label column",
            "key": "labelColumn",
            "dependsOn": "dataSource",
            "required": true
          },
          {
            "type": "multifield",
            "label": "Data columns",
            "key": "valueColumns",
            "dependsOn": "dataSource",
            "required": true
          },
          {
            "type": "select",
            "label": "Format",
            "key": "yAxisUnits",
            "options": ["Default", "Thousands", "Millions"],
            "defaultValue": "Default"
          },
          {
            "type": "text",
            "label": "Y axis label",
            "key": "yAxisLabel"
          },
          {
            "type": "text",
            "label": "X axis label",
            "key": "xAxisLabel"
          },
          {
            "type": "select",
            "label": "Curve",
            "key": "curve",
            "options": ["Smooth", "Straight", "Stepline"],
            "defaultValue": "Smooth"
          }
        ]
      },
      {
        "section": true,
        "name": "Area Chart",
        "icon": "GraphAreaStacked",
        "dependsOn": {
          "setting": "chartType",
          "value": "area"
        },
        "settings": [
          {
            "type": "field",
            "label": "Label columns",
            "key": "labelColumn",
            "dependsOn": "dataSource",
            "required": true
          },
          {
            "type": "multifield",
            "label": "Data columns",
            "key": "valueColumns",
            "dependsOn": "dataSource",
            "required": true
          },
          {
            "type": "select",
            "label": "Format",
            "key": "yAxisUnits",
            "options": ["Default", "Thousands", "Millions"],
            "defaultValue": "Default"
          },
          {
            "type": "text",
            "label": "Y axis label",
            "key": "yAxisLabel"
          },
          {
            "type": "text",
            "label": "X axis label",
            "key": "xAxisLabel"
          },
          {
            "type": "select",
            "label": "Curve",
            "key": "curve",
            "options": ["Smooth", "Straight", "Stepline"],
            "defaultValue": "Smooth"
          },
          {
            "type": "boolean",
            "label": "Stacked",
            "key": "stacked",
            "defaultValue": true
          },
          {
            "type": "boolean",
            "label": "Gradient",
            "key": "gradient",
            "defaultValue": false
          }
        ]
      },
      {
        "section": true,
        "name": "Candlestick Chart",
        "icon": "GraphBarVerticalStacked",
        "dependsOn": {
          "setting": "chartType",
          "value": "candlestick"
        },
        "settings": [
          {
            "type": "field",
            "label": "Date column",
            "key": "dateColumn",
            "dependsOn": "dataSource",
            "required": true
          },
          {
            "type": "field",
            "label": "Open column",
            "key": "openColumn",
            "dependsOn": "dataSource",
            "required": true
          },
          {
            "type": "field",
            "label": "Close column",
            "key": "closeColumn",
            "dependsOn": "dataSource",
            "required": true
          },
          {
            "type": "field",
            "label": "High column",
            "key": "highColumn",
            "dependsOn": "dataSource",
            "required": true
          },
          {
            "type": "field",
            "label": "Low column",
            "key": "lowColumn",
            "dependsOn": "dataSource",
            "required": true
          },
          {
            "type": "select",
            "label": "Format",
            "key": "yAxisUnits",
            "options": ["Default", "Thousands", "Millions"],
            "defaultValue": "Default"
          },
          {
            "type": "text",
            "label": "Y axis label",
            "key": "yAxisLabel"
          },
          {
            "type": "text",
            "label": "X axis label",
            "key": "xAxisLabel"
          }
        ]
      }
    ]
  },
  "tableblock": {
    "block": true,
    "name": "Table block",
    "icon": "Table",
    "styles": ["size"],
    "size": {
      "width": 600,
      "height": 400
    },
    "settings": [
      {
        "type": "text",
        "label": "Title",
        "key": "title"
      },
      {
        "section": true,
        "name": "Table",
        "settings": [
          {
            "type": "dataSource",
            "label": "Data",
            "key": "dataSource",
            "required": true
          },
          {
            "type": "columns",
            "label": "Columns",
            "key": "tableColumns",
            "dependsOn": "dataSource",
            "placeholder": "All columns",
            "nested": true
          },
          {
            "type": "field/sortable",
            "label": "Sort by",
            "key": "sortColumn",
            "placeholder": "Default"
          },
          {
            "type": "select",
            "label": "Sort order",
            "key": "sortOrder",
            "options": ["Ascending", "Descending"],
            "defaultValue": "Ascending",
            "dependsOn": "sortColumn"
          },
          {
            "type": "select",
            "label": "Size",
            "key": "size",
            "defaultValue": "spectrum--medium",
            "options": [
              {
                "label": "Medium",
                "value": "spectrum--medium"
              },
              {
                "label": "Large",
                "value": "spectrum--large"
              }
            ]
          },
          {
            "type": "number",
            "label": "Scroll limit",
            "key": "rowCount",
            "defaultValue": 8
          },
          {
            "type": "boolean",
            "label": "Paginate",
            "key": "paginate",
            "defaultValue": true
          },
          {
            "type": "boolean",
            "label": "Quiet",
            "key": "quiet"
          },
          {
            "type": "boolean",
            "label": "Compact",
            "key": "compact"
          },
          {
            "type": "boolean",
            "label": "Row selection",
            "key": "allowSelectRows",
            "info": "Row selection is only compatible with internal or SQL tables"
          },
          {
            "type": "filter",
            "label": "Filtering",
            "key": "filter",
            "nested": true
          },
          {
            "type": "text",
            "label": "Empty text",
            "key": "noRowsMessage",
            "defaultValue": "No rows found"
          },
          {
            "type": "searchfield",
            "label": "Search fields",
            "key": "searchColumns",
            "placeholder": "Choose search fields",
            "info": "Only the first 5 fields will be used"
          }
        ]
      },
      {
        "section": true,
        "name": "On row click",
        "settings": [
          {
            "label": "Behaviour",
            "labelHidden": true,
            "type": "radio",
            "key": "clickBehaviour",
            "sendEvents": true,
            "defaultValue": "actions",
            "info": "Details side panel is only compatible with internal or SQL tables",
            "options": [
              {
                "label": "Run actions",
                "value": "actions"
              },
              {
                "label": "Show details side panel",
                "value": "details"
              }
            ]
          },
          {
            "label": "Actions",
            "labelHidden": true,
            "type": "event",
            "key": "onClick",
            "nested": true,
            "dependsOn": {
              "setting": "clickBehaviour",
              "value": "actions"
            },
            "context": [
              {
                "label": "Clicked row",
                "key": "row"
              }
            ]
          },
          {
            "label": "",
            "type": "fieldConfiguration",
            "key": "sidePanelFields",
            "nested": true,
            "dependsOn": {
              "setting": "clickBehaviour",
              "value": "details"
            },
            "resetOn": "dataSource"
          },
          {
            "label": "Save button",
            "type": "text",
            "key": "sidePanelSaveLabel",
            "defaultValue": "Save",
            "nested": true,
            "dependsOn": {
              "setting": "clickBehaviour",
              "value": "details"
            }
          },
          {
            "label": "Delete button",
            "type": "text",
            "key": "sidePanelDeleteLabel",
            "defaultValue": "Delete",
            "nested": true,
            "dependsOn": {
              "setting": "clickBehaviour",
              "value": "details"
            }
          },
          {
            "type": "boolean",
            "label": "Hide notifications",
            "key": "notificationOverride",
            "defaultValue": false,
            "dependsOn": {
              "setting": "clickBehaviour",
              "value": "details"
            }
          }
        ]
      },
      {
        "section": true,
        "name": "Button",
        "settings": [
          {
            "type": "boolean",
            "key": "showTitleButton",
            "label": "Show button",
            "defaultValue": false
          },
          {
            "type": "text",
            "key": "titleButtonText",
            "label": "Text",
            "defaultValue": "Create row",
            "dependsOn": "showTitleButton"
          },
          {
            "type": "radio",
            "key": "titleButtonClickBehaviour",
            "label": "Behaviour",
            "dependsOn": "showTitleButton",
            "defaultValue": "actions",
            "info": "New row side panel is only compatible with internal or SQL tables",
            "options": [
              {
                "label": "Run actions",
                "value": "actions"
              },
              {
                "label": "Show new row side panel",
                "value": "new"
              }
            ]
          },
          {
            "type": "event",
            "label": "On click",
            "key": "onClickTitleButton",
            "nested": true,
            "dependsOn": {
              "setting": "titleButtonClickBehaviour",
              "value": "actions"
            }
          }
        ]
      }
    ]
  },
  "cardsblock": {
    "block": true,
    "name": "Cards block",
    "icon": "PersonalizationField",
    "styles": ["size"],
    "size": {
      "width": 600,
      "height": 400
    },
    "settings": [
      {
        "type": "text",
        "label": "Title",
        "key": "title"
      },
      {
        "type": "dataSource",
        "label": "Data",
        "key": "dataSource",
        "required": true
      },
      {
        "type": "searchfield",
        "label": "Search columns",
        "key": "searchColumns",
        "placeholder": "Choose search columns",
        "info": "Max 5 columns will be used"
      },
      {
        "type": "filter",
        "label": "Filtering",
        "key": "filter",
        "nested": true
      },
      {
        "type": "field/sortable",
        "label": "Sort column",
        "key": "sortColumn",
        "placeholder": "None"
      },
      {
        "type": "select",
        "label": "Sort order",
        "key": "sortOrder",
        "options": ["Ascending", "Descending"],
        "defaultValue": "Descending"
      },
      {
        "type": "number",
        "label": "Limit",
        "key": "limit",
        "defaultValue": 8
      },
      {
        "type": "boolean",
        "label": "Paginate",
        "key": "paginate"
      },
      {
        "type": "text",
        "label": "Empty text",
        "key": "noRowsMessage",
        "defaultValue": "No rows found"
      },
      {
        "section": true,
        "name": "Cards",
        "settings": [
          {
            "type": "text",
            "key": "cardTitle",
            "label": "Title",
            "nested": true,
            "defaultValue": "Title"
          },
          {
            "type": "text",
            "key": "cardSubtitle",
            "label": "Subtitle",
            "nested": true,
            "defaultValue": "Subtitle"
          },
          {
            "type": "text",
            "key": "cardDescription",
            "label": "Description",
            "nested": true,
            "defaultValue": "Description"
          },
          {
            "type": "text",
            "key": "cardImageURL",
            "label": "Image URL",
            "nested": true
          },
          {
            "type": "boolean",
            "key": "linkCardTitle",
            "label": "Link card title"
          },
          {
            "type": "boolean",
            "key": "cardPeek",
            "label": "Open in modal"
          },
          {
            "type": "url",
            "label": "Link screen",
            "key": "cardURL",
            "nested": true
          },
          {
            "type": "boolean",
            "key": "cardHorizontal",
            "label": "Horizontal"
          },
          {
            "type": "boolean",
            "label": "Add button",
            "key": "showCardButton"
          },
          {
            "type": "text",
            "key": "cardButtonText",
            "label": "Button text",
            "nested": true,
            "dependsOn": "showCardButton"
          },
          {
            "type": "event",
            "label": "Click action",
            "key": "cardButtonOnClick",
            "nested": true
          }
        ]
      },
      {
        "section": true,
        "name": "Title button",
        "settings": [
          {
            "type": "boolean",
            "key": "showTitleButton",
            "label": "Show button"
          },
          {
            "type": "boolean",
            "label": "Open in modal",
            "key": "titleButtonPeek"
          },
          {
            "type": "text",
            "key": "titleButtonText",
            "label": "Button text"
          },
          {
            "type": "url",
            "label": "Button link",
            "key": "titleButtonURL"
          }
        ]
      },
      {
        "section": true,
        "name": "Advanced",
        "settings": [
          {
            "type": "field",
            "label": "ID column",
            "key": "linkColumn",
            "placeholder": "Default"
          }
        ]
      }
    ],
    "context": {
      "type": "schema",
      "suffix": "repeater"
    }
  },
  "repeaterblock": {
    "block": true,
    "name": "Repeater block",
    "icon": "ViewList",
    "illegalChildren": ["section"],
    "hasChildren": true,
    "size": {
      "width": 400,
      "height": 100
    },
    "settings": [
      {
        "type": "dataSource",
        "label": "Data",
        "key": "dataSource",
        "required": true
      },
      {
        "type": "filter",
        "label": "Filtering",
        "key": "filter",
        "nested": true
      },
      {
        "type": "field/sortable",
        "label": "Sort column",
        "key": "sortColumn",
        "placeholder": "None"
      },
      {
        "type": "select",
        "label": "Sort order",
        "key": "sortOrder",
        "options": ["Ascending", "Descending"],
        "defaultValue": "Descending"
      },
      {
        "type": "number",
        "label": "Limit",
        "key": "limit",
        "defaultValue": 10
      },
      {
        "type": "boolean",
        "label": "Paginate",
        "key": "paginate"
      },
      {
        "section": true,
        "name": "Layout settings",
        "settings": [
          {
            "type": "text",
            "label": "Empty text",
            "key": "noRowsMessage",
            "defaultValue": "No rows found"
          },
          {
            "type": "select",
            "label": "Direction",
            "key": "direction",
            "showInBar": true,
            "barStyle": "buttons",
            "options": [
              {
                "label": "Column",
                "value": "column",
                "barIcon": "ViewRow",
                "barTitle": "Column layout"
              },
              {
                "label": "Row",
                "value": "row",
                "barIcon": "ViewColumn",
                "barTitle": "Row layout"
              }
            ],
            "defaultValue": "column"
          },
          {
            "type": "select",
            "label": "Horiz. align",
            "key": "hAlign",
            "showInBar": true,
            "barStyle": "buttons",
            "options": [
              {
                "label": "Left",
                "value": "left",
                "barIcon": "AlignLeft",
                "barTitle": "Align left"
              },
              {
                "label": "Center",
                "value": "center",
                "barIcon": "AlignCenter",
                "barTitle": "Align center"
              },
              {
                "label": "Right",
                "value": "right",
                "barIcon": "AlignRight",
                "barTitle": "Align right"
              },
              {
                "label": "Stretch",
                "value": "stretch",
                "barIcon": "MoveLeftRight",
                "barTitle": "Align stretched horizontally"
              }
            ],
            "defaultValue": "stretch"
          },
          {
            "type": "select",
            "label": "Vert. align",
            "key": "vAlign",
            "showInBar": true,
            "barStyle": "buttons",
            "options": [
              {
                "label": "Top",
                "value": "top",
                "barIcon": "AlignTop",
                "barTitle": "Align top"
              },
              {
                "label": "Middle",
                "value": "middle",
                "barIcon": "AlignMiddle",
                "barTitle": "Align middle"
              },
              {
                "label": "Bottom",
                "value": "bottom",
                "barIcon": "AlignBottom",
                "barTitle": "Align bottom"
              },
              {
                "label": "Stretch",
                "value": "stretch",
                "barIcon": "MoveUpDown",
                "barTitle": "Align stretched vertically"
              }
            ],
            "defaultValue": "top"
          },
          {
            "type": "select",
            "label": "Gap",
            "key": "gap",
            "showInBar": true,
            "barStyle": "picker",
            "options": [
              {
                "label": "None",
                "value": "N"
              },
              {
                "label": "Small",
                "value": "S"
              },
              {
                "label": "Medium",
                "value": "M"
              },
              {
                "label": "Large",
                "value": "L"
              }
            ],
            "defaultValue": "M"
          }
        ]
      }
    ],
    "context": [
      {
        "type": "static",
        "suffix": "provider",
        "values": [
          {
            "label": "Rows",
            "key": "rows",
            "type": "array"
          },
          {
            "label": "Extra Info",
            "key": "info",
            "type": "string"
          },
          {
            "label": "Rows Length",
            "key": "rowsLength",
            "type": "number"
          },
          {
            "label": "Schema",
            "key": "schema",
            "type": "object"
          },
          {
            "label": "Page Number",
            "key": "pageNumber",
            "type": "number"
          }
        ]
      },
      {
        "type": "static",
        "suffix": "repeater",
        "values": [
          {
            "label": "Row Index",
            "key": "index",
            "type": "number"
          }
        ]
      },
      {
        "type": "schema",
        "suffix": "repeater"
      }
    ]
  },
  "markdownviewer": {
    "name": "Markdown Viewer",
    "icon": "Preview",
    "styles": ["size"],
    "size": {
      "width": 400,
      "height": 100
    },
    "settings": [
      {
        "type": "text",
        "label": "Markdown",
        "key": "value",
        "required": true
      }
    ]
  },
  "formblock": {
    "name": "Form Block",
    "icon": "Form",
    "styles": ["size"],
    "block": true,
    "info": "Form blocks are only compatible with internal or SQL tables",
    "size": {
      "width": 400,
      "height": 400
    },
    "settings": [
      {
        "type": "table",
        "label": "Data",
        "key": "dataSource"
      },
      {
        "type": "radio",
        "label": "Type",
        "key": "actionType",
        "options": ["Create", "Update", "View"],
        "defaultValue": "Create"
      },
      {
        "type": "text",
        "label": "Title",
        "key": "title",
        "nested": true
      },
      {
        "type": "text",
        "label": "Description",
        "key": "description",
        "nested": true
      },
      {
        "section": true,
        "dependsOn": {
          "setting": "actionType",
          "value": "Create",
          "invert": true
        },
        "name": "Row details",
        "info": "<a href='https://docs.budibase.com/docs/form-block' target='_blank'>How to pass a row ID using bindings</a>",
        "settings": [
          {
            "type": "text",
            "label": "Row ID",
            "key": "rowId",
            "nested": true
          },
          {
            "type": "text",
            "label": "No rows found",
            "key": "noRowsMessage",
            "defaultValue": "We couldn't find a row to display",
            "nested": true
          }
        ]
      },
      {
        "section": true,
        "name": "Fields",
        "settings": [
          {
            "type": "fieldConfiguration",
            "key": "fields",
            "nested": true,
            "resetOn": "dataSource",
            "selectAllFields": true
          },
          {
            "type": "boolean",
            "label": "Disabled",
            "key": "disabled",
            "defaultValue": false
          }
        ]
      },
      {
        "section": true,
        "name": "Buttons",
        "dependsOn": {
          "setting": "actionType",
          "value": "View",
          "invert": true
        },
        "settings": [
          {
            "type": "text",
            "key": "saveButtonLabel",
            "label": "Save button",
            "nested": true,
            "defaultValue": "Save"
          },
          {
            "type": "text",
            "key": "deleteButtonLabel",
            "label": "Delete button",
            "nested": true,
            "defaultValue": "Delete",
            "dependsOn": {
              "setting": "actionType",
              "value": "Update"
            }
          },
          {
            "type": "url",
            "label": "Navigate after button press",
            "key": "actionUrl",
            "placeholder": "Choose a screen",
            "dependsOn": {
              "setting": "actionType",
              "value": "View",
              "invert": true
            }
          },
          {
            "type": "boolean",
            "label": "Hide notifications",
            "key": "notificationOverride",
            "defaultValue": false,
            "dependsOn": {
              "setting": "actionType",
              "value": "View",
              "invert": true
            }
          }
        ]
      },
      {
        "tag": "style",
        "type": "select",
        "label": "Size",
        "key": "size",
        "options": [
          {
            "label": "Medium",
            "value": "spectrum--medium"
          },
          {
            "label": "Large",
            "value": "spectrum--large"
          }
        ],
        "defaultValue": "spectrum--medium"
      }
    ],
    "context": [
      {
        "type": "form",
        "suffix": "form"
      },
      {
        "type": "schema",
        "suffix": "repeater"
      }
    ]
  },
  "sidepanel": {
    "name": "Side Panel",
    "icon": "RailRight",
    "hasChildren": true,
    "illegalChildren": ["section", "sidepanel"],
    "showEmptyState": false,
    "draggable": false,
    "info": "Side panels are hidden by default. They will only be revealed when triggered by the 'Open Side Panel' action."
  },
  "rowexplorer": {
    "block": true,
    "name": "Row Explorer Block",
    "icon": "PersonalizationField",
    "size": {
      "width": 600,
      "height": 400
    },
    "settings": [
      {
        "type": "table",
        "label": "Data",
        "key": "dataSource",
        "required": true
      },
      {
        "type": "text",
        "label": "Height",
        "key": "height",
        "defaultValue": "426px"
      },
      {
        "type": "text",
        "label": "Empty text",
        "key": "noRowsMessage",
        "defaultValue": "No data"
      },
      {
        "section": true,
        "name": "Cards",
        "settings": [
          {
            "type": "field",
            "label": "Search field",
            "key": "cardSearchField",
            "nested": true
          },
          {
            "type": "text",
            "key": "cardTitle",
            "label": "Title",
            "nested": true,
            "defaultValue": "Title"
          },
          {
            "type": "text",
            "key": "cardSubtitle",
            "label": "Subtitle",
            "nested": true,
            "defaultValue": "Subtitle"
          },
          {
            "type": "text",
            "key": "cardDescription",
            "label": "Description",
            "nested": true,
            "defaultValue": "Description"
          },
          {
            "type": "text",
            "key": "cardImageURL",
            "label": "Image URL",
            "nested": true
          }
        ]
      },
      {
        "section": true,
        "name": "Details",
        "settings": [
          {
            "type": "text",
            "key": "detailTitle",
            "label": "Title"
          },
          {
            "type": "multifield",
            "label": "Fields",
            "key": "detailFields",
            "nested": true,
            "selectAllFields": true
          }
        ]
      }
    ],
    "context": {
      "type": "schema",
      "suffix": "repeater"
    }
  },
  "gridblock": {
    "name": "Grid block",
    "icon": "Table",
    "styles": ["size"],
    "size": {
      "width": 600,
      "height": 400
    },
    "settings": [
      {
        "type": "dataSource",
        "label": "Data",
        "key": "table",
        "required": true
      },
      {
        "type": "filter",
        "label": "Filtering",
        "key": "initialFilter",
        "dependsOn": {
          "setting": "table.type",
          "value": "custom",
          "invert": true
        }
      },
      {
        "type": "field/sortable",
        "label": "Sort column",
        "key": "initialSortColumn",
        "placeholder": "Default",
        "dependsOn": {
          "setting": "table.type",
          "value": "custom",
          "invert": true
        }
      },
      {
        "type": "select",
        "label": "Sort order",
        "key": "initialSortOrder",
        "options": ["Ascending", "Descending"],
        "defaultValue": "Ascending",
        "dependsOn": "initialSortColumn"
      },
      {
        "type": "select",
        "label": "Row height",
        "key": "fixedRowHeight",
        "placeholder": "Default",
        "options": [
          {
            "label": "Small",
            "value": 36
          },
          {
            "label": "Medium",
            "value": 64
          },
          {
            "label": "Large",
            "value": 92
          }
        ]
      },
      {
        "type": "event",
        "label": "On row click",
        "key": "onRowClick",
        "context": [
          {
            "label": "Clicked row",
            "key": "row"
          }
        ]
      },
      {
        "type": "boolean",
        "label": "Add rows",
        "key": "allowAddRows",
        "defaultValue": true,
        "dependsOn": {
          "setting": "table.type",
          "value": ["table", "viewV2"]
        }
      },
      {
        "type": "boolean",
        "label": "Edit rows",
        "key": "allowEditRows",
        "defaultValue": true,
        "dependsOn": {
          "setting": "table.type",
          "value": ["table", "viewV2"]
        }
      },
      {
        "type": "boolean",
        "label": "Delete rows",
        "key": "allowDeleteRows",
        "defaultValue": true,
        "dependsOn": {
          "setting": "table.type",
          "value": ["table", "viewV2"]
        }
      },
      {
        "type": "boolean",
        "label": "High contrast",
        "key": "stripeRows",
        "defaultValue": false
      },
      {
        "section": true,
<<<<<<< HEAD
        "name": "Columns",
        "settings": [
          {
            "type": "columns/grid",
            "key": "columns",
            "nested": true,
            "resetOn": "table"
=======
        "name": "Buttons",
        "settings": [
          {
            "type": "buttonConfiguration",
            "key": "buttons",
            "nested": true,
            "max": 3,
            "context": [
              {
                "label": "Clicked row",
                "key": "row"
              }
            ]
>>>>>>> 2be89403
          }
        ]
      }
    ],
    "context": {
      "type": "schema"
    }
  },
  "bbreferencefield": {
    "devComment": "As bb reference is only used for user subtype for now, we are using user for icon and labels",
    "name": "User Field",
    "icon": "User",
    "styles": ["size"],
    "requiredAncestors": ["form"],
    "editable": true,
    "size": {
      "width": 400,
      "height": 50
    },
    "settings": [
      {
        "type": "field/bb_reference",
        "label": "Field",
        "key": "field",
        "required": true
      },
      {
        "type": "text",
        "label": "Label",
        "key": "label"
      },
      {
        "type": "text",
        "label": "Placeholder",
        "key": "placeholder"
      },
      {
        "type": "text",
        "label": "Default value",
        "key": "defaultValue"
      },
      {
        "type": "text",
        "label": "Help text",
        "key": "helpText"
      },
      {
        "type": "event",
        "label": "On change",
        "key": "onChange",
        "context": [
          {
            "label": "Field Value",
            "key": "value"
          }
        ]
      },
      {
        "type": "validation/link",
        "label": "Validation",
        "key": "validation"
      },
      {
        "type": "boolean",
        "label": "Search",
        "key": "autocomplete",
        "defaultValue": true
      },
      {
        "type": "boolean",
        "label": "Disabled",
        "key": "disabled",
        "defaultValue": false
      },
      {
        "type": "select",
        "label": "Layout",
        "key": "span",
        "defaultValue": 6,
        "hidden": true,
        "showInBar": true,
        "barStyle": "buttons",
        "options": [
          {
            "label": "1 column",
            "value": 6,
            "barIcon": "Stop",
            "barTitle": "1 column"
          },
          {
            "label": "2 columns",
            "value": 3,
            "barIcon": "ColumnTwoA",
            "barTitle": "2 columns"
          },
          {
            "label": "3 columns",
            "value": 2,
            "barIcon": "ViewColumn",
            "barTitle": "3 columns"
          }
        ]
      }
    ]
  }
}<|MERGE_RESOLUTION|>--- conflicted
+++ resolved
@@ -6404,7 +6404,6 @@
       },
       {
         "section": true,
-<<<<<<< HEAD
         "name": "Columns",
         "settings": [
           {
@@ -6412,7 +6411,11 @@
             "key": "columns",
             "nested": true,
             "resetOn": "table"
-=======
+          }
+        ]
+      },
+      {
+        "section": true,
         "name": "Buttons",
         "settings": [
           {
@@ -6426,7 +6429,6 @@
                 "key": "row"
               }
             ]
->>>>>>> 2be89403
           }
         ]
       }
