{
  "features": {
    "spectrumThemes": true,
    "intelligentLoading": true,
    "deviceAwareness": true,
    "state": true,
    "customThemes": true,
    "devicePreview": true,
    "messagePassing": true,
    "rowSelection": true,
    "continueIfAction": true,
    "showNotificationAction": true,
    "sidePanel": true
  },
  "layout": {
    "name": "Layout",
    "description": "This component is specific only to layouts",
    "icon": "Sandbox",
    "hasChildren": true,
    "styles": ["padding", "background"],
    "settings": [
      {
        "type": "text",
        "label": "Logo URL",
        "key": "logoUrl"
      },
      {
        "type": "text",
        "label": "Title",
        "key": "title"
      },
      {
        "type": "select",
        "label": "Navigation",
        "key": "navigation",
        "options": ["Top", "Left", "None"],
        "defaultValue": "Top"
      },
      {
        "type": "select",
        "label": "Width",
        "key": "width",
        "options": ["Small", "Medium", "Large", "Max"],
        "defaultValue": "Large"
      },
      {
        "type": "navigation",
        "label": "Links",
        "key": "links"
      },
      {
        "type": "boolean",
        "label": "Hide title",
        "key": "hideTitle",
        "defaultValue": false
      },
      {
        "type": "boolean",
        "label": "Hide logo",
        "key": "hideLogo",
        "defaultValue": false
      },
      {
        "type": "boolean",
        "label": "Sticky header",
        "key": "sticky",
        "defaultValue": false
      }
    ]
  },
  "container": {
    "name": "Container",
    "description": "This component contains things within itself",
    "icon": "Selection",
    "hasChildren": true,
    "size": {
      "width": 400,
      "height": 200
    },
    "styles": ["padding", "size", "background", "border", "shadow"],
    "settings": [
      {
        "type": "select",
        "label": "Direction",
        "key": "direction",
        "showInBar": true,
        "barStyle": "buttons",
        "options": [
          {
            "label": "Column",
            "value": "column",
            "barIcon": "ViewColumn",
            "barTitle": "Column layout"
          },
          {
            "label": "Row",
            "value": "row",
            "barIcon": "ViewRow",
            "barTitle": "Row layout"
          }
        ],
        "defaultValue": "column"
      },
      {
        "type": "select",
        "label": "Horiz. align",
        "key": "hAlign",
        "showInBar": true,
        "barStyle": "buttons",
        "options": [
          {
            "label": "Left",
            "value": "left",
            "barIcon": "AlignLeft",
            "barTitle": "Align left"
          },
          {
            "label": "Center",
            "value": "center",
            "barIcon": "AlignCenter",
            "barTitle": "Align center"
          },
          {
            "label": "Right",
            "value": "right",
            "barIcon": "AlignRight",
            "barTitle": "Align right"
          },
          {
            "label": "Stretch",
            "value": "stretch",
            "barIcon": "MoveLeftRight",
            "barTitle": "Align stretched horizontally"
          }
        ],
        "defaultValue": "stretch"
      },
      {
        "type": "select",
        "label": "Vert. align",
        "key": "vAlign",
        "showInBar": true,
        "barStyle": "buttons",
        "options": [
          {
            "label": "Top",
            "value": "top",
            "barIcon": "AlignTop",
            "barTitle": "Align top"
          },
          {
            "label": "Middle",
            "value": "middle",
            "barIcon": "AlignMiddle",
            "barTitle": "Align middle"
          },
          {
            "label": "Bottom",
            "value": "bottom",
            "barIcon": "AlignBottom",
            "barTitle": "Align bottom"
          },
          {
            "label": "Stretch",
            "value": "stretch",
            "barIcon": "MoveUpDown",
            "barTitle": "Align stretched vertically"
          }
        ],
        "defaultValue": "top"
      },
      {
        "type": "select",
        "label": "Size",
        "key": "size",
        "showInBar": true,
        "barStyle": "buttons",
        "options": [
          {
            "label": "Shrink",
            "value": "shrink",
            "barIcon": "Minimize",
            "barTitle": "Shrink container"
          },
          {
            "label": "Grow",
            "value": "grow",
            "barIcon": "Maximize",
            "barTitle": "Grow container"
          }
        ],
        "defaultValue": "shrink"
      },
      {
        "type": "select",
        "label": "Gap",
        "key": "gap",
        "showInBar": true,
        "barStyle": "picker",
        "options": [
          {
            "label": "None",
            "value": "N"
          },
          {
            "label": "Small",
            "value": "S"
          },
          {
            "label": "Medium",
            "value": "M"
          },
          {
            "label": "Large",
            "value": "L"
          }
        ],
        "defaultValue": "M"
      },
      {
        "type": "boolean",
        "label": "Wrap",
        "key": "wrap",
        "showInBar": true,
        "barIcon": "ModernGridView",
        "barTitle": "Wrap"
      },
      {
        "type": "event",
        "label": "On click",
        "key": "onClick"
      }
    ]
  },
  "section": {
    "name": "Section",
    "description": "Add a section to your application",
    "icon": "ColumnTwoB",
    "hasChildren": true,
    "illegalChildren": ["section"],
    "showEmptyState": false,
    "size": {
      "width": 400,
      "height": 100
    },
    "settings": [
      {
        "type": "section",
        "label": "Type",
        "key": "type",
        "defaultValue": "mainSidebar"
      }
    ]
  },
  "screenslot": {
    "name": "Screenslot",
    "icon": "WebPage",
    "description": "Contains your app screens",
    "static": true
  },
  "buttongroup": {
    "name": "Button group",
    "icon": "Button",
    "hasChildren": false,
    "settings": [
      {
        "section": true,
        "name": "Buttons",
        "settings": [
          {
            "type": "buttonConfiguration",
            "key": "buttons",
            "nested": true,
            "defaultValue": [
              {
                "type": "cta",
                "text": "Button 1"
              },
              {
                "type": "primary",
                "text": "Button 2"
              }
            ]
          }
        ]
      },
      {
        "section": true,
        "name": "Layout",
        "settings": [
          {
            "type": "select",
            "label": "Direction",
            "key": "direction",
            "showInBar": true,
            "barStyle": "buttons",
            "options": [
              {
                "label": "Column",
                "value": "column",
                "barIcon": "ViewColumn",
                "barTitle": "Column layout"
              },
              {
                "label": "Row",
                "value": "row",
                "barIcon": "ViewRow",
                "barTitle": "Row layout"
              }
            ],
            "defaultValue": "row"
          },
          {
            "type": "select",
            "label": "Horiz. align",
            "key": "hAlign",
            "showInBar": true,
            "barStyle": "buttons",
            "options": [
              {
                "label": "Left",
                "value": "left",
                "barIcon": "AlignLeft",
                "barTitle": "Align left"
              },
              {
                "label": "Center",
                "value": "center",
                "barIcon": "AlignCenter",
                "barTitle": "Align center"
              },
              {
                "label": "Right",
                "value": "right",
                "barIcon": "AlignRight",
                "barTitle": "Align right"
              },
              {
                "label": "Stretch",
                "value": "stretch",
                "barIcon": "MoveLeftRight",
                "barTitle": "Align stretched horizontally"
              }
            ],
            "defaultValue": "left"
          },
          {
            "type": "select",
            "label": "Vert. align",
            "key": "vAlign",
            "showInBar": true,
            "barStyle": "buttons",
            "options": [
              {
                "label": "Top",
                "value": "top",
                "barIcon": "AlignTop",
                "barTitle": "Align top"
              },
              {
                "label": "Middle",
                "value": "middle",
                "barIcon": "AlignMiddle",
                "barTitle": "Align middle"
              },
              {
                "label": "Bottom",
                "value": "bottom",
                "barIcon": "AlignBottom",
                "barTitle": "Align bottom"
              },
              {
                "label": "Stretch",
                "value": "stretch",
                "barIcon": "MoveUpDown",
                "barTitle": "Align stretched vertically"
              }
            ],
            "defaultValue": "top"
          },
          {
            "type": "select",
            "label": "Size",
            "key": "size",
            "showInBar": true,
            "barStyle": "buttons",
            "options": [
              {
                "label": "Shrink",
                "value": "shrink",
                "barIcon": "Minimize",
                "barTitle": "Shrink container"
              },
              {
                "label": "Grow",
                "value": "grow",
                "barIcon": "Maximize",
                "barTitle": "Grow container"
              }
            ],
            "defaultValue": "shrink"
          },
          {
            "type": "select",
            "label": "Gap",
            "key": "gap",
            "showInBar": true,
            "barStyle": "picker",
            "options": [
              {
                "label": "None",
                "value": "N"
              },
              {
                "label": "Small",
                "value": "S"
              },
              {
                "label": "Medium",
                "value": "M"
              },
              {
                "label": "Large",
                "value": "L"
              }
            ],
            "defaultValue": "M"
          },
          {
            "type": "boolean",
            "label": "Wrap",
            "key": "wrap",
            "showInBar": true,
            "barIcon": "ModernGridView",
            "barTitle": "Wrap"
          }
        ]
      }
    ]
  },
  "button": {
    "name": "Button",
    "description": "A basic html button that is ready for styling",
    "icon": "Button",
    "editable": true,
    "size": {
      "width": 105,
      "height": 32
    },
    "settings": [
      {
        "type": "text",
        "label": "Text",
        "key": "text",
        "defaultValue": "New Button"
      },
      {
        "type": "select",
        "showInBar": true,
        "label": "Variant",
        "key": "type",
        "options": [
          {
            "label": "Primary",
            "value": "primary"
          },
          {
            "label": "Secondary",
            "value": "secondary"
          },
          {
            "label": "Action",
            "value": "cta"
          },
          {
            "label": "Warning",
            "value": "warning"
          },
          {
            "label": "Over background",
            "value": "overBackground"
          }
        ],
        "defaultValue": "primary"
      },
      {
        "type": "select",
        "label": "Size",
        "showInBar": true,
        "key": "size",
        "options": [
          {
            "label": "Small",
            "value": "S"
          },
          {
            "label": "Medium",
            "value": "M"
          },
          {
            "label": "Large",
            "value": "L"
          },
          {
            "label": "Extra large",
            "value": "XL"
          }
        ],
        "defaultValue": "M"
      },
      {
        "type": "boolean",
        "label": "Quiet",
        "key": "quiet",
        "showInBar": true,
        "barIcon": "VisibilityOff",
        "barTitle": "Quiet variant",
        "barSeparator": false
      },
      {
        "type": "boolean",
        "label": "Disabled",
        "showInBar": true,
        "barIcon": "NoEdit",
        "barTitle": "Disable button",
        "key": "disabled"
      },
      {
        "type": "event",
        "label": "On click",
        "key": "onClick"
      }
    ]
  },
  "divider": {
    "name": "Divider",
    "description": "A basic divider",
    "icon": "Separator",
    "illegalChildren": ["section"],
    "size": {
      "width": 400,
      "height": 10
    },
    "settings": [
      {
        "type": "select",
        "label": "Size",
        "key": "size",
        "options": [
          {
            "label": "Small",
            "value": "S"
          },
          {
            "label": "Medium",
            "value": "M"
          },
          {
            "label": "Large",
            "value": "L"
          }
        ],
        "defaultValue": "M"
      },
      {
        "type": "boolean",
        "label": "Vertical",
        "key": "vertical"
      }
    ]
  },
  "repeater": {
    "name": "Repeater",
    "description": "A configurable data list that attaches to your backend tables.",
    "icon": "JourneyData",
    "illegalChildren": ["section"],
    "requiredAncestors": ["dataprovider"],
    "hasChildren": true,
    "size": {
      "width": 400,
      "height": 100
    },
    "settings": [
      {
        "type": "dataProvider",
        "label": "Provider",
        "key": "dataProvider",
        "required": true
      },
      {
        "type": "text",
        "label": "Empty text",
        "key": "noRowsMessage",
        "defaultValue": "No rows found"
      },
      {
        "type": "select",
        "label": "Direction",
        "key": "direction",
        "showInBar": true,
        "barStyle": "buttons",
        "options": [
          {
            "label": "Column",
            "value": "column",
            "barIcon": "ViewColumn",
            "barTitle": "Column layout"
          },
          {
            "label": "Row",
            "value": "row",
            "barIcon": "ViewRow",
            "barTitle": "Row layout"
          }
        ],
        "defaultValue": "column"
      },
      {
        "type": "select",
        "label": "Horiz. align",
        "key": "hAlign",
        "showInBar": true,
        "barStyle": "buttons",
        "options": [
          {
            "label": "Left",
            "value": "left",
            "barIcon": "AlignLeft",
            "barTitle": "Align left"
          },
          {
            "label": "Center",
            "value": "center",
            "barIcon": "AlignCenter",
            "barTitle": "Align center"
          },
          {
            "label": "Right",
            "value": "right",
            "barIcon": "AlignRight",
            "barTitle": "Align right"
          },
          {
            "label": "Stretch",
            "value": "stretch",
            "barIcon": "MoveLeftRight",
            "barTitle": "Align stretched horizontally"
          }
        ],
        "defaultValue": "stretch"
      },
      {
        "type": "select",
        "label": "Vert. align",
        "key": "vAlign",
        "showInBar": true,
        "barStyle": "buttons",
        "options": [
          {
            "label": "Top",
            "value": "top",
            "barIcon": "AlignTop",
            "barTitle": "Align top"
          },
          {
            "label": "Middle",
            "value": "middle",
            "barIcon": "AlignMiddle",
            "barTitle": "Align middle"
          },
          {
            "label": "Bottom",
            "value": "bottom",
            "barIcon": "AlignBottom",
            "barTitle": "Align bottom"
          },
          {
            "label": "Stretch",
            "value": "stretch",
            "barIcon": "MoveUpDown",
            "barTitle": "Align stretched vertically"
          }
        ],
        "defaultValue": "top"
      },
      {
        "type": "select",
        "label": "Gap",
        "key": "gap",
        "showInBar": true,
        "barStyle": "picker",
        "options": [
          {
            "label": "None",
            "value": "N"
          },
          {
            "label": "Small",
            "value": "S"
          },
          {
            "label": "Medium",
            "value": "M"
          },
          {
            "label": "Large",
            "value": "L"
          }
        ],
        "defaultValue": "M"
      }
    ],
    "context": [
      {
        "type": "schema"
      },
      {
        "type": "static",
        "values": [
          {
            "label": "Row index",
            "key": "index",
            "type": "number"
          }
        ]
      }
    ]
  },
  "stackedlist": {
    "deprecated": true,
    "name": "Stacked List",
    "icon": "TaskList",
    "description": "A basic card component that can contain content and actions.",
    "illegalChildren": ["section"],
    "settings": [
      {
        "type": "text",
        "label": "Image",
        "key": "imageUrl"
      },
      {
        "type": "text",
        "label": "Heading",
        "key": "heading"
      },
      {
        "type": "text",
        "label": "Subheading",
        "key": "subheading"
      },
      {
        "type": "text",
        "label": "Link URL",
        "key": "destinationUrl",
        "placeholder": "/screen"
      }
    ]
  },
  "card": {
    "deprecated": true,
    "name": "Vertical Card",
    "description": "A basic card component that can contain content and actions.",
    "icon": "ViewColumn",
    "illegalChildren": ["section"],
    "settings": [
      {
        "type": "text",
        "label": "Image",
        "key": "imageUrl"
      },
      {
        "type": "text",
        "label": "Heading",
        "key": "heading"
      },
      {
        "type": "text",
        "label": "Description",
        "key": "description"
      },
      {
        "type": "text",
        "label": "Link text",
        "key": "linkText"
      },
      {
        "type": "text",
        "label": "Link URL",
        "key": "linkUrl",
        "placeholder": "/screen"
      },
      {
        "type": "color",
        "label": "Link color",
        "key": "linkColor",
        "defaultValue": "#000"
      },
      {
        "type": "color",
        "label": "Hover color",
        "key": "linkHoverColor",
        "defaultValue": "#222"
      },
      {
        "type": "select",
        "label": "Image height",
        "key": "imageHeight",
        "options": ["auto", "12rem", "16rem", "20rem", "24rem"],
        "defaultValue": "auto"
      },
      {
        "type": "select",
        "label": "Card width",
        "key": "cardWidth",
        "options": ["16rem", "20rem", "24rem"],
        "defaultValue": "20rem"
      }
    ]
  },
  "text": {
    "name": "Paragraph",
    "description": "A component for displaying paragraph text.",
    "icon": "TextParagraph",
    "illegalChildren": ["section"],
    "editable": true,
    "size": {
      "width": 400,
      "height": 24
    },
    "settings": [
      {
        "type": "text",
        "label": "Text",
        "key": "text"
      },
      {
        "type": "select",
        "label": "Size",
        "key": "size",
        "defaultValue": "M",
        "showInBar": true,
        "barStyle": "picker",
        "options": [
          {
            "label": "Extra small",
            "value": "XS"
          },
          {
            "label": "Small",
            "value": "S"
          },
          {
            "label": "Medium",
            "value": "M"
          },
          {
            "label": "Large",
            "value": "L"
          },
          {
            "label": "Extra large",
            "value": "XL"
          },
          {
            "label": "2XL",
            "value": "XXL"
          },
          {
            "label": "3XL",
            "value": "XXXL"
          }
        ]
      },
      {
        "type": "color",
        "label": "Color",
        "key": "color",
        "showInBar": true,
        "barSeparator": false
      },
      {
        "type": "boolean",
        "label": "Bold",
        "key": "bold",
        "showInBar": true,
        "barIcon": "TagBold",
        "barTitle": "Bold text",
        "barSeparator": false
      },
      {
        "type": "boolean",
        "label": "Italic",
        "key": "italic",
        "showInBar": true,
        "barIcon": "TagItalic",
        "barTitle": "Italic text",
        "barSeparator": false
      },
      {
        "type": "boolean",
        "label": "Underline",
        "key": "underline",
        "showInBar": true,
        "barIcon": "TagUnderline",
        "barTitle": "Underline text"
      },
      {
        "type": "select",
        "label": "Alignment",
        "key": "align",
        "defaultValue": "left",
        "showInBar": true,
        "barStyle": "buttons",
        "options": [
          {
            "label": "Left",
            "value": "left",
            "barIcon": "TextAlignLeft",
            "barTitle": "Align left"
          },
          {
            "label": "Center",
            "value": "center",
            "barIcon": "TextAlignCenter",
            "barTitle": "Align center"
          },
          {
            "label": "Right",
            "value": "right",
            "barIcon": "TextAlignRight",
            "barTitle": "Align right"
          },
          {
            "label": "Justify",
            "value": "justify",
            "barIcon": "TextAlignJustify",
            "barTitle": "Justify text"
          }
        ]
      }
    ]
  },
  "heading": {
    "name": "Headline",
    "icon": "TextBold",
    "description": "A component for displaying heading text",
    "illegalChildren": ["section"],
    "editable": true,
    "size": {
      "width": 400,
      "height": 32
    },
    "settings": [
      {
        "type": "text",
        "key": "text",
        "label": "Text"
      },
      {
        "type": "select",
        "label": "Size",
        "key": "size",
        "defaultValue": "M",
        "showInBar": true,
        "barStyle": "picker",
        "options": [
          {
            "label": "Extra small",
            "value": "XS"
          },
          {
            "label": "Small",
            "value": "S"
          },
          {
            "label": "Medium",
            "value": "M"
          },
          {
            "label": "Large",
            "value": "L"
          },
          {
            "label": "Extra large",
            "value": "XL"
          },
          {
            "label": "2XL",
            "value": "XXL"
          },
          {
            "label": "3XL",
            "value": "XXXL"
          }
        ]
      },
      {
        "type": "color",
        "label": "Color",
        "key": "color",
        "showInBar": true,
        "barSeparator": false
      },
      {
        "type": "boolean",
        "label": "Bold",
        "key": "bold",
        "showInBar": true,
        "barIcon": "TagBold",
        "barTitle": "Bold text",
        "barSeparator": false
      },
      {
        "type": "boolean",
        "label": "Italic",
        "key": "italic",
        "showInBar": true,
        "barIcon": "TagItalic",
        "barTitle": "Italic text",
        "barSeparator": false
      },
      {
        "type": "boolean",
        "label": "Underline",
        "key": "underline",
        "showInBar": true,
        "barIcon": "TagUnderline",
        "barTitle": "Underline text"
      },
      {
        "type": "select",
        "label": "Alignment",
        "key": "align",
        "defaultValue": "left",
        "showInBar": true,
        "barStyle": "buttons",
        "options": [
          {
            "label": "Left",
            "value": "left",
            "barIcon": "TextAlignLeft",
            "barTitle": "Align left"
          },
          {
            "label": "Center",
            "value": "center",
            "barIcon": "TextAlignCenter",
            "barTitle": "Align center"
          },
          {
            "label": "Right",
            "value": "right",
            "barIcon": "TextAlignRight",
            "barTitle": "Align right"
          },
          {
            "label": "Justify",
            "value": "justify",
            "barIcon": "TextAlignJustify",
            "barTitle": "Justify text"
          }
        ]
      }
    ]
  },
  "tag": {
    "name": "Tag",
    "icon": "Label",
    "size": {
      "width": 100,
      "height": 25
    },
    "settings": [
      {
        "type": "text",
        "label": "Text",
        "key": "text"
      },
      {
        "type": "select",
        "label": "Size",
        "key": "size",
        "defaultValue": "M",
        "showInBar": true,
        "barStyle": "picker",
        "options": [
          {
            "label": "Small",
            "value": "S"
          },
          {
            "label": "Medium",
            "value": "M"
          },
          {
            "label": "Large",
            "value": "L"
          }
        ]
      },
      {
        "type": "color",
        "label": "Color",
        "key": "color",
        "showInBar": true
      },
      {
        "type": "boolean",
        "label": "Allow delete",
        "key": "closable"
      },
      {
        "type": "event",
        "label": "On click delete",
        "key": "onClick",
        "dependsOn": "closable"
      }
    ]
  },
  "image": {
    "name": "Image",
    "description": "A basic component for displaying images",
    "icon": "Image",
    "styles": ["size"],
    "size": {
      "width": 400,
      "height": 300
    },
    "settings": [
      {
        "type": "text",
        "label": "URL",
        "key": "url",
        "required": true
      }
    ]
  },
  "backgroundimage": {
    "name": "Background Image",
    "description": "A background image",
    "icon": "Images",
    "hasChildren": true,
    "styles": ["size"],
    "size": {
      "width": 400,
      "height": 300
    },
    "settings": [
      {
        "type": "text",
        "label": "URL",
        "key": "url",
        "required": true
      },
      {
        "type": "select",
        "label": "Position",
        "key": "position",
        "defaultValue": "center center",
        "options": [
          {
            "label": "Center top",
            "value": "center top"
          },
          {
            "label": "Center",
            "value": "center center"
          },
          {
            "label": "Center bottom",
            "value": "center bottom"
          },
          {
            "label": "Left top",
            "value": "left top"
          },
          {
            "label": "Left center",
            "value": "left center"
          },
          {
            "label": "Left bottom",
            "value": "left bottom"
          },
          {
            "label": "Right top",
            "value": "right top"
          },
          {
            "label": "Right center",
            "value": "right center"
          },
          {
            "label": "Right bottom",
            "value": "right bottom"
          }
        ]
      }
    ]
  },
  "icon": {
    "name": "Icon",
    "description": "A basic component for displaying icons",
    "icon": "Shapes",
    "size": {
      "width": 25,
      "height": 25
    },
    "settings": [
      {
        "type": "icon",
        "label": "Icon",
        "key": "icon",
        "required": true
      },
      {
        "type": "select",
        "label": "Size",
        "key": "size",
        "defaultValue": "ri-1x",
        "options": [
          {
            "value": "ri-xxs",
            "label": "XXS"
          },
          {
            "value": "ri-xs",
            "label": "XS"
          },
          {
            "value": "ri-sm",
            "label": "Small"
          },
          {
            "value": "ri-1x",
            "label": "Medium"
          },
          {
            "value": "ri-lg",
            "label": "Large"
          },
          {
            "value": "ri-xl",
            "label": "XL"
          },
          {
            "value": "ri-2x",
            "label": "2XL"
          },
          {
            "value": "ri-3x",
            "label": "3XL"
          },
          {
            "value": "ri-4x",
            "label": "4XL"
          },
          {
            "value": "ri-5x",
            "label": "5XL"
          },
          {
            "value": "ri-6x",
            "label": "6XL"
          },
          {
            "value": "ri-7x",
            "label": "7XL"
          },
          {
            "value": "ri-8x",
            "label": "8XL"
          },
          {
            "value": "ri-9x",
            "label": "9XL"
          },
          {
            "value": "ri-10x",
            "label": "10XL"
          }
        ]
      },
      {
        "type": "color",
        "label": "Color",
        "key": "color"
      },
      {
        "type": "event",
        "label": "On click",
        "key": "onClick"
      }
    ]
  },
  "navigation": {
    "deprecated": true,
    "name": "Nav Bar",
    "description": "A component for handling the navigation within your app.",
    "icon": "BreadcrumbNavigation",
    "illegalChildren": ["section"],
    "hasChildren": true,
    "settings": [
      {
        "type": "text",
        "label": "Logo URL",
        "key": "logoUrl"
      },
      {
        "type": "boolean",
        "label": "Hide logo",
        "key": "hideLogo",
        "defaultValue": false
      }
    ]
  },
  "link": {
    "name": "Link",
    "description": "A basic link component for internal and external links",
    "icon": "Link",
    "editable": true,
    "size": {
      "width": 200,
      "height": 30
    },
    "settings": [
      {
        "type": "text",
        "label": "Text",
        "key": "text"
      },
      {
        "type": "url",
        "label": "URL",
        "key": "url",
        "placeholder": "/screen"
      },
      {
        "type": "boolean",
        "label": "New tab",
        "key": "openInNewTab"
      },
      {
        "type": "select",
        "label": "Size",
        "key": "size",
        "defaultValue": "M",
        "showInBar": true,
        "barStyle": "picker",
        "options": [
          {
            "label": "Small",
            "value": "S"
          },
          {
            "label": "Medium",
            "value": "M"
          },
          {
            "label": "Large",
            "value": "L"
          }
        ]
      },
      {
        "type": "color",
        "label": "Color",
        "key": "color",
        "showInBar": true,
        "barSeparator": false
      },
      {
        "type": "boolean",
        "label": "Bold",
        "key": "bold",
        "showInBar": true,
        "barIcon": "TagBold",
        "barTitle": "Bold text",
        "barSeparator": false
      },
      {
        "type": "boolean",
        "label": "Italic",
        "key": "italic",
        "showInBar": true,
        "barIcon": "TagItalic",
        "barTitle": "Italic text",
        "barSeparator": false
      },
      {
        "type": "boolean",
        "label": "Underline",
        "key": "underline",
        "showInBar": true,
        "barIcon": "TagUnderline",
        "barTitle": "Underline text"
      },
      {
        "type": "select",
        "label": "Alignment",
        "key": "align",
        "defaultValue": "left",
        "showInBar": true,
        "barStyle": "buttons",
        "options": [
          {
            "label": "Left",
            "value": "left",
            "barIcon": "TextAlignLeft",
            "barTitle": "Align left"
          },
          {
            "label": "Center",
            "value": "center",
            "barIcon": "TextAlignCenter",
            "barTitle": "Align center"
          },
          {
            "label": "Right",
            "value": "right",
            "barIcon": "TextAlignRight",
            "barTitle": "Align right"
          },
          {
            "label": "Justify",
            "value": "justify",
            "barIcon": "TextAlignJustify",
            "barTitle": "Justify text"
          }
        ]
      }
    ]
  },
  "cardhorizontal": {
    "deprecated": true,
    "name": "Horizontal Card",
    "description": "A basic card component that can contain content and actions.",
    "icon": "ViewRow",
    "settings": [
      {
        "type": "text",
        "label": "Image",
        "key": "imageUrl"
      },
      {
        "type": "text",
        "label": "Heading",
        "key": "heading"
      },
      {
        "type": "text",
        "label": "Description",
        "key": "description"
      },
      {
        "type": "text",
        "label": "Subtext",
        "key": "subtext"
      },
      {
        "type": "text",
        "label": "Link text",
        "key": "linkText"
      },
      {
        "type": "text",
        "label": "Link URL",
        "key": "linkUrl",
        "placeholder": "/screen"
      },
      {
        "type": "color",
        "label": "Link color",
        "key": "linkColor",
        "defaultValue": "#000"
      },
      {
        "type": "color",
        "label": "Hover color",
        "key": "linkHoverColor",
        "defaultValue": "#222"
      },
      {
        "type": "select",
        "label": "Card width",
        "key": "cardWidth",
        "options": [
          "24rem",
          "28rem",
          "32rem",
          "40rem",
          "48rem",
          "60rem",
          "100%"
        ],
        "defaultValue": "32rem"
      },
      {
        "type": "select",
        "label": "Image width",
        "key": "imageWidth",
        "options": ["auto", "8rem", "12rem", "16rem"],
        "defaultValue": "8rem"
      },
      {
        "type": "select",
        "label": "Image height",
        "key": "imageHeight",
        "options": ["auto", "8rem", "12rem", "16rem", "auto"],
        "defaultValue": "auto"
      }
    ]
  },
  "cardstat": {
    "name": "Stat Card",
    "description": "A card component for displaying numbers.",
    "icon": "Card",
    "size": {
      "width": 260,
      "height": 143
    },
    "settings": [
      {
        "type": "text",
        "label": "Title",
        "key": "title",
        "placeholder": "Total Revenue",
        "defaultValue": "Title"
      },
      {
        "type": "text",
        "label": "Value",
        "key": "value",
        "placeholder": "$1,981,983",
        "defaultValue": "Value"
      },
      {
        "type": "text",
        "label": "Label",
        "key": "label",
        "placeholder": "Stripe",
        "defaultValue": "Label"
      }
    ]
  },
  "embed": {
    "name": "Embed",
    "icon": "Code",
    "description": "Embed content from 3rd party sources",
    "styles": ["size"],
    "size": {
      "width": 400,
      "height": 100
    },
    "settings": [
      {
        "type": "text",
        "label": "Embed",
        "key": "embed",
        "required": true
      }
    ]
  },
  "bar": {
    "name": "Bar Chart",
    "description": "Bar chart",
    "icon": "GraphBarVertical",
    "requiredAncestors": ["dataprovider"],
    "size": {
      "width": 600,
      "height": 400
    },
    "settings": [
      {
        "type": "text",
        "label": "Title",
        "key": "title"
      },
      {
        "type": "dataProvider",
        "label": "Provider",
        "key": "dataProvider",
        "required": true
      },
      {
        "type": "field",
        "label": "Label column",
        "key": "labelColumn",
        "dependsOn": "dataProvider",
        "required": true
      },
      {
        "type": "multifield",
        "label": "Data columns",
        "key": "valueColumns",
        "dependsOn": "dataProvider",
        "required": true
      },
      {
        "type": "select",
        "label": "Format",
        "key": "yAxisUnits",
        "options": ["Default", "Thousands", "Millions"],
        "defaultValue": "Default"
      },
      {
        "type": "text",
        "label": "Y axis label",
        "key": "yAxisLabel"
      },
      {
        "type": "text",
        "label": "X axis label",
        "key": "xAxisLabel"
      },
      {
        "type": "text",
        "label": "Width",
        "key": "width"
      },
      {
        "type": "text",
        "label": "Height",
        "key": "height",
        "defaultValue": "400"
      },
      {
        "type": "select",
        "label": "Colors",
        "key": "palette",
        "defaultValue": "Palette 1",
        "options": [
          "Custom",
          "Palette 1",
          "Palette 2",
          "Palette 3",
          "Palette 4",
          "Palette 5",
          "Palette 6",
          "Palette 7",
          "Palette 8",
          "Palette 9",
          "Palette 10"
        ]
      },
      {
        "type": "color",
        "label": "C1",
        "key": "c1",
        "dependsOn": {
          "setting": "palette",
          "value": "Custom"
        }
      },
      {
        "type": "color",
        "label": "C2",
        "key": "c2",
        "dependsOn": {
          "setting": "palette",
          "value": "Custom"
        }
      },
      {
        "type": "color",
        "label": "C3",
        "key": "c3",
        "dependsOn": {
          "setting": "palette",
          "value": "Custom"
        }
      },
      {
        "type": "color",
        "label": "C4",
        "key": "c4",
        "dependsOn": {
          "setting": "palette",
          "value": "Custom"
        }
      },
      {
        "type": "color",
        "label": "C5",
        "key": "c5",
        "dependsOn": {
          "setting": "palette",
          "value": "Custom"
        }
      },
      {
        "type": "boolean",
        "label": "Stacked",
        "key": "stacked",
        "defaultValue": false
      },
      {
        "type": "boolean",
        "label": "Horizontal",
        "key": "horizontal",
        "defaultValue": false
      },
      {
        "type": "boolean",
        "label": "Data labels",
        "key": "dataLabels",
        "defaultValue": false
      },
      {
        "type": "boolean",
        "label": "Animate",
        "key": "animate",
        "defaultValue": true
      },
      {
        "type": "boolean",
        "label": "Legend",
        "key": "legend",
        "defaultValue": false
      }
    ]
  },
  "line": {
    "name": "Line Chart",
    "description": "Line chart",
    "icon": "GraphTrend",
    "size": {
      "width": 600,
      "height": 400
    },
    "requiredAncestors": ["dataprovider"],
    "settings": [
      {
        "type": "text",
        "label": "Title",
        "key": "title"
      },
      {
        "type": "dataProvider",
        "label": "Provider",
        "key": "dataProvider",
        "required": true
      },
      {
        "type": "field",
        "label": "Label column",
        "key": "labelColumn",
        "dependsOn": "dataProvider",
        "required": true
      },
      {
        "type": "multifield",
        "label": "Data columns",
        "key": "valueColumns",
        "dependsOn": "dataProvider",
        "required": true
      },
      {
        "type": "select",
        "label": "Format",
        "key": "yAxisUnits",
        "options": ["Default", "Thousands", "Millions"],
        "defaultValue": "Default"
      },
      {
        "type": "text",
        "label": "Y axis label",
        "key": "yAxisLabel"
      },
      {
        "type": "text",
        "label": "X axis label",
        "key": "xAxisLabel"
      },
      {
        "type": "text",
        "label": "Width",
        "key": "width"
      },
      {
        "type": "text",
        "label": "Height",
        "key": "height",
        "defaultValue": "400"
      },
      {
        "type": "select",
        "label": "Colors",
        "key": "palette",
        "defaultValue": "Palette 1",
        "options": [
          "Custom",
          "Palette 1",
          "Palette 2",
          "Palette 3",
          "Palette 4",
          "Palette 5",
          "Palette 6",
          "Palette 7",
          "Palette 8",
          "Palette 9",
          "Palette 10"
        ]
      },
      {
        "type": "color",
        "label": "C1",
        "key": "c1",
        "dependsOn": {
          "setting": "palette",
          "value": "Custom"
        }
      },
      {
        "type": "color",
        "label": "C2",
        "key": "c2",
        "dependsOn": {
          "setting": "palette",
          "value": "Custom"
        }
      },
      {
        "type": "color",
        "label": "C3",
        "key": "c3",
        "dependsOn": {
          "setting": "palette",
          "value": "Custom"
        }
      },
      {
        "type": "color",
        "label": "C4",
        "key": "c4",
        "dependsOn": {
          "setting": "palette",
          "value": "Custom"
        }
      },
      {
        "type": "color",
        "label": "C5",
        "key": "c5",
        "dependsOn": {
          "setting": "palette",
          "value": "Custom"
        }
      },
      {
        "type": "select",
        "label": "Curve",
        "key": "curve",
        "options": ["Smooth", "Straight", "Stepline"],
        "defaultValue": "Smooth"
      },
      {
        "type": "boolean",
        "label": "Data labels",
        "key": "dataLabels",
        "defaultValue": false
      },
      {
        "type": "boolean",
        "label": "Animate",
        "key": "animate",
        "defaultValue": true
      },
      {
        "type": "boolean",
        "label": "Legend",
        "key": "legend",
        "defaultValue": false
      }
    ]
  },
  "area": {
    "name": "Area Chart",
    "description": "Line chart",
    "icon": "GraphAreaStacked",
    "size": {
      "width": 600,
      "height": 400
    },
    "requiredAncestors": ["dataprovider"],
    "settings": [
      {
        "type": "text",
        "label": "Title",
        "key": "title"
      },
      {
        "type": "dataProvider",
        "label": "Provider",
        "key": "dataProvider",
        "required": true
      },
      {
        "type": "field",
        "label": "Label column",
        "key": "labelColumn",
        "dependsOn": "dataProvider",
        "required": true
      },
      {
        "type": "multifield",
        "label": "Data columns",
        "key": "valueColumns",
        "dependsOn": "dataProvider",
        "required": true
      },
      {
        "type": "select",
        "label": "Format",
        "key": "yAxisUnits",
        "options": ["Default", "Thousands", "Millions"],
        "defaultValue": "Default"
      },
      {
        "type": "text",
        "label": "Y axis label",
        "key": "yAxisLabel"
      },
      {
        "type": "text",
        "label": "X axis label",
        "key": "xAxisLabel"
      },
      {
        "type": "text",
        "label": "Width",
        "key": "width"
      },
      {
        "type": "text",
        "label": "Height",
        "key": "height",
        "defaultValue": "400"
      },
      {
        "type": "select",
        "label": "Colors",
        "key": "palette",
        "defaultValue": "Palette 1",
        "options": [
          "Custom",
          "Palette 1",
          "Palette 2",
          "Palette 3",
          "Palette 4",
          "Palette 5",
          "Palette 6",
          "Palette 7",
          "Palette 8",
          "Palette 9",
          "Palette 10"
        ]
      },
      {
        "type": "color",
        "label": "C1",
        "key": "c1",
        "dependsOn": {
          "setting": "palette",
          "value": "Custom"
        }
      },
      {
        "type": "color",
        "label": "C2",
        "key": "c2",
        "dependsOn": {
          "setting": "palette",
          "value": "Custom"
        }
      },
      {
        "type": "color",
        "label": "C3",
        "key": "c3",
        "dependsOn": {
          "setting": "palette",
          "value": "Custom"
        }
      },
      {
        "type": "color",
        "label": "C4",
        "key": "c4",
        "dependsOn": {
          "setting": "palette",
          "value": "Custom"
        }
      },
      {
        "type": "color",
        "label": "C5",
        "key": "c5",
        "dependsOn": {
          "setting": "palette",
          "value": "Custom"
        }
      },
      {
        "type": "select",
        "label": "Curve",
        "key": "curve",
        "options": ["Smooth", "Straight", "Stepline"],
        "defaultValue": "Smooth"
      },
      {
        "type": "boolean",
        "label": "Data labels",
        "key": "dataLabels",
        "defaultValue": false
      },
      {
        "type": "boolean",
        "label": "Animate",
        "key": "animate",
        "defaultValue": true
      },
      {
        "type": "boolean",
        "label": "Legend",
        "key": "legend",
        "defaultValue": false
      },
      {
        "type": "boolean",
        "label": "Stacked",
        "key": "stacked",
        "defaultValue": true
      },
      {
        "type": "boolean",
        "label": "Gradient",
        "key": "gradient",
        "defaultValue": false
      }
    ]
  },
  "pie": {
    "name": "Pie Chart",
    "description": "Pie chart",
    "icon": "GraphPie",
    "size": {
      "width": 600,
      "height": 400
    },
    "requiredAncestors": ["dataprovider"],
    "settings": [
      {
        "type": "text",
        "label": "Title",
        "key": "title"
      },
      {
        "type": "dataProvider",
        "label": "Provider",
        "key": "dataProvider",
        "required": true
      },
      {
        "type": "field",
        "label": "Label column",
        "key": "labelColumn",
        "dependsOn": "dataProvider",
        "required": true
      },
      {
        "type": "field",
        "label": "Data columns",
        "key": "valueColumn",
        "dependsOn": "dataProvider",
        "required": true
      },
      {
        "type": "text",
        "label": "Width",
        "key": "width"
      },
      {
        "type": "text",
        "label": "Height",
        "key": "height",
        "defaultValue": "400"
      },
      {
        "type": "select",
        "label": "Colors",
        "key": "palette",
        "defaultValue": "Palette 1",
        "options": [
          "Custom",
          "Palette 1",
          "Palette 2",
          "Palette 3",
          "Palette 4",
          "Palette 5",
          "Palette 6",
          "Palette 7",
          "Palette 8",
          "Palette 9",
          "Palette 10"
        ]
      },
      {
        "type": "color",
        "label": "C1",
        "key": "c1",
        "dependsOn": {
          "setting": "palette",
          "value": "Custom"
        }
      },
      {
        "type": "color",
        "label": "C2",
        "key": "c2",
        "dependsOn": {
          "setting": "palette",
          "value": "Custom"
        }
      },
      {
        "type": "color",
        "label": "C3",
        "key": "c3",
        "dependsOn": {
          "setting": "palette",
          "value": "Custom"
        }
      },
      {
        "type": "color",
        "label": "C4",
        "key": "c4",
        "dependsOn": {
          "setting": "palette",
          "value": "Custom"
        }
      },
      {
        "type": "color",
        "label": "C5",
        "key": "c5",
        "dependsOn": {
          "setting": "palette",
          "value": "Custom"
        }
      },
      {
        "type": "boolean",
        "label": "Data labels",
        "key": "dataLabels",
        "defaultValue": false
      },
      {
        "type": "boolean",
        "label": "Animate",
        "key": "animate",
        "defaultValue": true
      },
      {
        "type": "boolean",
        "label": "Legend",
        "key": "legend",
        "defaultValue": false
      }
    ]
  },
  "donut": {
    "name": "Donut Chart",
    "description": "Donut chart",
    "icon": "GraphDonut",
    "size": {
      "width": 600,
      "height": 400
    },
    "requiredAncestors": ["dataprovider"],
    "settings": [
      {
        "type": "text",
        "label": "Title",
        "key": "title"
      },
      {
        "type": "dataProvider",
        "label": "Provider",
        "key": "dataProvider",
        "required": true
      },
      {
        "type": "field",
        "label": "Label column",
        "key": "labelColumn",
        "dependsOn": "dataProvider",
        "required": true
      },
      {
        "type": "field",
        "label": "Data columns",
        "key": "valueColumn",
        "dependsOn": "dataProvider",
        "required": true
      },
      {
        "type": "text",
        "label": "Width",
        "key": "width"
      },
      {
        "type": "text",
        "label": "Height",
        "key": "height",
        "defaultValue": "400"
      },
      {
        "type": "select",
        "label": "Colors",
        "key": "palette",
        "defaultValue": "Palette 1",
        "options": [
          "Custom",
          "Palette 1",
          "Palette 2",
          "Palette 3",
          "Palette 4",
          "Palette 5",
          "Palette 6",
          "Palette 7",
          "Palette 8",
          "Palette 9",
          "Palette 10"
        ]
      },
      {
        "type": "color",
        "label": "C1",
        "key": "c1",
        "dependsOn": {
          "setting": "palette",
          "value": "Custom"
        }
      },
      {
        "type": "color",
        "label": "C2",
        "key": "c2",
        "dependsOn": {
          "setting": "palette",
          "value": "Custom"
        }
      },
      {
        "type": "color",
        "label": "C3",
        "key": "c3",
        "dependsOn": {
          "setting": "palette",
          "value": "Custom"
        }
      },
      {
        "type": "color",
        "label": "C4",
        "key": "c4",
        "dependsOn": {
          "setting": "palette",
          "value": "Custom"
        }
      },
      {
        "type": "color",
        "label": "C5",
        "key": "c5",
        "dependsOn": {
          "setting": "palette",
          "value": "Custom"
        }
      },
      {
        "type": "boolean",
        "label": "Data labels",
        "key": "dataLabels",
        "defaultValue": false
      },
      {
        "type": "boolean",
        "label": "Animate",
        "key": "animate",
        "defaultValue": true
      },
      {
        "type": "boolean",
        "label": "Legend",
        "key": "legend",
        "defaultValue": false
      }
    ]
  },
  "candlestick": {
    "name": "Candlestick Chart",
    "description": "Candlestick chart",
    "icon": "GraphBarVerticalStacked",
    "size": {
      "width": 600,
      "height": 400
    },
    "requiredAncestors": ["dataprovider"],
    "settings": [
      {
        "type": "text",
        "label": "Title",
        "key": "title"
      },
      {
        "type": "dataProvider",
        "label": "Provider",
        "key": "dataProvider",
        "required": true
      },
      {
        "type": "field",
        "label": "Date column",
        "key": "dateColumn",
        "dependsOn": "dataProvider",
        "required": true
      },
      {
        "type": "field",
        "label": "Open column",
        "key": "openColumn",
        "dependsOn": "dataProvider",
        "required": true
      },
      {
        "type": "field",
        "label": "Close column",
        "key": "closeColumn",
        "dependsOn": "dataProvider",
        "required": true
      },
      {
        "type": "field",
        "label": "High column",
        "key": "highColumn",
        "dependsOn": "dataProvider",
        "required": true
      },
      {
        "type": "field",
        "label": "Low column",
        "key": "lowColumn",
        "dependsOn": "dataProvider",
        "required": true
      },
      {
        "type": "select",
        "label": "Format",
        "key": "yAxisUnits",
        "options": ["Default", "Thousands", "Millions"],
        "defaultValue": "Default"
      },
      {
        "type": "text",
        "label": "Y axis label",
        "key": "yAxisLabel"
      },
      {
        "type": "text",
        "label": "X axis label",
        "key": "xAxisLabel"
      },
      {
        "type": "text",
        "label": "Width",
        "key": "width"
      },
      {
        "type": "text",
        "label": "Height",
        "key": "height",
        "defaultValue": "400"
      },
      {
        "type": "boolean",
        "label": "Animate",
        "key": "animate",
        "defaultValue": true
      }
    ]
  },
  "histogram": {
    "name": "Histogram Chart",
    "description": "Histogram chart",
    "icon": "Histogram",
    "size": {
      "width": 600,
      "height": 400
    },
    "requiredAncestors": ["dataprovider"],
    "settings": [
      {
        "type": "text",
        "label": "Title",
        "key": "title"
      },
      {
        "type": "dataProvider",
        "label": "Provider",
        "key": "dataProvider",
        "required": true
      },
      {
        "type": "field",
        "label": "Data column",
        "key": "valueColumn",
        "dependsOn": "dataProvider",
        "required": true
      },
      {
        "type": "text",
        "label": "Y axis label",
        "key": "yAxisLabel",
        "defaultValue": "Frequency"
      },
      {
        "type": "text",
        "label": "X axis label",
        "key": "xAxisLabel"
      },
      {
        "type": "number",
        "label": "Bucket count",
        "key": "bucketCount",
        "defaultValue": 10,
        "min": 2
      },
      {
        "type": "boolean",
        "label": "Data labels",
        "key": "dataLabels",
        "defaultValue": false
      },
      {
        "type": "text",
        "label": "Width",
        "key": "width"
      },
      {
        "type": "text",
        "label": "Height",
        "key": "height",
        "defaultValue": "400"
      },
      {
        "type": "select",
        "label": "Colors",
        "key": "palette",
        "defaultValue": "Palette 1",
        "options": [
          "Custom",
          "Palette 1",
          "Palette 2",
          "Palette 3",
          "Palette 4",
          "Palette 5",
          "Palette 6",
          "Palette 7",
          "Palette 8",
          "Palette 9",
          "Palette 10"
        ]
      },
      {
        "type": "color",
        "label": "C1",
        "key": "c1",
        "dependsOn": {
          "setting": "palette",
          "value": "Custom"
        }
      },
      {
        "type": "color",
        "label": "C2",
        "key": "c2",
        "dependsOn": {
          "setting": "palette",
          "value": "Custom"
        }
      },
      {
        "type": "color",
        "label": "C3",
        "key": "c3",
        "dependsOn": {
          "setting": "palette",
          "value": "Custom"
        }
      },
      {
        "type": "color",
        "label": "C4",
        "key": "c4",
        "dependsOn": {
          "setting": "palette",
          "value": "Custom"
        }
      },
      {
        "type": "color",
        "label": "C5",
        "key": "c5",
        "dependsOn": {
          "setting": "palette",
          "value": "Custom"
        }
      },
      {
        "type": "boolean",
        "label": "Animate",
        "key": "animate",
        "defaultValue": true
      },
      {
        "type": "boolean",
        "label": "Horizontal",
        "key": "horizontal",
        "defaultValue": false
      }
    ]
  },
  "form": {
    "name": "Form",
    "icon": "Form",
    "hasChildren": true,
    "illegalChildren": ["section", "form", "formblock"],
    "actions": [
      "ValidateForm",
      "ClearForm",
      "ChangeFormStep",
      "UpdateFieldValue",
      "ScrollTo"
    ],
    "styles": ["size"],
    "size": {
      "width": 400,
      "height": 400
    },
    "settings": [
      {
        "type": "select",
        "label": "Type",
        "key": "actionType",
        "options": ["Create", "Update"],
        "defaultValue": "Create"
      },
      {
        "type": "schema",
        "label": "Schema",
        "key": "dataSource",
        "defaultValue": {
          "name": "Custom",
          "label": "Custom"
        }
      },
      {
        "type": "select",
        "label": "Size",
        "key": "size",
        "options": [
          {
            "label": "Medium",
            "value": "spectrum--medium"
          },
          {
            "label": "Large",
            "value": "spectrum--large"
          }
        ],
        "defaultValue": "spectrum--medium"
      },
      {
        "type": "boolean",
        "label": "Disabled",
        "key": "disabled",
        "defaultValue": false
      },
      {
        "type": "boolean",
        "label": "Read only",
        "key": "readonly",
        "defaultValue": false,
        "dependsOn": {
          "setting": "disabled",
          "value": true,
          "invert": true
        }
      },
      {
        "type": "text",
        "label": "Initial form step",
        "key": "initialFormStep",
        "defaultValue": 1
      }
    ],
    "context": [
      {
        "type": "static",
        "values": [
          {
            "label": "Value",
            "key": "__value",
            "type": "object"
          },
          {
            "label": "Valid",
            "key": "__valid",
            "type": "boolean"
          },
          {
            "label": "Current Step",
            "key": "__currentStep",
            "type": "number"
          },
          {
            "label": "Current Step Valid",
            "key": "__currentStepValid",
            "type": "boolean"
          }
        ]
      },
      {
        "type": "form"
      }
    ]
  },
  "formstep": {
    "name": "Form Step",
    "icon": "AssetsAdded",
    "hasChildren": true,
    "requiredAncestors": ["form"],
    "illegalChildren": ["section", "form", "formstep", "formblock"],
    "styles": ["size"],
    "size": {
      "width": 400,
      "height": 400
    },
    "settings": [
      {
        "type": "number",
        "label": "Step",
        "key": "step",
        "defaultValue": 1,
        "min": 1
      }
    ]
  },
  "fieldgroup": {
    "name": "Field Group",
    "icon": "Group",
    "requiredAncestors": ["form"],
    "illegalChildren": ["section"],
    "styles": ["size"],
    "hasChildren": true,
    "size": {
      "width": 400,
      "height": 400
    },
    "settings": [
      {
        "type": "select",
        "label": "Labels",
        "key": "labelPosition",
        "defaultValue": "above",
        "options": [
          {
            "label": "Left",
            "value": "left"
          },
          {
            "label": "Above",
            "value": "above"
          }
        ]
      },
      {
        "type": "section",
        "label": "Type",
        "key": "type",
        "defaultValue": "oneColumn",
        "dependsOn": {
          "setting": "labelPosition",
          "value": "above"
        }
      }
    ]
  },
  "stringfield": {
    "name": "Text Field",
    "icon": "Text",
    "styles": ["size"],
    "requiredAncestors": ["form"],
    "editable": true,
    "size": {
      "width": 400,
      "height": 32
    },
    "settings": [
      {
        "type": "field/string",
        "label": "Field",
        "key": "field",
        "required": true
      },
      {
        "type": "text",
        "label": "Label",
        "key": "label"
      },
      {
        "type": "text",
        "label": "Placeholder",
        "key": "placeholder"
      },
      {
        "type": "text",
        "label": "Default value",
        "key": "defaultValue",
        "supportsConditions": false
      },
      {
        "type": "event",
        "label": "On change",
        "key": "onChange",
        "context": [
          {
            "label": "Field Value",
            "key": "value"
          }
        ]
      },
      {
        "type": "boolean",
        "label": "Disabled",
        "key": "disabled",
        "defaultValue": false
      },
      {
        "type": "boolean",
        "label": "Read only",
        "key": "readonly",
        "defaultValue": false,
        "dependsOn": {
          "setting": "disabled",
          "value": true,
          "invert": true
        }
      },
      {
        "type": "validation/string",
        "label": "Validation",
        "key": "validation"
      },
      {
        "type": "select",
        "label": "Alignment",
        "key": "align",
        "defaultValue": "left",
        "showInBar": true,
        "barStyle": "buttons",
        "options": [
          {
            "label": "Left",
            "value": "left",
            "barIcon": "TextAlignLeft",
            "barTitle": "Align left"
          },
          {
            "label": "Center",
            "value": "center",
            "barIcon": "TextAlignCenter",
            "barTitle": "Align center"
          },
          {
            "label": "Right",
            "value": "right",
            "barIcon": "TextAlignRight",
            "barTitle": "Align right"
          },
          {
            "label": "Justify",
            "value": "justify",
            "barIcon": "TextAlignJustify",
            "barTitle": "Justify text"
          }
        ]
      },
      {
        "type": "select",
        "label": "Layout",
        "key": "span",
        "defaultValue": 6,
        "hidden": true,
        "showInBar": true,
        "barStyle": "buttons",
        "options": [
          {
            "label": "1 column",
            "value": 6,
            "barIcon": "Stop",
            "barTitle": "1 column"
          },
          {
            "label": "2 columns",
            "value": 3,
            "barIcon": "ColumnTwoA",
            "barTitle": "2 columns"
          },
          {
            "label": "3 columns",
            "value": 2,
            "barIcon": "ViewColumn",
            "barTitle": "3 columns"
          }
        ]
      }
    ]
  },
  "numberfield": {
    "name": "Number Field",
    "icon": "123",
    "styles": ["size"],
    "requiredAncestors": ["form"],
    "editable": true,
    "size": {
      "width": 400,
      "height": 50
    },
    "settings": [
      {
        "type": "field/number",
        "label": "Field",
        "key": "field",
        "required": true
      },
      {
        "type": "text",
        "label": "Label",
        "key": "label"
      },
      {
        "type": "text",
        "label": "Placeholder",
        "key": "placeholder"
      },
      {
        "type": "text",
        "label": "Default value",
        "key": "defaultValue",
        "supportsConditions": false
      },
      {
        "type": "event",
        "label": "On change",
        "key": "onChange",
        "context": [
          {
            "label": "Field Value",
            "key": "value"
          }
        ]
      },
      {
        "type": "boolean",
        "label": "Disabled",
        "key": "disabled",
        "defaultValue": false
      },
      {
        "type": "boolean",
        "label": "Read only",
        "key": "readonly",
        "defaultValue": false,
        "dependsOn": {
          "setting": "disabled",
          "value": true,
          "invert": true
        }
      },
      {
        "type": "validation/number",
        "label": "Validation",
        "key": "validation"
      },
      {
        "type": "select",
        "label": "Layout",
        "key": "span",
        "defaultValue": 6,
        "hidden": true,
        "showInBar": true,
        "barStyle": "buttons",
        "options": [
          {
            "label": "1 column",
            "value": 6,
            "barIcon": "Stop",
            "barTitle": "1 column"
          },
          {
            "label": "2 columns",
            "value": 3,
            "barIcon": "ColumnTwoA",
            "barTitle": "2 columns"
          },
          {
            "label": "3 columns",
            "value": 2,
            "barIcon": "ViewColumn",
            "barTitle": "3 columns"
          }
        ]
      }
    ]
  },
  "bigintfield": {
    "name": "BigInt Field",
    "icon": "TagBold",
    "styles": ["size"],
    "requiredAncestors": ["form"],
    "editable": true,
    "size": {
      "width": 400,
      "height": 50
    },
    "settings": [
      {
        "type": "field/bigint",
        "label": "Field",
        "key": "field",
        "required": true
      },
      {
        "type": "text",
        "label": "Label",
        "key": "label"
      },
      {
        "type": "text",
        "label": "Placeholder",
        "key": "placeholder"
      },
      {
        "type": "text",
        "label": "Default value",
        "key": "defaultValue",
        "supportsConditions": false
      },
      {
        "type": "event",
        "label": "On change",
        "key": "onChange",
        "context": [
          {
            "label": "Field Value",
            "key": "value"
          }
        ]
      },
      {
        "type": "boolean",
        "label": "Disabled",
        "key": "disabled",
        "defaultValue": false
      },
      {
        "type": "select",
        "label": "Layout",
        "key": "span",
        "defaultValue": 6,
        "hidden": true,
        "showInBar": true,
        "barStyle": "buttons",
        "options": [
          {
            "label": "1 column",
            "value": 6,
            "barIcon": "Stop",
            "barTitle": "1 column"
          },
          {
            "label": "2 columns",
            "value": 3,
            "barIcon": "ColumnTwoA",
            "barTitle": "2 columns"
          },
          {
            "label": "3 columns",
            "value": 2,
            "barIcon": "ViewColumn",
            "barTitle": "3 columns"
          }
        ]
      }
    ]
  },
  "passwordfield": {
    "name": "Password Field",
    "icon": "LockClosed",
    "styles": ["size"],
    "requiredAncestors": ["form"],
    "editable": true,
    "size": {
      "width": 400,
      "height": 50
    },
    "settings": [
      {
        "type": "field/string",
        "label": "Field",
        "key": "field",
        "required": true
      },
      {
        "type": "text",
        "label": "Label",
        "key": "label"
      },
      {
        "type": "text",
        "label": "Placeholder",
        "key": "placeholder"
      },
      {
        "type": "text",
        "label": "Default value",
        "key": "defaultValue",
        "supportsConditions": false
      },
      {
        "type": "event",
        "label": "On change",
        "key": "onChange",
        "context": [
          {
            "label": "Field Value",
            "key": "value"
          }
        ]
      },
      {
        "type": "boolean",
        "label": "Disabled",
        "key": "disabled",
        "defaultValue": false
      },
      {
        "type": "validation/string",
        "label": "Validation",
        "key": "validation"
      },
      {
        "type": "select",
        "label": "Layout",
        "key": "span",
        "defaultValue": 6,
        "hidden": true,
        "showInBar": true,
        "barStyle": "buttons",
        "options": [
          {
            "label": "1 column",
            "value": 6,
            "barIcon": "Stop",
            "barTitle": "1 column"
          },
          {
            "label": "2 columns",
            "value": 3,
            "barIcon": "ColumnTwoA",
            "barTitle": "2 columns"
          },
          {
            "label": "3 columns",
            "value": 2,
            "barIcon": "ViewColumn",
            "barTitle": "3 columns"
          }
        ]
      }
    ]
  },
  "optionsfield": {
    "name": "Options Picker",
    "icon": "Menu",
    "styles": ["size"],
    "requiredAncestors": ["form"],
    "editable": true,
    "size": {
      "width": 400,
      "height": 50
    },
    "settings": [
      {
        "type": "field/options",
        "label": "Field",
        "key": "field",
        "required": true
      },
      {
        "type": "text",
        "label": "Label",
        "key": "label"
      },
      {
        "type": "text",
        "label": "Placeholder",
        "key": "placeholder",
        "placeholder": "Choose an option"
      },
      {
        "type": "event",
        "label": "On change",
        "key": "onChange",
        "context": [
          {
            "label": "Field Value",
            "key": "value"
          }
        ]
      },
      {
        "type": "select",
        "label": "Type",
        "key": "optionsType",
        "defaultValue": "select",
        "placeholder": "Pick an options type",
        "options": [
          {
            "label": "Select",
            "value": "select"
          },
          {
            "label": "Radio buttons",
            "value": "radio"
          }
        ]
      },
      {
        "type": "select",
        "label": "Direction",
        "key": "direction",
        "defaultValue": "vertical",
        "options": [
          {
            "label": "Horizontal",
            "value": "horizontal"
          },
          {
            "label": "Vertical",
            "value": "vertical"
          }
        ],
        "dependsOn": {
          "setting": "optionsType",
          "value": "radio"
        }
      },
      {
        "type": "text",
        "label": "Default value",
        "key": "defaultValue",
        "supportsConditions": false
      },
      {
        "type": "boolean",
        "label": "Autocomplete",
        "key": "autocomplete",
        "defaultValue": false,
        "dependsOn": {
          "setting": "optionsType",
          "value": "select"
        }
      },
      {
        "type": "boolean",
        "label": "Alphabetical",
        "key": "sort",
        "defaultValue": true
      },
      {
        "type": "boolean",
        "label": "Disabled",
        "key": "disabled",
        "defaultValue": false
      },
      {
        "type": "boolean",
        "label": "Read only",
        "key": "readonly",
        "defaultValue": false,
        "dependsOn": {
          "setting": "disabled",
          "value": true,
          "invert": true
        }
      },
      {
        "type": "select",
        "label": "Options source",
        "key": "optionsSource",
        "defaultValue": "schema",
        "placeholder": "Pick an options source",
        "options": [
          {
            "label": "Schema",
            "value": "schema"
          },
          {
            "label": "Data provider",
            "value": "provider"
          },
          {
            "label": "Custom",
            "value": "custom"
          }
        ]
      },
      {
        "type": "dataProvider",
        "label": "Options provider",
        "key": "dataProvider",
        "required": true,
        "dependsOn": {
          "setting": "optionsSource",
          "value": "provider"
        }
      },
      {
        "type": "field",
        "label": "Label column",
        "key": "labelColumn",
        "dependsOn": {
          "setting": "optionsSource",
          "value": "provider"
        }
      },
      {
        "type": "field",
        "label": "Value column",
        "key": "valueColumn",
        "dependsOn": {
          "setting": "optionsSource",
          "value": "provider"
        }
      },
      {
        "type": "options",
        "key": "customOptions",
        "dependsOn": {
          "setting": "optionsSource",
          "value": "custom"
        }
      },
      {
        "type": "validation/string",
        "label": "Validation",
        "key": "validation"
      },
      {
        "type": "select",
        "label": "Layout",
        "key": "span",
        "defaultValue": 6,
        "hidden": true,
        "showInBar": true,
        "barStyle": "buttons",
        "options": [
          {
            "label": "1 column",
            "value": 6,
            "barIcon": "Stop",
            "barTitle": "1 column"
          },
          {
            "label": "2 columns",
            "value": 3,
            "barIcon": "ColumnTwoA",
            "barTitle": "2 columns"
          },
          {
            "label": "3 columns",
            "value": 2,
            "barIcon": "ViewColumn",
            "barTitle": "3 columns"
          }
        ]
      }
    ]
  },
  "multifieldselect": {
    "name": "Multi-select Picker",
    "icon": "ViewList",
    "styles": ["size"],
    "requiredAncestors": ["form"],
    "editable": true,
    "size": {
      "width": 400,
      "height": 50
    },
    "settings": [
      {
        "type": "field/array",
        "label": "Field",
        "key": "field",
        "required": true
      },
      {
        "type": "text",
        "label": "Label",
        "key": "label"
      },
      {
        "type": "text",
        "label": "Placeholder",
        "key": "placeholder",
        "placeholder": "Choose an option"
      },
      {
        "type": "text",
        "label": "Default value",
        "key": "defaultValue",
        "supportsConditions": false
      },
      {
        "type": "event",
        "label": "On change",
        "key": "onChange",
        "context": [
          {
            "label": "Field Value",
            "key": "value"
          }
        ]
      },
      {
        "type": "boolean",
        "label": "Autocomplete",
        "key": "autocomplete",
        "defaultValue": false,
        "dependsOn": {
          "setting": "optionsType",
          "value": "select"
        }
      },
      {
        "type": "boolean",
        "label": "Disabled",
        "key": "disabled",
        "defaultValue": false
      },
      {
        "type": "boolean",
        "label": "Read only",
        "key": "readonly",
        "defaultValue": false,
        "dependsOn": {
          "setting": "disabled",
          "value": true,
          "invert": true
        }
      },
      {
        "type": "select",
        "label": "Type",
        "key": "optionsType",
        "defaultValue": "select",
        "placeholder": "Pick an options type",
        "options": [
          {
            "label": "Select",
            "value": "select"
          },
          {
            "label": "Checkboxes",
            "value": "checkbox"
          }
        ]
      },
      {
        "type": "select",
        "label": "Direction",
        "key": "direction",
        "defaultValue": "vertical",
        "options": [
          {
            "label": "Horizontal",
            "value": "horizontal"
          },
          {
            "label": "Vertical",
            "value": "vertical"
          }
        ],
        "dependsOn": {
          "setting": "optionsType",
          "value": "checkbox"
        }
      },
      {
        "type": "select",
        "label": "Options source",
        "key": "optionsSource",
        "defaultValue": "schema",
        "placeholder": "Pick an options source",
        "options": [
          {
            "label": "Schema",
            "value": "schema"
          },
          {
            "label": "Data provider",
            "value": "provider"
          },
          {
            "label": "Custom",
            "value": "custom"
          }
        ]
      },
      {
        "type": "dataProvider",
        "label": "Options provider",
        "key": "dataProvider",
        "required": true,
        "dependsOn": {
          "setting": "optionsSource",
          "value": "provider"
        }
      },
      {
        "type": "field",
        "label": "Label column",
        "key": "labelColumn",
        "dependsOn": {
          "setting": "optionsSource",
          "value": "provider"
        }
      },
      {
        "type": "field",
        "label": "Value column",
        "key": "valueColumn",
        "dependsOn": {
          "setting": "optionsSource",
          "value": "provider"
        }
      },
      {
        "type": "options",
        "key": "customOptions",
        "dependsOn": {
          "setting": "optionsSource",
          "value": "custom"
        }
      },
      {
        "type": "validation/array",
        "label": "Validation",
        "key": "validation"
      },
      {
        "type": "select",
        "label": "Layout",
        "key": "span",
        "defaultValue": 6,
        "hidden": true,
        "showInBar": true,
        "barStyle": "buttons",
        "options": [
          {
            "label": "1 column",
            "value": 6,
            "barIcon": "Stop",
            "barTitle": "1 column"
          },
          {
            "label": "2 columns",
            "value": 3,
            "barIcon": "ColumnTwoA",
            "barTitle": "2 columns"
          },
          {
            "label": "3 columns",
            "value": 2,
            "barIcon": "ViewColumn",
            "barTitle": "3 columns"
          }
        ]
      }
    ]
  },
  "booleanfield": {
    "name": "Checkbox",
    "icon": "SelectBox",
    "editable": true,
    "requiredAncestors": ["form"],
    "size": {
      "width": 20,
      "height": 20
    },
    "settings": [
      {
        "type": "field/boolean",
        "label": "Field",
        "key": "field",
        "required": true
      },
      {
        "type": "text",
        "label": "Label",
        "key": "label"
      },
      {
        "type": "text",
        "label": "Text",
        "key": "text"
      },
      {
        "type": "select",
        "label": "Size",
        "key": "size",
        "options": [
          {
            "label": "Small",
            "value": "S"
          },
          {
            "label": "Medium",
            "value": "M"
          },
          {
            "label": "Large",
            "value": "L"
          },
          {
            "label": "Extra large",
            "value": "XL"
          }
        ],
        "defaultValue": "M"
      },
      {
        "type": "text",
        "label": "Default value",
        "key": "defaultValue",
        "supportsConditions": false
      },
      {
        "type": "event",
        "label": "On change",
        "key": "onChange",
        "context": [
          {
            "label": "Field Value",
            "key": "value"
          }
        ]
      },
      {
        "type": "boolean",
        "label": "Disabled",
        "key": "disabled",
        "defaultValue": false
      },
      {
        "type": "boolean",
        "label": "Read only",
        "key": "readonly",
        "defaultValue": false,
        "dependsOn": {
          "setting": "disabled",
          "value": true,
          "invert": true
        }
      },
      {
        "type": "validation/boolean",
        "label": "Validation",
        "key": "validation"
      },
      {
        "type": "select",
        "label": "Layout",
        "key": "span",
        "defaultValue": 6,
        "hidden": true,
        "showInBar": true,
        "barStyle": "buttons",
        "options": [
          {
            "label": "1 column",
            "value": 6,
            "barIcon": "Stop",
            "barTitle": "1 column"
          },
          {
            "label": "2 columns",
            "value": 3,
            "barIcon": "ColumnTwoA",
            "barTitle": "2 columns"
          },
          {
            "label": "3 columns",
            "value": 2,
            "barIcon": "ViewColumn",
            "barTitle": "3 columns"
          }
        ]
      }
    ]
  },
  "longformfield": {
    "name": "Long Form Field",
    "icon": "TextAlignLeft",
    "styles": ["size"],
    "requiredAncestors": ["form"],
    "editable": true,
    "size": {
      "width": 400,
      "height": 150
    },
    "settings": [
      {
        "type": "field/longform",
        "label": "Field",
        "key": "field",
        "required": true
      },
      {
        "type": "text",
        "label": "Label",
        "key": "label"
      },
      {
        "type": "text",
        "label": "Placeholder",
        "key": "placeholder",
        "placeholder": "Type something..."
      },
      {
        "type": "text",
        "label": "Default value",
        "key": "defaultValue",
        "supportsConditions": false
      },
      {
        "type": "event",
        "label": "On change",
        "key": "onChange",
        "context": [
          {
            "label": "Field Value",
            "key": "value"
          }
        ]
      },
      {
        "type": "select",
        "label": "Formatting",
        "key": "format",
        "placeholder": null,
        "options": [
          {
            "label": "Auto",
            "value": "auto"
          },
          {
            "label": "Plain text",
            "value": "plain"
          },
          {
            "label": "Rich text (markdown)",
            "value": "rich"
          }
        ],
        "defaultValue": "auto"
      },
      {
        "type": "boolean",
        "label": "Disabled",
        "key": "disabled",
        "defaultValue": false
      },
      {
        "type": "boolean",
        "label": "Read only",
        "key": "readonly",
        "defaultValue": false,
        "dependsOn": {
          "setting": "disabled",
          "value": true,
          "invert": true
        }
      },
      {
        "type": "validation/string",
        "label": "Validation",
        "key": "validation"
      },
      {
        "type": "select",
        "label": "Layout",
        "key": "span",
        "defaultValue": 6,
        "hidden": true,
        "showInBar": true,
        "barStyle": "buttons",
        "options": [
          {
            "label": "1 column",
            "value": 6,
            "barIcon": "Stop",
            "barTitle": "1 column"
          },
          {
            "label": "2 columns",
            "value": 3,
            "barIcon": "ColumnTwoA",
            "barTitle": "2 columns"
          },
          {
            "label": "3 columns",
            "value": 2,
            "barIcon": "ViewColumn",
            "barTitle": "3 columns"
          }
        ]
      }
    ]
  },
  "datetimefield": {
    "name": "Date Picker",
    "icon": "Date",
    "styles": ["size"],
    "requiredAncestors": ["form"],
    "editable": true,
    "size": {
      "width": 400,
      "height": 50
    },
    "settings": [
      {
        "type": "field/datetime",
        "label": "Field",
        "key": "field",
        "required": true
      },
      {
        "type": "text",
        "label": "Label",
        "key": "label"
      },
      {
        "type": "text",
        "label": "Placeholder",
        "key": "placeholder"
      },
      {
        "type": "boolean",
        "label": "Show time",
        "key": "enableTime",
        "defaultValue": true
      },
      {
        "type": "boolean",
        "label": "Time only",
        "key": "timeOnly",
        "defaultValue": false
      },
      {
        "type": "boolean",
        "label": "24-hour time",
        "key": "time24hr",
        "defaultValue": false
      },
      {
        "type": "boolean",
        "label": "Ignore time zones",
        "key": "ignoreTimezones",
        "defaultValue": false
      },
      {
        "type": "text",
        "label": "Default value",
        "key": "defaultValue",
        "supportsConditions": false
      },
      {
        "type": "event",
        "label": "On change",
        "key": "onChange",
        "context": [
          {
            "label": "Field Value",
            "key": "value"
          }
        ]
      },
      {
        "type": "boolean",
        "label": "Disabled",
        "key": "disabled",
        "defaultValue": false
      },
      {
        "type": "boolean",
        "label": "Read only",
        "key": "readonly",
        "defaultValue": false,
        "dependsOn": {
          "setting": "disabled",
          "value": true,
          "invert": true
        }
      },
      {
        "type": "validation/datetime",
        "label": "Validation",
        "key": "validation"
      },
      {
        "type": "select",
        "label": "Layout",
        "key": "span",
        "defaultValue": 6,
        "hidden": true,
        "showInBar": true,
        "barStyle": "buttons",
        "options": [
          {
            "label": "1 column",
            "value": 6,
            "barIcon": "Stop",
            "barTitle": "1 column"
          },
          {
            "label": "2 columns",
            "value": 3,
            "barIcon": "ColumnTwoA",
            "barTitle": "2 columns"
          },
          {
            "label": "3 columns",
            "value": 2,
            "barIcon": "ViewColumn",
            "barTitle": "3 columns"
          }
        ]
      }
    ]
  },
  "codescanner": {
    "name": "Barcode/QR Scanner",
    "icon": "Camera",
    "styles": ["size"],
    "size": {
      "width": 400,
      "height": 50
    },
    "settings": [
      {
        "type": "field/barcodeqr",
        "label": "Field",
        "key": "field",
        "required": true
      },
      {
        "type": "text",
        "label": "Label",
        "key": "label"
      },
      {
        "type": "text",
        "label": "Button text",
        "key": "scanButtonText"
      },
      {
        "type": "text",
        "label": "Default value",
        "key": "defaultValue",
        "supportsConditions": false
      },
      {
        "type": "boolean",
        "label": "Disabled",
        "key": "disabled",
        "defaultValue": false
      },
      {
        "type": "boolean",
        "label": "Manual entry",
        "key": "allowManualEntry",
        "defaultValue": false
      },
      {
        "type": "boolean",
        "label": "Play sound on scan",
        "key": "beepOnScan",
        "defaultValue": false
      },
      {
        "type": "select",
        "label": "Sound pitch",
        "key": "beepFrequency",
        "dependsOn": "beepOnScan",
        "defaultValue": 2637,
        "options": [
          {
            "label": "Low",
            "value": 2096
          },
          {
            "label": "Regular",
            "value": 2637
          },
          {
            "label": "High",
            "value": 3136
          },
          { "label": "Custom", "value": "custom" }
        ]
      },
      {
        "type": "number",
        "label": "Sound frequency (Hz)",
        "key": "customFrequency",
        "defaultValue": 1046,
        "min": 20,
        "max": 8000,
        "dependsOn": {
          "setting": "beepFrequency",
          "value": "custom"
        }
      },
      {
        "type": "select",
        "label": "Preferred camera",
        "key": "preferredCamera",
        "defaultValue": "environment",
        "options": [
          {
            "label": "Front",
            "value": "user"
          },
          {
            "label": "Back",
            "value": "environment"
          }
        ]
      },
      {
        "type": "event",
        "label": "On change",
        "key": "onChange",
        "context": [
          {
            "label": "Field Value",
            "key": "value"
          }
        ]
      },
      {
        "type": "validation/string",
        "label": "Validation",
        "key": "validation"
      },
      {
        "type": "select",
        "label": "Layout",
        "key": "span",
        "defaultValue": 6,
        "hidden": true,
        "showInBar": true,
        "barStyle": "buttons",
        "options": [
          {
            "label": "1 column",
            "value": 6,
            "barIcon": "Stop",
            "barTitle": "1 column"
          },
          {
            "label": "2 columns",
            "value": 3,
            "barIcon": "ColumnTwoA",
            "barTitle": "2 columns"
          },
          {
            "label": "3 columns",
            "value": 2,
            "barIcon": "ViewColumn",
            "barTitle": "3 columns"
          }
        ]
      }
    ]
  },
  "embeddedmap": {
    "name": "Embedded Map",
    "icon": "Location",
    "styles": ["size"],
    "draggable": false,
    "size": {
      "width": 400,
      "height": 320
    },
    "requiredAncestors": ["dataprovider"],
    "settings": [
      {
        "type": "dataProvider",
        "label": "Provider",
        "key": "dataProvider"
      },
      {
        "type": "field",
        "label": "Latitude key",
        "key": "latitudeKey",
        "dependsOn": "dataProvider"
      },
      {
        "type": "field",
        "label": "Longitude key",
        "key": "longitudeKey",
        "dependsOn": "dataProvider"
      },
      {
        "type": "field",
        "label": "Title key",
        "key": "titleKey",
        "dependsOn": "dataProvider"
      },
      {
        "type": "event",
        "label": "On click marker",
        "key": "onClickMarker",
        "context": [
          {
            "label": "Clicked marker",
            "key": "marker"
          }
        ]
      },
      {
        "type": "boolean",
        "label": "Enable adding",
        "key": "creationEnabled",
        "defaultValue": false
      },
      {
        "type": "event",
        "label": "On create marker",
        "key": "onCreateMarker",
        "dependsOn": "creationEnabled",
        "context": [
          {
            "label": "New marker latitude",
            "key": "lat"
          },
          {
            "label": "New marker longitude",
            "key": "lng"
          }
        ]
      },
      {
        "type": "boolean",
        "label": "Enable fullscreen",
        "key": "fullScreenEnabled",
        "defaultValue": true
      },
      {
        "type": "boolean",
        "label": "Enable location",
        "key": "locationEnabled",
        "defaultValue": true
      },
      {
        "type": "boolean",
        "label": "Enable zoom",
        "key": "zoomEnabled",
        "defaultValue": true
      },
      {
        "type": "text",
        "label": "Tile URL",
        "key": "tileURL",
        "defaultValue": "https://{s}.tile.openstreetmap.org/{z}/{x}/{y}.png"
      },
      {
        "type": "text",
        "label": "Default location",
        "key": "defaultLocation",
        "placeholder": "51.5072,-0.1276"
      },
      {
        "type": "number",
        "label": "Default zoom (0-100)",
        "key": "zoomLevel",
        "placeholder": 50,
        "max": 100,
        "min": 0
      },
      {
        "type": "text",
        "label": "Map attribution",
        "key": "mapAttribution",
        "defaultValue": "OpenStreetMap contributors"
      }
    ]
  },
  "attachmentfield": {
    "name": "Attachment",
    "icon": "Attach",
    "styles": ["size"],
    "requiredAncestors": ["form"],
    "editable": true,
    "size": {
      "width": 400,
      "height": 200
    },
    "settings": [
      {
        "type": "field/attachment",
        "label": "Field",
        "key": "field",
        "required": true
      },
      {
        "type": "text",
        "label": "Label",
        "key": "label"
      },
      {
        "type": "text",
        "label": "Extensions",
        "key": "extensions"
      },
      {
        "type": "number",
        "label": "Max attachments",
        "key": "maximum",
        "min": 1
      },
      {
        "type": "event",
        "label": "On change",
        "key": "onChange",
        "context": [
          {
            "label": "Field Value",
            "key": "value"
          }
        ]
      },
      {
        "type": "boolean",
        "label": "Compact",
        "key": "compact",
        "defaultValue": false
      },
      {
        "type": "boolean",
        "label": "Read only",
        "key": "disabled",
        "defaultValue": false
      },
      {
        "type": "validation/attachment",
        "label": "Validation",
        "key": "validation"
      },
      {
        "type": "select",
        "label": "Layout",
        "key": "span",
        "defaultValue": 6,
        "hidden": true,
        "showInBar": true,
        "barStyle": "buttons",
        "options": [
          {
            "label": "1 column",
            "value": 6,
            "barIcon": "Stop",
            "barTitle": "1 column"
          },
          {
            "label": "2 columns",
            "value": 3,
            "barIcon": "ColumnTwoA",
            "barTitle": "2 columns"
          },
          {
            "label": "3 columns",
            "value": 2,
            "barIcon": "ViewColumn",
            "barTitle": "3 columns"
          }
        ]
      }
    ]
  },
  "relationshipfield": {
    "name": "Relationship Picker",
    "icon": "TaskList",
    "styles": ["size"],
    "requiredAncestors": ["form"],
    "editable": true,
    "size": {
      "width": 400,
      "height": 50
    },
    "settings": [
      {
        "type": "field/link",
        "label": "Field",
        "key": "field",
        "required": true
      },
      {
        "type": "text",
        "label": "Label",
        "key": "label"
      },
      {
        "type": "text",
        "label": "Placeholder",
        "key": "placeholder"
      },
      {
        "type": "text",
        "label": "Default value",
        "key": "defaultValue",
        "supportsConditions": false
      },
      {
        "type": "event",
        "label": "On change",
        "key": "onChange",
        "context": [
          {
            "label": "Field Value",
            "key": "value"
          }
        ]
      },
      {
        "type": "validation/link",
        "label": "Validation",
        "key": "validation"
      },
      {
        "type": "filter/relationship",
        "label": "Filtering",
        "key": "filter"
      },
      {
        "type": "boolean",
        "label": "Search",
        "key": "autocomplete",
        "defaultValue": true
      },
      {
        "type": "boolean",
        "label": "Disabled",
        "key": "disabled",
        "defaultValue": false
      },
      {
        "type": "boolean",
        "label": "Read only",
        "key": "readonly",
        "defaultValue": false,
        "dependsOn": {
          "setting": "disabled",
          "value": true,
          "invert": true
        }
      },
      {
        "type": "select",
        "label": "Layout",
        "key": "span",
        "defaultValue": 6,
        "hidden": true,
        "showInBar": true,
        "barStyle": "buttons",
        "options": [
          {
            "label": "1 column",
            "value": 6,
            "barIcon": "Stop",
            "barTitle": "1 column"
          },
          {
            "label": "2 columns",
            "value": 3,
            "barIcon": "ColumnTwoA",
            "barTitle": "2 columns"
          },
          {
            "label": "3 columns",
            "value": 2,
            "barIcon": "ViewColumn",
            "barTitle": "3 columns"
          }
        ]
      }
    ]
  },
  "jsonfield": {
    "name": "JSON Field",
    "icon": "Brackets",
    "styles": ["size"],
    "editable": true,
    "requiredAncestors": ["form"],
    "size": {
      "width": 400,
      "height": 100
    },
    "settings": [
      {
        "type": "field/json",
        "label": "Field",
        "key": "field",
        "required": true
      },
      {
        "type": "text",
        "label": "Label",
        "key": "label"
      },
      {
        "type": "text",
        "label": "Placeholder",
        "key": "placeholder"
      },
      {
        "type": "text",
        "label": "Default value",
        "key": "defaultValue",
        "supportsConditions": false
      },
      {
        "type": "event",
        "label": "On change",
        "key": "onChange",
        "context": [
          {
            "label": "Field Value",
            "key": "value"
          }
        ]
      },
      {
        "type": "boolean",
        "label": "Disabled",
        "key": "disabled",
        "defaultValue": false
      },
      {
        "type": "boolean",
        "label": "Read only",
        "key": "readonly",
        "defaultValue": false,
        "dependsOn": {
          "setting": "disabled",
          "value": true,
          "invert": true
        }
      },
      {
        "type": "select",
        "label": "Layout",
        "key": "span",
        "defaultValue": 6,
        "hidden": true,
        "showInBar": true,
        "barStyle": "buttons",
        "options": [
          {
            "label": "1 column",
            "value": 6,
            "barIcon": "Stop",
            "barTitle": "1 column"
          },
          {
            "label": "2 columns",
            "value": 3,
            "barIcon": "ColumnTwoA",
            "barTitle": "2 columns"
          },
          {
            "label": "3 columns",
            "value": 2,
            "barIcon": "ViewColumn",
            "barTitle": "3 columns"
          }
        ]
      }
    ]
  },
  "s3upload": {
    "name": "S3 File Upload",
    "icon": "UploadToCloud",
    "styles": ["size"],
    "editable": true,
    "size": {
      "width": 400,
      "height": 200
    },
    "settings": [
      {
        "type": "field/s3",
        "label": "Field",
        "key": "field",
        "required": true
      },
      {
        "type": "text",
        "label": "Label",
        "key": "label"
      },
      {
        "type": "dataSource/s3",
        "label": "S3 datasource",
        "key": "datasourceId",
        "info": "This component can't be used with S3 datasources that use custom endpoints"
      },
      {
        "type": "text",
        "label": "Bucket",
        "key": "bucket"
      },
      {
        "type": "text",
        "label": "File name",
        "key": "key"
      },
      {
        "type": "event",
        "label": "On change",
        "key": "onChange",
        "context": [
          {
            "label": "Field Value",
            "key": "value"
          }
        ]
      },
      {
        "type": "boolean",
        "label": "Disabled",
        "key": "disabled",
        "defaultValue": false
      },
      {
        "type": "validation/attachment",
        "label": "Validation",
        "key": "validation"
      }
    ]
  },
  "dataprovider": {
    "name": "Data Provider",
    "icon": "Data",
    "illegalChildren": ["section"],
    "hasChildren": true,
    "actions": ["RefreshDatasource"],
    "size": {
      "width": 400,
      "height": 100
    },
    "settings": [
      {
        "type": "dataSource",
        "label": "Data",
        "key": "dataSource",
        "required": true
      },
      {
        "type": "filter",
        "label": "Filtering",
        "key": "filter"
      },
      {
        "type": "field/sortable",
        "label": "Sort column",
        "key": "sortColumn",
        "placeholder": "None"
      },
      {
        "type": "select",
        "label": "Sort order",
        "key": "sortOrder",
        "options": ["Ascending", "Descending"],
        "defaultValue": "Ascending"
      },
      {
        "type": "number",
        "label": "Limit",
        "key": "limit",
        "defaultValue": 50
      },
      {
        "type": "boolean",
        "label": "Paginate",
        "key": "paginate",
        "defaultValue": true,
        "info": "Pagination is only available for data stored in tables"
      }
    ],
    "context": {
      "type": "static",
      "values": [
        {
          "label": "Rows",
          "key": "rows",
          "type": "array"
        },
        {
          "label": "Extra Info",
          "key": "info",
          "type": "string"
        },
        {
          "label": "Rows Length",
          "key": "rowsLength",
          "type": "number"
        },
        {
          "label": "Schema",
          "key": "schema",
          "type": "object"
        },
        {
          "label": "Page Number",
          "key": "pageNumber",
          "type": "number"
        }
      ]
    }
  },
  "table": {
    "name": "Table",
    "icon": "Table",
    "illegalChildren": ["section"],
    "requiredAncestors": ["dataprovider"],
    "hasChildren": true,
    "showEmptyState": false,
    "size": {
      "width": 600,
      "height": 400
    },
    "settings": [
      {
        "type": "dataProvider",
        "label": "Data provider",
        "key": "dataProvider",
        "required": true
      },
      {
        "type": "columns",
        "label": "Columns",
        "key": "columns",
        "dependsOn": "dataProvider",
        "nested": true
      },
      {
        "type": "select",
        "label": "Size",
        "key": "size",
        "defaultValue": "spectrum--medium",
        "options": [
          {
            "label": "Medium",
            "value": "spectrum--medium"
          },
          {
            "label": "Large",
            "value": "spectrum--large"
          }
        ]
      },
      {
        "type": "number",
        "label": "Row count",
        "key": "rowCount",
        "defaultValue": 8
      },
      {
        "type": "boolean",
        "label": "Quiet",
        "key": "quiet"
      },
      {
        "type": "boolean",
        "label": "Compact",
        "key": "compact"
      },
      {
        "type": "boolean",
        "label": "Row selection",
        "key": "allowSelectRows",
        "defaultValue": false,
        "info": "Row selection is only compatible with internal or SQL tables"
      },
      {
        "type": "text",
        "label": "Empty text",
        "key": "noRowsMessage",
        "defaultValue": "No rows found"
      },
      {
        "section": true,
        "name": "On Row Click",
        "settings": [
          {
            "type": "event",
            "key": "onClick",
            "context": [
              {
                "label": "Clicked row",
                "key": "row"
              }
            ]
          }
        ]
      }
    ],
    "context": {
      "type": "schema"
    }
  },
  "daterangepicker": {
    "name": "Date Range",
    "icon": "Calendar",
    "styles": ["size"],
    "requiredAncestors": ["dataprovider"],
    "hasChildren": false,
    "size": {
      "width": 200,
      "height": 50
    },
    "settings": [
      {
        "type": "dataProvider",
        "label": "Provider",
        "key": "dataProvider",
        "required": true,
        "info": "Your data provider will be automatically filtered to the given date range."
      },
      {
        "type": "field",
        "label": "Date field",
        "key": "field",
        "required": true
      },
      {
        "type": "select",
        "label": "Default range",
        "key": "defaultValue",
        "options": [
          "Last 1 day",
          "Last 7 days",
          "Last 30 days",
          "Last 3 months",
          "Last 6 months",
          "Last 1 year"
        ],
        "defaultValue": "Last 30 days"
      }
    ]
  },
  "spectrumcard": {
    "name": "Card",
    "icon": "PersonalizationField",
    "styles": ["size"],
    "size": {
      "width": 300,
      "height": 120
    },
    "settings": [
      {
        "type": "text",
        "key": "title",
        "label": "Title",
        "defaultValue": "Title"
      },
      {
        "type": "text",
        "key": "subtitle",
        "label": "Subtitle",
        "defaultValue": "Subtitle"
      },
      {
        "type": "text",
        "key": "description",
        "label": "Description",
        "defaultValue": "Description"
      },
      {
        "type": "text",
        "key": "imageURL",
        "label": "Image URL"
      },
      {
        "type": "url",
        "key": "linkURL",
        "label": "Link URL"
      },
      {
        "type": "boolean",
        "key": "linkPeek",
        "label": "Open in modal"
      },
      {
        "type": "boolean",
        "key": "horizontal",
        "label": "Horizontal"
      },
      {
        "type": "boolean",
        "label": "Show button",
        "key": "showButton"
      },
      {
        "type": "text",
        "key": "buttonText",
        "label": "Button text",
        "dependsOn": "showButton"
      },
      {
        "type": "event",
        "label": "Click action",
        "key": "buttonOnClick"
      }
    ]
  },
  "dynamicfilter": {
    "name": "Dynamic Filter",
    "icon": "Filter",
    "size": {
      "width": 100,
      "height": 35
    },
    "requiredAncestors": ["dataprovider"],
    "settings": [
      {
        "type": "dataProvider",
        "label": "Provider",
        "key": "dataProvider",
        "required": true
      },
      {
        "type": "columns/basic",
        "label": "Allowed filter columns",
        "key": "allowedFields",
        "dependsOn": "dataProvider"
      },
      {
        "type": "select",
        "label": "Button size",
        "showInBar": true,
        "key": "size",
        "options": [
          {
            "label": "Small",
            "value": "S"
          },
          {
            "label": "Medium",
            "value": "M"
          },
          {
            "label": "Large",
            "value": "L"
          },
          {
            "label": "Extra large",
            "value": "XL"
          }
        ],
        "defaultValue": "M"
      }
    ]
  },
  "chartblock": {
    "block": true,
    "name": "Chart block",
    "icon": "GraphPie",
    "hasChildren": false,
    "settings": [
      {
        "type": "select",
        "label": "Chart type",
        "key": "chartType",
        "required": true,
        "options": [
          {
            "label": "Pie",
            "value": "pie"
          },
          {
            "label": "Bar",
            "value": "bar"
          },
          {
            "label": "Histogram",
            "value": "histogram"
          },
          {
            "label": "Line",
            "value": "line"
          },
          {
            "label": "Donut",
            "value": "donut"
          },
          {
            "label": "Candlestick",
            "value": "candlestick"
          },
          {
            "label": "Area",
            "value": "area"
          }
        ]
      },
      {
        "type": "dataSource",
        "label": "Data",
        "key": "dataSource",
        "required": true
      },
      {
        "type": "text",
        "label": "Title",
        "key": "chartTitle"
      },
      {
        "type": "filter",
        "label": "Filtering",
        "key": "filter",
        "nested": true
      },
      {
        "type": "field",
        "label": "Sort column",
        "key": "sortColumn"
      },
      {
        "type": "select",
        "label": "Sort order",
        "key": "sortOrder",
        "options": ["Ascending", "Descending"],
        "defaultValue": "Ascending"
      },
      {
        "type": "number",
        "label": "Limit",
        "key": "limit",
        "defaultValue": 50
      },
      {
        "type": "text",
        "label": "Width",
        "key": "width"
      },
      {
        "type": "text",
        "label": "Height",
        "key": "height",
        "defaultValue": "400"
      },
      {
        "type": "select",
        "label": "Colors",
        "key": "palette",
        "defaultValue": "Palette 1",
        "options": [
          "Custom",
          "Palette 1",
          "Palette 2",
          "Palette 3",
          "Palette 4",
          "Palette 5",
          "Palette 6",
          "Palette 7",
          "Palette 8",
          "Palette 9",
          "Palette 10"
        ]
      },
      {
        "type": "color",
        "label": "C1",
        "key": "c1",
        "dependsOn": {
          "setting": "palette",
          "value": "Custom"
        }
      },
      {
        "type": "color",
        "label": "C2",
        "key": "c2",
        "dependsOn": {
          "setting": "palette",
          "value": "Custom"
        }
      },
      {
        "type": "color",
        "label": "C3",
        "key": "c3",
        "dependsOn": {
          "setting": "palette",
          "value": "Custom"
        }
      },
      {
        "type": "color",
        "label": "C4",
        "key": "c4",
        "dependsOn": {
          "setting": "palette",
          "value": "Custom"
        }
      },
      {
        "type": "color",
        "label": "C5",
        "key": "c5",
        "dependsOn": {
          "setting": "palette",
          "value": "Custom"
        }
      },
      {
        "type": "boolean",
        "label": "Data labels",
        "key": "dataLabels",
        "defaultValue": false
      },
      {
        "type": "boolean",
        "label": "Legend",
        "key": "legend",
        "defaultValue": true
      },
      {
        "type": "boolean",
        "label": "Animate",
        "key": "animate",
        "defaultValue": false
      },
      {
        "section": true,
        "name": "Pie Chart",
        "icon": "GraphPie",
        "dependsOn": {
          "setting": "chartType",
          "value": "pie"
        },
        "settings": [
          {
            "type": "field",
            "label": "Label column",
            "key": "labelColumn",
            "dependsOn": "dataSource",
            "required": true
          },
          {
            "type": "field",
            "label": "Data column",
            "key": "valueColumn",
            "dependsOn": "dataSource",
            "required": true
          }
        ]
      },
      {
        "section": true,
        "name": "Donut Chart",
        "icon": "GraphDonut",
        "dependsOn": {
          "setting": "chartType",
          "value": "donut"
        },
        "settings": [
          {
            "type": "field",
            "label": "Label column",
            "key": "labelColumn",
            "dependsOn": "dataSource",
            "required": true
          },
          {
            "type": "field",
            "label": "Data column",
            "key": "valueColumn",
            "dependsOn": "dataSource",
            "required": true
          }
        ]
      },
      {
        "section": true,
        "name": "Bar Chart",
        "icon": "GraphBarVertical",
        "dependsOn": {
          "setting": "chartType",
          "value": "bar"
        },
        "settings": [
          {
            "type": "field",
            "label": "Label column",
            "key": "labelColumn",
            "dependsOn": "dataSource",
            "required": true
          },
          {
            "type": "multifield",
            "label": "Data columns",
            "key": "valueColumns",
            "dependsOn": "dataSource",
            "required": true
          },
          {
            "type": "select",
            "label": "Format",
            "key": "yAxisUnits",
            "options": ["Default", "Thousands", "Millions"],
            "defaultValue": "Default"
          },
          {
            "type": "text",
            "label": "Y axis label",
            "key": "yAxisLabel"
          },
          {
            "type": "text",
            "label": "X axis label",
            "key": "xAxisLabel"
          },
          {
            "type": "boolean",
            "label": "Stacked",
            "key": "stacked",
            "defaultValue": false
          },
          {
            "type": "boolean",
            "label": "Horizontal",
            "key": "horizontal",
            "defaultValue": false
          }
        ]
      },
      {
        "section": true,
        "name": "Histogram Chart",
        "icon": "Histogram",
        "dependsOn": {
          "setting": "chartType",
          "value": "histogram"
        },
        "settings": [
          {
            "type": "field",
            "label": "Value column",
            "key": "valueColumn",
            "dependsOn": "dataSource",
            "required": true
          },
          {
            "type": "text",
            "label": "Y axis label",
            "key": "yAxisLabel"
          },
          {
            "type": "text",
            "label": "X axis label",
            "key": "xAxisLabel"
          },
          {
            "type": "boolean",
            "label": "Horizontal",
            "key": "horizontal",
            "defaultValue": false
          },
          {
            "type": "number",
            "label": "Bucket count",
            "key": "bucketCount",
            "defaultValue": 10,
            "min": 2
          }
        ]
      },
      {
        "section": true,
        "name": "Line Chart",
        "icon": "GraphTrend",
        "dependsOn": {
          "setting": "chartType",
          "value": "line"
        },
        "settings": [
          {
            "type": "field",
            "label": "Label column",
            "key": "labelColumn",
            "dependsOn": "dataSource",
            "required": true
          },
          {
            "type": "multifield",
            "label": "Data columns",
            "key": "valueColumns",
            "dependsOn": "dataSource",
            "required": true
          },
          {
            "type": "select",
            "label": "Format",
            "key": "yAxisUnits",
            "options": ["Default", "Thousands", "Millions"],
            "defaultValue": "Default"
          },
          {
            "type": "text",
            "label": "Y axis label",
            "key": "yAxisLabel"
          },
          {
            "type": "text",
            "label": "X axis label",
            "key": "xAxisLabel"
          },
          {
            "type": "select",
            "label": "Curve",
            "key": "curve",
            "options": ["Smooth", "Straight", "Stepline"],
            "defaultValue": "Smooth"
          }
        ]
      },
      {
        "section": true,
        "name": "Area Chart",
        "icon": "GraphAreaStacked",
        "dependsOn": {
          "setting": "chartType",
          "value": "area"
        },
        "settings": [
          {
            "type": "field",
            "label": "Label columns",
            "key": "labelColumn",
            "dependsOn": "dataSource",
            "required": true
          },
          {
            "type": "multifield",
            "label": "Data columns",
            "key": "valueColumns",
            "dependsOn": "dataSource",
            "required": true
          },
          {
            "type": "select",
            "label": "Format",
            "key": "yAxisUnits",
            "options": ["Default", "Thousands", "Millions"],
            "defaultValue": "Default"
          },
          {
            "type": "text",
            "label": "Y axis label",
            "key": "yAxisLabel"
          },
          {
            "type": "text",
            "label": "X axis label",
            "key": "xAxisLabel"
          },
          {
            "type": "select",
            "label": "Curve",
            "key": "curve",
            "options": ["Smooth", "Straight", "Stepline"],
            "defaultValue": "Smooth"
          },
          {
            "type": "boolean",
            "label": "Stacked",
            "key": "stacked",
            "defaultValue": true
          },
          {
            "type": "boolean",
            "label": "Gradient",
            "key": "gradient",
            "defaultValue": false
          }
        ]
      },
      {
        "section": true,
        "name": "Candlestick Chart",
        "icon": "GraphBarVerticalStacked",
        "dependsOn": {
          "setting": "chartType",
          "value": "candlestick"
        },
        "settings": [
          {
            "type": "field",
            "label": "Date column",
            "key": "dateColumn",
            "dependsOn": "dataSource",
            "required": true
          },
          {
            "type": "field",
            "label": "Open column",
            "key": "openColumn",
            "dependsOn": "dataSource",
            "required": true
          },
          {
            "type": "field",
            "label": "Close column",
            "key": "closeColumn",
            "dependsOn": "dataSource",
            "required": true
          },
          {
            "type": "field",
            "label": "High column",
            "key": "highColumn",
            "dependsOn": "dataSource",
            "required": true
          },
          {
            "type": "field",
            "label": "Low column",
            "key": "lowColumn",
            "dependsOn": "dataSource",
            "required": true
          },
          {
            "type": "select",
            "label": "Format",
            "key": "yAxisUnits",
            "options": ["Default", "Thousands", "Millions"],
            "defaultValue": "Default"
          },
          {
            "type": "text",
            "label": "Y axis label",
            "key": "yAxisLabel"
          },
          {
            "type": "text",
            "label": "X axis label",
            "key": "xAxisLabel"
          }
        ]
      }
    ]
  },
  "tableblock": {
    "block": true,
    "name": "Table block",
    "icon": "Table",
    "styles": ["size"],
    "size": {
      "width": 600,
      "height": 400
    },
    "settings": [
      {
        "type": "text",
        "label": "Title",
        "key": "title"
      },
      {
        "section": true,
        "name": "Table",
        "settings": [
          {
            "type": "dataSource",
            "label": "Data",
            "key": "dataSource",
            "required": true
          },
          {
            "type": "columns",
            "label": "Columns",
            "key": "tableColumns",
            "dependsOn": "dataSource",
            "placeholder": "All columns",
            "nested": true
          },
          {
            "type": "field/sortable",
            "label": "Sort by",
            "key": "sortColumn",
            "placeholder": "Default"
          },
          {
            "type": "select",
            "label": "Sort order",
            "key": "sortOrder",
            "options": ["Ascending", "Descending"],
            "defaultValue": "Ascending",
            "dependsOn": "sortColumn"
          },
          {
            "type": "select",
            "label": "Size",
            "key": "size",
            "defaultValue": "spectrum--medium",
            "options": [
              {
                "label": "Medium",
                "value": "spectrum--medium"
              },
              {
                "label": "Large",
                "value": "spectrum--large"
              }
            ]
          },
          {
            "type": "number",
            "label": "Scroll limit",
            "key": "rowCount",
            "defaultValue": 8
          },
          {
            "type": "boolean",
            "label": "Paginate",
            "key": "paginate",
            "defaultValue": true
          },
          {
            "type": "boolean",
            "label": "Quiet",
            "key": "quiet"
          },
          {
            "type": "boolean",
            "label": "Compact",
            "key": "compact"
          },
          {
            "type": "boolean",
            "label": "Row selection",
            "key": "allowSelectRows",
            "info": "Row selection is only compatible with internal or SQL tables"
          },
          {
            "type": "filter",
            "label": "Filtering",
            "key": "filter",
            "nested": true
          },
          {
            "type": "text",
            "label": "Empty text",
            "key": "noRowsMessage",
            "defaultValue": "No rows found"
          },
          {
            "type": "searchfield",
            "label": "Search fields",
            "key": "searchColumns",
            "placeholder": "Choose search fields",
            "info": "Only the first 5 fields will be used"
          }
        ]
      },
      {
        "section": true,
        "name": "On row click",
        "settings": [
          {
            "label": "Behaviour",
            "labelHidden": true,
            "type": "radio",
            "key": "clickBehaviour",
            "sendEvents": true,
            "defaultValue": "actions",
            "info": "Details side panel is only compatible with internal or SQL tables",
            "options": [
              {
                "label": "Run actions",
                "value": "actions"
              },
              {
                "label": "Show details side panel",
                "value": "details"
              }
            ]
          },
          {
            "label": "Actions",
            "labelHidden": true,
            "type": "event",
            "key": "onClick",
            "nested": true,
            "dependsOn": {
              "setting": "clickBehaviour",
              "value": "actions"
            },
            "context": [
              {
                "label": "Clicked row",
                "key": "row"
              }
            ]
          },
          {
            "label": "",
            "type": "fieldConfiguration",
            "key": "sidePanelFields",
            "nested": true,
            "dependsOn": {
              "setting": "clickBehaviour",
              "value": "details"
            },
            "resetOn": "dataSource"
          },
          {
            "label": "Save button",
            "type": "text",
            "key": "sidePanelSaveLabel",
            "defaultValue": "Save",
            "nested": true,
            "dependsOn": {
              "setting": "clickBehaviour",
              "value": "details"
            }
          },
          {
            "label": "Delete button",
            "type": "text",
            "key": "sidePanelDeleteLabel",
            "defaultValue": "Delete",
            "nested": true,
            "dependsOn": {
              "setting": "clickBehaviour",
              "value": "details"
            }
          },
          {
            "type": "boolean",
            "label": "Hide notifications",
            "key": "notificationOverride",
            "defaultValue": false,
            "dependsOn": {
              "setting": "clickBehaviour",
              "value": "details"
            }
          }
        ]
      },
      {
        "section": true,
        "name": "Button",
        "settings": [
          {
            "type": "boolean",
            "key": "showTitleButton",
            "label": "Show button",
            "defaultValue": false
          },
          {
            "type": "text",
            "key": "titleButtonText",
            "label": "Text",
            "defaultValue": "Create row",
            "dependsOn": "showTitleButton"
          },
          {
            "type": "radio",
            "key": "titleButtonClickBehaviour",
            "label": "Behaviour",
            "dependsOn": "showTitleButton",
            "defaultValue": "actions",
            "info": "New row side panel is only compatible with internal or SQL tables",
            "options": [
              {
                "label": "Run actions",
                "value": "actions"
              },
              {
                "label": "Show new row side panel",
                "value": "new"
              }
            ]
          },
          {
            "type": "event",
            "label": "On click",
            "key": "onClickTitleButton",
            "nested": true,
            "dependsOn": {
              "setting": "titleButtonClickBehaviour",
              "value": "actions"
            }
          }
        ]
      }
    ]
  },
  "cardsblock": {
    "block": true,
    "name": "Cards block",
    "icon": "PersonalizationField",
    "styles": ["size"],
    "size": {
      "width": 600,
      "height": 400
    },
    "settings": [
      {
        "type": "text",
        "label": "Title",
        "key": "title"
      },
      {
        "type": "dataSource",
        "label": "Data",
        "key": "dataSource",
        "required": true
      },
      {
        "type": "searchfield",
        "label": "Search columns",
        "key": "searchColumns",
        "placeholder": "Choose search columns",
        "info": "Max 5 columns will be used"
      },
      {
        "type": "filter",
        "label": "Filtering",
        "key": "filter",
        "nested": true
      },
      {
        "type": "field/sortable",
        "label": "Sort column",
        "key": "sortColumn",
        "placeholder": "None"
      },
      {
        "type": "select",
        "label": "Sort order",
        "key": "sortOrder",
        "options": ["Ascending", "Descending"],
        "defaultValue": "Descending"
      },
      {
        "type": "number",
        "label": "Limit",
        "key": "limit",
        "defaultValue": 8
      },
      {
        "type": "boolean",
        "label": "Paginate",
        "key": "paginate"
      },
      {
        "type": "text",
        "label": "Empty text",
        "key": "noRowsMessage",
        "defaultValue": "No rows found"
      },
      {
        "section": true,
        "name": "Cards",
        "settings": [
          {
            "type": "text",
            "key": "cardTitle",
            "label": "Title",
            "nested": true,
            "defaultValue": "Title"
          },
          {
            "type": "text",
            "key": "cardSubtitle",
            "label": "Subtitle",
            "nested": true,
            "defaultValue": "Subtitle"
          },
          {
            "type": "text",
            "key": "cardDescription",
            "label": "Description",
            "nested": true,
            "defaultValue": "Description"
          },
          {
            "type": "text",
            "key": "cardImageURL",
            "label": "Image URL",
            "nested": true
          },
          {
            "type": "boolean",
            "key": "linkCardTitle",
            "label": "Link card title"
          },
          {
            "type": "boolean",
            "key": "cardPeek",
            "label": "Open in modal"
          },
          {
            "type": "url",
            "label": "Link screen",
            "key": "cardURL",
            "nested": true
          },
          {
            "type": "boolean",
            "key": "cardHorizontal",
            "label": "Horizontal"
          },
          {
            "type": "boolean",
            "label": "Add button",
            "key": "showCardButton"
          },
          {
            "type": "text",
            "key": "cardButtonText",
            "label": "Button text",
            "nested": true,
            "dependsOn": "showCardButton"
          },
          {
            "type": "event",
            "label": "Click action",
            "key": "cardButtonOnClick",
            "nested": true
          }
        ]
      },
      {
        "section": true,
        "name": "Title button",
        "settings": [
          {
            "type": "boolean",
            "key": "showTitleButton",
            "label": "Show button"
          },
          {
            "type": "boolean",
            "label": "Open in modal",
            "key": "titleButtonPeek"
          },
          {
            "type": "text",
            "key": "titleButtonText",
            "label": "Button text"
          },
          {
            "type": "url",
            "label": "Button link",
            "key": "titleButtonURL"
          }
        ]
      },
      {
        "section": true,
        "name": "Advanced",
        "settings": [
          {
            "type": "field",
            "label": "ID column",
            "key": "linkColumn",
            "placeholder": "Default"
          }
        ]
      }
    ],
    "context": {
      "type": "schema",
      "suffix": "repeater"
    }
  },
  "repeaterblock": {
    "block": true,
    "name": "Repeater block",
    "icon": "ViewList",
    "illegalChildren": ["section"],
    "hasChildren": true,
    "size": {
      "width": 400,
      "height": 100
    },
    "settings": [
      {
        "type": "dataSource",
        "label": "Data",
        "key": "dataSource",
        "required": true
      },
      {
        "type": "filter",
        "label": "Filtering",
        "key": "filter",
        "nested": true
      },
      {
        "type": "field/sortable",
        "label": "Sort column",
        "key": "sortColumn",
        "placeholder": "None"
      },
      {
        "type": "select",
        "label": "Sort order",
        "key": "sortOrder",
        "options": ["Ascending", "Descending"],
        "defaultValue": "Descending"
      },
      {
        "type": "number",
        "label": "Limit",
        "key": "limit",
        "defaultValue": 10
      },
      {
        "type": "boolean",
        "label": "Paginate",
        "key": "paginate"
      },
      {
        "section": true,
        "name": "Layout settings",
        "settings": [
          {
            "type": "text",
            "label": "Empty text",
            "key": "noRowsMessage",
            "defaultValue": "No rows found"
          },
          {
            "type": "select",
            "label": "Direction",
            "key": "direction",
            "showInBar": true,
            "barStyle": "buttons",
            "options": [
              {
                "label": "Column",
                "value": "column",
                "barIcon": "ViewRow",
                "barTitle": "Column layout"
              },
              {
                "label": "Row",
                "value": "row",
                "barIcon": "ViewColumn",
                "barTitle": "Row layout"
              }
            ],
            "defaultValue": "column"
          },
          {
            "type": "select",
            "label": "Horiz. align",
            "key": "hAlign",
            "showInBar": true,
            "barStyle": "buttons",
            "options": [
              {
                "label": "Left",
                "value": "left",
                "barIcon": "AlignLeft",
                "barTitle": "Align left"
              },
              {
                "label": "Center",
                "value": "center",
                "barIcon": "AlignCenter",
                "barTitle": "Align center"
              },
              {
                "label": "Right",
                "value": "right",
                "barIcon": "AlignRight",
                "barTitle": "Align right"
              },
              {
                "label": "Stretch",
                "value": "stretch",
                "barIcon": "MoveLeftRight",
                "barTitle": "Align stretched horizontally"
              }
            ],
            "defaultValue": "stretch"
          },
          {
            "type": "select",
            "label": "Vert. align",
            "key": "vAlign",
            "showInBar": true,
            "barStyle": "buttons",
            "options": [
              {
                "label": "Top",
                "value": "top",
                "barIcon": "AlignTop",
                "barTitle": "Align top"
              },
              {
                "label": "Middle",
                "value": "middle",
                "barIcon": "AlignMiddle",
                "barTitle": "Align middle"
              },
              {
                "label": "Bottom",
                "value": "bottom",
                "barIcon": "AlignBottom",
                "barTitle": "Align bottom"
              },
              {
                "label": "Stretch",
                "value": "stretch",
                "barIcon": "MoveUpDown",
                "barTitle": "Align stretched vertically"
              }
            ],
            "defaultValue": "top"
          },
          {
            "type": "select",
            "label": "Gap",
            "key": "gap",
            "showInBar": true,
            "barStyle": "picker",
            "options": [
              {
                "label": "None",
                "value": "N"
              },
              {
                "label": "Small",
                "value": "S"
              },
              {
                "label": "Medium",
                "value": "M"
              },
              {
                "label": "Large",
                "value": "L"
              }
            ],
            "defaultValue": "M"
          }
        ]
      }
    ],
    "context": [
      {
        "type": "static",
        "suffix": "provider",
        "values": [
          {
            "label": "Rows",
            "key": "rows",
            "type": "array"
          },
          {
            "label": "Extra Info",
            "key": "info",
            "type": "string"
          },
          {
            "label": "Rows Length",
            "key": "rowsLength",
            "type": "number"
          },
          {
            "label": "Schema",
            "key": "schema",
            "type": "object"
          },
          {
            "label": "Page Number",
            "key": "pageNumber",
            "type": "number"
          }
        ]
      },
      {
        "type": "static",
        "suffix": "repeater",
        "values": [
          {
            "label": "Row Index",
            "key": "index",
            "type": "number"
          }
        ]
      },
      {
        "type": "schema",
        "suffix": "repeater"
      }
    ]
  },
  "markdownviewer": {
    "name": "Markdown Viewer",
    "icon": "Preview",
    "styles": ["size"],
    "size": {
      "width": 400,
      "height": 100
    },
    "settings": [
      {
        "type": "text",
        "label": "Markdown",
        "key": "value",
        "required": true
      }
    ]
  },
  "formblock": {
    "name": "Form Block",
    "icon": "Form",
    "styles": ["size"],
    "block": true,
    "info": "Form blocks are only compatible with internal or SQL tables",
    "size": {
      "width": 400,
      "height": 400
    },
    "settings": [
      {
        "type": "table",
        "label": "Data",
        "key": "dataSource"
      },
      {
        "type": "radio",
        "label": "Type",
        "key": "actionType",
        "options": ["Create", "Update", "View"],
        "defaultValue": "Create"
      },
      {
        "type": "text",
        "label": "Title",
        "key": "title",
        "nested": true
      },
      {
        "type": "text",
        "label": "Description",
        "key": "description",
        "nested": true
      },
      {
        "section": true,
        "dependsOn": {
          "setting": "actionType",
          "value": "Create",
          "invert": true
        },
        "name": "Row details",
        "info": "<a href='https://docs.budibase.com/docs/form-block' target='_blank'>How to pass a row ID using bindings</a>",
        "settings": [
          {
            "type": "text",
            "label": "Row ID",
            "key": "rowId",
            "nested": true
          },
          {
            "type": "text",
            "label": "No rows found",
            "key": "noRowsMessage",
            "defaultValue": "We couldn't find a row to display",
            "nested": true
          }
        ]
      },
      {
        "section": true,
        "name": "Fields",
        "settings": [
          {
            "type": "fieldConfiguration",
            "key": "fields",
            "nested": true,
            "resetOn": "dataSource",
            "selectAllFields": true
          },
          {
            "type": "boolean",
            "label": "Disabled",
            "key": "disabled",
            "defaultValue": false
          }
        ]
      },
      {
        "section": true,
        "name": "Buttons",
        "dependsOn": {
          "setting": "actionType",
          "value": "View",
          "invert": true
        },
        "settings": [
          {
            "type": "text",
            "key": "saveButtonLabel",
            "label": "Save button",
            "nested": true,
            "defaultValue": "Save"
          },
          {
            "type": "text",
            "key": "deleteButtonLabel",
            "label": "Delete button",
            "nested": true,
            "defaultValue": "Delete",
            "dependsOn": {
              "setting": "actionType",
              "value": "Update"
            }
          },
          {
            "type": "url",
            "label": "Navigate after button press",
            "key": "actionUrl",
            "placeholder": "Choose a screen",
            "dependsOn": {
              "setting": "actionType",
              "value": "View",
              "invert": true
            }
          },
          {
            "type": "boolean",
            "label": "Hide notifications",
            "key": "notificationOverride",
            "defaultValue": false,
            "dependsOn": {
              "setting": "actionType",
              "value": "View",
              "invert": true
            }
          }
        ]
      },
      {
        "tag": "style",
        "type": "select",
        "label": "Size",
        "key": "size",
        "options": [
          {
            "label": "Medium",
            "value": "spectrum--medium"
          },
          {
            "label": "Large",
            "value": "spectrum--large"
          }
        ],
        "defaultValue": "spectrum--medium"
      }
    ],
    "context": [
      {
        "type": "form",
        "suffix": "form"
      },
      {
        "type": "schema",
        "suffix": "repeater"
      }
    ]
  },
  "sidepanel": {
    "name": "Side Panel",
    "icon": "RailRight",
    "hasChildren": true,
    "illegalChildren": ["section", "sidepanel"],
    "showEmptyState": false,
    "draggable": false,
    "info": "Side panels are hidden by default. They will only be revealed when triggered by the 'Open Side Panel' action."
  },
  "rowexplorer": {
    "block": true,
    "name": "Row Explorer Block",
    "icon": "PersonalizationField",
    "size": {
      "width": 600,
      "height": 400
    },
    "settings": [
      {
        "type": "table",
        "label": "Data",
        "key": "dataSource",
        "required": true
      },
      {
        "type": "text",
        "label": "Height",
        "key": "height",
        "defaultValue": "426px"
      },
      {
        "type": "text",
        "label": "Empty text",
        "key": "noRowsMessage",
        "defaultValue": "No data"
      },
      {
        "section": true,
        "name": "Cards",
        "settings": [
          {
            "type": "field",
            "label": "Search field",
            "key": "cardSearchField",
            "nested": true
          },
          {
            "type": "text",
            "key": "cardTitle",
            "label": "Title",
            "nested": true,
            "defaultValue": "Title"
          },
          {
            "type": "text",
            "key": "cardSubtitle",
            "label": "Subtitle",
            "nested": true,
            "defaultValue": "Subtitle"
          },
          {
            "type": "text",
            "key": "cardDescription",
            "label": "Description",
            "nested": true,
            "defaultValue": "Description"
          },
          {
            "type": "text",
            "key": "cardImageURL",
            "label": "Image URL",
            "nested": true
          }
        ]
      },
      {
        "section": true,
        "name": "Details",
        "settings": [
          {
            "type": "text",
            "key": "detailTitle",
            "label": "Title"
          },
          {
            "type": "multifield",
            "label": "Fields",
            "key": "detailFields",
            "nested": true,
            "selectAllFields": true
          }
        ]
      }
    ],
    "context": {
      "type": "schema",
      "suffix": "repeater"
    }
  },
<<<<<<< HEAD
  "pdfreport": {
    "name": "Report",
    "icon": "Document",
    "hasChildren": true,
    "showEmptyState": false,
    "settings": [
      {
        "type": "text",
        "label": "File name",
        "key": "fileName"
      },
      {
        "type": "number",
        "label": "Pages",
        "key": "pageCount"
      },
      {
        "type": "boolean",
        "label": "Footer",
        "key": "footer"
=======
  "gridblock": {
    "name": "Grid block",
    "icon": "Table",
    "styles": ["size"],
    "size": {
      "width": 600,
      "height": 400
    },
    "settings": [
      {
        "type": "dataSource",
        "label": "Data",
        "key": "table",
        "required": true
      },
      {
        "type": "columns/grid",
        "label": "Columns",
        "key": "columns",
        "dependsOn": [
          "table",
          {
            "setting": "table.type",
            "value": "custom",
            "invert": true
          }
        ]
      },
      {
        "type": "filter",
        "label": "Filtering",
        "key": "initialFilter",
        "dependsOn": {
          "setting": "table.type",
          "value": "custom",
          "invert": true
        }
      },
      {
        "type": "field/sortable",
        "label": "Sort column",
        "key": "initialSortColumn",
        "placeholder": "Default",
        "dependsOn": {
          "setting": "table.type",
          "value": "custom",
          "invert": true
        }
      },
      {
        "type": "select",
        "label": "Sort order",
        "key": "initialSortOrder",
        "options": ["Ascending", "Descending"],
        "defaultValue": "Ascending",
        "dependsOn": "initialSortColumn"
      },
      {
        "type": "select",
        "label": "Row height",
        "key": "fixedRowHeight",
        "placeholder": "Default",
        "options": [
          {
            "label": "Small",
            "value": 36
          },
          {
            "label": "Medium",
            "value": 64
          },
          {
            "label": "Large",
            "value": 92
          }
        ]
      },
      {
        "type": "event",
        "label": "On row click",
        "key": "onRowClick",
        "context": [
          {
            "label": "Clicked row",
            "key": "row"
          }
        ]
      },
      {
        "type": "boolean",
        "label": "Add rows",
        "key": "allowAddRows",
        "defaultValue": true,
        "dependsOn": {
          "setting": "table.type",
          "value": ["table", "viewV2"]
        }
      },
      {
        "type": "boolean",
        "label": "Edit rows",
        "key": "allowEditRows",
        "defaultValue": true,
        "dependsOn": {
          "setting": "table.type",
          "value": ["table", "viewV2"]
        }
      },
      {
        "type": "boolean",
        "label": "Delete rows",
        "key": "allowDeleteRows",
        "defaultValue": true,
        "dependsOn": {
          "setting": "table.type",
          "value": ["table", "viewV2"]
        }
      },
      {
        "type": "boolean",
        "label": "High contrast",
        "key": "stripeRows",
        "defaultValue": false
      }
    ]
  },
  "bbreferencefield": {
    "devComment": "As bb reference is only used for user subtype for now, we are using user for icon and labels",
    "name": "User Field",
    "icon": "User",
    "styles": ["size"],
    "requiredAncestors": ["form"],
    "editable": true,
    "size": {
      "width": 400,
      "height": 50
    },
    "settings": [
      {
        "type": "field/bb_reference",
        "label": "Field",
        "key": "field",
        "required": true
      },
      {
        "type": "text",
        "label": "Label",
        "key": "label"
      },
      {
        "type": "text",
        "label": "Placeholder",
        "key": "placeholder"
      },
      {
        "type": "text",
        "label": "Default value",
        "key": "defaultValue"
      },
      {
        "type": "event",
        "label": "On change",
        "key": "onChange",
        "context": [
          {
            "label": "Field Value",
            "key": "value"
          }
        ]
      },
      {
        "type": "validation/link",
        "label": "Validation",
        "key": "validation"
      },
      {
        "type": "boolean",
        "label": "Search",
        "key": "autocomplete",
        "defaultValue": true
      },
      {
        "type": "boolean",
        "label": "Disabled",
        "key": "disabled",
        "defaultValue": false
      },
      {
        "type": "select",
        "label": "Layout",
        "key": "span",
        "defaultValue": 6,
        "hidden": true,
        "showInBar": true,
        "barStyle": "buttons",
        "options": [
          {
            "label": "1 column",
            "value": 6,
            "barIcon": "Stop",
            "barTitle": "1 column"
          },
          {
            "label": "2 columns",
            "value": 3,
            "barIcon": "ColumnTwoA",
            "barTitle": "2 columns"
          },
          {
            "label": "3 columns",
            "value": 2,
            "barIcon": "ViewColumn",
            "barTitle": "3 columns"
          }
        ]
>>>>>>> aed23285
      }
    ]
  }
}<|MERGE_RESOLUTION|>--- conflicted
+++ resolved
@@ -6216,28 +6216,6 @@
       "suffix": "repeater"
     }
   },
-<<<<<<< HEAD
-  "pdfreport": {
-    "name": "Report",
-    "icon": "Document",
-    "hasChildren": true,
-    "showEmptyState": false,
-    "settings": [
-      {
-        "type": "text",
-        "label": "File name",
-        "key": "fileName"
-      },
-      {
-        "type": "number",
-        "label": "Pages",
-        "key": "pageCount"
-      },
-      {
-        "type": "boolean",
-        "label": "Footer",
-        "key": "footer"
-=======
   "gridblock": {
     "name": "Grid block",
     "icon": "Table",
@@ -6453,7 +6431,29 @@
             "barTitle": "3 columns"
           }
         ]
->>>>>>> aed23285
+      }
+    ]
+  },
+  "pdfreport": {
+    "name": "Report",
+    "icon": "Document",
+    "hasChildren": true,
+    "showEmptyState": false,
+    "settings": [
+      {
+        "type": "text",
+        "label": "File name",
+        "key": "fileName"
+      },
+      {
+        "type": "number",
+        "label": "Pages",
+        "key": "pageCount"
+      },
+      {
+        "type": "boolean",
+        "label": "Footer",
+        "key": "footer"
       }
     ]
   }
