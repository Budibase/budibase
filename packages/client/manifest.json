--- conflicted
+++ resolved
@@ -3420,8 +3420,6 @@
         }
       },
       {
-<<<<<<< HEAD
-=======
         "type": "event",
         "label": "On change",
         "key": "onChange",
@@ -3433,7 +3431,6 @@
         ]
       },
       {
->>>>>>> 309f8292
         "type": "validation/string",
         "label": "Validation",
         "key": "validation"
@@ -3461,185 +3458,6 @@
         "label": "Latitude key",
         "key": "latitudeKey",
         "dependsOn": "dataProvider"
-<<<<<<< HEAD
-=======
-      },
-      {
-        "type": "field",
-        "label": "Longitude key",
-        "key": "longitudeKey",
-        "dependsOn": "dataProvider"
-      },
-      {
-        "type": "field",
-        "label": "Title key",
-        "key": "titleKey",
-        "dependsOn": "dataProvider"
-      },
-      {
-        "type": "event",
-        "label": "On click marker",
-        "key": "onClickMarker",
-        "context": [
-          {
-            "label": "Clicked marker",
-            "key": "marker"
-          }
-        ]
-      },
-      {
-        "type": "boolean",
-        "label": "Enable adding",
-        "key": "creationEnabled",
-        "defaultValue": false
-      },
-      {
-        "type": "event",
-        "label": "On create marker",
-        "key": "onCreateMarker",
-        "dependsOn": "creationEnabled",
-        "context": [
-          {
-            "label": "New marker latitude",
-            "key": "lat"
-          },
-          {
-            "label": "New marker longitude",
-            "key": "lng"
-          }
-        ]
-      },
-      {
-        "type": "boolean",
-        "label": "Enable fullscreen",
-        "key": "fullScreenEnabled",
-        "defaultValue": true
-      },
-      {
-        "type": "boolean",
-        "label": "Enable location",
-        "key": "locationEnabled",
-        "defaultValue": true
-      },
-      {
-        "type": "boolean",
-        "label": "Enable zoom",
-        "key": "zoomEnabled",
-        "defaultValue": true
-      },
-      {
-        "type": "text",
-        "label": "Tile URL",
-        "key": "tileURL",
-        "defaultValue": "https://{s}.tile.openstreetmap.org/{z}/{x}/{y}.png"
-      },
-      {
-        "type": "text",
-        "label": "Default location",
-        "key": "defaultLocation",
-        "placeholder": "51.5072,-0.1276"
-      },
-      {
-        "type": "number",
-        "label": "Default zoom (0-100)",
-        "key": "zoomLevel",
-        "placeholder": 50,
-        "max": 100,
-        "min": 0
-      },
-      {
-        "type": "text",
-        "label": "Map attribution",
-        "key": "mapAttribution",
-        "defaultValue": "OpenStreetMap contributors"
-      }
-    ]
-  },
-  "attachmentfield": {
-    "name": "Attachment",
-    "icon": "Attach",
-    "styles": ["size"],
-    "requiredAncestors": ["form"],
-    "editable": true,
-    "size": {
-      "width": 400,
-      "height": 200
-    },
-    "settings": [
-      {
-        "type": "field/attachment",
-        "label": "Field",
-        "key": "field",
-        "required": true
-      },
-      {
-        "type": "text",
-        "label": "Label",
-        "key": "label"
-      },
-      {
-        "type": "text",
-        "label": "Extensions",
-        "key": "extensions"
-      },
-      {
-        "type": "number",
-        "label": "Max attachments",
-        "key": "maximum",
-        "min": 1
-      },
-      {
-        "type": "event",
-        "label": "On change",
-        "key": "onChange",
-        "context": [
-          {
-            "label": "Field Value",
-            "key": "value"
-          }
-        ]
-      },
-      {
-        "type": "boolean",
-        "label": "Compact",
-        "key": "compact",
-        "defaultValue": false
-      },
-      {
-        "type": "boolean",
-        "label": "Disabled",
-        "key": "disabled",
-        "defaultValue": false
-      },
-      {
-        "type": "validation/attachment",
-        "label": "Validation",
-        "key": "validation"
-      }
-    ]
-  },
-  "relationshipfield": {
-    "name": "Relationship Picker",
-    "icon": "TaskList",
-    "styles": ["size"],
-    "requiredAncestors": ["form"],
-    "editable": true,
-    "size": {
-      "width": 400,
-      "height": 50
-    },
-    "settings": [
-      {
-        "type": "field/link",
-        "label": "Field",
-        "key": "field",
-        "required": true
-      },
-      {
-        "type": "text",
-        "label": "Label",
-        "key": "label"
->>>>>>> 309f8292
       },
       {
         "type": "field",
