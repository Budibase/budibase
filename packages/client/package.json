{
  "name": "@budibase/client",
  "version": "0.8.18",
  "license": "MPL-2.0",
  "module": "dist/budibase-client.js",
  "main": "dist/budibase-client.js",
  "type": "module",
  "svelte": "src/index.js",
  "exports": {
    ".": {
      "import": "./dist/budibase-client.js",
      "require": "./dist/budibase-client.js"
    },
    "./package.json": "./package.json"
  },
  "scripts": {
    "build": "rollup -c",
    "dev:builder": "rollup -cw"
  },
  "dependencies": {
    "@budibase/string-templates": "^0.8.18",
    "regexparam": "^1.3.0",
    "shortid": "^2.2.15",
    "svelte-spa-router": "^3.0.5"
  },
  "devDependencies": {
<<<<<<< HEAD
    "@rollup/plugin-commonjs": "^18.0.0",
    "@rollup/plugin-node-resolve": "^11.2.1",
    "@budibase/standard-components": "^0.8.16",
=======
    "@budibase/standard-components": "^0.8.18",
    "@rollup/plugin-commonjs": "^16.0.0",
    "@rollup/plugin-node-resolve": "^10.0.0",
>>>>>>> 3aaeb8f7
    "fs-extra": "^8.1.0",
    "jsdom": "^16.0.1",
    "postcss": "^8.2.9",
    "rollup": "^2.44.0",
    "rollup-plugin-json": "^4.0.0",
    "rollup-plugin-node-builtins": "^2.1.2",
    "rollup-plugin-node-globals": "^1.4.0",
    "rollup-plugin-postcss": "^4.0.0",
    "rollup-plugin-svelte": "^7.1.0",
    "rollup-plugin-svg": "^2.0.0",
    "rollup-plugin-terser": "^7.0.2",
    "svelte": "^3.38.2"
  },
  "gitHead": "4b6efc42ed3273595c7a129411f4d883733d3321"
}<|MERGE_RESOLUTION|>--- conflicted
+++ resolved
@@ -24,15 +24,9 @@
     "svelte-spa-router": "^3.0.5"
   },
   "devDependencies": {
-<<<<<<< HEAD
     "@rollup/plugin-commonjs": "^18.0.0",
     "@rollup/plugin-node-resolve": "^11.2.1",
-    "@budibase/standard-components": "^0.8.16",
-=======
     "@budibase/standard-components": "^0.8.18",
-    "@rollup/plugin-commonjs": "^16.0.0",
-    "@rollup/plugin-node-resolve": "^10.0.0",
->>>>>>> 3aaeb8f7
     "fs-extra": "^8.1.0",
     "jsdom": "^16.0.1",
     "postcss": "^8.2.9",
