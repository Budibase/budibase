{
  "name": "@budibase/client",
<<<<<<< HEAD
  "version": "2.2.12-alpha.2",
=======
  "version": "2.2.12-alpha.16",
>>>>>>> a1549e6f
  "license": "MPL-2.0",
  "module": "dist/budibase-client.js",
  "main": "dist/budibase-client.js",
  "type": "module",
  "svelte": "src/index.js",
  "exports": {
    ".": {
      "import": "./dist/budibase-client.js",
      "require": "./dist/budibase-client.js"
    },
    "./package.json": "./package.json",
    "./manifest.json": "./manifest.json"
  },
  "scripts": {
    "build": "rollup -c",
    "dev:builder": "rollup -cw"
  },
  "dependencies": {
<<<<<<< HEAD
    "@budibase/bbui": "2.2.12-alpha.2",
    "@budibase/frontend-core": "2.2.12-alpha.2",
    "@budibase/string-templates": "2.2.12-alpha.2",
=======
    "@budibase/bbui": "2.2.12-alpha.16",
    "@budibase/frontend-core": "2.2.12-alpha.16",
    "@budibase/string-templates": "2.2.12-alpha.16",
>>>>>>> a1549e6f
    "@spectrum-css/button": "^3.0.3",
    "@spectrum-css/card": "^3.0.3",
    "@spectrum-css/divider": "^1.0.3",
    "@spectrum-css/link": "^3.1.3",
    "@spectrum-css/page": "^3.0.1",
    "@spectrum-css/tag": "^3.1.4",
    "@spectrum-css/typography": "^3.0.2",
    "@spectrum-css/vars": "^3.0.1",
    "apexcharts": "^3.22.1",
    "dayjs": "^1.10.5",
    "downloadjs": "1.4.7",
    "html5-qrcode": "^2.2.1",
    "leaflet": "^1.7.1",
    "regexparam": "^1.3.0",
    "sanitize-html": "^2.7.0",
    "screenfull": "^6.0.1",
    "shortid": "^2.2.15",
    "socket.io-client": "^4.5.1",
    "svelte": "^3.49.0",
    "svelte-apexcharts": "^1.0.2",
    "svelte-flatpickr": "^3.1.0",
    "svelte-spa-router": "^3.0.5"
  },
  "devDependencies": {
    "@rollup/plugin-alias": "^3.1.5",
    "@rollup/plugin-commonjs": "^18.0.0",
    "@rollup/plugin-node-resolve": "^11.2.1",
    "postcss": "^8.2.10",
    "rollup": "^2.44.0",
    "rollup-plugin-json": "^4.0.0",
    "rollup-plugin-polyfill-node": "^0.8.0",
    "rollup-plugin-postcss": "^4.0.0",
    "rollup-plugin-svelte": "^7.1.0",
    "rollup-plugin-svg": "^2.0.0",
    "rollup-plugin-terser": "^7.0.2",
    "rollup-plugin-visualizer": "^5.5.4"
  },
  "resolutions": {
    "loader-utils": "1.4.1"
  },
  "gitHead": "d1836a898cab3f8ab80ee6d8f42be1a9eed7dcdc"
}<|MERGE_RESOLUTION|>--- conflicted
+++ resolved
@@ -1,10 +1,6 @@
 {
   "name": "@budibase/client",
-<<<<<<< HEAD
-  "version": "2.2.12-alpha.2",
-=======
   "version": "2.2.12-alpha.16",
->>>>>>> a1549e6f
   "license": "MPL-2.0",
   "module": "dist/budibase-client.js",
   "main": "dist/budibase-client.js",
@@ -23,15 +19,9 @@
     "dev:builder": "rollup -cw"
   },
   "dependencies": {
-<<<<<<< HEAD
-    "@budibase/bbui": "2.2.12-alpha.2",
-    "@budibase/frontend-core": "2.2.12-alpha.2",
-    "@budibase/string-templates": "2.2.12-alpha.2",
-=======
     "@budibase/bbui": "2.2.12-alpha.16",
     "@budibase/frontend-core": "2.2.12-alpha.16",
     "@budibase/string-templates": "2.2.12-alpha.16",
->>>>>>> a1549e6f
     "@spectrum-css/button": "^3.0.3",
     "@spectrum-css/card": "^3.0.3",
     "@spectrum-css/divider": "^1.0.3",
