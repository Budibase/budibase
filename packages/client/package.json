--- conflicted
+++ resolved
@@ -19,17 +19,11 @@
     "dev:builder": "rollup -cw"
   },
   "dependencies": {
-<<<<<<< HEAD
-    "@budibase/bbui": "2.4.11",
-    "@budibase/frontend-core": "2.4.11",
-    "@budibase/shared-core": "2.4.11",
-    "@budibase/string-templates": "2.4.11",
-    "@budibase/types": "2.4.11",
-=======
-    "@budibase/bbui": "^2.4.16",
-    "@budibase/frontend-core": "^2.4.16",
-    "@budibase/string-templates": "^2.4.16",
->>>>>>> a4ddb4c4
+    "@budibase/bbui": "2.4.16",
+    "@budibase/frontend-core": "2.4.16",
+    "@budibase/shared-core": "2.4.16",
+    "@budibase/string-templates": "2.4.16",
+    "@budibase/types": "2.4.16",
     "@spectrum-css/button": "^3.0.3",
     "@spectrum-css/card": "^3.0.3",
     "@spectrum-css/divider": "^1.0.3",
