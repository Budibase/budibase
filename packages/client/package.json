--- conflicted
+++ resolved
@@ -19,16 +19,10 @@
     "dev:builder": "rollup -cw"
   },
   "dependencies": {
-<<<<<<< HEAD
-    "@budibase/bbui": "2.3.18-alpha.29",
-    "@budibase/frontend-core": "2.3.18-alpha.29",
+    "@budibase/bbui": "2.3.21-alpha.1",
     "@budibase/data-utils": "0.0.1",
-    "@budibase/string-templates": "2.3.18-alpha.29",
-=======
-    "@budibase/bbui": "2.3.21-alpha.1",
     "@budibase/frontend-core": "2.3.21-alpha.1",
     "@budibase/string-templates": "2.3.21-alpha.1",
->>>>>>> 4f8ecca8
     "@spectrum-css/button": "^3.0.3",
     "@spectrum-css/card": "^3.0.3",
     "@spectrum-css/divider": "^1.0.3",
