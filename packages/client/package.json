{
  "name": "@budibase/client",
<<<<<<< HEAD
  "version": "0.9.123-alpha.10.jq",
=======
  "version": "0.9.125-alpha.1",
>>>>>>> 67eab30a
  "license": "MPL-2.0",
  "module": "dist/budibase-client.js",
  "main": "dist/budibase-client.js",
  "type": "module",
  "svelte": "src/index.js",
  "exports": {
    ".": {
      "import": "./dist/budibase-client.js",
      "require": "./dist/budibase-client.js"
    },
    "./package.json": "./package.json",
    "./manifest.json": "./manifest.json"
  },
  "scripts": {
    "build": "rollup -c",
    "dev:builder": "rollup -cw"
  },
  "dependencies": {
<<<<<<< HEAD
    "@budibase/bbui": "^0.9.123-alpha.10.jq",
    "@budibase/string-templates": "^0.9.123-alpha.10.jq",
=======
    "@budibase/bbui": "^0.9.125-alpha.1",
    "@budibase/standard-components": "^0.9.124",
    "@budibase/string-templates": "^0.9.125-alpha.1",
>>>>>>> 67eab30a
    "regexparam": "^1.3.0",
    "shortid": "^2.2.15",
    "svelte-spa-router": "^3.0.5"
  },
  "devDependencies": {
    "@rollup/plugin-alias": "^3.1.5",
    "@rollup/plugin-commonjs": "^18.0.0",
    "@rollup/plugin-node-resolve": "^11.2.1",
    "@spectrum-css/button": "^3.0.3",
    "@spectrum-css/card": "^3.0.3",
    "@spectrum-css/divider": "^1.0.3",
    "@spectrum-css/link": "^3.1.3",
    "@spectrum-css/page": "^3.0.1",
    "@spectrum-css/typography": "^3.0.2",
    "@spectrum-css/vars": "^3.0.1",
    "apexcharts": "^3.22.1",
    "dayjs": "^1.10.5",
    "fs-extra": "^8.1.0",
    "jsdom": "^16.0.1",
    "postcss": "^8.2.10",
    "rollup": "^2.44.0",
    "rollup-plugin-json": "^4.0.0",
    "rollup-plugin-node-builtins": "^2.1.2",
    "rollup-plugin-node-globals": "^1.4.0",
    "rollup-plugin-postcss": "^4.0.0",
    "rollup-plugin-svelte": "^7.1.0",
    "rollup-plugin-svg": "^2.0.0",
    "rollup-plugin-terser": "^7.0.2",
    "svelte": "^3.38.2",
    "svelte-apexcharts": "^1.0.2",
    "svelte-flatpickr": "^3.1.0"
  },
  "gitHead": "d1836a898cab3f8ab80ee6d8f42be1a9eed7dcdc"
}<|MERGE_RESOLUTION|>--- conflicted
+++ resolved
@@ -1,10 +1,6 @@
 {
   "name": "@budibase/client",
-<<<<<<< HEAD
-  "version": "0.9.123-alpha.10.jq",
-=======
   "version": "0.9.125-alpha.1",
->>>>>>> 67eab30a
   "license": "MPL-2.0",
   "module": "dist/budibase-client.js",
   "main": "dist/budibase-client.js",
@@ -23,14 +19,9 @@
     "dev:builder": "rollup -cw"
   },
   "dependencies": {
-<<<<<<< HEAD
-    "@budibase/bbui": "^0.9.123-alpha.10.jq",
-    "@budibase/string-templates": "^0.9.123-alpha.10.jq",
-=======
     "@budibase/bbui": "^0.9.125-alpha.1",
     "@budibase/standard-components": "^0.9.124",
     "@budibase/string-templates": "^0.9.125-alpha.1",
->>>>>>> 67eab30a
     "regexparam": "^1.3.0",
     "shortid": "^2.2.15",
     "svelte-spa-router": "^3.0.5"
