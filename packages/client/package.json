--- conflicted
+++ resolved
@@ -1,10 +1,6 @@
 {
   "name": "@budibase/client",
-<<<<<<< HEAD
-  "version": "2.5.6-alpha.45",
-=======
   "version": "2.5.9",
->>>>>>> 778da79a
   "license": "MPL-2.0",
   "module": "dist/budibase-client.js",
   "main": "dist/budibase-client.js",
@@ -23,19 +19,11 @@
     "dev:builder": "rollup -cw"
   },
   "dependencies": {
-<<<<<<< HEAD
-    "@budibase/bbui": "2.5.6-alpha.45",
-    "@budibase/frontend-core": "2.5.6-alpha.45",
-    "@budibase/shared-core": "2.5.6-alpha.45",
-    "@budibase/string-templates": "2.5.6-alpha.45",
-    "@budibase/types": "2.5.6-alpha.45",
-=======
     "@budibase/bbui": "^2.5.9",
     "@budibase/frontend-core": "^2.5.9",
     "@budibase/shared-core": "^2.5.9",
     "@budibase/string-templates": "^2.5.9",
     "@budibase/types": "^2.5.9",
->>>>>>> 778da79a
     "@spectrum-css/button": "^3.0.3",
     "@spectrum-css/card": "^3.0.3",
     "@spectrum-css/divider": "^1.0.3",
