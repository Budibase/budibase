{
  "name": "@budibase/client",
  "version": "0.3.8",
  "license": "MPL-2.0",
  "main": "dist/budibase-client.js",
  "module": "dist/budibase-client.esm.mjs",
  "scripts": {
    "build": "rollup -c",
    "dev:builder": "rollup -cw"
  },
  "dependencies": {
    "deep-equal": "^2.0.1",
    "mustache": "^4.0.1",
    "regexparam": "^1.3.0",
    "svelte-spa-router": "^3.0.5"
  },
  "devDependencies": {
    "@budibase/standard-components": "^0.3.8",
    "@rollup/plugin-commonjs": "^16.0.0",
    "@rollup/plugin-node-resolve": "^10.0.0",
    "fs-extra": "^8.1.0",
    "jsdom": "^16.0.1",
    "rollup": "^2.33.2",
    "rollup-plugin-node-builtins": "^2.1.2",
    "rollup-plugin-node-globals": "^1.4.0",
<<<<<<< HEAD
    "rollup-plugin-node-resolve": "^5.2.0",
    "rollup-plugin-terser": "^4.0.4",
    "svelte": "^3.29.7",
    "svelte-jester": "^1.0.6",
    "rollup-plugin-svelte": "^6.1.1"
=======
    "rollup-plugin-svelte": "^6.1.1",
    "rollup-plugin-node-resolve": "^5.2.0",
    "rollup-plugin-terser": "^4.0.4",
    "svelte": "^3.30.0",
    "svelte-jester": "^1.0.6"
>>>>>>> 86cfd3db
  },
  "gitHead": "e4e053cb6ff9a0ddc7115b44ccaa24b8ec41fb9a"
}<|MERGE_RESOLUTION|>--- conflicted
+++ resolved
@@ -23,19 +23,11 @@
     "rollup": "^2.33.2",
     "rollup-plugin-node-builtins": "^2.1.2",
     "rollup-plugin-node-globals": "^1.4.0",
-<<<<<<< HEAD
-    "rollup-plugin-node-resolve": "^5.2.0",
-    "rollup-plugin-terser": "^4.0.4",
-    "svelte": "^3.29.7",
-    "svelte-jester": "^1.0.6",
-    "rollup-plugin-svelte": "^6.1.1"
-=======
     "rollup-plugin-svelte": "^6.1.1",
     "rollup-plugin-node-resolve": "^5.2.0",
     "rollup-plugin-terser": "^4.0.4",
     "svelte": "^3.30.0",
     "svelte-jester": "^1.0.6"
->>>>>>> 86cfd3db
   },
   "gitHead": "e4e053cb6ff9a0ddc7115b44ccaa24b8ec41fb9a"
 }