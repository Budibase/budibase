--- conflicted
+++ resolved
@@ -19,17 +19,11 @@
     "dev:builder": "rollup -cw"
   },
   "dependencies": {
-<<<<<<< HEAD
-    "@budibase/bbui": "2.4.16",
-    "@budibase/frontend-core": "2.4.16",
-    "@budibase/shared-core": "2.4.16",
-    "@budibase/string-templates": "2.4.16",
-    "@budibase/types": "2.4.16",
-=======
-    "@budibase/bbui": "^2.4.17",
-    "@budibase/frontend-core": "^2.4.17",
-    "@budibase/string-templates": "^2.4.17",
->>>>>>> 6f4d8dfa
+    "@budibase/bbui": "2.4.17",
+    "@budibase/frontend-core": "2.4.17",
+    "@budibase/shared-core": "2.4.17",
+    "@budibase/string-templates": "2.4.17",
+    "@budibase/types": "2.4.17",
     "@spectrum-css/button": "^3.0.3",
     "@spectrum-css/card": "^3.0.3",
     "@spectrum-css/divider": "^1.0.3",
