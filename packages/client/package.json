--- conflicted
+++ resolved
@@ -1,10 +1,6 @@
 {
   "name": "@budibase/client",
-<<<<<<< HEAD
-  "version": "0.7.4",
-=======
   "version": "0.7.6",
->>>>>>> d3e44268
   "license": "MPL-2.0",
   "main": "dist/budibase-client.js",
   "module": "dist/budibase-client.js",
@@ -13,22 +9,14 @@
     "dev:builder": "rollup -cw"
   },
   "dependencies": {
-<<<<<<< HEAD
-    "@budibase/string-templates": "^0.7.4",
-=======
     "@budibase/string-templates": "^0.7.6",
->>>>>>> d3e44268
     "deep-equal": "^2.0.1",
     "regexparam": "^1.3.0",
     "shortid": "^2.2.15",
     "svelte-spa-router": "^3.0.5"
   },
   "devDependencies": {
-<<<<<<< HEAD
-    "@budibase/standard-components": "^0.7.4",
-=======
     "@budibase/standard-components": "^0.7.6",
->>>>>>> d3e44268
     "@rollup/plugin-commonjs": "^16.0.0",
     "@rollup/plugin-node-resolve": "^10.0.0",
     "fs-extra": "^8.1.0",
