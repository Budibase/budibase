import { writable, get } from "svelte/store"
import { API } from "api"
import { devToolsStore } from "./devTools.js"

const dispatchEvent = (type, data = {}) => {
  window.parent.postMessage({ type, data })
}

const createBuilderStore = () => {
  const initialState = {
    inBuilder: false,
    screen: null,
    selectedComponentId: null,
    editMode: false,
    previewId: null,
    theme: null,
    customTheme: null,
    previewDevice: "desktop",
    isDragging: false,
    navigation: null,
    hiddenComponentIds: [],
<<<<<<< HEAD
    gridStyles: null,
    clearGridNextLoad: false,
=======
    usedPlugins: null,
>>>>>>> e3e71142

    // Legacy - allow the builder to specify a layout
    layout: null,
  }
  const store = writable(initialState)
  const actions = {
    selectComponent: id => {
      if (id === get(store).selectedComponentId) {
        return
      }
      store.update(state => ({
        ...state,
        editMode: false,
        selectedComponentId: id,
      }))
      devToolsStore.actions.setAllowSelection(false)
      dispatchEvent("select-component", { id })
    },
    updateProp: (prop, value) => {
      dispatchEvent("update-prop", { prop, value })
    },
    updateStyles: styles => {
      dispatchEvent("update-styles", { styles })
    },
    keyDown: (key, ctrlKey) => {
      dispatchEvent("key-down", { key, ctrlKey })
    },
    duplicateComponent: id => {
      dispatchEvent("duplicate-component", { id })
    },
    notifyLoaded: () => {
      dispatchEvent("preview-loaded")
    },
    analyticsPing: async () => {
      try {
        await API.analyticsPing({ source: "app" })
      } catch (error) {
        // Do nothing
      }
    },
    moveComponent: (componentId, destinationComponentId, mode) => {
      dispatchEvent("move-component", {
        componentId,
        destinationComponentId,
        mode,
      })
    },
    setDragging: dragging => {
      if (dragging === get(store).isDragging) {
        return
      }
      store.update(state => ({
        ...state,
        isDragging: dragging,
        gridStyles: null,
        clearGridNextLoad: false,
      }))
    },
    setEditMode: enabled => {
      if (enabled === get(store).editMode) {
        return
      }
      store.update(state => ({ ...state, editMode: enabled }))
    },
    clickNav: () => {
      dispatchEvent("click-nav")
    },
    requestAddComponent: () => {
      dispatchEvent("request-add-component")
    },
    highlightSetting: setting => {
      dispatchEvent("highlight-setting", { setting })
    },
<<<<<<< HEAD
    setGridStyles: styles => {
      store.update(state => {
        state.gridStyles = styles
        return state
      })
    },
    clearGridNextLoad: () => {
      store.update(state => {
        state.clearGridNextLoad = true
        return state
      })
=======
    updateUsedPlugin: (name, hash) => {
      // Check if we used this plugin
      const used = get(store)?.usedPlugins?.find(x => x.name === name)
      if (used) {
        store.update(state => {
          state.usedPlugins = state.usedPlugins.filter(x => x.name !== name)
          state.usedPlugins.push({
            ...used,
            hash,
          })
          return state
        })
      }
>>>>>>> e3e71142
    },
  }
  return {
    ...store,
    set: state => store.set({ ...initialState, ...state }),
    actions,
  }
}

export const builderStore = createBuilderStore()<|MERGE_RESOLUTION|>--- conflicted
+++ resolved
@@ -19,12 +19,9 @@
     isDragging: false,
     navigation: null,
     hiddenComponentIds: [],
-<<<<<<< HEAD
     gridStyles: null,
     clearGridNextLoad: false,
-=======
     usedPlugins: null,
->>>>>>> e3e71142
 
     // Legacy - allow the builder to specify a layout
     layout: null,
@@ -98,7 +95,6 @@
     highlightSetting: setting => {
       dispatchEvent("highlight-setting", { setting })
     },
-<<<<<<< HEAD
     setGridStyles: styles => {
       store.update(state => {
         state.gridStyles = styles
@@ -110,7 +106,7 @@
         state.clearGridNextLoad = true
         return state
       })
-=======
+    },
     updateUsedPlugin: (name, hash) => {
       // Check if we used this plugin
       const used = get(store)?.usedPlugins?.find(x => x.name === name)
@@ -124,7 +120,6 @@
           return state
         })
       }
->>>>>>> e3e71142
     },
   }
   return {
