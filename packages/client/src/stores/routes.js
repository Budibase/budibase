import { get, writable } from "svelte/store"
import { push } from "svelte-spa-router"
import { API } from "../api"
import { peekStore } from "./peek"
import { builderStore } from "./builder"

const createRouteStore = () => {
  const initialState = {
    routes: [],
    routeParams: {},
    activeRoute: null,
    routeSessionId: Math.random(),
    routerLoaded: false,
    queryParams: {},
  }
  const store = writable(initialState)

  const fetchRoutes = async () => {
    let routeConfig
    try {
      routeConfig = await API.fetchRoutes()
    } catch (error) {
      routeConfig = null
    }
    let routes = []
<<<<<<< HEAD
    Object.values(routeConfig?.routes || {}).forEach(route => {
=======
    Object.values(routeConfig.routes || {}).forEach(route => {
>>>>>>> e8915adc
      Object.entries(route.subpaths || {}).forEach(([path, config]) => {
        routes.push({
          path,
          screenId: config.screenId,
        })
      })
    })

    // Sort route by paths so that the router matches correctly
    routes.sort((a, b) => {
      return a.path > b.path ? -1 : 1
    })

    store.update(state => {
      state.routes = routes
      state.routeSessionId = Math.random()
      return state
    })
  }
  const setRouteParams = routeParams => {
    store.update(state => {
      state.routeParams = routeParams
      return state
    })
  }
  const setQueryParams = queryParams => {
    store.update(state => {
      state.queryParams = {
        ...queryParams,
        // Never unset the peek param - screen peek modals should always be
        // in a peek state, even if they navigate to a different page
        peek: queryParams.peek || state.queryParams?.peek,
      }
      return state
    })
  }
  const setActiveRoute = route => {
    store.update(state => {
      state.activeRoute = state.routes.find(x => x.path === route)
      return state
    })
  }
  const navigate = (url, peek) => {
    if (get(builderStore).inBuilder) {
      return
    }
    if (url) {
      // If we're already peeking, don't peek again
      const isPeeking = get(store).queryParams?.peek
      if (peek && !isPeeking) {
        peekStore.actions.showPeek(url)
      } else {
        const external = !url.startsWith("/")
        if (external) {
          window.location.href = url
        } else {
          push(url)
        }
      }
    }
  }
  const setRouterLoaded = () => {
    store.update(state => ({ ...state, routerLoaded: true }))
  }
  const createFullURL = relativeURL => {
    if (!relativeURL?.startsWith("/")) {
      return relativeURL
    }
    if (!window.location.href.includes("#")) {
      return `${window.location.href}#${relativeURL}`
    }
    const base = window.location.href.split("#")[0]
    return `${base}#${relativeURL}`
  }

  return {
    subscribe: store.subscribe,
    actions: {
      fetchRoutes,
      navigate,
      createFullURL,
      setRouteParams,
      setQueryParams,
      setActiveRoute,
      setRouterLoaded,
    },
  }
}

export const routeStore = createRouteStore()<|MERGE_RESOLUTION|>--- conflicted
+++ resolved
@@ -23,11 +23,7 @@
       routeConfig = null
     }
     let routes = []
-<<<<<<< HEAD
     Object.values(routeConfig?.routes || {}).forEach(route => {
-=======
-    Object.values(routeConfig.routes || {}).forEach(route => {
->>>>>>> e8915adc
       Object.entries(route.subpaths || {}).forEach(([path, config]) => {
         routes.push({
           path,
