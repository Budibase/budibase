import { derived } from "svelte/store"
import { routeStore } from "./routes"
import { builderStore } from "./builder"
import { appStore } from "./app"
import { RoleUtils } from "@budibase/frontend-core"

const createScreenStore = () => {
  const store = derived(
    [appStore, routeStore, builderStore],
    ([$appStore, $routeStore, $builderStore]) => {
      let activeLayout, activeScreen
      let screens

      if ($builderStore.inBuilder) {
        // Use builder defined definitions if inside the builder preview
        activeScreen = $builderStore.screen
        screens = [activeScreen]

        // Legacy - allow the builder to specify a layout
        if ($builderStore.layout) {
          activeLayout = $builderStore.layout
        }
      } else {
        // Find the correct screen by matching the current route
        screens = $appStore.screens || []
        if ($routeStore.activeRoute) {
          activeScreen = screens.find(
            screen => screen._id === $routeStore.activeRoute.screenId
          )
        }

        // Legacy - find the custom layout for the selected screen
        if (activeScreen) {
          const screenLayout = $appStore.layouts?.find(
            layout => layout._id === activeScreen.layoutId
          )
          if (screenLayout) {
            activeLayout = screenLayout
          }
        }
      }

      // Assign ranks to screens, preferring higher roles and home screens
      screens.forEach(screen => {
        const roleId = screen.routing.roleId
        let rank = RoleUtils.getRolePriority(roleId)
        if (screen.routing.homeScreen) {
          rank += 100
        }
        screen.rank = rank
      })

      // Sort screens so the best route is first
      screens = screens.sort((a, b) => {
        // First sort by rank
        if (a.rank !== b.rank) {
          return a.rank > b.rank ? -1 : 1
        }
        // Then sort alphabetically
        return a.routing.route < b.routing.route ? -1 : 1
      })

      // If we don't have a legacy custom layout, build a layout structure
      // from the screen navigation settings
      if (!activeLayout) {
        let navigationSettings = {
          navigation: "None",
          pageWidth: activeScreen?.width || "Large",
        }
        if (activeScreen?.showNavigation) {
          navigationSettings = {
            ...navigationSettings,
            ...($builderStore.navigation || $appStore.application?.navigation),
          }

          // Default navigation to top
          if (!navigationSettings.navigation) {
            navigationSettings.navigation = "Top"
          }

          // Default title to app name
          if (!navigationSettings.title && !navigationSettings.hideTitle) {
            navigationSettings.title = $appStore.application?.name
          }
        }
        activeLayout = {
          _id: "layout",
          props: {
            _component: "@budibase/standard-components/layout",
            _children: [
              {
                _component: "screenslot",
                _id: "screenslot",
                _styles: {
                  normal: {
                    flex: "1 1 auto",
                    display: "flex",
                    "flex-direction": "column",
                    "justify-content": "flex-start",
                    "align-items": "stretch",
                  },
                },
              },
            ],
            ...navigationSettings,
          },
        }
      }
<<<<<<< HEAD
      let children = []
      findChildrenByType(component, type, children)
      return children
    },
  }
=======

      return { screens, activeLayout, activeScreen }
    }
  )
>>>>>>> 31bd2fbb

  return {
    subscribe: store.subscribe,
  }
}

export const screenStore = createScreenStore()<|MERGE_RESOLUTION|>--- conflicted
+++ resolved
@@ -106,18 +106,10 @@
           },
         }
       }
-<<<<<<< HEAD
-      let children = []
-      findChildrenByType(component, type, children)
-      return children
-    },
-  }
-=======
 
       return { screens, activeLayout, activeScreen }
     }
   )
->>>>>>> 31bd2fbb
 
   return {
     subscribe: store.subscribe,
