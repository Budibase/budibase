--- conflicted
+++ resolved
@@ -9,12 +9,9 @@
 export { peekStore } from "./peek"
 export { stateStore } from "./state"
 export { themeStore } from "./theme"
-<<<<<<< HEAD
 export { devToolsStore } from "./devTools"
 export { componentStore } from "./components"
-=======
 export { uploadStore } from "./uploads.js"
->>>>>>> 32491291
 
 // Context stores are layered and duplicated, so it is not a singleton
 export { createContextStore } from "./context"
