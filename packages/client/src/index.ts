--- conflicted
+++ resolved
@@ -94,7 +94,6 @@
   appStore: typeof appStore
 }
 
-<<<<<<< HEAD
 export type Component = Readable<{
   id: string
   styles: any
@@ -102,10 +101,6 @@
   path: string[]
 }>
 
-export type Context = Readable<Record<string, any>>
-
-=======
->>>>>>> 2fb27889
 let app: ClientApp
 
 const loadBudibase = async () => {
