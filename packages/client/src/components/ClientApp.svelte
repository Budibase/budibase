<script>
  import { writable, get } from "svelte/store"
  import { setContext, onMount } from "svelte"
  import { Layout, Heading, Body } from "@budibase/bbui"
  import ErrorSVG from "@budibase/frontend-core/assets/error.svg"
  import { Constants, CookieUtils } from "@budibase/frontend-core"
  import Component from "./Component.svelte"
  import SDK from "sdk"
  import {
    featuresStore,
    createContextStore,
    initialise,
    screenStore,
    authStore,
    routeStore,
    builderStore,
    themeStore,
    appStore,
    devToolsStore,
    devToolsEnabled,
    environmentStore,
  } from "stores"
  import NotificationDisplay from "components/overlay/NotificationDisplay.svelte"
  import ConfirmationDisplay from "components/overlay/ConfirmationDisplay.svelte"
  import PeekScreenDisplay from "components/overlay/PeekScreenDisplay.svelte"
  import UserBindingsProvider from "components/context/UserBindingsProvider.svelte"
  import DeviceBindingsProvider from "components/context/DeviceBindingsProvider.svelte"
  import StateBindingsProvider from "components/context/StateBindingsProvider.svelte"
  import RowSelectionProvider from "components/context/RowSelectionProvider.svelte"
  import QueryParamsProvider from "components/context/QueryParamsProvider.svelte"
  import SettingsBar from "components/preview/SettingsBar.svelte"
  import SelectionIndicator from "components/preview/SelectionIndicator.svelte"
  import HoverIndicator from "components/preview/HoverIndicator.svelte"
  import CustomThemeWrapper from "./CustomThemeWrapper.svelte"
  import DNDHandler from "components/preview/DNDHandler.svelte"
  import GridDNDHandler from "components/preview/GridDNDHandler.svelte"
  import KeyboardManager from "components/preview/KeyboardManager.svelte"
  import DevToolsHeader from "components/devtools/DevToolsHeader.svelte"
  import DevTools from "components/devtools/DevTools.svelte"
  import FreeFooter from "components/FreeFooter.svelte"
<<<<<<< HEAD
=======
  import MaintenanceScreen from "components/MaintenanceScreen.svelte"
  import licensing from "../licensing"
  import SnippetsProvider from "./context/SnippetsProvider.svelte"
>>>>>>> 3749f198

  // Provide contexts
  setContext("sdk", SDK)
  setContext("component", writable({ id: null, ancestors: [] }))
  setContext("context", createContextStore())

  let dataLoaded = false
  let permissionError = false
  let embedNoScreens = false

  // Determine if we should show devtools or not
  $: showDevTools = $devToolsEnabled && !$routeStore.queryParams?.peek

  // Handle no matching route
  $: {
    if (dataLoaded && $routeStore.routerLoaded && !$routeStore.activeRoute) {
      if ($screenStore.screens.length) {
        // If we have some available screens, use the first screen which
        // represents the best route based on rank
        const route = $screenStore.screens[0].routing?.route
        if (!route) {
          permissionError = true
          console.error("No route found but screens exist")
        } else {
          permissionError = false
          routeStore.actions.navigate(route)
        }
      } else if ($authStore) {
        // If the user is logged in but has no screens, they don't have
        // permission to use the app
        permissionError = true
      } else if ($appStore.embedded) {
        embedNoScreens = true
      } else {
        // If they have no screens and are not logged in, it probably means
        // they should log in to gain access
        const returnUrl = `${window.location.pathname}${window.location.hash}`
        CookieUtils.setCookie(Constants.Cookies.ReturnUrl, returnUrl)
        window.location = "/builder/auth/login"
      }
    }
  }

  let fontsLoaded = false

  // Load app config
  onMount(async () => {
    document.fonts.ready.then(() => {
      fontsLoaded = true
    })

    await initialise()
    await authStore.actions.fetchUser()
    dataLoaded = true

    if (get(builderStore).inBuilder) {
      builderStore.actions.notifyLoaded()
    } else {
      builderStore.actions.analyticsPing({
        embedded: !!$appStore.embedded,
      })
    }
  })

  $: {
    if (dataLoaded && fontsLoaded) {
      document.getElementById("clientAppSkeletonLoader")?.remove()
    }
  }
</script>

<svelte:head>
  {#if $builderStore.usedPlugins?.length}
    {#each $builderStore.usedPlugins as plugin (plugin.hash)}
      <script src={`${plugin.jsUrl}`}></script>
    {/each}
  {/if}
</svelte:head>

<<<<<<< HEAD
<div
  id="spectrum-root"
  lang="en"
  dir="ltr"
  class="spectrum spectrum--medium {$themeStore.baseTheme} {$themeStore.theme}"
  class:builder={$builderStore.inBuilder}
  class:show={fontsLoaded && dataLoaded}
>
  <DeviceBindingsProvider>
    <UserBindingsProvider>
      <StateBindingsProvider>
        <RowSelectionProvider>
          <QueryParamsProvider>
            <!-- Settings bar can be rendered outside of device preview -->
            <!-- Key block needs to be outside the if statement or it breaks -->
            {#key $builderStore.selectedComponentId}
              {#if $builderStore.inBuilder}
                <SettingsBar />
              {/if}
            {/key}

            <!-- Clip boundary for selection indicators -->
            <div
              id="clip-root"
              class:preview={$builderStore.inBuilder}
              class:tablet-preview={$builderStore.previewDevice === "tablet"}
              class:mobile-preview={$builderStore.previewDevice === "mobile"}
            >
              <!-- Actual app -->
              <div id="app-root">
                {#if showDevTools}
                  <DevToolsHeader />
                {/if}

                <div id="app-body">
                  {#if permissionError}
                    <div class="error">
                      <Layout justifyItems="center" gap="S">
                        <!-- eslint-disable-next-line svelte/no-at-html-tags -->
                        {@html ErrorSVG}
                        <Heading size="L">
                          You don't have permission to use this app
                        </Heading>
                        <Body size="S">
                          Ask your administrator to grant you access
                        </Body>
                      </Layout>
                    </div>
                  {:else if !$screenStore.activeLayout}
                    <div class="error">
                      <Layout justifyItems="center" gap="S">
                        <!-- eslint-disable-next-line svelte/no-at-html-tags -->
                        {@html ErrorSVG}
                        <Heading size="L">
                          Something went wrong rendering your app
                        </Heading>
                        <Body size="S">
                          Get in touch with support if this issue persists
                        </Body>
                      </Layout>
                    </div>
                  {:else if embedNoScreens}
                    <div class="error">
                      <Layout justifyItems="center" gap="S">
                        <!-- eslint-disable-next-line svelte/no-at-html-tags -->
                        {@html ErrorSVG}
                        <Heading size="L">
                          This Budibase app is not publicly accessible
                        </Heading>
                      </Layout>
                    </div>
                  {:else}
                    <CustomThemeWrapper>
                      {#key $screenStore.activeLayout._id}
                        <Component
                          isLayout
                          instance={$screenStore.activeLayout.props}
                        />
                      {/key}

                      <!--
                        Flatpickr needs to be inside the theme wrapper.
                        It also needs its own container because otherwise it hijacks
                        key events on the whole page. It is painful to work with.
                      -->
                      <div id="flatpickr-root" />

                      <!-- Modal container to ensure they sit on top -->
                      <div class="modal-container" />

                      <!-- Layers on top of app -->
                      <NotificationDisplay />
                      <ConfirmationDisplay />
                      <PeekScreenDisplay />
                    </CustomThemeWrapper>
                  {/if}

                  {#if showDevTools}
                    <DevTools />
                  {/if}
                </div>

                {#if !$builderStore.inBuilder && $featuresStore.logoEnabled}
                  <FreeFooter />
                {/if}
              </div>

              <!-- Preview and dev tools utilities  -->
              {#if $appStore.isDevApp}
                <SelectionIndicator />
              {/if}
              {#if $builderStore.inBuilder || $devToolsStore.allowSelection}
                <HoverIndicator />
              {/if}
              {#if $builderStore.inBuilder}
                <DNDHandler />
                <GridDNDHandler />
              {/if}
            </div>
          </QueryParamsProvider>
        </RowSelectionProvider>
      </StateBindingsProvider>
    </UserBindingsProvider>
  </DeviceBindingsProvider>
</div>
<KeyboardManager />
=======
{#if dataLoaded}
  <div
    id="spectrum-root"
    lang="en"
    dir="ltr"
    class="spectrum spectrum--medium {$themeStore.baseTheme} {$themeStore.theme}"
    class:builder={$builderStore.inBuilder}
  >
    {#if $environmentStore.maintenance.length > 0}
      <MaintenanceScreen maintenanceList={$environmentStore.maintenance} />
    {:else}
      <DeviceBindingsProvider>
        <UserBindingsProvider>
          <StateBindingsProvider>
            <RowSelectionProvider>
              <QueryParamsProvider>
                <SnippetsProvider>
                  <!-- Settings bar can be rendered outside of device preview -->
                  <!-- Key block needs to be outside the if statement or it breaks -->
                  {#key $builderStore.selectedComponentId}
                    {#if $builderStore.inBuilder}
                      <SettingsBar />
                    {/if}
                  {/key}

                  <!-- Clip boundary for selection indicators -->
                  <div
                    id="clip-root"
                    class:preview={$builderStore.inBuilder}
                    class:tablet-preview={$builderStore.previewDevice ===
                      "tablet"}
                    class:mobile-preview={$builderStore.previewDevice ===
                      "mobile"}
                  >
                    <!-- Actual app -->
                    <div id="app-root">
                      {#if showDevTools}
                        <DevToolsHeader />
                      {/if}

                      <div id="app-body">
                        {#if permissionError}
                          <div class="error">
                            <Layout justifyItems="center" gap="S">
                              <!-- eslint-disable-next-line svelte/no-at-html-tags -->
                              {@html ErrorSVG}
                              <Heading size="L">
                                You don't have permission to use this app
                              </Heading>
                              <Body size="S">
                                Ask your administrator to grant you access
                              </Body>
                            </Layout>
                          </div>
                        {:else if !$screenStore.activeLayout}
                          <div class="error">
                            <Layout justifyItems="center" gap="S">
                              <!-- eslint-disable-next-line svelte/no-at-html-tags -->
                              {@html ErrorSVG}
                              <Heading size="L">
                                Something went wrong rendering your app
                              </Heading>
                              <Body size="S">
                                Get in touch with support if this issue persists
                              </Body>
                            </Layout>
                          </div>
                        {:else if embedNoScreens}
                          <div class="error">
                            <Layout justifyItems="center" gap="S">
                              <!-- eslint-disable-next-line svelte/no-at-html-tags -->
                              {@html ErrorSVG}
                              <Heading size="L">
                                This Budibase app is not publicly accessible
                              </Heading>
                            </Layout>
                          </div>
                        {:else}
                          <CustomThemeWrapper>
                            {#key $screenStore.activeLayout._id}
                              <Component
                                isLayout
                                instance={$screenStore.activeLayout.props}
                              />
                            {/key}

                            <!--
                          Flatpickr needs to be inside the theme wrapper.
                          It also needs its own container because otherwise it hijacks
                          key events on the whole page. It is painful to work with.
                        -->
                            <div id="flatpickr-root" />

                            <!-- Modal container to ensure they sit on top -->
                            <div class="modal-container" />

                            <!-- Layers on top of app -->
                            <NotificationDisplay />
                            <ConfirmationDisplay />
                            <PeekScreenDisplay />
                          </CustomThemeWrapper>
                        {/if}

                        {#if showDevTools}
                          <DevTools />
                        {/if}
                      </div>

                      {#if !$builderStore.inBuilder && licensing.logoEnabled()}
                        <FreeFooter />
                      {/if}
                    </div>

                    <!-- Preview and dev tools utilities  -->
                    {#if $appStore.isDevApp}
                      <SelectionIndicator />
                    {/if}
                    {#if $builderStore.inBuilder || $devToolsStore.allowSelection}
                      <HoverIndicator />
                    {/if}
                    {#if $builderStore.inBuilder}
                      <DNDHandler />
                      <GridDNDHandler />
                    {/if}
                  </div>
                </SnippetsProvider>
              </QueryParamsProvider>
            </RowSelectionProvider>
          </StateBindingsProvider>
        </UserBindingsProvider>
      </DeviceBindingsProvider>
    {/if}
  </div>
  <KeyboardManager />
{/if}
>>>>>>> 3749f198

<style>
  #spectrum-root {
    height: 0;
    visibility: hidden;
    padding: 0;
    margin: 0;
    overflow: hidden;
    width: 100%;
    display: flex;
    flex-direction: row;
    justify-content: center;
    align-items: center;
  }
  #spectrum-root.builder {
    background: transparent;
  }

  #clip-root {
    max-width: 100%;
    max-height: 100%;
    width: 100%;
    height: 100%;
    position: relative;
    overflow: hidden;
    background-color: transparent;
  }

  #spectrum-root.show {
    height: 100%;
    visibility: visible;
  }

  #app-root {
    overflow: hidden;
    height: 100%;
    width: 100%;
    display: flex;
    flex-direction: column;
    justify-content: flex-start;
    align-items: stretch;
  }

  #app-body {
    flex: 1 1 auto;
    display: flex;
    flex-direction: row;
    justify-content: flex-start;
    align-items: stretch;
    overflow: hidden;
  }

  .error {
    width: 100%;
    height: 100%;
    display: grid;
    place-items: center;
    z-index: 1;
    text-align: center;
    padding: 20px;
  }
  .error :global(svg) {
    fill: var(--spectrum-global-color-gray-500);
    width: 80px;
    height: 80px;
  }
  .error :global(h1),
  .error :global(p) {
    color: var(--spectrum-global-color-gray-800);
  }
  .error :global(p) {
    font-style: italic;
    margin-top: -0.5em;
  }
  .error :global(h1) {
    font-weight: 400;
  }

  /* Preview styles */
  /* The additional 6px of size is to account for 4px padding and 2px border */
  #clip-root.preview {
    padding: 2px;
  }
  #clip-root.tablet-preview {
    width: calc(1024px + 6px);
    height: calc(768px + 6px);
  }
  #clip-root.mobile-preview {
    width: calc(390px + 6px);
    height: calc(844px + 6px);
  }

  .preview #app-root {
    border: 1px solid var(--spectrum-global-color-gray-300);
    border-radius: 4px;
  }

  /* Print styles */
  @media print {
    #spectrum-root,
    #clip-root,
    #app-root,
    #app-body {
      overflow: visible !important;
    }
  }
</style><|MERGE_RESOLUTION|>--- conflicted
+++ resolved
@@ -38,12 +38,8 @@
   import DevToolsHeader from "components/devtools/DevToolsHeader.svelte"
   import DevTools from "components/devtools/DevTools.svelte"
   import FreeFooter from "components/FreeFooter.svelte"
-<<<<<<< HEAD
-=======
   import MaintenanceScreen from "components/MaintenanceScreen.svelte"
-  import licensing from "../licensing"
   import SnippetsProvider from "./context/SnippetsProvider.svelte"
->>>>>>> 3749f198
 
   // Provide contexts
   setContext("sdk", SDK)
@@ -123,7 +119,6 @@
   {/if}
 </svelte:head>
 
-<<<<<<< HEAD
 <div
   id="spectrum-root"
   lang="en"
@@ -132,261 +127,132 @@
   class:builder={$builderStore.inBuilder}
   class:show={fontsLoaded && dataLoaded}
 >
-  <DeviceBindingsProvider>
-    <UserBindingsProvider>
-      <StateBindingsProvider>
-        <RowSelectionProvider>
-          <QueryParamsProvider>
-            <!-- Settings bar can be rendered outside of device preview -->
-            <!-- Key block needs to be outside the if statement or it breaks -->
-            {#key $builderStore.selectedComponentId}
-              {#if $builderStore.inBuilder}
-                <SettingsBar />
-              {/if}
-            {/key}
-
-            <!-- Clip boundary for selection indicators -->
-            <div
-              id="clip-root"
-              class:preview={$builderStore.inBuilder}
-              class:tablet-preview={$builderStore.previewDevice === "tablet"}
-              class:mobile-preview={$builderStore.previewDevice === "mobile"}
-            >
-              <!-- Actual app -->
-              <div id="app-root">
-                {#if showDevTools}
-                  <DevToolsHeader />
-                {/if}
-
-                <div id="app-body">
-                  {#if permissionError}
-                    <div class="error">
-                      <Layout justifyItems="center" gap="S">
-                        <!-- eslint-disable-next-line svelte/no-at-html-tags -->
-                        {@html ErrorSVG}
-                        <Heading size="L">
-                          You don't have permission to use this app
-                        </Heading>
-                        <Body size="S">
-                          Ask your administrator to grant you access
-                        </Body>
-                      </Layout>
-                    </div>
-                  {:else if !$screenStore.activeLayout}
-                    <div class="error">
-                      <Layout justifyItems="center" gap="S">
-                        <!-- eslint-disable-next-line svelte/no-at-html-tags -->
-                        {@html ErrorSVG}
-                        <Heading size="L">
-                          Something went wrong rendering your app
-                        </Heading>
-                        <Body size="S">
-                          Get in touch with support if this issue persists
-                        </Body>
-                      </Layout>
-                    </div>
-                  {:else if embedNoScreens}
-                    <div class="error">
-                      <Layout justifyItems="center" gap="S">
-                        <!-- eslint-disable-next-line svelte/no-at-html-tags -->
-                        {@html ErrorSVG}
-                        <Heading size="L">
-                          This Budibase app is not publicly accessible
-                        </Heading>
-                      </Layout>
-                    </div>
-                  {:else}
-                    <CustomThemeWrapper>
-                      {#key $screenStore.activeLayout._id}
-                        <Component
-                          isLayout
-                          instance={$screenStore.activeLayout.props}
-                        />
-                      {/key}
-
-                      <!--
+  {#if $environmentStore.maintenance.length > 0}
+    <MaintenanceScreen maintenanceList={$environmentStore.maintenance} />
+  {:else}
+    <DeviceBindingsProvider>
+      <UserBindingsProvider>
+        <StateBindingsProvider>
+          <RowSelectionProvider>
+            <QueryParamsProvider>
+              <SnippetsProvider>
+                <!-- Settings bar can be rendered outside of device preview -->
+                <!-- Key block needs to be outside the if statement or it breaks -->
+                {#key $builderStore.selectedComponentId}
+                  {#if $builderStore.inBuilder}
+                    <SettingsBar />
+                  {/if}
+                {/key}
+
+                <!-- Clip boundary for selection indicators -->
+                <div
+                  id="clip-root"
+                  class:preview={$builderStore.inBuilder}
+                  class:tablet-preview={$builderStore.previewDevice ===
+                    "tablet"}
+                  class:mobile-preview={$builderStore.previewDevice ===
+                    "mobile"}
+                >
+                  <!-- Actual app -->
+                  <div id="app-root">
+                    {#if showDevTools}
+                      <DevToolsHeader />
+                    {/if}
+
+                    <div id="app-body">
+                      {#if permissionError}
+                        <div class="error">
+                          <Layout justifyItems="center" gap="S">
+                            <!-- eslint-disable-next-line svelte/no-at-html-tags -->
+                            {@html ErrorSVG}
+                            <Heading size="L">
+                              You don't have permission to use this app
+                            </Heading>
+                            <Body size="S">
+                              Ask your administrator to grant you access
+                            </Body>
+                          </Layout>
+                        </div>
+                      {:else if !$screenStore.activeLayout}
+                        <div class="error">
+                          <Layout justifyItems="center" gap="S">
+                            <!-- eslint-disable-next-line svelte/no-at-html-tags -->
+                            {@html ErrorSVG}
+                            <Heading size="L">
+                              Something went wrong rendering your app
+                            </Heading>
+                            <Body size="S">
+                              Get in touch with support if this issue persists
+                            </Body>
+                          </Layout>
+                        </div>
+                      {:else if embedNoScreens}
+                        <div class="error">
+                          <Layout justifyItems="center" gap="S">
+                            <!-- eslint-disable-next-line svelte/no-at-html-tags -->
+                            {@html ErrorSVG}
+                            <Heading size="L">
+                              This Budibase app is not publicly accessible
+                            </Heading>
+                          </Layout>
+                        </div>
+                      {:else}
+                        <CustomThemeWrapper>
+                          {#key $screenStore.activeLayout._id}
+                            <Component
+                              isLayout
+                              instance={$screenStore.activeLayout.props}
+                            />
+                          {/key}
+
+                          <!--
                         Flatpickr needs to be inside the theme wrapper.
                         It also needs its own container because otherwise it hijacks
                         key events on the whole page. It is painful to work with.
                       -->
-                      <div id="flatpickr-root" />
-
-                      <!-- Modal container to ensure they sit on top -->
-                      <div class="modal-container" />
-
-                      <!-- Layers on top of app -->
-                      <NotificationDisplay />
-                      <ConfirmationDisplay />
-                      <PeekScreenDisplay />
-                    </CustomThemeWrapper>
+                          <div id="flatpickr-root" />
+
+                          <!-- Modal container to ensure they sit on top -->
+                          <div class="modal-container" />
+
+                          <!-- Layers on top of app -->
+                          <NotificationDisplay />
+                          <ConfirmationDisplay />
+                          <PeekScreenDisplay />
+                        </CustomThemeWrapper>
+                      {/if}
+
+                      {#if showDevTools}
+                        <DevTools />
+                      {/if}
+                    </div>
+
+                    {#if !$builderStore.inBuilder && $featuresStore.logoEnabled}
+                      <FreeFooter />
+                    {/if}
+                  </div>
+
+                  <!-- Preview and dev tools utilities  -->
+                  {#if $appStore.isDevApp}
+                    <SelectionIndicator />
                   {/if}
-
-                  {#if showDevTools}
-                    <DevTools />
+                  {#if $builderStore.inBuilder || $devToolsStore.allowSelection}
+                    <HoverIndicator />
+                  {/if}
+                  {#if $builderStore.inBuilder}
+                    <DNDHandler />
+                    <GridDNDHandler />
                   {/if}
                 </div>
-
-                {#if !$builderStore.inBuilder && $featuresStore.logoEnabled}
-                  <FreeFooter />
-                {/if}
-              </div>
-
-              <!-- Preview and dev tools utilities  -->
-              {#if $appStore.isDevApp}
-                <SelectionIndicator />
-              {/if}
-              {#if $builderStore.inBuilder || $devToolsStore.allowSelection}
-                <HoverIndicator />
-              {/if}
-              {#if $builderStore.inBuilder}
-                <DNDHandler />
-                <GridDNDHandler />
-              {/if}
-            </div>
-          </QueryParamsProvider>
-        </RowSelectionProvider>
-      </StateBindingsProvider>
-    </UserBindingsProvider>
-  </DeviceBindingsProvider>
+              </SnippetsProvider>
+            </QueryParamsProvider>
+          </RowSelectionProvider>
+        </StateBindingsProvider>
+      </UserBindingsProvider>
+    </DeviceBindingsProvider>
+  {/if}
 </div>
 <KeyboardManager />
-=======
-{#if dataLoaded}
-  <div
-    id="spectrum-root"
-    lang="en"
-    dir="ltr"
-    class="spectrum spectrum--medium {$themeStore.baseTheme} {$themeStore.theme}"
-    class:builder={$builderStore.inBuilder}
-  >
-    {#if $environmentStore.maintenance.length > 0}
-      <MaintenanceScreen maintenanceList={$environmentStore.maintenance} />
-    {:else}
-      <DeviceBindingsProvider>
-        <UserBindingsProvider>
-          <StateBindingsProvider>
-            <RowSelectionProvider>
-              <QueryParamsProvider>
-                <SnippetsProvider>
-                  <!-- Settings bar can be rendered outside of device preview -->
-                  <!-- Key block needs to be outside the if statement or it breaks -->
-                  {#key $builderStore.selectedComponentId}
-                    {#if $builderStore.inBuilder}
-                      <SettingsBar />
-                    {/if}
-                  {/key}
-
-                  <!-- Clip boundary for selection indicators -->
-                  <div
-                    id="clip-root"
-                    class:preview={$builderStore.inBuilder}
-                    class:tablet-preview={$builderStore.previewDevice ===
-                      "tablet"}
-                    class:mobile-preview={$builderStore.previewDevice ===
-                      "mobile"}
-                  >
-                    <!-- Actual app -->
-                    <div id="app-root">
-                      {#if showDevTools}
-                        <DevToolsHeader />
-                      {/if}
-
-                      <div id="app-body">
-                        {#if permissionError}
-                          <div class="error">
-                            <Layout justifyItems="center" gap="S">
-                              <!-- eslint-disable-next-line svelte/no-at-html-tags -->
-                              {@html ErrorSVG}
-                              <Heading size="L">
-                                You don't have permission to use this app
-                              </Heading>
-                              <Body size="S">
-                                Ask your administrator to grant you access
-                              </Body>
-                            </Layout>
-                          </div>
-                        {:else if !$screenStore.activeLayout}
-                          <div class="error">
-                            <Layout justifyItems="center" gap="S">
-                              <!-- eslint-disable-next-line svelte/no-at-html-tags -->
-                              {@html ErrorSVG}
-                              <Heading size="L">
-                                Something went wrong rendering your app
-                              </Heading>
-                              <Body size="S">
-                                Get in touch with support if this issue persists
-                              </Body>
-                            </Layout>
-                          </div>
-                        {:else if embedNoScreens}
-                          <div class="error">
-                            <Layout justifyItems="center" gap="S">
-                              <!-- eslint-disable-next-line svelte/no-at-html-tags -->
-                              {@html ErrorSVG}
-                              <Heading size="L">
-                                This Budibase app is not publicly accessible
-                              </Heading>
-                            </Layout>
-                          </div>
-                        {:else}
-                          <CustomThemeWrapper>
-                            {#key $screenStore.activeLayout._id}
-                              <Component
-                                isLayout
-                                instance={$screenStore.activeLayout.props}
-                              />
-                            {/key}
-
-                            <!--
-                          Flatpickr needs to be inside the theme wrapper.
-                          It also needs its own container because otherwise it hijacks
-                          key events on the whole page. It is painful to work with.
-                        -->
-                            <div id="flatpickr-root" />
-
-                            <!-- Modal container to ensure they sit on top -->
-                            <div class="modal-container" />
-
-                            <!-- Layers on top of app -->
-                            <NotificationDisplay />
-                            <ConfirmationDisplay />
-                            <PeekScreenDisplay />
-                          </CustomThemeWrapper>
-                        {/if}
-
-                        {#if showDevTools}
-                          <DevTools />
-                        {/if}
-                      </div>
-
-                      {#if !$builderStore.inBuilder && licensing.logoEnabled()}
-                        <FreeFooter />
-                      {/if}
-                    </div>
-
-                    <!-- Preview and dev tools utilities  -->
-                    {#if $appStore.isDevApp}
-                      <SelectionIndicator />
-                    {/if}
-                    {#if $builderStore.inBuilder || $devToolsStore.allowSelection}
-                      <HoverIndicator />
-                    {/if}
-                    {#if $builderStore.inBuilder}
-                      <DNDHandler />
-                      <GridDNDHandler />
-                    {/if}
-                  </div>
-                </SnippetsProvider>
-              </QueryParamsProvider>
-            </RowSelectionProvider>
-          </StateBindingsProvider>
-        </UserBindingsProvider>
-      </DeviceBindingsProvider>
-    {/if}
-  </div>
-  <KeyboardManager />
-{/if}
->>>>>>> 3749f198
 
 <style>
   #spectrum-root {
