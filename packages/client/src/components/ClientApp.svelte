--- conflicted
+++ resolved
@@ -22,21 +22,6 @@
     environmentStore,
     sidePanelStore,
     modalStore,
-<<<<<<< HEAD
-  } from "stores"
-  import NotificationDisplay from "components/overlay/NotificationDisplay.svelte"
-  import ConfirmationDisplay from "components/overlay/ConfirmationDisplay.svelte"
-  import PeekScreenDisplay from "components/overlay/PeekScreenDisplay.svelte"
-  import UserBindingsProvider from "components/context/UserBindingsProvider.svelte"
-  import DeviceBindingsProvider from "components/context/DeviceBindingsProvider.svelte"
-  import StateBindingsProvider from "components/context/StateBindingsProvider.svelte"
-  import TestUrlBindingsProvider from "components/context/TestUrlBindingsProvider.svelte"
-  import RowSelectionProvider from "components/context/RowSelectionProvider.svelte"
-  import QueryParamsProvider from "components/context/QueryParamsProvider.svelte"
-  import SettingsBar from "components/preview/SettingsBar.svelte"
-  import SelectionIndicator from "components/preview/SelectionIndicator.svelte"
-  import HoverIndicator from "components/preview/HoverIndicator.svelte"
-=======
   } from "@/stores"
   import NotificationDisplay from "./overlay/NotificationDisplay.svelte"
   import ConfirmationDisplay from "./overlay/ConfirmationDisplay.svelte"
@@ -44,12 +29,12 @@
   import UserBindingsProvider from "./context/UserBindingsProvider.svelte"
   import DeviceBindingsProvider from "./context/DeviceBindingsProvider.svelte"
   import StateBindingsProvider from "./context/StateBindingsProvider.svelte"
+  import TestUrlBindingsProvider from "./context/TestUrlBindingsProvider.svelte"
   import RowSelectionProvider from "./context/RowSelectionProvider.svelte"
   import QueryParamsProvider from "./context/QueryParamsProvider.svelte"
   import SettingsBar from "./preview/SettingsBar.svelte"
   import SelectionIndicator from "./preview/SelectionIndicator.svelte"
   import HoverIndicator from "./preview/HoverIndicator.svelte"
->>>>>>> 2c29dab8
   import CustomThemeWrapper from "./CustomThemeWrapper.svelte"
   import DNDHandler from "./preview/DNDHandler.svelte"
   import GridDNDHandler from "./preview/GridDNDHandler.svelte"
@@ -284,28 +269,11 @@
                         {#if $builderStore.inBuilder}
                           <DNDHandler />
                           <GridDNDHandler />
+                          <DNDSelectionIndicators />
                         {/if}
                       </div>
-<<<<<<< HEAD
                     </SnippetsProvider>
                   </TestUrlBindingsProvider>
-=======
-
-                      <!-- Preview and dev tools utilities  -->
-                      {#if $appStore.isDevApp}
-                        <SelectionIndicator />
-                      {/if}
-                      {#if $builderStore.inBuilder || $devToolsStore.allowSelection}
-                        <HoverIndicator />
-                      {/if}
-                      {#if $builderStore.inBuilder}
-                        <DNDHandler />
-                        <GridDNDHandler />
-                        <DNDSelectionIndicators />
-                      {/if}
-                    </div>
-                  </SnippetsProvider>
->>>>>>> 2c29dab8
                 </QueryParamsProvider>
               </RowSelectionProvider>
             </StateBindingsProvider>
