<script context="module">
  // Cache the definition of settings for each component type
  let SettingsDefinitionCache = {}
  let SettingsDefinitionMapCache = {}

  // Cache the settings of each component ID.
  // This speeds up remounting as well as repeaters.
  let InstanceSettingsCache = {}
</script>

<script>
  import { getContext, setContext, onMount, onDestroy } from "svelte"
  import { writable, get } from "svelte/store"
  import * as AppComponents from "components/app"
  import Router from "./Router.svelte"
  import {
    enrichProps,
    propsAreSame,
    getSettingsDefinition,
  } from "utils/componentProps"
  import { builderStore, devToolsStore, componentStore, appStore } from "stores"
  import { Helpers } from "@budibase/bbui"
  import { getActiveConditions, reduceConditionActions } from "utils/conditions"
  import Placeholder from "components/app/Placeholder.svelte"
<<<<<<< HEAD
  import ScreenPlaceholder from "components/app/ScreenPlaceholder.svelte"
=======
  import ComponentPlaceholder from "components/app/ComponentPlaceholder.svelte"
>>>>>>> 48dc729f

  export let instance = {}
  export let isLayout = false
  export let isScreen = false
  export let isBlock = false

  // Get parent contexts
  const context = getContext("context")
  const insideScreenslot = !!getContext("screenslot")

  // Create component context
  const store = writable({})
  setContext("component", store)

  // Ref to the svelte component
  let ref

  // Initial settings are passed in on first render of the component.
  // When the first instance of cachedSettings are set, this object is set to
  // reference cachedSettings, so that mutations to cachedSettings also affect
  // initialSettings, but it does not get caught by svelte invalidation - which
  // would happen if we spread cachedSettings directly to the component.
  let initialSettings

  // Dynamic settings contain bindings and need enriched
  let dynamicSettings

  // Static settings do not contain any bindings and can be passed on down
  let staticSettings

  // The enriched component settings
  let enrichedSettings

  // Any setting overrides that need to be applied due to conditional UI
  let conditionalSettings

  // Resultant cached settings which will be passed to the component instance.
  // These are a combination of the enriched, nested and conditional settings.
  let cachedSettings

  // Latest timestamp that we started a props update.
  // Due to enrichment now being async, we need to avoid overwriting newer
  // settings with old ones, depending on how long enrichment takes.
  let latestUpdateTime

  // Keep track of stringified representations of context and instance
  // to avoid enriching bindings as much as possible
  let lastContextKey
  let lastInstanceKey

  // Visibility flag used by conditional UI
  let visible = true

  // Component information derived during initialisation
  let constructor
  let definition
  let settingsDefinition
  let settingsDefinitionMap
  let missingRequiredSettings = false

  // Set up initial state for each new component instance
  $: initialise(instance)

  // Extract component instance info
  $: children = instance._children || []
  $: id = instance._id
  $: name = isScreen ? "Screen" : instance._instanceName
  $: icon = definition?.icon

  // Determine if the component is selected or is part of the critical path
  // leading to the selected component
  $: selected =
    $builderStore.inBuilder && $builderStore.selectedComponentId === id
  $: inSelectedPath = $componentStore.selectedComponentPath?.includes(id)
  $: inDragPath = inSelectedPath && $builderStore.editMode

  // Derive definition properties which can all be optional, so need to be
  // coerced to booleans
  $: hasChildren = !!definition?.hasChildren
  $: showEmptyState = definition?.showEmptyState !== false
  $: hasMissingRequiredSettings = missingRequiredSettings?.length > 0
  $: editable = !!definition?.editable && !hasMissingRequiredSettings

  // Interactive components can be selected, dragged and highlighted inside
  // the builder preview
  $: builderInteractive =
    $builderStore.inBuilder && insideScreenslot && !isBlock
  $: devToolsInteractive = $devToolsStore.allowSelection && !isBlock
  $: interactive = builderInteractive || devToolsInteractive
  $: editing = editable && selected && $builderStore.editMode
  $: draggable =
    !inDragPath &&
    interactive &&
    !isLayout &&
    !isScreen &&
    definition?.draggable !== false
  $: droppable = interactive && !isLayout && !isScreen

  // Empty components are those which accept children but do not have any.
  // Empty states can be shown for these components, but can be disabled
  // in the component manifest.
  $: empty = interactive && !children.length && hasChildren
  $: emptyState = empty && showEmptyState

  // Enrich component settings
  $: enrichComponentSettings($context, settingsDefinitionMap)

  // Evaluate conditional UI settings and store any component setting changes
  // which need to be made. This is broken into 2 lines to avoid svelte
  // reactivity re-evaluating conditions more often than necessary.
  $: conditions = enrichedSettings?._conditions
  $: evaluateConditions(conditions)

  // Determine and apply settings to the component
  $: applySettings(staticSettings, enrichedSettings, conditionalSettings)

  // Scroll the selected element into view
  $: selected && scrollIntoView()

  // Update component context
  $: store.set({
    id,
    children: children.length,
    styles: {
      ...instance._styles,
      id,
      empty: emptyState,
      interactive,
      draggable,
      editable,
    },
    empty: emptyState,
    selected,
    name,
    editing,
    type: instance._component,
    missingRequiredSettings,
  })

  const initialise = instance => {
    if (instance == null) {
      return
    }

    // Ensure we're processing a new instance
    const instanceKey = Helpers.hashString(JSON.stringify(instance))
    if (instanceKey === lastInstanceKey) {
      return
    } else {
      lastInstanceKey = instanceKey
    }

    // Pull definition and constructor
    const component = instance._component
    constructor = getComponentConstructor(component)
    definition = componentStore.actions.getComponentDefinition(component)
    if (!definition) {
      return
    }

    // Get the settings definition for this component, and cache it
    if (SettingsDefinitionCache[definition.name]) {
      settingsDefinition = SettingsDefinitionCache[definition.name]
      settingsDefinitionMap = SettingsDefinitionMapCache[definition.name]
    } else {
      settingsDefinition = getSettingsDefinition(definition)
      settingsDefinitionMap = getSettingsDefinitionMap(settingsDefinition)
      SettingsDefinitionCache[definition.name] = settingsDefinition
      SettingsDefinitionMapCache[definition.name] = settingsDefinitionMap
    }

    // Parse the instance settings, and cache them
    let instanceSettings
    if (InstanceSettingsCache[instanceKey]) {
      instanceSettings = InstanceSettingsCache[instanceKey]
    } else {
      instanceSettings = getInstanceSettings(instance, settingsDefinition)
      InstanceSettingsCache[instanceKey] = instanceSettings
    }

    // Update the settings types
    staticSettings = instanceSettings.staticSettings
    dynamicSettings = instanceSettings.dynamicSettings

    // Check if we have any missing required settings
    missingRequiredSettings = settingsDefinition.filter(setting => {
      let empty = instance[setting.key] == null || instance[setting.key] === ""
      let missing = setting.required && empty

      // Check if this setting depends on another, as it may not be required
      if (setting.dependsOn) {
        const dependsOnKey = setting.dependsOn.setting || setting.dependsOn
        const dependsOnValue = setting.dependsOn.value
        const realDependentValue = instance[dependsOnKey]
        if (dependsOnValue == null && realDependentValue == null) {
          return false
        }
        if (dependsOnValue !== realDependentValue) {
          return false
        }
      }

      return missing
    })

    // Force an initial enrichment of the new settings
    enrichComponentSettings(get(context), settingsDefinitionMap, {
      force: true,
    })
  }

  // Gets the component constructor for the specified component
  const getComponentConstructor = component => {
    const split = component?.split("/")
    const name = split?.[split.length - 1]
    if (name === "screenslot" && !insideScreenslot) {
      return Router
    }
    return AppComponents[name]
  }

  const getSettingsDefinitionMap = settingsDefinition => {
    let map = {}
    settingsDefinition?.forEach(setting => {
      map[setting.key] = setting
    })
    return map
  }

  const getInstanceSettings = (instance, settingsDefinition) => {
    // Get raw settings
    let settings = {}
    Object.entries(instance)
      .filter(([name]) => name === "_conditions" || !name.startsWith("_"))
      .forEach(([key, value]) => {
        settings[key] = value
      })

    // Derive static, dynamic and nested settings if the instance changed
    let newStaticSettings = { ...settings }
    let newDynamicSettings = { ...settings }
    settingsDefinition?.forEach(setting => {
      if (setting.nested) {
        delete newDynamicSettings[setting.key]
      } else {
        const value = settings[setting.key]
        if (value == null) {
          delete newDynamicSettings[setting.key]
        } else if (typeof value === "string" && value.includes("{{")) {
          // Strings can be trivially checked
          delete newStaticSettings[setting.key]
        } else if (setting.type === "event") {
          // Always treat button actions as dynamic
          delete newStaticSettings[setting.key]
        } else if (typeof value === "object") {
          // Stringify and check objects
          const stringified = JSON.stringify(value)
          if (stringified.includes("{{")) {
            delete newStaticSettings[setting.key]
          } else {
            delete newDynamicSettings[setting.key]
          }
        } else {
          // For other types, we can safely assume they are static
          delete newDynamicSettings[setting.key]
        }
      }
    })

    return {
      staticSettings: newStaticSettings,
      dynamicSettings: newDynamicSettings,
    }
  }

  // Enriches any string component props using handlebars
  const enrichComponentSettings = (
    context,
    settingsDefinitionMap,
    options = { force: false }
  ) => {
    const contextChanged = context.key !== lastContextKey
    if (!contextChanged && !options?.force) {
      return
    }
    lastContextKey = context.key

    // Record the timestamp so we can reference it after enrichment
    latestUpdateTime = Date.now()
    const enrichmentTime = latestUpdateTime

    // Enrich settings with context
    const newEnrichedSettings = enrichProps(
      dynamicSettings,
      context,
      settingsDefinitionMap
    )

    // Abandon this update if a newer update has started
    if (enrichmentTime !== latestUpdateTime) {
      return
    }

    enrichedSettings = newEnrichedSettings
  }

  // Evaluates the list of conditional UI conditions and determines any setting
  // or visibility changes required
  const evaluateConditions = conditions => {
    if (!conditions?.length) {
      return
    }

    // Default visible to false if there is a show condition
    let nextVisible = !conditions.find(condition => condition.action === "show")

    // Execute conditions and determine settings and visibility changes
    const activeConditions = getActiveConditions(conditions)
    const result = reduceConditionActions(activeConditions)
    if (result.visible != null) {
      nextVisible = result.visible
    }

    // Update state from condition results
    conditionalSettings = result.settingUpdates
    visible = nextVisible
  }

  // Combines and caches all settings which will be passed to the component
  // instance. Settings are aggressively memoized to avoid triggering svelte
  // reactive statements as much as possible.
  const applySettings = (
    staticSettings,
    enrichedSettings,
    conditionalSettings
  ) => {
    const allSettings = {
      ...staticSettings,
      ...enrichedSettings,
      ...conditionalSettings,
    }
    if (!cachedSettings) {
      cachedSettings = { ...allSettings }
      initialSettings = cachedSettings
    } else {
      Object.keys(allSettings).forEach(key => {
        const same = propsAreSame(allSettings[key], cachedSettings[key])
        if (!same) {
          // Updated cachedSettings (which is assigned by reference to
          // initialSettings) so that if we remount the component then the
          // initial props are up to date. By setting it this way rather than
          // setting it on initialSettings directly, we avoid a double render.
          cachedSettings[key] = allSettings[key]

          if (ref?.$$set) {
            // Programmatically set the prop to avoid svelte reactive statements
            // firing inside components. This circumvents the problems caused by
            // spreading a props object.
            ref.$$set({ [key]: allSettings[key] })
          } else {
            // Sometimes enrichment can occur multiple times before the
            // component has mounted and been assigned a ref.
            // In these cases, for some reason we need to update the
            // initial settings object, even though it is equivalent by
            // reference to cached settings. This solves the problem of multiple
            // initial enrichments, while also not causing wasted renders for
            // any components not affected by this issue.
            initialSettings[key] = allSettings[key]
          }
        }
      })
    }
  }

  const scrollIntoView = () => {
    const node = document.getElementsByClassName(id)?.[0]?.childNodes[0]
    if (!node) {
      return
    }
    node.style.scrollMargin = "100px"
    node.scrollIntoView({
      behavior: "smooth",
      block: "start",
      inline: "start",
    })
  }

  onMount(() => {
    if (
      $appStore.isDevApp &&
      !componentStore.actions.isComponentRegistered(id)
    ) {
      componentStore.actions.registerInstance(id, {
        getSettings: () => cachedSettings,
        getRawSettings: () => ({ ...staticSettings, ...dynamicSettings }),
        getDataContext: () => get(context),
      })
    }
  })

  onDestroy(() => {
    if (
      $appStore.isDevApp &&
      componentStore.actions.isComponentRegistered(id)
    ) {
      componentStore.actions.unregisterInstance(id)
    }
  })
</script>

{#if constructor && initialSettings && (visible || inSelectedPath)}
  <!-- The ID is used as a class because getElementsByClassName is O(1) -->
  <!-- and the performance matters for the selection indicators -->
  <div
    class={`component ${id}`}
    class:draggable
    class:droppable
    class:empty
    class:interactive
    class:editing
    class:block={isBlock}
    data-id={id}
    data-name={name}
    data-icon={icon}
  >
<<<<<<< HEAD
    <svelte:component this={constructor} bind:this={ref} {...initialSettings}>
      {#if children.length}
        {#each children as child (child._id)}
          <svelte:self instance={child} />
        {/each}
      {:else if emptyState}
        {#if isScreen}
          <ScreenPlaceholder />
        {:else}
          <Placeholder />
        {/if}
      {:else if isBlock}
        <slot />
      {/if}
    </svelte:component>
=======
    {#if hasMissingRequiredSettings}
      <ComponentPlaceholder />
    {:else}
      <svelte:component this={constructor} bind:this={ref} {...initialSettings}>
        {#if children.length}
          {#each children as child (child._id)}
            <svelte:self instance={child} />
          {/each}
        {:else if emptyState}
          <Placeholder />
        {:else if isBlock}
          <slot />
        {/if}
      </svelte:component>
    {/if}
>>>>>>> 48dc729f
  </div>
{/if}

<style>
  .component {
    display: contents;
  }

  .interactive :global(*:hover) {
    cursor: pointer;
  }

  .draggable :global(*:hover) {
    cursor: grab;
  }

  .editing :global(*:hover) {
    cursor: auto;
  }
</style><|MERGE_RESOLUTION|>--- conflicted
+++ resolved
@@ -22,11 +22,8 @@
   import { Helpers } from "@budibase/bbui"
   import { getActiveConditions, reduceConditionActions } from "utils/conditions"
   import Placeholder from "components/app/Placeholder.svelte"
-<<<<<<< HEAD
   import ScreenPlaceholder from "components/app/ScreenPlaceholder.svelte"
-=======
   import ComponentPlaceholder from "components/app/ComponentPlaceholder.svelte"
->>>>>>> 48dc729f
 
   export let instance = {}
   export let isLayout = false
@@ -452,9 +449,10 @@
     data-name={name}
     data-icon={icon}
   >
-<<<<<<< HEAD
     <svelte:component this={constructor} bind:this={ref} {...initialSettings}>
-      {#if children.length}
+      {#if hasMissingRequiredSettings}
+        <ComponentPlaceholder />
+      {:else if children.length}
         {#each children as child (child._id)}
           <svelte:self instance={child} />
         {/each}
@@ -468,23 +466,6 @@
         <slot />
       {/if}
     </svelte:component>
-=======
-    {#if hasMissingRequiredSettings}
-      <ComponentPlaceholder />
-    {:else}
-      <svelte:component this={constructor} bind:this={ref} {...initialSettings}>
-        {#if children.length}
-          {#each children as child (child._id)}
-            <svelte:self instance={child} />
-          {/each}
-        {:else if emptyState}
-          <Placeholder />
-        {:else if isBlock}
-          <slot />
-        {/if}
-      </svelte:component>
-    {/if}
->>>>>>> 48dc729f
   </div>
 {/if}
 
