<script>
  // NOTE: this is not a block - it's just named as such to avoid confusing users,
  // because it functions similarly to one
  import { getContext, onMount } from "svelte"
  import { get, derived, readable } from "svelte/store"
  import { Grid } from "@budibase/frontend-core"

  // table is actually any datasource, but called table for legacy compatibility
  export let table
  export let allowAddRows = true
  export let allowEditRows = true
  export let allowDeleteRows = true
  export let stripeRows = false
  export let quiet = false
  export let initialFilter = null
  export let initialSortColumn = null
  export let initialSortOrder = null
  export let fixedRowHeight = null
  export let columns = null
  export let onRowClick = null
  export let buttons = null
  export let repeat = null

  const context = getContext("context")
  const component = getContext("component")
  const {
    styleable,
    API,
    builderStore,
    notificationStore,
    enrichButtonActions,
    ActionTypes,
    createContextStore,
    Provider,
    generateGoldenSample,
  } = getContext("sdk")

  let grid
  let gridContext

  $: parsedColumns = getParsedColumns(columns)
  $: columnWhitelist = parsedColumns.filter(x => x.active).map(x => x.field)
  $: schemaOverrides = getSchemaOverrides(parsedColumns)
  $: enrichedButtons = enrichButtons(buttons)
  $: selectedRows = deriveSelectedRows(gridContext)
  $: data = { selectedRows: $selectedRows }
  $: actions = [
    {
      type: ActionTypes.RefreshDatasource,
      callback: () => gridContext?.rows.actions.refreshData(),
      metadata: { dataSource: table },
    },
  ]
  $: height = $component.styles?.normal?.height || "408px"
  $: styles = getSanitisedStyles($component.styles)

  // Provide additional data context for live binding eval
  export const getAdditionalDataContext = () => {
    const rows = get(grid?.getContext()?.rows)
    const goldenRow = generateGoldenSample(rows)
    const id = get(component).id
    return {
      [id]: goldenRow,
      eventContext: {
        row: goldenRow,
      },
    }
  }

  // Parses columns to fix older formats
  const getParsedColumns = columns => {
    if (!columns?.length) {
      return []
    }
    // If the first element has an active key all elements should be in the new format
    if (columns[0].active !== undefined) {
      return columns
    }
    return columns.map(column => ({
      label: column.displayName || column.name,
      field: column.name,
      active: true,
    }))
  }

  const getSchemaOverrides = columns => {
    let overrides = {}
    columns.forEach(column => {
      overrides[column.field] = {
        displayName: column.label,
      }
    })
    return overrides
  }

  const enrichButtons = buttons => {
    if (!buttons?.length) {
      return null
    }
    return buttons.map(settings => ({
      size: "M",
      text: settings.text,
      type: settings.type,
      onClick: async row => {
        // Create a fake, ephemeral context to run the buttons actions with
        const id = get(component).id
        const gridContext = createContextStore(context)
        gridContext.actions.provideData(id, row)
        const fn = enrichButtonActions(settings.onClick, get(gridContext))
        return await fn?.({ row })
      },
    }))
  }

<<<<<<< HEAD
  const deriveSelectedRows = gridContext => {
    if (!gridContext) {
      return readable([])
    }
    return derived(
      [gridContext.selectedRows, gridContext.rowLookupMap, gridContext.rows],
      ([$selectedRows, $rowLookupMap, $rows]) => {
        return Object.entries($selectedRows || {})
          .filter(([_, selected]) => selected)
          .map(([rowId]) => {
            const idx = $rowLookupMap[rowId]
            return gridContext.rows.actions.cleanRow($rows[idx])
          })
      }
    )
  }

  onMount(() => {
    gridContext = grid.getContext()
  })
</script>

<div
  use:styleable={$component.styles}
  class:in-builder={$builderStore.inBuilder}
>
  <Provider {data} {actions}>
    <Grid
      bind:this={grid}
      datasource={table}
      {API}
      {stripeRows}
      {initialFilter}
      {initialSortColumn}
      {initialSortOrder}
      {fixedRowHeight}
      {columnWhitelist}
      {schemaOverrides}
      canAddRows={allowAddRows}
      canEditRows={allowEditRows}
      canDeleteRows={allowDeleteRows}
      canEditColumns={false}
      canExpandRows={false}
      canSaveSchema={false}
      canSelectRows={true}
      showControls={false}
      notifySuccess={notificationStore.actions.success}
      notifyError={notificationStore.actions.error}
      buttons={enrichedButtons}
      on:rowclick={e => onRowClick?.({ row: e.detail })}
    />
  </Provider>
=======
  const getSanitisedStyles = styles => {
    return {
      ...styles,
      normal: {
        ...styles?.normal,
        height: undefined,
      },
    }
  }
</script>

<div use:styleable={styles} class:in-builder={$builderStore.inBuilder}>
  <span style="--height:{height};">
    <Provider {actions}>
      <Grid
        bind:this={grid}
        datasource={table}
        {API}
        {stripeRows}
        {quiet}
        {initialFilter}
        {initialSortColumn}
        {initialSortOrder}
        {fixedRowHeight}
        {columnWhitelist}
        {schemaOverrides}
        {repeat}
        canAddRows={allowAddRows}
        canEditRows={allowEditRows}
        canDeleteRows={allowDeleteRows}
        canEditColumns={false}
        canExpandRows={false}
        canSaveSchema={false}
        showControls={false}
        notifySuccess={notificationStore.actions.success}
        notifyError={notificationStore.actions.error}
        buttons={enrichedButtons}
        on:rowclick={e => onRowClick?.({ row: e.detail })}
      />
    </Provider>
  </span>
>>>>>>> 3351680e
</div>

<style>
  div {
    display: flex;
    flex-direction: column;
    align-items: stretch;
    border: 1px solid var(--spectrum-global-color-gray-300);
    border-radius: 4px;
    overflow: hidden;
  }
  div.in-builder :global(*) {
    pointer-events: none;
  }
  span {
    display: contents;
  }
  span :global(.grid) {
    height: var(--height);
  }
</style><|MERGE_RESOLUTION|>--- conflicted
+++ resolved
@@ -112,7 +112,6 @@
     }))
   }
 
-<<<<<<< HEAD
   const deriveSelectedRows = gridContext => {
     if (!gridContext) {
       return readable([])
@@ -130,42 +129,6 @@
     )
   }
 
-  onMount(() => {
-    gridContext = grid.getContext()
-  })
-</script>
-
-<div
-  use:styleable={$component.styles}
-  class:in-builder={$builderStore.inBuilder}
->
-  <Provider {data} {actions}>
-    <Grid
-      bind:this={grid}
-      datasource={table}
-      {API}
-      {stripeRows}
-      {initialFilter}
-      {initialSortColumn}
-      {initialSortOrder}
-      {fixedRowHeight}
-      {columnWhitelist}
-      {schemaOverrides}
-      canAddRows={allowAddRows}
-      canEditRows={allowEditRows}
-      canDeleteRows={allowDeleteRows}
-      canEditColumns={false}
-      canExpandRows={false}
-      canSaveSchema={false}
-      canSelectRows={true}
-      showControls={false}
-      notifySuccess={notificationStore.actions.success}
-      notifyError={notificationStore.actions.error}
-      buttons={enrichedButtons}
-      on:rowclick={e => onRowClick?.({ row: e.detail })}
-    />
-  </Provider>
-=======
   const getSanitisedStyles = styles => {
     return {
       ...styles,
@@ -175,11 +138,15 @@
       },
     }
   }
+
+  onMount(() => {
+    gridContext = grid.getContext()
+  })
 </script>
 
 <div use:styleable={styles} class:in-builder={$builderStore.inBuilder}>
   <span style="--height:{height};">
-    <Provider {actions}>
+    <Provider {data} {actions}>
       <Grid
         bind:this={grid}
         datasource={table}
@@ -207,7 +174,6 @@
       />
     </Provider>
   </span>
->>>>>>> 3351680e
 </div>
 
 <style>
