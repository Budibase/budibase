--- conflicted
+++ resolved
@@ -7,11 +7,7 @@
 
   export let dataProvider
   export let columns
-<<<<<<< HEAD
   export let cellConditions
-  export let showAutoColumns
-=======
->>>>>>> 683ef743
   export let rowCount
   export let quiet
   export let size
@@ -36,13 +32,8 @@
   $: hasChildren = $component.children
   $: data = dataProvider?.rows || []
   $: fullSchema = dataProvider?.schema ?? {}
-<<<<<<< HEAD
-  $: fields = getFields(fullSchema, columns, showAutoColumns)
+  $: fields = getFields(fullSchema, columns, false)
   $: schema = getFilteredSchema(fullSchema, fields, cellConditions, hasChildren)
-=======
-  $: fields = getFields(fullSchema, columns, false)
-  $: schema = getFilteredSchema(fullSchema, fields, hasChildren)
->>>>>>> 683ef743
   $: setSorting = getAction(
     dataProvider?.id,
     ActionTypes.SetDataProviderSorting
