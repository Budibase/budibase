--- conflicted
+++ resolved
@@ -7,15 +7,12 @@
   } from "@budibase/frontend-core"
   import { getContext } from "svelte"
   import { type User, type ContextUser, isSSOUser } from "@budibase/types"
-<<<<<<< HEAD
   import {
+    helpers,
     sdk,
     resolveTranslationGroup,
     resolveWorkspaceTranslations,
   } from "@budibase/shared-core"
-=======
-  import { helpers, sdk } from "@budibase/shared-core"
->>>>>>> 070a2c39
   import { API } from "@/api"
 
   export let compact: boolean = false
