<script>
  import { getContext, setContext } from "svelte"
  import { writable } from "svelte/store"
  import { Heading, Icon, clickOutside } from "@budibase/bbui"
  import { Constants } from "@budibase/frontend-core"
  import NavItem from "./NavItem.svelte"
  import UserMenu from "./UserMenu.svelte"
  import Logo from "./Logo.svelte"
  import {
    getActiveConditions,
    reduceConditionActions,
  } from "@/utils/conditions"

  const sdk = getContext("sdk")
  const {
    routeStore,
    roleStore,
    linkable,
    builderStore,
    sidePanelStore,
    modalStore,
  } = sdk
  const context = getContext("context")
  const navStateStore = writable({})

  // Legacy props which must remain unchanged for backwards compatibility
  export let title
  export let hideTitle = false
  export let logoUrl
  export let hideLogo = false
  export let navigation = "Top"
  export let sticky = false
  export let links
  export let width = "Large"

  // New props from new design UI
  export let navBackground
  export let navTextColor
  export let navWidth
  export let pageWidth
  export let logoLinkUrl
  export let logoHeight
  export let openLogoLinkInNewTab
  export let textAlign
  export let embedded = false

  export let collapsible = false

  const NavigationClasses = {
    Top: "top",
    Left: "left",
    None: "none",
  }
  const WidthClasses = {
    Max: "max",
    Large: "l",
    Medium: "m",
    Small: "s",
    "Extra small": "xs",
  }

  export let logoPosition = "top" // "top" or "bottom"
  export let titleSize = "S"
  export let titleColor // CSS color string, only affects title

  let mobileOpen = false
  let navCollapsed = false

  // Set some layout context. This isn't used in bindings but can be used
  // determine things about the current app layout.
  $: mobile = $context.device.mobile
  const store = writable({ headerHeight: 0 })
  $: store.set({
    screenXOffset: getScreenXOffset(navigation, mobile),
    screenYOffset: getScreenYOffset(navigation, mobile),
  })
  setContext("layout", store)

  $: enrichedNavItems = enrichNavItems(links, $roleStore)
  $: typeClass = NavigationClasses[navigation] || NavigationClasses.None
  $: navWidthClass = WidthClasses[navWidth || width] || WidthClasses.Large
  $: pageWidthClass = WidthClasses[pageWidth || width] || WidthClasses.Large
  $: navStyle = getNavStyle(
    navBackground,
    navTextColor,
    logoHeight,
    $context.device.width,
    $context.device.height
  )
  $: autoCloseSidePanel =
    !$builderStore.inBuilder &&
    $sidePanelStore.open &&
    !$sidePanelStore.ignoreClicksOutside

  $: screenId = $builderStore.inBuilder
    ? `${$builderStore.screen?._id}-screen`
    : "screen"
  $: navigationId = $builderStore.inBuilder
    ? `${$builderStore.screen?._id}-navigation`
    : "navigation"

  // Scroll navigation into view if selected.
  // Memoize into a primitive to avoid spamming this whenever builder store
  // changes.
  $: selected =
    $builderStore.inBuilder &&
    $builderStore.selectedComponentId?.endsWith("-navigation")
  $: {
    if (selected) {
      const node = document.getElementsByClassName("nav-wrapper")?.[0]
      if (node) {
        node.style.scrollMargin = "100px"
        node.scrollIntoView({
          behavior: "smooth",
          block: "nearest",
          inline: "start",
        })
      }
    }
  }

  const enrichNavItem = navItem => {
    const internalLink = isInternal(navItem.url)
    return {
      ...navItem,
      internalLink,
      url: internalLink ? navItem.url : ensureExternal(navItem.url),
    }
  }

  const enrichNavItems = (navItems, userRoleHierarchy) => {
    if (!navItems?.length) {
      return []
    }
    return navItems
      .filter(navItem => {
        // Strip nav items without text
        if (!navItem.text) {
          return false
        }

        // Strip out links without URLs
        if (navItem.type !== "sublinks" && !navItem.url) {
          return false
        }

        // Filter to only links allowed by the current role
        const role = navItem.roleId || Constants.Roles.BASIC
        return userRoleHierarchy?.find(roleId => roleId === role)
      })
      .map(navItem => {
        const enrichedNavItem = enrichNavItem(navItem)
        if (navItem.type === "sublinks" && navItem.subLinks?.length) {
          enrichedNavItem.subLinks = navItem.subLinks
            .filter(subLink => subLink.text && subLink.url)
            .map(enrichNavItem)
        }
        return enrichedNavItem
      })
  }

  function evaluateNavItemConditions(conditions = []) {
    if (!conditions?.length) return true

    // Get only the active (matching) conditions
    const activeConditions = getActiveConditions(conditions)
    const { visible } = reduceConditionActions(activeConditions)

    if (visible == null) {
      // If any show condition exists, default to hidden unless one matches
      const hasShow = conditions.some(cond => cond.action === "show")
      return hasShow ? false : true
    }
    return visible
  }

  const isInternal = url => {
    return url?.startsWith("/")
  }

  const ensureExternal = url => {
    if (!url?.length) {
      return url
    }
    return !url.startsWith("http") ? `http://${url}` : url
  }

  const getScreenXOffset = (navigation, mobile) => {
    if (navigation !== "Left") {
      return 0
    }
    return mobile ? "0px" : "250px"
  }
  const getScreenYOffset = (navigation, mobile) => {
    if (mobile) {
      return !navigation || navigation === "None" ? 0 : "61px"
    } else {
      return navigation === "Top" ? "137px" : "0px"
    }
  }

  const getNavStyle = (
    backgroundColor,
    textColor,
    logoHeight,
    width,
    height
  ) => {
    let style = `--width:${width}px; --height:${height}px;`
    if (backgroundColor) {
      style += `--navBackground:${backgroundColor};`
    }
    if (textColor) {
      style += `--navTextColor:${textColor};`
    }
    style += `--logoHeight:${logoHeight || 24}px;`
    return style
  }

  const getSanitizedUrl = (url, openInNewTab) => {
    if (!isInternal(url)) {
      return ensureExternal(url)
    }
    if (openInNewTab) {
      return `#${url}`
    }
    return url
  }

  const handleClickLink = () => {
    mobileOpen = false
    sidePanelStore.actions.close()
    modalStore.actions.close()
  }
</script>

<!-- svelte-ignore a11y-no-static-element-interactions -->
<!-- svelte-ignore a11y-click-events-have-key-events -->
<div
  class="component layout layout--{typeClass}"
  class:desktop={!mobile}
  class:mobile={!!mobile}
  data-id={screenId}
  data-name="Screen"
  data-icon="browser"
>
  <div class="screen-wrapper layout-body">
    {#if typeClass !== "none"}
      <div
        class="interactive component {navigationId}"
        data-id={navigationId}
        data-name="Navigation"
        data-icon="eye"
      >
        <div
          class="nav-wrapper {navigationId}-dom"
          class:sticky
          class:hidden={$routeStore.queryParams?.peek}
          class:clickable={$builderStore.inBuilder}
          on:click={$builderStore.inBuilder
            ? builderStore.actions.selectComponent(navigationId)
            : null}
          style={navStyle}
        >
          <div
            class="nav nav--{typeClass} size--{navWidthClass}"
            class:collapsed={navCollapsed}
            on:click={() => {
              if (navCollapsed) {
                navCollapsed = false
              }
            }}
          >
            <div class="nav-header">
              {#if enrichedNavItems.length}
                <div class="burger">
                  <Icon
                    hoverable
                    name="list"
                    color="var(--navTextColor)"
                    on:click={() => (mobileOpen = !mobileOpen)}
                  />
                </div>
              {/if}
              <div class="logo" class:collapsed-logo={navCollapsed}>
                {#if logoPosition === "top"}
                  <Logo
                    {logoUrl}
                    {logoLinkUrl}
                    {openLogoLinkInNewTab}
                    hideLogo={hideLogo && !navCollapsed}
                    {title}
                    {linkable}
                    {isInternal}
                    {getSanitizedUrl}
                  />
                {/if}
                {#if !hideTitle && title && !navCollapsed}
                  <Heading size={titleSize} {textAlign} color={titleColor}>
                    {title}
                  </Heading>
                {/if}
                {#if navigation === "Left" && collapsible && !navCollapsed && !mobile}
                  <div
                    class="nav-toggle"
                    on:click|stopPropagation={() =>
                      (navCollapsed = !navCollapsed)}
                  >
                    <i
                      class="ph ph-sidebar-simple"
                      style:color={"var(--navTextColor)"}
                    />
                  </div>
                {/if}
              </div>
              {#if !embedded}
                <div class="user top">
                  <UserMenu compact />
                </div>
              {/if}
            </div>
            <div
              class="mobile-click-handler"
              class:visible={mobileOpen}
              on:click={() => (mobileOpen = false)}
<<<<<<< HEAD
            ></div>
            {#if enrichedNavItems.length}
              <div class="links" class:visible={mobileOpen}>
=======
            />

            <div class="links" class:visible={mobileOpen}>
              {#if enrichedNavItems.length}
>>>>>>> 9da34cfb
                {#each enrichedNavItems as navItem}
                  {#if evaluateNavItemConditions(navItem._conditions)}
                    <NavItem
                      type={navItem.type}
                      text={navItem.text}
                      url={navItem.url}
                      subLinks={navItem.subLinks}
                      icon={navItem.icon}
                      internalLink={navItem.internalLink}
                      customStyles={navItem._styles?.custom}
                      on:clickLink={handleClickLink}
                      leftNav={navigation === "Left"}
                      {mobile}
                      {navStateStore}
                      collapsed={navCollapsed}
                    />
                  {/if}
                {/each}
              {/if}
            </div>

            {#if !embedded}
              <div class="user left" class:collapsed={navCollapsed}>
                <UserMenu collapsed={navCollapsed} />
                {#if logoPosition === "bottom"}
                  <div>
                    <Logo
                      {logoUrl}
                      {logoLinkUrl}
                      {openLogoLinkInNewTab}
                      {hideLogo}
                      {title}
                      {linkable}
                      {isInternal}
                      {getSanitizedUrl}
                    />
                  </div>
                {/if}
              </div>
            {/if}
          </div>
        </div>
      </div>
    {/if}
    <div
      class="main-wrapper"
      on:click={() => {
        if ($builderStore.inBuilder) {
          builderStore.actions.selectComponent(screenId)
        }
      }}
    >
      <div class="main size--{pageWidthClass}">
        <slot />
      </div>
    </div>
  </div>
  <div
    id="side-panel-container"
    class:open={$sidePanelStore.open}
    use:clickOutside={autoCloseSidePanel ? sidePanelStore.actions.close : null}
    class:builder={$builderStore.inBuilder}
  >
    <div class="side-panel-header">
      <Icon
        color="var(--spectrum-global-color-gray-600)"
        name="caret-line-right"
        hoverable
        on:click={sidePanelStore.actions.close}
      />
    </div>
  </div>
  <div class="modal-container"></div>
</div>

<style>
  /*  Main components */
  .layout {
    height: 100%;
    flex: 1 1 auto;
    display: flex;
    flex-direction: row;
    justify-content: center;
    align-items: stretch;
    z-index: 1;
    overflow: hidden;
    position: relative;

    /* Deliberately unitless as we need to do unitless calculations in grids */
    --grid-spacing: 4;
  }
  .component {
    display: contents;
  }
  .layout-body {
    display: flex;
    flex-direction: column;
    justify-content: flex-start;
    align-items: stretch;
    flex: 1 1 auto;
    overflow: auto;
    overflow-x: hidden;
    position: relative;
    background: var(--spectrum-alias-background-color-secondary);
  }

  .nav-wrapper {
    display: flex;
    flex-direction: row;
    justify-content: center;
    align-items: stretch;
    background: var(--navBackground);
    z-index: 2;
  }
  .nav-wrapper.clickable {
    cursor: pointer;
  }
  .nav-wrapper.clickable .nav {
    pointer-events: none;
  }
  .nav-wrapper.hidden {
    display: none;
  }
  .layout--top .nav-wrapper.sticky {
    position: sticky;
    top: 0;
    left: 0;
  }

  .nav {
    display: flex;
    flex-direction: column;
    justify-content: flex-start;
    align-items: stretch;
    padding: 18px 32px 18px 32px;
    max-width: 100%;
    gap: var(--spacing-xs);
  }
  .nav :global(.icon) {
    color: var(--navTextColor);
    opacity: 0.75;
  }
  .nav :global(.icon:hover) {
    color: var(--navTextColor);
    opacity: 1;
  }
  .nav :global(h1) {
    color: var(--navTextColor);
  }
  .nav-header {
    flex: 0 0 auto;
    display: flex;
    flex-direction: row;
    justify-content: space-between;
    align-items: center;
    gap: var(--spacing-xl);
  }

  #side-panel-container {
    max-width: calc(100vw - 40px);
    background: var(--spectrum-global-color-gray-50);
    z-index: 3;
    padding: var(--spacing-xl);
    display: flex;
    flex-direction: column;
    gap: 30px;
    overflow-y: auto;
    overflow-x: hidden;
    transition: transform 130ms ease-out;
    position: absolute;
    width: 400px;
    right: 0;
    transform: translateX(100%);
    height: 100%;
  }
  #side-panel-container.builder {
    transform: translateX(0);
    opacity: 0;
    pointer-events: none;
  }
  #side-panel-container.open {
    transform: translateX(0);
    box-shadow: 0 0 40px 10px rgba(0, 0, 0, 0.1);
  }
  #side-panel-container.builder.open {
    opacity: 1;
    pointer-events: all;
  }
  .side-panel-header {
    display: flex;
    flex-direction: row;
    justify-content: flex-end;
  }

  .main-wrapper {
    display: flex;
    flex-direction: row;
    justify-content: center;
    align-items: stretch;
    flex: 1 1 auto;
    z-index: 1;
  }
  .main {
    display: flex;
    flex-direction: column;
    justify-content: flex-start;
    align-items: stretch;
    max-width: 100%;
    position: relative;
    padding: 32px;
  }
  .main:not(.size--max):has(.screenslot-dom > .component > .grid) {
    padding: calc(32px - var(--grid-spacing) * 2px);
  }

  .layout--none .main {
    padding: 0;
  }
  .size--xs {
    width: 400px;
  }
  .size--s {
    width: 800px;
  }
  .size--m {
    width: 1100px;
  }
  .size--l {
    width: 1400px;
  }
  .size--max {
    width: 100%;
  }
  .main.size--max {
    padding: 0;
  }

  /*  Nav components */
  .nav-toggle {
    display: flex;
    align-items: center;
    justify-content: center;
    cursor: pointer;
    padding: var(--spacing-s);
    border-radius: 4px;
    transition: background-color 0.2s ease;
  }
  .nav-toggle:hover {
    background-color: rgba(255, 255, 255, 0.1);
  }
  .collapsed-logo {
    cursor: pointer;
  }
  .burger {
    display: none;
  }
  .logo {
    display: flex;
    flex-direction: row;
    justify-content: flex-start;
    align-items: center;
    gap: var(--spacing-m);
    flex: 1 1 auto;
  }
  .logo :global(h1) {
    font-weight: 600;
    flex: 1 1 auto;
    width: 0;
    overflow: hidden;
    text-overflow: ellipsis;
    white-space: nowrap;
  }
  .links {
    flex: 1 0 auto;
    display: flex;
    flex-direction: row;
    justify-content: flex-start;
    align-items: center;
    gap: var(--spacing-xl);
    margin-top: var(--spacing-xl);
  }
  .mobile-click-handler {
    display: none;
  }

  /* Left overrides for both desktop and mobile */
  .nav--left {
    overflow-y: auto;
  }

  /* Desktop nav overrides */
  .desktop.layout--left .layout-body {
    flex-direction: row;
    overflow: hidden;
  }
  .desktop.layout--left .main-wrapper {
    height: 100%;
    overflow: auto;
  }
  .desktop .nav--left {
    width: 250px;
    padding: var(--spacing-xl);
    transition: width 0.2s ease-in-out;
  }
  .desktop .nav--left.collapsed {
    width: 60px;
    padding: var(--spacing-xl) var(--spacing-m);
    cursor: pointer;
  }
  .desktop .nav--left.collapsed .logo {
    justify-content: center;
  }
  .desktop .nav--left.collapsed .links :global(.link),
  .desktop .nav--left.collapsed .links :global(.dropdown .text) {
    padding: var(--spacing-xs);
    justify-content: center;
    width: 100%;
  }
  .desktop .nav--left .links {
    margin-top: var(--spacing-m);
    flex-direction: column;
    justify-content: flex-start;
    align-items: stretch;
    gap: var(--spacing-xs);
  }
  .desktop .nav--left .user.top,
  .desktop .nav--top .user.left {
    display: none;
  }

  /* Mobile nav overrides */
  .mobile .nav-wrapper {
    position: sticky;
    top: 0;
    left: 0;
    box-shadow: 0 0 8px -1px rgba(0, 0, 0, 0.075);
  }
  .user.left {
    display: flex;
    flex-direction: column;

    gap: var(--spacing-m);
  }

  .user.left.collapsed {
    align-items: center;
  }
  .mobile .user.left {
    display: none;
  }

  /* Force standard top bar */
  .mobile .nav {
    padding: var(--spacing-m) 16px;
  }
  .mobile .burger {
    display: grid;
    place-items: center;
  }
  .mobile .logo {
    flex: 0 0 auto;
  }
  .mobile .logo :global(h1) {
    display: none;
  }

  /* Reduce padding */
  .mobile:not(.layout--none) .main {
    padding: 16px;
  }
  .mobile:not(.layout--none)
    .main:not(.size--max):has(.screenslot-dom > .component > .grid) {
    padding: 6px;
  }
  .mobile .main.size--max {
    padding: 0;
  }

  /* Transform links into drawer */
  .mobile .links {
    margin-top: 0;
    position: absolute;
    top: 0;
    left: -250px;
    transform: translateX(0);
    width: 250px;
    max-width: 75%;
    transition:
      transform 0.26s ease-in-out,
      opacity 0.26s ease-in-out;
    height: var(--height);
    opacity: 0;
    background: var(--navBackground);
    z-index: 999;
    flex-direction: column;
    justify-content: flex-start;
    align-items: stretch;
    padding: var(--spacing-xl);
    overflow-y: auto;
    gap: var(--spacing-xs);
  }
  .mobile .links :global(a) {
    flex: 0 0 auto;
  }
  .mobile .links.visible {
    opacity: 1;
    transform: translateX(250px);
    box-shadow: 0 0 80px 20px rgba(0, 0, 0, 0.3);
  }
  .mobile .mobile-click-handler.visible {
    position: absolute;
    display: block;
    top: 0;
    left: 0;
    width: var(--width);
    height: var(--height);
    z-index: 998;
  }

  /* Print styles */
  @media print {
    .layout,
    .main-wrapper {
      overflow: visible !important;
    }
    .nav-wrapper {
      display: none !important;
    }
    .layout {
      flex-direction: column !important;
      justify-content: flex-start !important;
      align-items: stretch !important;
    }
  }
</style><|MERGE_RESOLUTION|>--- conflicted
+++ resolved
@@ -309,7 +309,7 @@
                     <i
                       class="ph ph-sidebar-simple"
                       style:color={"var(--navTextColor)"}
-                    />
+                    ></i>
                   </div>
                 {/if}
               </div>
@@ -323,16 +323,10 @@
               class="mobile-click-handler"
               class:visible={mobileOpen}
               on:click={() => (mobileOpen = false)}
-<<<<<<< HEAD
             ></div>
-            {#if enrichedNavItems.length}
-              <div class="links" class:visible={mobileOpen}>
-=======
-            />
 
             <div class="links" class:visible={mobileOpen}>
               {#if enrichedNavItems.length}
->>>>>>> 9da34cfb
                 {#each enrichedNavItems as navItem}
                   {#if evaluateNavItemConditions(navItem._conditions)}
                     <NavItem
