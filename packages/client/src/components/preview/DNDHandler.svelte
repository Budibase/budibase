--- conflicted
+++ resolved
@@ -2,10 +2,6 @@
   import { onMount, onDestroy } from "svelte"
   import { get } from "svelte/store"
   import IndicatorSet from "./IndicatorSet.svelte"
-<<<<<<< HEAD
-  import DNDPositionIndicator from "./DNDPositionIndicator.svelte"
-  import { builderStore, componentStore } from "stores"
-=======
   import {
     builderStore,
     screenStore,
@@ -17,7 +13,6 @@
   import { Utils } from "@budibase/frontend-core"
   import { findComponentById } from "utils/components.js"
   import { DNDPlaceholderID } from "constants"
->>>>>>> 5cdd6a69
 
   const ThrottleRate = 130
 
@@ -44,12 +39,6 @@
     return squareSum / arr.length
   }
 
-<<<<<<< HEAD
-  const getDOMNodeForComponent = component => {
-    const parent = component.closest(".component")
-    const children = Array.from(parent?.children || [])
-    return children?.[0]
-=======
   // Callback when drag stops (whether dropped or not)
   const stopDragging = () => {
     // Reset listener
@@ -62,44 +51,10 @@
 
     // Reset state
     dndStore.actions.reset()
->>>>>>> 5cdd6a69
   }
 
   // Callback when initially starting a drag on a draggable component
   const onDragStart = e => {
-<<<<<<< HEAD
-    var img = new Image()
-    img.src =
-      "data:image/gif;base64,R0lGODlhAQABAIAAAAUEBAAAACwAAAAAAQABAAACAkQBADs="
-    e.dataTransfer.setDragImage(img, 0, 0)
-
-    // Resize component
-    if (e.target.classList.contains("anchor")) {
-      dragInfo = {
-        target: e.target.dataset.id,
-        side: e.target.dataset.side,
-        mode: "resize",
-      }
-    } else {
-      // Drag component
-      const parent = e.target.closest(".component")
-      if (!parent?.classList.contains("draggable")) {
-        return
-      }
-      dragInfo = {
-        target: parent.dataset.id,
-        parent: parent.dataset.parent,
-        mode: "move",
-      }
-    }
-
-    if (!dragInfo) {
-      return
-    }
-
-    builderStore.actions.selectComponent(dragInfo.target)
-    builderStore.actions.setDragging(true)
-=======
     const component = e.target.closest(".component")
     if (!component?.classList.contains("draggable")) {
       return
@@ -149,7 +104,6 @@
       return null
     }
     let { id, parent, node, acceptsChildren, empty } = target
->>>>>>> 5cdd6a69
 
     // If we're over something that does not accept children then we go up a
     // level and consider the mouse position relative to the parent
@@ -250,92 +204,22 @@
   }
   const throttledProcessEvent = Utils.throttle(processEvent, ThrottleRate)
 
-<<<<<<< HEAD
-    // Update grid styles
-    if ($builderStore.gridStyles) {
-      builderStore.actions.updateStyles($builderStore.gridStyles)
-      builderStore.actions.clearGridNextLoad()
-    }
-
-    // Reset state and styles
-    dragInfo = null
-    dropInfo = null
-=======
   const handleEvent = e => {
     e.preventDefault()
     throttledProcessEvent(e.clientX, e.clientY)
->>>>>>> 5cdd6a69
   }
 
   // Callback when on top of a component
   const onDragOver = e => {
-<<<<<<< HEAD
-    // Skip if we aren't validly dragging currently
-    if (!dragInfo) {
-=======
     if (!source || !target) {
->>>>>>> 5cdd6a69
       return
     }
     handleEvent(e)
   }
 
-<<<<<<< HEAD
-    e.preventDefault()
-
-    // Set drag info for grids if not set
-    if (!dragInfo.grid) {
-      const coord = e.target.closest(".grid-coord")
-      if (coord) {
-        const row = parseInt(coord.dataset.row)
-        const col = parseInt(coord.dataset.col)
-        const component = $componentStore.selectedComponent
-        const getStyle = x => parseInt(component._styles.normal?.[x] || "0")
-        dragInfo.grid = {
-          startRow: row,
-          startCol: col,
-          rowDeltaMin: 1 - getStyle("grid-row-start"),
-          rowDeltaMax: 13 - getStyle("grid-row-end"),
-          colDeltaMin: 1 - getStyle("grid-column-start"),
-          colDeltaMax: 13 - getStyle("grid-column-end"),
-        }
-      }
-    }
-
-    if (!dropInfo) {
-      return
-    }
-
-    const { droppableInside, bounds } = dropInfo
-    const { top, left, height, width } = bounds
-    const mouseY = e.clientY
-    const mouseX = e.clientX
-    const snapFactor = droppableInside ? 0.33 : 0.5
-    const snapLimitV = Math.min(40, height * snapFactor)
-    const snapLimitH = Math.min(40, width * snapFactor)
-
-    // Determine all sies we are within snap range of
-    let sides = []
-    if (mouseY <= top + snapLimitV) {
-      sides.push(Sides.Top)
-    } else if (mouseY >= top + height - snapLimitV) {
-      sides.push(Sides.Bottom)
-    }
-    if (mouseX < left + snapLimitH) {
-      sides.push(Sides.Left)
-    } else if (mouseX > left + width - snapLimitH) {
-      sides.push(Sides.Right)
-    }
-
-    // When no edges match, drop inside if possible
-    if (!sides.length) {
-      dropInfo.mode = droppableInside ? "inside" : null
-      dropInfo.side = null
-=======
   // Callback when entering a potential drop target
   const onDragEnter = e => {
     if (!source) {
->>>>>>> 5cdd6a69
       return
     }
 
@@ -372,84 +256,6 @@
       return
     }
 
-<<<<<<< HEAD
-    const coord = e.target.closest(".grid-coord")
-    if (coord && dragInfo.grid) {
-      const row = parseInt(coord.dataset.row)
-      const col = parseInt(coord.dataset.col)
-      const { mode, side, grid } = dragInfo
-      const {
-        startRow,
-        startCol,
-        rowDeltaMin,
-        rowDeltaMax,
-        colDeltaMin,
-        colDeltaMax,
-      } = grid
-
-      const component = $componentStore.selectedComponent
-      const rowStart = parseInt(
-        component._styles.normal?.["grid-row-start"] || 0
-      )
-      const rowEnd = parseInt(component._styles.normal?.["grid-row-end"] || 0)
-      const colStart = parseInt(
-        component._styles.normal?.["grid-column-start"] || 0
-      )
-      const colEnd = parseInt(
-        component._styles.normal?.["grid-column-end"] || 0
-      )
-
-      let rowDelta = row - startRow
-      let colDelta = col - startCol
-
-      if (mode === "move") {
-        rowDelta = Math.min(Math.max(rowDelta, rowDeltaMin), rowDeltaMax)
-        colDelta = Math.min(Math.max(colDelta, colDeltaMin), colDeltaMax)
-        builderStore.actions.setGridStyles({
-          "grid-row-start": rowStart + rowDelta,
-          "grid-row-end": rowEnd + rowDelta,
-          "grid-column-start": colStart + colDelta,
-          "grid-column-end": colEnd + colDelta,
-        })
-      } else if (mode === "resize") {
-        let newStyles = {}
-        if (side === "right") {
-          newStyles["grid-column-end"] = colEnd + colDelta
-        } else if (side === "left") {
-          newStyles["grid-column-start"] = colStart + colDelta
-        } else if (side === "top") {
-          newStyles["grid-row-start"] = rowStart + rowDelta
-        } else if (side === "bottom") {
-          newStyles["grid-row-end"] = rowEnd + rowDelta
-        } else if (side === "bottom-right") {
-          newStyles["grid-column-end"] = colEnd + colDelta
-          newStyles["grid-row-end"] = rowEnd + rowDelta
-        } else if (side === "bottom-left") {
-          newStyles["grid-column-start"] = colStart + colDelta
-          newStyles["grid-row-end"] = rowEnd + rowDelta
-        } else if (side === "top-right") {
-          newStyles["grid-column-end"] = colEnd + colDelta
-          newStyles["grid-row-start"] = rowStart + rowDelta
-        } else if (side === "top-left") {
-          newStyles["grid-column-start"] = colStart + colDelta
-          newStyles["grid-row-start"] = rowStart + rowDelta
-        }
-        builderStore.actions.setGridStyles(newStyles)
-      }
-    }
-    return
-
-    const element = e.target.closest(".component:not(.block)")
-    if (
-      element &&
-      element.classList.contains("droppable") &&
-      element.dataset.id !== dragInfo.target
-    ) {
-      // Do nothing if this is the same target
-      if (element.dataset.id === dropInfo?.target) {
-        return
-      }
-=======
     // Convert parent + index into target + mode
     let legacyDropTarget, legacyDropMode
     const parent = findComponentById(
@@ -459,7 +265,6 @@
     if (!parent) {
       return
     }
->>>>>>> 5cdd6a69
 
     // Do nothing if we didn't change the location
     if (source.parent === drop.parent && source.index === drop.index) {
