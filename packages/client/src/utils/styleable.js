import { builderStore } from "stores"

/**
 * Helper to build a CSS string from a style object.
 */
const buildStyleString = (styleObject, customStyles) => {
  let str = ""
  Object.entries(styleObject || {}).forEach(([style, value]) => {
    if (style && value != null) {
      str += `${style}: ${value}; `
    }
  })
  return str + (customStyles || "")
}

/**
 * Svelte action to apply correct component styles.
 * This also applies handlers for selecting components from the builder preview.
 */
export const styleable = (node, styles = {}) => {
  let applyNormalStyles
  let applyHoverStyles
  let selectComponent
  let editComponent

  // Creates event listeners and applies initial styles
  const setupStyles = (newStyles = {}) => {
    let baseStyles = {}
    if (newStyles.empty) {
<<<<<<< HEAD
      // baseStyles.border = "2px dashed var(--spectrum-global-color-gray-600)"
=======
      baseStyles.border = "2px dashed var(--spectrum-global-color-gray-400)"
>>>>>>> b7bfb861
      baseStyles.padding = "var(--spacing-l)"
      baseStyles.overflow = "hidden"
    }

    const componentId = newStyles.id
    const customStyles = newStyles.custom || ""
    const normalStyles = { ...baseStyles, ...newStyles.normal }
    const hoverStyles = {
      ...normalStyles,
      ...(newStyles.hover || {}),
    }

    // Allow dragging if required
    node.setAttribute("draggable", !!newStyles.draggable)

    // Applies a style string to a DOM node
    const applyStyles = styleString => {
      node.style = styleString
    }

    // Applies the "normal" style definition
    applyNormalStyles = () => {
      applyStyles(buildStyleString(normalStyles, customStyles))
    }

    // Applies any "hover" styles as well as the base "normal" styles
    applyHoverStyles = () => {
      applyStyles(buildStyleString(hoverStyles, customStyles))
    }

    // Handler to select a component in the builder when clicking it in the
    // builder preview
    selectComponent = event => {
      builderStore.actions.selectComponent(componentId)
      event.preventDefault()
      event.stopPropagation()
      return false
    }

    // Handler to start editing a component (if applicable) when double
    // clicking in the builder preview
    editComponent = event => {
      if (newStyles.interactive && newStyles.editable) {
        builderStore.actions.setEditMode(true)
      }
      event.preventDefault()
      event.stopPropagation()
      return false
    }

    // Add listeners to toggle hover styles
    node.addEventListener("mouseover", applyHoverStyles)
    node.addEventListener("mouseout", applyNormalStyles)

    // Add builder preview click listener
    if (newStyles.interactive) {
      node.addEventListener("click", selectComponent, false)
      node.addEventListener("dblclick", editComponent, false)
    }

    // Apply initial normal styles
    applyNormalStyles()
  }

  // Removes the current event listeners
  const removeListeners = () => {
    node.removeEventListener("mouseover", applyHoverStyles)
    node.removeEventListener("mouseout", applyNormalStyles)
    node.removeEventListener("click", selectComponent)
    node.removeEventListener("dblclick", editComponent)
  }

  // Apply initial styles
  setupStyles(styles)

  return {
    // Clean up old listeners and apply new ones on update
    update: newStyles => {
      removeListeners()
      setupStyles(newStyles)
    },
    // Clean up listeners when component is destroyed
    destroy: () => {
      removeListeners()
    },
  }
}<|MERGE_RESOLUTION|>--- conflicted
+++ resolved
@@ -27,11 +27,7 @@
   const setupStyles = (newStyles = {}) => {
     let baseStyles = {}
     if (newStyles.empty) {
-<<<<<<< HEAD
-      // baseStyles.border = "2px dashed var(--spectrum-global-color-gray-600)"
-=======
       baseStyles.border = "2px dashed var(--spectrum-global-color-gray-400)"
->>>>>>> b7bfb861
       baseStyles.padding = "var(--spacing-l)"
       baseStyles.overflow = "hidden"
     }
