--- conflicted
+++ resolved
@@ -1,10 +1,6 @@
 import { enrichDataBinding, enrichDataBindings } from "./enrichDataBinding"
 import { routeStore } from "../store"
-<<<<<<< HEAD
-import { saveRow, deleteRow, executeQuery } from "../api"
-=======
-import { saveRow, deleteRow, triggerAutomation } from "../api"
->>>>>>> 3d967c20
+import { saveRow, deleteRow, executeQuery, triggerAutomation } from "../api"
 
 const saveRowHandler = async (action, context) => {
   let draft = context[`${action.parameters.contextPath}_draft`]
@@ -56,11 +52,8 @@
   ["Save Row"]: saveRowHandler,
   ["Delete Row"]: deleteRowHandler,
   ["Navigate To"]: navigationHandler,
-<<<<<<< HEAD
   ["Execute Query"]: queryExecutionHandler,
-=======
   ["Trigger Automation"]: triggerAutomationHandler,
->>>>>>> 3d967c20
 }
 
 /**
