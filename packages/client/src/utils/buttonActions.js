import { get } from "svelte/store"
import download from "downloadjs"
import {
  routeStore,
  builderStore,
  confirmationStore,
  authStore,
  stateStore,
  notificationStore,
  dataSourceStore,
  uploadStore,
  rowSelectionStore,
  sidePanelStore,
} from "stores"
import { API } from "api"
import { ActionTypes } from "constants"
import { enrichDataBindings } from "./enrichDataBinding"
import { Helpers } from "@budibase/bbui"

const saveRowHandler = async (action, context) => {
  const { fields, providerId, tableId, notificationOverride } =
    action.parameters
  let payload
  if (providerId) {
    payload = { ...context[providerId] }
  } else {
    payload = {}
  }
  if (fields) {
    for (let [field, value] of Object.entries(fields)) {
      Helpers.deepSet(payload, field, value)
    }
  }
  if (tableId) {
    payload.tableId = tableId
  }
  try {
    const row = await API.saveRow(payload)

    if (!notificationOverride) {
      notificationStore.actions.success("Row saved")
    }

    // Refresh related datasources
    await dataSourceStore.actions.invalidateDataSource(row.tableId, {
      invalidateRelationships: true,
    })

    return { row }
  } catch (error) {
    // Abort next actions
    return false
  }
}

const duplicateRowHandler = async (action, context) => {
  const { fields, providerId, tableId, notificationOverride } =
    action.parameters
  if (providerId) {
    let payload = { ...context[providerId] }
    if (fields) {
      for (let [field, value] of Object.entries(fields)) {
        Helpers.deepSet(payload, field, value)
      }
    }
    if (tableId) {
      payload.tableId = tableId
    }
    delete payload._id
    delete payload._rev
    try {
      const row = await API.saveRow(payload)
      if (!notificationOverride) {
        notificationStore.actions.success("Row saved")
      }

      // Refresh related datasources
      await dataSourceStore.actions.invalidateDataSource(row.tableId, {
        invalidateRelationships: true,
      })

      return { row }
    } catch (error) {
      // Abort next actions
      return false
    }
  }
}

const deleteRowHandler = async action => {
  const { tableId, revId, rowId, notificationOverride } = action.parameters
  if (tableId && rowId) {
    try {
      await API.deleteRow({ tableId, rowId, revId })
      if (!notificationOverride) {
        notificationStore.actions.success("Row deleted")
      }

      // Refresh related datasources
      await dataSourceStore.actions.invalidateDataSource(tableId, {
        invalidateRelationships: true,
      })
    } catch (error) {
      // Abort next actions
      return false
    }
  }
}

const triggerAutomationHandler = async action => {
  const { fields, notificationOverride } = action.parameters
  if (fields) {
    try {
      await API.triggerAutomation({
        automationId: action.parameters.automationId,
        fields,
      })
      if (!notificationOverride) {
        notificationStore.actions.success("Automation triggered")
      }
    } catch (error) {
      // Abort next actions
      return false
    }
  }
}

const navigationHandler = action => {
  const { url, peek } = action.parameters
  routeStore.actions.navigate(url, peek)
}

const queryExecutionHandler = async action => {
  const { datasourceId, queryId, queryParams, notificationOverride } =
    action.parameters
  try {
    const query = await API.fetchQueryDefinition(queryId)
    if (query?.datasourceId == null) {
      notificationStore.actions.error("That query couldn't be found")
      return false
    }
    const result = await API.executeQuery({
      datasourceId,
      queryId,
      parameters: queryParams,
    })

    // Trigger a notification and invalidate the datasource as long as this
    // was not a readable query
    if (!query.readable) {
      if (!notificationOverride) {
        notificationStore.actions.success("Query executed successfully")
      }
      await dataSourceStore.actions.invalidateDataSource(query.datasourceId)
    }

    return { result }
  } catch (error) {
    notificationStore.actions.error(
      "An error occurred while executing the query"
    )

    // Abort next actions
    return false
  }
}

const executeActionHandler = async (
  context,
  componentId,
  actionType,
  params
) => {
  const fn = context[`${componentId}_${actionType}`]
  if (fn) {
    return await fn(params)
  }
}

const updateFieldValueHandler = async (action, context) => {
  return await executeActionHandler(
    context,
    action.parameters.componentId,
    ActionTypes.UpdateFieldValue,
    {
      type: action.parameters.type,
      field: action.parameters.field,
      value: action.parameters.value,
    }
  )
}

const validateFormHandler = async (action, context) => {
  return await executeActionHandler(
    context,
    action.parameters.componentId,
    ActionTypes.ValidateForm
  )
}

const refreshDataProviderHandler = async (action, context) => {
  return await executeActionHandler(
    context,
    action.parameters.componentId,
    ActionTypes.RefreshDatasource
  )
}

const logoutHandler = async action => {
  await authStore.actions.logOut()
  let redirectUrl = "/builder/auth/login"
  let internal = false
  if (action.parameters.redirectUrl) {
    internal = action.parameters.redirectUrl?.startsWith("/")
    redirectUrl = routeStore.actions.createFullURL(
      action.parameters.redirectUrl
    )
  }
  window.location.href = redirectUrl
  if (internal) {
    window.location.reload()
  }
}

const clearFormHandler = async (action, context) => {
  return await executeActionHandler(
    context,
    action.parameters.componentId,
    ActionTypes.ClearForm
  )
}

const changeFormStepHandler = async (action, context) => {
  return await executeActionHandler(
    context,
    action.parameters.componentId,
    ActionTypes.ChangeFormStep,
    action.parameters
  )
}

const closeScreenModalHandler = action => {
  let url
  if (action?.parameters) {
    url = action.parameters.url
  }
  // Emit this as a window event, so parent screens which are iframing us in
  // can close the modal
  window.parent.postMessage({ type: "close-screen-modal", url })
}

const updateStateHandler = action => {
  const { type, key, value, persist } = action.parameters
  if (type === "set") {
    stateStore.actions.setValue(key, value, persist)
  } else if (type === "delete") {
    stateStore.actions.deleteValue(key)
  }

  // Emit this as an event so that parent windows which are iframing us in
  // can also update their state
  if (get(routeStore).queryParams?.peek) {
    window.parent.postMessage({
      type: "update-state",
      detail: { type, key, value, persist },
    })
  }
}

const s3UploadHandler = async action => {
  const { componentId } = action.parameters
  if (!componentId) {
    return
  }
  const res = await uploadStore.actions.processFileUpload(componentId)
  return {
    publicUrl: res?.publicUrl,
  }
}

const exportDataHandler = async action => {
  let selection = rowSelectionStore.actions.getSelection(
    action.parameters.tableComponentId
  )
  if (selection.selectedRows && selection.selectedRows.length > 0) {
    try {
      const data = await API.exportRows({
        tableId: selection.tableId,
        rows: selection.selectedRows,
        format: action.parameters.type,
        columns: action.parameters.columns,
      })
      download(data, `${selection.tableId}.${action.parameters.type}`)
    } catch (error) {
      notificationStore.actions.error("There was an error exporting the data")
    }
  } else {
    notificationStore.actions.error("Please select at least one row")
  }
}

const continueIfHandler = action => {
  const { type, value, operator, referenceValue } = action.parameters
  if (!type || !operator) {
    return
  }
  let match = false
  if (value == null && referenceValue == null) {
    match = true
  } else if (value === referenceValue) {
    match = true
  } else {
    match = JSON.stringify(value) === JSON.stringify(referenceValue)
  }
  if (type === "continue") {
    return operator === "equal" ? match : !match
  } else {
    return operator === "equal" ? !match : match
  }
}

const showNotificationHandler = action => {
  const { message, type, autoDismiss } = action.parameters
  if (!message || !type) {
    return
  }
  notificationStore.actions[type]?.(message, autoDismiss)
}

<<<<<<< HEAD
const promptUserHandler = action => {
  action.parameters
  return
=======
const OpenSidePanelHandler = action => {
  const { id } = action.parameters
  if (id) {
    sidePanelStore.actions.open(id)
  }
}

const CloseSidePanelHandler = () => {
  sidePanelStore.actions.close()
>>>>>>> 9ed49221
}

const handlerMap = {
  ["Save Row"]: saveRowHandler,
  ["Duplicate Row"]: duplicateRowHandler,
  ["Delete Row"]: deleteRowHandler,
  ["Navigate To"]: navigationHandler,
  ["Execute Query"]: queryExecutionHandler,
  ["Trigger Automation"]: triggerAutomationHandler,
  ["Validate Form"]: validateFormHandler,
  ["Update Field Value"]: updateFieldValueHandler,
  ["Refresh Data Provider"]: refreshDataProviderHandler,
  ["Log Out"]: logoutHandler,
  ["Clear Form"]: clearFormHandler,
  ["Close Screen Modal"]: closeScreenModalHandler,
  ["Change Form Step"]: changeFormStepHandler,
  ["Update State"]: updateStateHandler,
  ["Upload File to S3"]: s3UploadHandler,
  ["Export Data"]: exportDataHandler,
  ["Continue if / Stop if"]: continueIfHandler,
  ["Show Notification"]: showNotificationHandler,
<<<<<<< HEAD
  ["Prompt User"]: promptUserHandler,
=======
  ["Open Side Panel"]: OpenSidePanelHandler,
  ["Close Side Panel"]: CloseSidePanelHandler,
>>>>>>> 9ed49221
}

const confirmTextMap = {
  ["Delete Row"]: "Are you sure you want to delete this row?",
  ["Save Row"]: "Are you sure you want to save this row?",
  ["Execute Query"]: "Are you sure you want to execute this query?",
  ["Trigger Automation"]: "Are you sure you want to trigger this automation?",
  ["Prompt User"]: "Are you sure you want to contiune?",
}

/**
 * Parses an array of actions and returns a function which will execute the
 * actions in the current context.
 * A handler returning `false` is a flag to stop execution of handlers
 */
export const enrichButtonActions = (actions, context) => {
  // Prevent button actions in the builder preview
  if (!actions?.length || get(builderStore).inBuilder) {
    return null
  }

  // If this is a function then it has already been enriched
  if (typeof actions === "function") {
    return actions
  }

  const handlers = actions.map(def => handlerMap[def["##eventHandlerType"]])
  return async eventContext => {
    // Button context is built up as actions are executed.
    // Inherit any previous button context which may have come from actions
    // before a confirmable action since this breaks the chain.
    let buttonContext = context.actions || []

    for (let i = 0; i < handlers.length; i++) {
      try {
        // Skip any non-existent action definitions
        if (!handlers[i]) {
          continue
        }

        // Built total context for this action
        const totalContext = {
          ...context,
          state: get(stateStore),
          actions: buttonContext,
          eventContext,
        }

        // Get and enrich this button action with the total context
        let action = actions[i]
        action = enrichDataBindings(action, totalContext)
        const callback = async () => handlers[i](action, totalContext)

        // If this action is confirmable, show confirmation and await a
        // callback to execute further actions
        if (action.parameters?.confirm) {
          return new Promise(resolve => {
            const defaultText = confirmTextMap[action["##eventHandlerType"]]
            const confirmText = action.parameters?.confirmText || defaultText

            const defaultTitleText = action["##eventHandlerType"]
            const customTitleText =
              action.parameters?.customTitleText || defaultTitleText
            confirmationStore.actions.showConfirmation(
              customTitleText,
              confirmText,
              async () => {
                // When confirmed, execute this action immediately,
                // then execute the rest of the actions in the chain
                const result = await callback()
                if (result !== false) {
                  // Generate a new total context to pass into the next enrichment
                  buttonContext.push(result)
                  const newContext = { ...context, actions: buttonContext }

                  // Enrich and call the next button action if there is more than one action remaining
                  if (actions.length > 1) {
                    const next = enrichButtonActions(
                      actions.slice(i + 1),
                      newContext
                    )
                    resolve(await next())
                  }
                } else {
                  resolve(false)
                }
              },
              () => {
                resolve(false)
              }
            )
          })
        }

        // For non-confirmable actions, execute the handler immediately
        else {
          const result = await callback()
          if (result === false) {
            return
          } else {
            buttonContext.push(result)
          }
        }
      } catch (error) {
        console.error("Error while executing button handler")
        console.error(error)
        // Stop executing further actions on error
        return
      }
    }
  }
}<|MERGE_RESOLUTION|>--- conflicted
+++ resolved
@@ -327,11 +327,11 @@
   notificationStore.actions[type]?.(message, autoDismiss)
 }
 
-<<<<<<< HEAD
 const promptUserHandler = action => {
   action.parameters
   return
-=======
+}
+
 const OpenSidePanelHandler = action => {
   const { id } = action.parameters
   if (id) {
@@ -341,7 +341,6 @@
 
 const CloseSidePanelHandler = () => {
   sidePanelStore.actions.close()
->>>>>>> 9ed49221
 }
 
 const handlerMap = {
@@ -363,12 +362,9 @@
   ["Export Data"]: exportDataHandler,
   ["Continue if / Stop if"]: continueIfHandler,
   ["Show Notification"]: showNotificationHandler,
-<<<<<<< HEAD
   ["Prompt User"]: promptUserHandler,
-=======
   ["Open Side Panel"]: OpenSidePanelHandler,
   ["Close Side Panel"]: CloseSidePanelHandler,
->>>>>>> 9ed49221
 }
 
 const confirmTextMap = {
