import { get } from "svelte/store"
import {
  routeStore,
  builderStore,
  confirmationStore,
  authStore,
  peekStore,
<<<<<<< HEAD
} from "stores"
import { saveRow, deleteRow, executeQuery, triggerAutomation } from "api"
import { ActionTypes } from "constants"
=======
  stateStore,
} from "../store"
import { saveRow, deleteRow, executeQuery, triggerAutomation } from "../api"
import { ActionTypes } from "../constants"
>>>>>>> 1b9916a8

const saveRowHandler = async (action, context) => {
  const { fields, providerId, tableId } = action.parameters
  if (providerId) {
    let draft = context[providerId]
    if (fields) {
      for (let [field, value] of Object.entries(fields)) {
        draft[field] = value
      }
    }
    if (tableId) {
      draft.tableId = tableId
    }
    await saveRow(draft)
  }
}

const deleteRowHandler = async action => {
  const { tableId, revId, rowId } = action.parameters
  if (tableId && revId && rowId) {
    await deleteRow({ tableId, rowId, revId })
  }
}

const triggerAutomationHandler = async action => {
  const { fields } = action.parameters
  if (fields) {
    await triggerAutomation(action.parameters.automationId, fields)
  }
}

const navigationHandler = action => {
  const { url, peek } = action.parameters
  if (url) {
    // If we're already peeking, don't peek again
    const isPeeking = get(routeStore).queryParams?.peek
    if (peek && !isPeeking) {
      peekStore.actions.showPeek(url)
    } else {
      const external = !url.startsWith("/")
      if (external) {
        window.location.href = url
      } else {
        routeStore.actions.navigate(action.parameters.url)
      }
    }
  }
}

const queryExecutionHandler = async action => {
  const { datasourceId, queryId, queryParams } = action.parameters
  await executeQuery({
    datasourceId,
    queryId,
    parameters: queryParams,
  })
}

const executeActionHandler = async (
  context,
  componentId,
  actionType,
  params
) => {
  const fn = context[`${componentId}_${actionType}`]
  if (fn) {
    return await fn(params)
  }
}

const validateFormHandler = async (action, context) => {
  return await executeActionHandler(
    context,
    action.parameters.componentId,
    ActionTypes.ValidateForm,
    action.parameters.onlyCurrentStep
  )
}

const refreshDatasourceHandler = async (action, context) => {
  return await executeActionHandler(
    context,
    action.parameters.componentId,
    ActionTypes.RefreshDatasource
  )
}

const logoutHandler = async () => {
  await authStore.actions.logOut()
}

const clearFormHandler = async (action, context) => {
  return await executeActionHandler(
    context,
    action.parameters.componentId,
    ActionTypes.ClearForm
  )
}

const changeFormStepHandler = async (action, context) => {
  return await executeActionHandler(
    context,
    action.parameters.componentId,
    ActionTypes.ChangeFormStep,
    action.parameters
  )
}

const closeScreenModalHandler = () => {
  // Emit this as a window event, so parent screens which are iframing us in
  // can close the modal
  window.dispatchEvent(new Event("close-screen-modal"))
}

const updateStateHandler = action => {
  const { type, key, value, persist } = action.parameters
  if (type === "set") {
    stateStore.actions.setValue(key, value, persist)
  } else if (type === "delete") {
    stateStore.actions.deleteValue(key)
  }
}

const handlerMap = {
  ["Save Row"]: saveRowHandler,
  ["Delete Row"]: deleteRowHandler,
  ["Navigate To"]: navigationHandler,
  ["Execute Query"]: queryExecutionHandler,
  ["Trigger Automation"]: triggerAutomationHandler,
  ["Validate Form"]: validateFormHandler,
  ["Refresh Datasource"]: refreshDatasourceHandler,
  ["Log Out"]: logoutHandler,
  ["Clear Form"]: clearFormHandler,
  ["Close Screen Modal"]: closeScreenModalHandler,
  ["Change Form Step"]: changeFormStepHandler,
  ["Update State"]: updateStateHandler,
}

const confirmTextMap = {
  ["Delete Row"]: "Are you sure you want to delete this row?",
  ["Save Row"]: "Are you sure you want to save this row?",
  ["Execute Query"]: "Are you sure you want to execute this query?",
  ["Trigger Automation"]: "Are you sure you want to trigger this automation?",
}

/**
 * Parses an array of actions and returns a function which will execute the
 * actions in the current context.
 * A handler returning `false` is a flag to stop execution of handlers
 */
export const enrichButtonActions = (actions, context) => {
  // Prevent button actions in the builder preview
  if (get(builderStore).inBuilder) {
    return () => {}
  }
  const handlers = actions.map(def => handlerMap[def["##eventHandlerType"]])
  return async () => {
    for (let i = 0; i < handlers.length; i++) {
      try {
        const action = actions[i]
        const callback = async () => handlers[i](action, context)

        // If this action is confirmable, show confirmation and await a
        // callback to execute further actions
        if (action.parameters?.confirm) {
          const defaultText = confirmTextMap[action["##eventHandlerType"]]
          const confirmText = action.parameters?.confirmText || defaultText
          confirmationStore.actions.showConfirmation(
            action["##eventHandlerType"],
            confirmText,
            async () => {
              // When confirmed, execute this action immediately,
              // then execute the rest of the actions in the chain
              const result = await callback()
              if (result !== false) {
                const next = enrichButtonActions(actions.slice(i + 1), context)
                await next()
              }
            }
          )

          // Stop enriching actions when encountering a confirmable action,
          // as the callback continues the action chain
          return
        }

        // For non-confirmable actions, execute the handler immediately
        else {
          const result = await callback()
          if (result === false) {
            return
          }
        }
      } catch (error) {
        console.error("Error while executing button handler")
        console.error(error)
        // Stop executing further actions on error
        return
      }
    }
  }
}<|MERGE_RESOLUTION|>--- conflicted
+++ resolved
@@ -5,16 +5,10 @@
   confirmationStore,
   authStore,
   peekStore,
-<<<<<<< HEAD
+  stateStore,
 } from "stores"
 import { saveRow, deleteRow, executeQuery, triggerAutomation } from "api"
 import { ActionTypes } from "constants"
-=======
-  stateStore,
-} from "../store"
-import { saveRow, deleteRow, executeQuery, triggerAutomation } from "../api"
-import { ActionTypes } from "../constants"
->>>>>>> 1b9916a8
 
 const saveRowHandler = async (action, context) => {
   const { fields, providerId, tableId } = action.parameters
