--- conflicted
+++ resolved
@@ -95,10 +95,6 @@
 
 export default {
   authenticate: authenticate(apiOpts),
-<<<<<<< HEAD
-=======
-  triggerWorkflow: triggerWorkflow(apiOpts),
   createRecord,
   updateRecord,
->>>>>>> f1cb475f
 }