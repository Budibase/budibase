<<<<<<< HEAD
import { notificationStore, devToolsStore } from "stores"
import { ApiVersion } from "constants"
=======
import { createAPIClient } from "@budibase/frontend-core"
import { notificationStore, authStore } from "../stores"
>>>>>>> e29967c8
import { get } from "svelte/store"

export const API = createAPIClient({
  // Enable caching of cacheable endpoints to speed things up,
  enableCaching: true,

  // Attach client specific headers
  attachHeaders: headers => {
    // Attach app ID header
    headers["x-budibase-app-id"] = window["##BUDIBASE_APP_ID##"]

<<<<<<< HEAD
/**
 * Performs an API call to the server.
 * App ID header is always correctly set.
 */
const makeApiCall = async ({ method, url, body, json = true }) => {
  try {
    const requestBody = json ? JSON.stringify(body) : body
    const inBuilder = window["##BUDIBASE_IN_BUILDER##"]
    const role = get(devToolsStore).role
    const headers = {
      Accept: "application/json",
      "x-budibase-app-id": window["##BUDIBASE_APP_ID##"],
      "x-budibase-api-version": ApiVersion,
      ...(json && { "Content-Type": "application/json" }),
      ...(!inBuilder && { "x-budibase-type": "client" }),
      ...(role && { "x-budibase-role": role }),
=======
    // Attach client header if not inside the builder preview
    if (!window["##BUDIBASE_IN_BUILDER##"]) {
      headers["x-budibase-type"] = "client"
>>>>>>> e29967c8
    }

    // Add csrf token if authenticated
    const auth = get(authStore)
    if (auth?.csrfToken) {
      headers["x-csrf-token"] = auth.csrfToken
    }
  },

  // Show an error notification for all API failures.
  // We could also log these to sentry.
  // Or we could check error.status and redirect to login on a 403 etc.
  onError: error => {
    const { status, method, url, message, handled } = error || {}

    // Log any errors that we haven't manually handled
    if (!handled) {
      console.error("Unhandled error from API client", error)
      return
    }

    // Notify all errors
    if (message) {
      // Don't notify if the URL contains the word analytics as it may be
      // blocked by browser extensions
      if (!url?.includes("analytics")) {
        notificationStore.actions.error(message)
      }
    }

    // Log all errors to console
    console.warn(`[Client] HTTP ${status} on ${method}:${url}\n\t${message}`)
  },
})<|MERGE_RESOLUTION|>--- conflicted
+++ resolved
@@ -1,10 +1,5 @@
-<<<<<<< HEAD
-import { notificationStore, devToolsStore } from "stores"
-import { ApiVersion } from "constants"
-=======
 import { createAPIClient } from "@budibase/frontend-core"
-import { notificationStore, authStore } from "../stores"
->>>>>>> e29967c8
+import { notificationStore, authStore, devToolsStore } from "../stores"
 import { get } from "svelte/store"
 
 export const API = createAPIClient({
@@ -16,34 +11,21 @@
     // Attach app ID header
     headers["x-budibase-app-id"] = window["##BUDIBASE_APP_ID##"]
 
-<<<<<<< HEAD
-/**
- * Performs an API call to the server.
- * App ID header is always correctly set.
- */
-const makeApiCall = async ({ method, url, body, json = true }) => {
-  try {
-    const requestBody = json ? JSON.stringify(body) : body
-    const inBuilder = window["##BUDIBASE_IN_BUILDER##"]
-    const role = get(devToolsStore).role
-    const headers = {
-      Accept: "application/json",
-      "x-budibase-app-id": window["##BUDIBASE_APP_ID##"],
-      "x-budibase-api-version": ApiVersion,
-      ...(json && { "Content-Type": "application/json" }),
-      ...(!inBuilder && { "x-budibase-type": "client" }),
-      ...(role && { "x-budibase-role": role }),
-=======
     // Attach client header if not inside the builder preview
     if (!window["##BUDIBASE_IN_BUILDER##"]) {
       headers["x-budibase-type"] = "client"
->>>>>>> e29967c8
     }
 
     // Add csrf token if authenticated
     const auth = get(authStore)
     if (auth?.csrfToken) {
       headers["x-csrf-token"] = auth.csrfToken
+    }
+
+    // Add role header
+    const role = get(devToolsStore).role
+    if (role) {
+      headers["x-budibase-role"] = role
     }
   },
 
