import { API } from "api"
import {
  authStore,
  notificationStore,
  routeStore,
  screenStore,
  builderStore,
  uploadStore,
  rowSelectionStore,
  componentStore,
  currentRole,
  environmentStore,
  sidePanelStore,
  dndIsDragging,
  confirmationStore,
  roleStore,
<<<<<<< HEAD
  appStore,
=======
  stateStore,
  createContextStore,
>>>>>>> 6f733ff9
} from "stores"
import { styleable } from "utils/styleable"
import { linkable } from "utils/linkable"
import { getAction } from "utils/getAction"
import Provider from "components/context/Provider.svelte"
import Block from "components/Block.svelte"
import BlockComponent from "components/BlockComponent.svelte"
import { ActionTypes } from "./constants"
import { fetchDatasourceSchema } from "./utils/schema.js"
import { getAPIKey } from "./utils/api.js"
import { enrichButtonActions } from "./utils/buttonActions.js"
import { processStringSync, makePropSafe } from "@budibase/string-templates"

export default {
  API,

  // Stores
  authStore,
  appStore,
  notificationStore,
  routeStore,
  rowSelectionStore,
  screenStore,
  builderStore,
  uploadStore,
  componentStore,
  environmentStore,
  sidePanelStore,
  dndIsDragging,
  currentRole,
  confirmationStore,
  roleStore,
  stateStore,

  // Utils
  styleable,
  linkable,
  getAction,
  fetchDatasourceSchema,
  getAPIKey,
  enrichButtonActions,
  processStringSync,
  makePropSafe,
  createContextStore,

  // Components
  Provider,
  Block,
  BlockComponent,

  // Constants
  ActionTypes,
}<|MERGE_RESOLUTION|>--- conflicted
+++ resolved
@@ -14,12 +14,9 @@
   dndIsDragging,
   confirmationStore,
   roleStore,
-<<<<<<< HEAD
   appStore,
-=======
   stateStore,
   createContextStore,
->>>>>>> 6f733ff9
 } from "stores"
 import { styleable } from "utils/styleable"
 import { linkable } from "utils/linkable"
