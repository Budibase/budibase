--- conflicted
+++ resolved
@@ -6,13 +6,8 @@
 export const eventHandlers = routeTo => {
   const handlers = {
     "Navigate To": param => routeTo(param && param.url),
-<<<<<<< HEAD
-    "Create Row": api.createRow,
-    "Update Row": api.updateRow,
-=======
-    "Update Record": api.updateRecord,
-    "Save Record": api.saveRecord,
->>>>>>> db72579f
+    "Update Record": api.updateRow,
+    "Save Record": api.saveRow,
     "Trigger Workflow": api.triggerWorkflow,
   }
 
