--- conflicted
+++ resolved
@@ -3,13 +3,8 @@
   import Switch from "./Core/Switch.svelte"
   import { createEventDispatcher } from "svelte"
 
-<<<<<<< HEAD
-  export let value: boolean | undefined = undefined
-  export let label: string | undefined = undefined
-=======
   export let value = undefined
   export let label = null
->>>>>>> ee066a86
   export let labelPosition = "above"
   export let text = undefined
   export let disabled = false
