--- conflicted
+++ resolved
@@ -362,28 +362,6 @@
             {/if}
             {#each fields as field}
               <div
-<<<<<<< HEAD
-                class="spectrum-Table-cell"
-                class:spectrum-Table-cell--divider={!!schema[field].divider}
-                style={computeCellStyle(field, row)}
-                on:click={() => {
-                  if (!schema[field]?.preventSelectRow) {
-                    dispatch("click", row)
-                    toggleSelectRow(row)
-                  }
-                }}
-              >
-                <CellRenderer
-                  {customRenderers}
-                  {row}
-                  schema={schema[field]}
-                  value={Helpers.deepGet(row, field)}
-                  on:clickrelationship
-                  on:buttonclick
-                >
-                  <slot />
-                </CellRenderer>
-=======
                 class="spectrum-Table-headCell"
                 class:noBorderHeader={!showHeaderBorder}
                 class:spectrum-Table-headCell--alignCenter={schema[field]
@@ -424,7 +402,6 @@
                     <use xlink:href="#spectrum-icon-18-Edit" />
                   </svg>
                 {/if}
->>>>>>> 683ef743
               </div>
             {/each}
           </div>
@@ -456,7 +433,7 @@
                 <div
                   class="spectrum-Table-cell"
                   class:spectrum-Table-cell--divider={!!schema[field].divider}
-                  style={cellStyles[field]}
+                  style={computeCellStyle(field, row)}
                   on:click={() => {
                     if (!schema[field]?.preventSelectRow) {
                       dispatch("click", row)
@@ -468,7 +445,7 @@
                     {customRenderers}
                     {row}
                     schema={schema[field]}
-                    value={deepGet(row, field)}
+                    value={Helpers.deepGet(row, field)}
                     on:clickrelationship
                     on:buttonclick
                   >
