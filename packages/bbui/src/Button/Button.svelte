<script>
  import "@spectrum-css/button/dist/index-vars.css"
  import Tooltip from "../Tooltip/Tooltip.svelte"

  export let disabled = false
  export let size = "M"
  export let cta = false
  export let primary = false
  export let secondary = false
  export let warning = false
  export let overBackground = false
  export let quiet = false
  export let icon = undefined
  export let active = false
  export let tooltip = undefined

  let showTooltip = false
</script>

<<<<<<< HEAD
<div class:container={!!tooltip}>
  <button
    class:spectrum-Button--cta={cta}
    class:spectrum-Button--primary={primary}
    class:spectrum-Button--secondary={secondary}
    class:spectrum-Button--warning={warning}
    class:spectrum-Button--overBackground={overBackground}
    class:spectrum-Button--quiet={quiet}
    class:active
    class="spectrum-Button spectrum-Button--size{size.toUpperCase()}"
    {disabled}
    on:click|preventDefault
    on:mouseover={() => (showTooltip = true)}
    on:focus={() => (showTooltip = true)}
    on:mouseleave={() => (showTooltip = false)}
  >
    {#if icon}
=======
<button
  class:spectrum-Button--cta={cta}
  class:spectrum-Button--primary={primary}
  class:spectrum-Button--secondary={secondary}
  class:spectrum-Button--warning={warning}
  class:spectrum-Button--overBackground={overBackground}
  class:spectrum-Button--quiet={quiet}
  class:active
  class="spectrum-Button spectrum-Button--size{size.toUpperCase()}"
  {disabled}
  on:click|preventDefault
  on:mouseover={() => (showTooltip = true)}
  on:mouseleave={() => (showTooltip = false)}
>
  {#if icon}
    <svg
      class="spectrum-Icon spectrum-Icon--size{size.toUpperCase()}"
      focusable="false"
      aria-hidden="true"
      aria-label={icon}
    >
      <use xlink:href="#spectrum-icon-18-{icon}" />
    </svg>
  {/if}
  {#if $$slots}
    <span class="spectrum-Button-label"><slot /></span>
  {/if}
  {#if !disabled && tooltip}
    <div class="tooltip-icon">
>>>>>>> 83e0f685
      <svg
        class="spectrum-Icon spectrum-Icon--size{size.toUpperCase()}"
        focusable="false"
        aria-hidden="true"
        aria-label="Info"
      >
        <use xlink:href="#spectrum-icon-18-InfoOutline" />
      </svg>
    </div>
  {/if}
  {#if showTooltip && tooltip}
    <div class="tooltip">
      <Tooltip textWrapping={true} direction={"bottom"} text={tooltip} />
    </div>
  {/if}
</button>

<style>
  button {
    position: relative;
  }
  .spectrum-Button-label {
    white-space: nowrap;
    overflow: hidden;
    text-overflow: ellipsis;
  }
  .active {
    color: var(--spectrum-global-color-blue-600) !important;
  }
  .tooltip {
    position: absolute;
    display: flex;
    justify-content: center;
    z-index: 100;
    width: 160px;
    text-align: center;
    transform: translateX(-50%);
    left: 50%;
    top: calc(100% - 3px);
  }
  .tooltip-icon {
    padding-left: var(--spacing-m);
    line-height: 0;
  }
</style><|MERGE_RESOLUTION|>--- conflicted
+++ resolved
@@ -17,25 +17,6 @@
   let showTooltip = false
 </script>
 
-<<<<<<< HEAD
-<div class:container={!!tooltip}>
-  <button
-    class:spectrum-Button--cta={cta}
-    class:spectrum-Button--primary={primary}
-    class:spectrum-Button--secondary={secondary}
-    class:spectrum-Button--warning={warning}
-    class:spectrum-Button--overBackground={overBackground}
-    class:spectrum-Button--quiet={quiet}
-    class:active
-    class="spectrum-Button spectrum-Button--size{size.toUpperCase()}"
-    {disabled}
-    on:click|preventDefault
-    on:mouseover={() => (showTooltip = true)}
-    on:focus={() => (showTooltip = true)}
-    on:mouseleave={() => (showTooltip = false)}
-  >
-    {#if icon}
-=======
 <button
   class:spectrum-Button--cta={cta}
   class:spectrum-Button--primary={primary}
@@ -65,7 +46,6 @@
   {/if}
   {#if !disabled && tooltip}
     <div class="tooltip-icon">
->>>>>>> 83e0f685
       <svg
         class="spectrum-Icon spectrum-Icon--size{size.toUpperCase()}"
         focusable="false"
