<script>
  import "@spectrum-css/typography/dist/index-vars.css"

  export let size = "M"
  export let serif = false
  export let weight = null
  export let textAlign = null
</script>

<p
<<<<<<< HEAD
  style={`
    ${weight ? `font-weight:${weight};` : ""}
    ${textAlign ? `text-align:${textAlign};` : ""}
  `}
=======
  style={textAlign ? `text-align:${textAlign}` : ``}
  class:noPadding
>>>>>>> 79fe4237
  class="spectrum-Body spectrum-Body--size{size}"
  class:spectrum-Body--serif={serif}
>
  <slot />
</p><|MERGE_RESOLUTION|>--- conflicted
+++ resolved
@@ -8,15 +8,11 @@
 </script>
 
 <p
-<<<<<<< HEAD
   style={`
     ${weight ? `font-weight:${weight};` : ""}
     ${textAlign ? `text-align:${textAlign};` : ""}
   `}
-=======
-  style={textAlign ? `text-align:${textAlign}` : ``}
   class:noPadding
->>>>>>> 79fe4237
   class="spectrum-Body spectrum-Body--size{size}"
   class:spectrum-Body--serif={serif}
 >
