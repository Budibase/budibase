<script>
  import { getContext, onDestroy } from "svelte"
  import Portal from "svelte-portal"

  export let title
  export let icon = ""
  export let id
  export let href = "#"
  export let link = false

  let selected = getContext("tab")
  let observer
  let ref

  $: isSelected = $selected.title === title
  $: {
    if (isSelected && ref) {
      observe()
    } else {
      stopObserving()
    }
  }

  const setTabInfo = () => {
    const tabInfo = ref?.getBoundingClientRect()
    if (tabInfo) {
      $selected.info = tabInfo
    }
  }

  const onAnchorClick = e => {
    if (e.metaKey || e.shiftKey || e.altKey || e.ctrlKey) return

    e.preventDefault()
    $selected = {
      ...$selected,
      title,
      info: tab_internal.getBoundingClientRect(),
    }
    dispatch("click")
  }

  const onClick = () => {
    $selected = {
      ...$selected,
      title,
      info: ref.getBoundingClientRect(),
    }
  }

  const observe = () => {
    if (!observer) {
      observer = new ResizeObserver(setTabInfo)
      observer.observe(ref)
    }
  }

  const stopObserving = () => {
    if (observer) {
      observer.unobserve(ref)
      observer = null
    }
  }

  onDestroy(stopObserving)
</script>

<<<<<<< HEAD
{#if link}
  <a
    {href}
    {id}
    bind:this={tab_internal}
    on:click={onAnchorClick}
    class:is-selected={$selected.title === title}
    class="spectrum-Tabs-item link"
    class:emphasized={$selected.title === title && $selected.emphasized}
    tabindex="0"
  >
    {#if icon}
      <svg
        class="spectrum-Icon spectrum-Icon--sizeM"
        focusable="false"
        aria-hidden="true"
        aria-label="Folder"
      >
        <use xlink:href="#spectrum-icon-18-{icon}" />
      </svg>
    {/if}
    <span class="spectrum-Tabs-itemLabel">{title}</span>
  </a>
{:else}
  <!-- svelte-ignore a11y-no-static-element-interactions -->
  <!-- svelte-ignore a11y-click-events-have-key-events -->
  <!-- svelte-ignore a11y-no-noninteractive-tabindex -->
  <div
    {id}
    bind:this={tab_internal}
    on:click={onClick}
    class:is-selected={$selected.title === title}
    class="spectrum-Tabs-item"
    class:emphasized={$selected.title === title && $selected.emphasized}
    tabindex="0"
  >
    {#if icon}
      <svg
        class="spectrum-Icon spectrum-Icon--sizeM"
        focusable="false"
        aria-hidden="true"
        aria-label="Folder"
      >
        <use xlink:href="#spectrum-icon-18-{icon}" />
      </svg>
    {/if}
    <span class="spectrum-Tabs-itemLabel">{title}</span>
  </div>
{/if}
{#if $selected.title === title}
=======
<!-- svelte-ignore a11y-no-static-element-interactions -->
<!-- svelte-ignore a11y-click-events-have-key-events -->
<!-- svelte-ignore a11y-no-noninteractive-tabindex -->
<div
  {id}
  bind:this={ref}
  on:click={onClick}
  on:click
  class="spectrum-Tabs-item"
  class:is-selected={isSelected}
  class:emphasized={isSelected && $selected.emphasized}
  tabindex="0"
>
  {#if icon}
    <svg
      class="spectrum-Icon spectrum-Icon--sizeM"
      focusable="false"
      aria-hidden="true"
      aria-label="Folder"
    >
      <use xlink:href="#spectrum-icon-18-{icon}" />
    </svg>
  {/if}
  <span class="spectrum-Tabs-itemLabel">{title}</span>
</div>

{#if isSelected}
>>>>>>> e269f91f
  <Portal target=".spectrum-Tabs-content-{$selected.id}">
    <slot />
  </Portal>
{/if}

<style>
  .emphasized {
    color: var(--spectrum-global-color-blue-600);
  }
  .spectrum-Tabs-item {
    color: var(--spectrum-global-color-gray-600);
  }
  .spectrum-Tabs-item.is-selected,
  .spectrum-Tabs-item:hover {
    color: var(--spectrum-global-color-gray-900);
  }
  .link {
    user-select: none;
  }
</style><|MERGE_RESOLUTION|>--- conflicted
+++ resolved
@@ -1,5 +1,5 @@
 <script>
-  import { getContext, onDestroy } from "svelte"
+  import { getContext, onDestroy, createEventDispatcher } from "svelte"
   import Portal from "svelte-portal"
 
   export let title
@@ -8,6 +8,7 @@
   export let href = "#"
   export let link = false
 
+  const dispatch = createEventDispatcher()
   let selected = getContext("tab")
   let observer
   let ref
@@ -35,7 +36,7 @@
     $selected = {
       ...$selected,
       title,
-      info: tab_internal.getBoundingClientRect(),
+      info: ref.getBoundingClientRect(),
     }
     dispatch("click")
   }
@@ -65,16 +66,15 @@
   onDestroy(stopObserving)
 </script>
 
-<<<<<<< HEAD
 {#if link}
   <a
     {href}
     {id}
-    bind:this={tab_internal}
+    bind:this={ref}
     on:click={onAnchorClick}
-    class:is-selected={$selected.title === title}
     class="spectrum-Tabs-item link"
-    class:emphasized={$selected.title === title && $selected.emphasized}
+    class:is-selected={isSelected}
+    class:emphasized={isSelected && $selected.emphasized}
     tabindex="0"
   >
     {#if icon}
@@ -95,11 +95,12 @@
   <!-- svelte-ignore a11y-no-noninteractive-tabindex -->
   <div
     {id}
-    bind:this={tab_internal}
+    bind:this={ref}
     on:click={onClick}
-    class:is-selected={$selected.title === title}
+    on:click
     class="spectrum-Tabs-item"
-    class:emphasized={$selected.title === title && $selected.emphasized}
+    class:is-selected={isSelected}
+    class:emphasized={isSelected && $selected.emphasized}
     tabindex="0"
   >
     {#if icon}
@@ -115,36 +116,8 @@
     <span class="spectrum-Tabs-itemLabel">{title}</span>
   </div>
 {/if}
-{#if $selected.title === title}
-=======
-<!-- svelte-ignore a11y-no-static-element-interactions -->
-<!-- svelte-ignore a11y-click-events-have-key-events -->
-<!-- svelte-ignore a11y-no-noninteractive-tabindex -->
-<div
-  {id}
-  bind:this={ref}
-  on:click={onClick}
-  on:click
-  class="spectrum-Tabs-item"
-  class:is-selected={isSelected}
-  class:emphasized={isSelected && $selected.emphasized}
-  tabindex="0"
->
-  {#if icon}
-    <svg
-      class="spectrum-Icon spectrum-Icon--sizeM"
-      focusable="false"
-      aria-hidden="true"
-      aria-label="Folder"
-    >
-      <use xlink:href="#spectrum-icon-18-{icon}" />
-    </svg>
-  {/if}
-  <span class="spectrum-Tabs-itemLabel">{title}</span>
-</div>
 
 {#if isSelected}
->>>>>>> e269f91f
   <Portal target=".spectrum-Tabs-content-{$selected.id}">
     <slot />
   </Portal>
