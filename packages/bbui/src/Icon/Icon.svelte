--- conflicted
+++ resolved
@@ -5,7 +5,6 @@
     TooltipType,
   } from "../Tooltip/AbsTooltip.svelte"
 
-<<<<<<< HEAD
   export let name: string = "Add"
   export let hidden: boolean = false
   export let size: "XS" | "S" | "M" | "L" | "XL" = "M"
@@ -19,21 +18,6 @@
   export let tooltipColor: string | undefined = undefined
   export let tooltipWrap: boolean = true
   export let newStyles: boolean = false
-=======
-  export let name = "Add"
-  export let hidden = false
-  export let size = "M"
-  export let hoverable = false
-  export let disabled = false
-  export let color = undefined
-  export let hoverColor = undefined
-  export let tooltip = undefined
-  export let tooltipPosition = TooltipPosition.Bottom
-  export let tooltipType = TooltipType.Default
-  export let tooltipColor = undefined
-  export let tooltipWrap = true
-  export let newStyles = false
->>>>>>> 70bd1d26
 </script>
 
 <AbsTooltip
@@ -97,17 +81,6 @@
     color: var(--spectrum-global-color-gray-500) !important;
     pointer-events: none !important;
   }
-
-  .tooltip {
-    position: absolute;
-    pointer-events: none;
-    left: 50%;
-    bottom: calc(100% + 4px);
-    transform: translateX(-50%);
-    text-align: center;
-    z-index: 1;
-  }
-
   .spectrum-Icon--sizeXS {
     width: var(--spectrum-global-dimension-size-150);
     height: var(--spectrum-global-dimension-size-150);
