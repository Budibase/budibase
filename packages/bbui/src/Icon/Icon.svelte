<script lang="ts">
  import {
    default as AbsTooltip,
    TooltipPosition,
    TooltipType,
  } from "../Tooltip/AbsTooltip.svelte"

<<<<<<< HEAD
  type TooltipPositionType =
    (typeof TooltipPosition)[keyof typeof TooltipPosition]

  export let name: string = "Add"
  export let hidden: boolean = false
  export let size: string = "M"
  export let hoverable: boolean = false
  export let disabled: boolean = false
  export let color: string | undefined = undefined
  export let hoverColor: string | undefined = undefined
  export let tooltip: string | undefined = undefined
  export let tooltipPosition: TooltipPositionType = TooltipPosition.Bottom
  export let tooltipType: TooltipPositionType = TooltipType.Default
  export let tooltipColor: string | undefined = undefined
  export let tooltipWrap: boolean = true
  export let newStyles: boolean = false
=======
  export let name = "Add"
  export let hidden = false
  export let size = "M"
  export let hoverable = false
  export let disabled = false
  export let color = undefined
  export let hoverColor = undefined
  export let tooltip = undefined
  export let tooltipPosition = TooltipPosition.Bottom
  export let tooltipType = TooltipType.Default
  export let tooltipColor = undefined
  export let tooltipWrap = true
  export let newStyles = false
>>>>>>> ca33da9f
</script>

<AbsTooltip
  text={tooltip}
  type={tooltipType}
  position={tooltipPosition}
  color={tooltipColor}
  noWrap={tooltipWrap}
>
  <div class="icon" class:newStyles>
    <svg
      on:contextmenu
      on:click
      class:hoverable
      class:disabled
      class="spectrum-Icon spectrum-Icon--size{size}"
      focusable="false"
      aria-hidden={hidden}
      aria-label={name}
      style={`${color ? `color: ${color};` : ""} ${
        hoverColor
          ? `--hover-color: ${hoverColor}`
          : "--hover-color: var(--spectrum-alias-icon-color-selected-hover)"
      }`}
    >
      <use
        style="pointer-events: none;"
        xlink:href="#spectrum-icon-18-{name}"
      />
    </svg>
  </div>
</AbsTooltip>

<style>
  .icon {
    position: relative;
    display: grid;
    place-items: center;
  }
  .newStyles {
    color: var(--spectrum-global-color-gray-700);
  }
  svg {
    transition: color var(--spectrum-global-animation-duration-100, 130ms);
  }
  svg.hoverable {
    pointer-events: all;
  }
  svg.hoverable:hover {
    color: var(--hover-color) !important;
    cursor: pointer;
  }
  svg.hoverable:active {
    color: var(--spectrum-global-color-blue-400) !important;
  }
  .newStyles svg.hoverable:hover,
  .newStyles svg.hoverable:active {
    color: var(--spectrum-global-color-gray-900) !important;
  }
  svg.disabled {
    color: var(--spectrum-global-color-gray-500) !important;
    pointer-events: none !important;
  }

  .tooltip {
    position: absolute;
    pointer-events: none;
    left: 50%;
    bottom: calc(100% + 4px);
    transform: translateX(-50%);
    text-align: center;
    z-index: 1;
  }

  .spectrum-Icon--sizeXS {
    width: var(--spectrum-global-dimension-size-150);
    height: var(--spectrum-global-dimension-size-150);
  }
</style><|MERGE_RESOLUTION|>--- conflicted
+++ resolved
@@ -5,24 +5,6 @@
     TooltipType,
   } from "../Tooltip/AbsTooltip.svelte"
 
-<<<<<<< HEAD
-  type TooltipPositionType =
-    (typeof TooltipPosition)[keyof typeof TooltipPosition]
-
-  export let name: string = "Add"
-  export let hidden: boolean = false
-  export let size: string = "M"
-  export let hoverable: boolean = false
-  export let disabled: boolean = false
-  export let color: string | undefined = undefined
-  export let hoverColor: string | undefined = undefined
-  export let tooltip: string | undefined = undefined
-  export let tooltipPosition: TooltipPositionType = TooltipPosition.Bottom
-  export let tooltipType: TooltipPositionType = TooltipType.Default
-  export let tooltipColor: string | undefined = undefined
-  export let tooltipWrap: boolean = true
-  export let newStyles: boolean = false
-=======
   export let name = "Add"
   export let hidden = false
   export let size = "M"
@@ -36,7 +18,6 @@
   export let tooltipColor = undefined
   export let tooltipWrap = true
   export let newStyles = false
->>>>>>> ca33da9f
 </script>
 
 <AbsTooltip
