--- conflicted
+++ resolved
@@ -25,17 +25,11 @@
 </script>
 
 <div
-<<<<<<< HEAD
-  on:mouseover={() => (showTooltip = true)}
-  on:focus={() => (showTooltip = true)}
-  on:mouseleave={() => (showTooltip = false)}
-=======
   class="icon"
   on:mouseover={() => (showTooltip = true)}
   on:focus={() => (showTooltip = true)}
   on:mouseleave={() => (showTooltip = false)}
   on:click={() => (showTooltip = false)}
->>>>>>> b3db4257
 >
   <svg
     on:click
@@ -53,21 +47,13 @@
   </svg>
   {#if tooltip && showTooltip}
     <div class="tooltip" in:fade={{ duration: 130, delay: 250 }}>
-<<<<<<< HEAD
-      <Tooltip textWrapping={true} direction={"bottom"} text={tooltip} />
-=======
-      <Tooltip textWrapping direction={"bottom"} text={tooltip} />
->>>>>>> b3db4257
+      <Tooltip textWrapping direction="bottom" text={tooltip} />
     </div>
   {/if}
 </div>
 
 <style>
-<<<<<<< HEAD
-  div {
-=======
   .icon {
->>>>>>> b3db4257
     position: relative;
     display: grid;
     place-items: center;
@@ -91,16 +77,10 @@
     position: absolute;
     pointer-events: none;
     left: 50%;
-<<<<<<< HEAD
-    top: 100%;
-    white-space: nowrap;
-    transform: translateX(-50%);
-=======
     top: calc(100% + 4px);
     width: 100vw;
     max-width: 150px;
     transform: translateX(-50%);
     text-align: center;
->>>>>>> b3db4257
   }
 </style>