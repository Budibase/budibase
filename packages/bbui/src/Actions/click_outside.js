--- conflicted
+++ resolved
@@ -32,11 +32,6 @@
       return
     }
 
-<<<<<<< HEAD
-    if (event.type !== handler.allowedType) {
-      return
-    }
-=======
     // Ignore clicks for drawers, unless the handler is registered from a drawer
     const sourceInDrawer = handler.anchor.closest(".drawer-wrapper") != null
     const clickInDrawer = event.target.closest(".drawer-wrapper") != null
@@ -44,7 +39,10 @@
       return
     }
 
->>>>>>> b86c6414
+    if (event.type && event.type !== handler.allowedType) {
+      return
+    }
+
     handler.callback?.(event)
   })
 }
