--- conflicted
+++ resolved
@@ -69,12 +69,7 @@
     }
   }
 
-<<<<<<< HEAD
   setContext(Context.Modal, { show, hide, toggle, cancel })
-</script>
-=======
-  setContext(Context.Modal, { show, hide, cancel })
->>>>>>> 40b173d1
 
   onMount(() => {
     document.addEventListener("keydown", handleKey)
