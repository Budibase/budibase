<script>
  import "@spectrum-css/popover/dist/index-vars.css"
  import Portal from "svelte-portal"
  import { createEventDispatcher } from "svelte"
  import positionDropdown from "../Actions/position_dropdown"
  import clickOutside from "../Actions/click_outside"
  import { fly } from "svelte/transition"
  import { getContext } from "svelte"
  import Context from "../context"

  const dispatch = createEventDispatcher()

  export let anchor
  export let align = "right"
  export let portalTarget
  export let dataCy
  export let maxWidth
  export let direction = "bottom"
  export let showTip = false
  export let open = false
  export let useAnchorWidth = false
  export let dismissible = true

  let tipSvg =
    '<svg xmlns="http://www.w3.org/svg/2000" width="23" height="12" class="spectrum-Popover-tip" > <path class="spectrum-Popover-tip-triangle" d="M 0.7071067811865476 0 L 11.414213562373096 10.707106781186548 L 22.121320343559645 0" /> </svg>'

  $: tooltipClasses = showTip
    ? `spectrum-Popover--withTip spectrum-Popover--${direction}`
    : ""
  $: target = portalTarget || getContext(Context.PopoverRoot) || ".spectrum"

  export const show = () => {
    dispatch("open")
    open = true
  }

  export const hide = () => {
    dispatch("close")
    open = false
  }

  const handleOutsideClick = e => {
    if (open) {
      // Stop propagation if the source is the anchor
      let node = e.target
      let fromAnchor = false
      while (!fromAnchor && node && node.parentNode) {
        fromAnchor = node === anchor
        node = node.parentNode
      }
      if (fromAnchor) {
        e.stopPropagation()
      }

      // Hide the popover
      hide()
    }
  }

  function handleEscape(e) {
    if (open && e.key === "Escape") {
      hide()
    }
  }
</script>

{#if open}
  <Portal {target}>
    <div
      tabindex="0"
<<<<<<< HEAD
      use:positionDropdown={{
        anchor,
        align,
        maxWidth,
        useAnchorWidth,
        showTip,
      }}
      use:clickOutside={dismissible ? handleOutsideClick : () => {}}
=======
      use:positionDropdown={{ anchor, align, maxWidth, useAnchorWidth }}
      use:clickOutside={{
        callback: handleOutsideClick,
        anchor,
      }}
>>>>>>> 2c9b4983
      on:keydown={handleEscape}
      class={"spectrum-Popover is-open " + (tooltipClasses || "")}
      role="presentation"
      data-cy={dataCy}
      transition:fly|local={{ y: -20, duration: 200 }}
    >
      {#if showTip}
        {@html tipSvg}
      {/if}

      <slot />
    </div>
  </Portal>
{/if}

<style>
  .spectrum-Popover {
    min-width: var(--spectrum-global-dimension-size-2000);
    border-color: var(--spectrum-global-color-gray-300);
  }
  .spectrum-Popover.is-open.spectrum-Popover--withTip {
    margin-top: var(--spacing-xs);
    margin-left: var(--spacing-xl);
  }
  :global(.spectrum-Popover--bottom .spectrum-Popover-tip),
  :global(.spectrum-Popover--top .spectrum-Popover-tip) {
    left: 90%;
    margin-left: calc(var(--spectrum-global-dimension-size-150) * -1);
  }
</style><|MERGE_RESOLUTION|>--- conflicted
+++ resolved
@@ -68,7 +68,6 @@
   <Portal {target}>
     <div
       tabindex="0"
-<<<<<<< HEAD
       use:positionDropdown={{
         anchor,
         align,
@@ -76,14 +75,10 @@
         useAnchorWidth,
         showTip,
       }}
-      use:clickOutside={dismissible ? handleOutsideClick : () => {}}
-=======
-      use:positionDropdown={{ anchor, align, maxWidth, useAnchorWidth }}
       use:clickOutside={{
-        callback: handleOutsideClick,
+        callback: dismissible ? handleOutsideClick : () => {},
         anchor,
       }}
->>>>>>> 2c9b4983
       on:keydown={handleEscape}
       class={"spectrum-Popover is-open " + (tooltipClasses || "")}
       role="presentation"
