<script>
  import "@spectrum-css/actionbutton/dist/index-vars.css"
  import { createEventDispatcher } from "svelte"
  const dispatch = createEventDispatcher()

  export let quiet = false
  export let emphasized = false
  export let selected = false
  export let longPressable = false
  export let disabled = false
  export let icon = ""
  export let size = "M"
  export let active = false
  export let fullWidth = false
  export let noPadding = false

  function longPress(element) {
    if (!longPressable) return
    let timer

    const listener = () => {
      timer = setTimeout(() => {
        dispatch("longpress")
      }, 700)
    }

    element.addEventListener("pointerdown", listener)

    return {
      destroy() {
        clearTimeout(timer)
        element.removeEventListener("pointerdown", longPress)
      },
    }
  }
</script>

<button
  use:longPress
  class:spectrum-ActionButton--quiet={quiet}
  class:spectrum-ActionButton--emphasized={emphasized}
  class:is-selected={selected}
  class:noPadding
  class:fullWidth
  class="spectrum-ActionButton spectrum-ActionButton--size{size}"
  class:active
  {disabled}
  on:longPress
  on:click|preventDefault
>
  {#if longPressable}
    <svg
      class="spectrum-Icon spectrum-UIIcon-CornerTriangle100 spectrum-ActionButton-hold"
      focusable="false"
      aria-hidden="true"
    >
      <use xlink:href="#spectrum-css-icon-CornerTriangle100" />
    </svg>
  {/if}
  {#if icon}
    <svg
      class="spectrum-Icon spectrum-Icon--size{size}"
      focusable="false"
      aria-hidden="true"
      aria-label={icon}
    >
      <use xlink:href="#spectrum-icon-18-{icon}" />
    </svg>
  {/if}
  {#if $$slots}
    <span class="spectrum-ActionButton-label"><slot /></span>
  {/if}
</button>

<style>
  .fullWidth {
    width: 100%;
  }
  .active,
  .active svg {
    color: var(--spectrum-global-color-blue-600);
  }
  :global([dir="ltr"] .spectrum-ActionButton .spectrum-Icon) {
    margin-left: 0;
    transition: color ease-out 130ms;
  }
  .is-selected:not(.spectrum-ActionButton--emphasized):not(.spectrum-ActionButton--quiet) {
    background: var(--spectrum-global-color-gray-300);
<<<<<<< HEAD
=======
    border-color: var(--spectrum-global-color-gray-500);
>>>>>>> b4c5bfe4
  }
  .noPadding {
    padding: 0;
    min-width: 0;
  }
  .spectrum-ActionButton--quiet {
    padding: 0 8px;
  }
  .is-selected:not(.emphasized) .spectrum-Icon {
    color: var(--spectrum-global-color-gray-900);
  }
</style><|MERGE_RESOLUTION|>--- conflicted
+++ resolved
@@ -86,10 +86,7 @@
   }
   .is-selected:not(.spectrum-ActionButton--emphasized):not(.spectrum-ActionButton--quiet) {
     background: var(--spectrum-global-color-gray-300);
-<<<<<<< HEAD
-=======
     border-color: var(--spectrum-global-color-gray-500);
->>>>>>> b4c5bfe4
   }
   .noPadding {
     padding: 0;
