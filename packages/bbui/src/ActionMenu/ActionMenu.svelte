<script lang="ts">
  import { setContext, getContext } from "svelte"
  import Popover from "../Popover/Popover.svelte"
  import Menu from "../Menu/Menu.svelte"
<<<<<<< HEAD
  import { PopoverAlignment } from "../constants"
=======
  import type { PopoverAlignment } from "../constants"
>>>>>>> ee066a86

  export let disabled: boolean = false
  export let align: `${PopoverAlignment}` = "left"
  export let portalTarget: string | undefined = undefined
  export let openOnHover: boolean = false
<<<<<<< HEAD
  export let animate: boolean | undefined = undefined
=======
  export let animate: boolean | undefined = true
>>>>>>> ee066a86
  export let offset: number | undefined = undefined

  const actionMenuContext = getContext("actionMenu")

  let anchor: HTMLElement | undefined
  let dropdown: Popover
  let timeout: ReturnType<typeof setTimeout>

  // This is needed because display: contents is considered "invisible".
  // It should only ever be an action button, so should be fine.
  function getAnchor(node: HTMLDivElement) {
    anchor = (node.firstChild as HTMLElement) ?? undefined
  }

  export const show = () => {
    cancelHide()
    dropdown.show()
  }

  export const hide = () => {
    dropdown.hide()
  }

  // Hides this menu and all parent menus
  const hideAll = () => {
    hide()
    actionMenuContext?.hide()
  }

  const openMenu = (event: Event) => {
    if (!disabled) {
      event.stopPropagation()
      show()
    }
  }

  const queueHide = () => {
    timeout = setTimeout(hide, 10)
  }

  const cancelHide = () => {
    clearTimeout(timeout)
  }

  setContext("actionMenu", { show, hide, hideAll })
</script>

<!-- svelte-ignore a11y-no-static-element-interactions -->
<!-- svelte-ignore a11y-click-events-have-key-events -->
<div
  use:getAnchor
  on:click={openOnHover ? null : openMenu}
  on:mouseenter={openOnHover ? show : null}
  on:mouseleave={openOnHover ? queueHide : null}
>
  <slot name="control" />
</div>
<Popover
  bind:this={dropdown}
  {anchor}
  {align}
  {portalTarget}
  {animate}
  {offset}
  resizable={false}
  on:open
  on:close
  on:mouseenter={openOnHover ? cancelHide : null}
  on:mouseleave={openOnHover ? queueHide : null}
>
  <Menu>
    <slot />
  </Menu>
</Popover><|MERGE_RESOLUTION|>--- conflicted
+++ resolved
@@ -2,21 +2,13 @@
   import { setContext, getContext } from "svelte"
   import Popover from "../Popover/Popover.svelte"
   import Menu from "../Menu/Menu.svelte"
-<<<<<<< HEAD
-  import { PopoverAlignment } from "../constants"
-=======
   import type { PopoverAlignment } from "../constants"
->>>>>>> ee066a86
 
   export let disabled: boolean = false
   export let align: `${PopoverAlignment}` = "left"
   export let portalTarget: string | undefined = undefined
   export let openOnHover: boolean = false
-<<<<<<< HEAD
-  export let animate: boolean | undefined = undefined
-=======
   export let animate: boolean | undefined = true
->>>>>>> ee066a86
   export let offset: number | undefined = undefined
 
   const actionMenuContext = getContext("actionMenu")
