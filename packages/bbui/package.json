{
  "name": "@budibase/bbui",
  "description": "A UI solution used in the different Budibase projects.",
<<<<<<< HEAD
  "version": "1.0.44-alpha.9",
=======
  "version": "1.0.45",
>>>>>>> 38122eec
  "license": "MPL-2.0",
  "svelte": "src/index.js",
  "module": "dist/bbui.es.js",
  "exports": {
    ".": {
      "import": "./dist/bbui.es.js"
    },
    "./package.json": "./package.json",
    "./spectrum-icons-rollup.js": "./src/spectrum-icons-rollup.js",
    "./spectrum-icons-vite.js": "./src/spectrum-icons-vite.js"
  },
  "scripts": {
    "build": "rollup -c"
  },
  "devDependencies": {
    "@rollup/plugin-commonjs": "^16.0.0",
    "@rollup/plugin-json": "^4.1.0",
    "@rollup/plugin-node-resolve": "^11.2.1",
    "cross-env": "^7.0.2",
    "nollup": "^0.14.1",
    "postcss": "^8.2.9",
    "rollup": "^2.45.2",
    "rollup-plugin-postcss": "^4.0.0",
    "rollup-plugin-svelte": "^7.1.0",
    "rollup-plugin-terser": "^7.0.2",
    "svelte": "^3.38.2"
  },
  "keywords": [
    "svelte"
  ],
  "files": [
    "src",
    "dist"
  ],
  "dependencies": {
    "@adobe/spectrum-css-workflow-icons": "^1.2.1",
    "@spectrum-css/actionbutton": "^1.0.1",
    "@spectrum-css/actiongroup": "^1.0.1",
    "@spectrum-css/avatar": "^3.0.2",
    "@spectrum-css/button": "^3.0.1",
    "@spectrum-css/buttongroup": "^3.0.2",
    "@spectrum-css/checkbox": "^3.0.2",
    "@spectrum-css/dialog": "^3.0.1",
    "@spectrum-css/divider": "^1.0.3",
    "@spectrum-css/dropzone": "^3.0.2",
    "@spectrum-css/fieldgroup": "^3.0.2",
    "@spectrum-css/fieldlabel": "^3.0.1",
    "@spectrum-css/icon": "^3.0.1",
    "@spectrum-css/illustratedmessage": "^3.0.2",
    "@spectrum-css/inlinealert": "^2.0.1",
    "@spectrum-css/inputgroup": "^3.0.2",
    "@spectrum-css/label": "^2.0.10",
    "@spectrum-css/link": "^3.1.1",
    "@spectrum-css/menu": "^3.0.1",
    "@spectrum-css/modal": "^3.0.1",
    "@spectrum-css/pagination": "^3.0.3",
    "@spectrum-css/picker": "^1.0.1",
    "@spectrum-css/popover": "^3.0.1",
    "@spectrum-css/progressbar": "^1.0.2",
    "@spectrum-css/progresscircle": "^1.0.2",
    "@spectrum-css/radio": "^3.0.2",
    "@spectrum-css/search": "^3.0.2",
    "@spectrum-css/sidenav": "^3.0.2",
    "@spectrum-css/statuslight": "^3.0.2",
    "@spectrum-css/stepper": "^3.0.3",
    "@spectrum-css/switch": "^1.0.2",
    "@spectrum-css/table": "^3.0.1",
    "@spectrum-css/tabs": "^3.0.1",
    "@spectrum-css/tags": "^3.0.2",
    "@spectrum-css/textfield": "^3.0.1",
    "@spectrum-css/toast": "^3.0.1",
    "@spectrum-css/tooltip": "^3.0.3",
    "@spectrum-css/treeview": "^3.0.2",
    "@spectrum-css/typography": "^3.0.1",
    "@spectrum-css/underlay": "^2.0.9",
    "@spectrum-css/vars": "^3.0.1",
    "dayjs": "^1.10.4",
    "svelte-flatpickr": "^3.2.3",
    "svelte-portal": "^1.0.0"
  },
  "gitHead": "d1836a898cab3f8ab80ee6d8f42be1a9eed7dcdc"
}<|MERGE_RESOLUTION|>--- conflicted
+++ resolved
@@ -1,11 +1,7 @@
 {
   "name": "@budibase/bbui",
   "description": "A UI solution used in the different Budibase projects.",
-<<<<<<< HEAD
-  "version": "1.0.44-alpha.9",
-=======
   "version": "1.0.45",
->>>>>>> 38122eec
   "license": "MPL-2.0",
   "svelte": "src/index.js",
   "module": "dist/bbui.es.js",
