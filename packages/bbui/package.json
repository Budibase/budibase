{
  "name": "@budibase/bbui",
  "description": "A UI solution used in the different Budibase projects.",
<<<<<<< HEAD
  "version": "1.0.19-alpha.3",
=======
  "version": "1.0.22",
>>>>>>> f3460ccb
  "license": "MPL-2.0",
  "svelte": "src/index.js",
  "module": "dist/bbui.es.js",
  "exports": {
    ".": {
      "import": "./dist/bbui.es.js"
    },
    "./package.json": "./package.json",
    "./spectrum-icons-rollup.js": "./src/spectrum-icons-rollup.js",
    "./spectrum-icons-vite.js": "./src/spectrum-icons-vite.js"
  },
  "scripts": {
    "build": "rollup -c"
  },
  "devDependencies": {
    "@rollup/plugin-commonjs": "^16.0.0",
    "@rollup/plugin-json": "^4.1.0",
    "@rollup/plugin-node-resolve": "^11.2.1",
    "cross-env": "^7.0.2",
    "nollup": "^0.14.1",
    "postcss": "^8.2.9",
    "rollup": "^2.45.2",
    "rollup-plugin-postcss": "^4.0.0",
    "rollup-plugin-svelte": "^7.1.0",
    "rollup-plugin-terser": "^7.0.2",
    "svelte": "^3.38.2"
  },
  "keywords": [
    "svelte"
  ],
  "files": [
    "src",
    "dist"
  ],
  "dependencies": {
    "@adobe/spectrum-css-workflow-icons": "^1.2.1",
    "@spectrum-css/actionbutton": "^1.0.1",
    "@spectrum-css/actiongroup": "^1.0.1",
    "@spectrum-css/avatar": "^3.0.2",
    "@spectrum-css/button": "^3.0.1",
    "@spectrum-css/buttongroup": "^3.0.2",
    "@spectrum-css/checkbox": "^3.0.2",
    "@spectrum-css/dialog": "^3.0.1",
    "@spectrum-css/divider": "^1.0.3",
    "@spectrum-css/dropzone": "^3.0.2",
    "@spectrum-css/fieldgroup": "^3.0.2",
    "@spectrum-css/fieldlabel": "^3.0.1",
    "@spectrum-css/icon": "^3.0.1",
    "@spectrum-css/illustratedmessage": "^3.0.2",
    "@spectrum-css/inlinealert": "^2.0.1",
    "@spectrum-css/inputgroup": "^3.0.2",
    "@spectrum-css/label": "^2.0.10",
    "@spectrum-css/link": "^3.1.1",
    "@spectrum-css/menu": "^3.0.1",
    "@spectrum-css/modal": "^3.0.1",
    "@spectrum-css/pagination": "^3.0.3",
    "@spectrum-css/picker": "^1.0.1",
    "@spectrum-css/popover": "^3.0.1",
    "@spectrum-css/progressbar": "^1.0.2",
    "@spectrum-css/progresscircle": "^1.0.2",
    "@spectrum-css/radio": "^3.0.2",
    "@spectrum-css/search": "^3.0.2",
    "@spectrum-css/sidenav": "^3.0.2",
    "@spectrum-css/statuslight": "^3.0.2",
    "@spectrum-css/stepper": "^3.0.3",
    "@spectrum-css/switch": "^1.0.2",
    "@spectrum-css/table": "^3.0.1",
    "@spectrum-css/tabs": "^3.0.1",
    "@spectrum-css/tags": "^3.0.2",
    "@spectrum-css/textfield": "^3.0.1",
    "@spectrum-css/toast": "^3.0.1",
    "@spectrum-css/tooltip": "^3.0.3",
    "@spectrum-css/treeview": "^3.0.2",
    "@spectrum-css/typography": "^3.0.1",
    "@spectrum-css/underlay": "^2.0.9",
    "@spectrum-css/vars": "^3.0.1",
    "dayjs": "^1.10.4",
    "svelte-flatpickr": "^3.2.3",
    "svelte-portal": "^1.0.0"
  },
  "gitHead": "d1836a898cab3f8ab80ee6d8f42be1a9eed7dcdc"
}<|MERGE_RESOLUTION|>--- conflicted
+++ resolved
@@ -1,11 +1,7 @@
 {
   "name": "@budibase/bbui",
   "description": "A UI solution used in the different Budibase projects.",
-<<<<<<< HEAD
-  "version": "1.0.19-alpha.3",
-=======
   "version": "1.0.22",
->>>>>>> f3460ccb
   "license": "MPL-2.0",
   "svelte": "src/index.js",
   "module": "dist/bbui.es.js",
