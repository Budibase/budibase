--- conflicted
+++ resolved
@@ -1,11 +1,7 @@
 {
   "name": "@budibase/bbui",
   "description": "A UI solution used in the different Budibase projects.",
-<<<<<<< HEAD
-  "version": "0.9.143-alpha.10",
-=======
   "version": "0.9.143",
->>>>>>> df32c526
   "license": "AGPL-3.0",
   "svelte": "src/index.js",
   "module": "dist/bbui.es.js",
