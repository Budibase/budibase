{
  "name": "@budibase/bbui",
  "description": "A UI solution used in the different Budibase projects.",
<<<<<<< HEAD
  "version": "0.9.153-alpha.2",
=======
  "version": "0.9.153",
>>>>>>> f96b0c95
  "license": "AGPL-3.0",
  "svelte": "src/index.js",
  "module": "dist/bbui.es.js",
  "exports": {
    ".": {
      "import": "./dist/bbui.es.js"
    },
    "./package.json": "./package.json",
    "./spectrum-icons-rollup.js": "./src/spectrum-icons-rollup.js",
    "./spectrum-icons-vite.js": "./src/spectrum-icons-vite.js"
  },
  "scripts": {
    "build": "rollup -c"
  },
  "devDependencies": {
    "@rollup/plugin-commonjs": "^16.0.0",
    "@rollup/plugin-json": "^4.1.0",
    "@rollup/plugin-node-resolve": "^11.2.1",
    "cross-env": "^7.0.2",
    "nollup": "^0.14.1",
    "postcss": "^8.2.9",
    "rollup": "^2.45.2",
    "rollup-plugin-postcss": "^4.0.0",
    "rollup-plugin-svelte": "^7.1.0",
    "rollup-plugin-terser": "^7.0.2",
    "svelte": "^3.38.2"
  },
  "keywords": [
    "svelte"
  ],
  "files": [
    "src",
    "dist"
  ],
  "dependencies": {
    "@adobe/spectrum-css-workflow-icons": "^1.2.1",
    "@spectrum-css/actionbutton": "^1.0.1",
    "@spectrum-css/actiongroup": "^1.0.1",
    "@spectrum-css/avatar": "^3.0.2",
    "@spectrum-css/button": "^3.0.1",
    "@spectrum-css/buttongroup": "^3.0.2",
    "@spectrum-css/checkbox": "^3.0.2",
    "@spectrum-css/dialog": "^3.0.1",
    "@spectrum-css/divider": "^1.0.3",
    "@spectrum-css/dropzone": "^3.0.2",
    "@spectrum-css/fieldgroup": "^3.0.2",
    "@spectrum-css/fieldlabel": "^3.0.1",
    "@spectrum-css/icon": "^3.0.1",
    "@spectrum-css/illustratedmessage": "^3.0.2",
    "@spectrum-css/inputgroup": "^3.0.2",
    "@spectrum-css/label": "^2.0.10",
    "@spectrum-css/link": "^3.1.1",
    "@spectrum-css/menu": "^3.0.1",
    "@spectrum-css/modal": "^3.0.1",
    "@spectrum-css/pagination": "^3.0.3",
    "@spectrum-css/picker": "^1.0.1",
    "@spectrum-css/popover": "^3.0.1",
    "@spectrum-css/progressbar": "^1.0.2",
    "@spectrum-css/progresscircle": "^1.0.2",
    "@spectrum-css/radio": "^3.0.2",
    "@spectrum-css/search": "^3.0.2",
    "@spectrum-css/sidenav": "^3.0.2",
    "@spectrum-css/statuslight": "^3.0.2",
    "@spectrum-css/stepper": "^3.0.3",
    "@spectrum-css/switch": "^1.0.2",
    "@spectrum-css/table": "^3.0.1",
    "@spectrum-css/tabs": "^3.0.1",
    "@spectrum-css/tags": "^3.0.2",
    "@spectrum-css/textfield": "^3.0.1",
    "@spectrum-css/toast": "^3.0.1",
    "@spectrum-css/tooltip": "^3.0.3",
    "@spectrum-css/treeview": "^3.0.2",
    "@spectrum-css/typography": "^3.0.1",
    "@spectrum-css/underlay": "^2.0.9",
    "@spectrum-css/vars": "^3.0.1",
    "dayjs": "^1.10.4",
    "svelte-flatpickr": "^3.2.3",
    "svelte-portal": "^1.0.0"
  },
  "gitHead": "d1836a898cab3f8ab80ee6d8f42be1a9eed7dcdc"
}<|MERGE_RESOLUTION|>--- conflicted
+++ resolved
@@ -1,11 +1,7 @@
 {
   "name": "@budibase/bbui",
   "description": "A UI solution used in the different Budibase projects.",
-<<<<<<< HEAD
-  "version": "0.9.153-alpha.2",
-=======
   "version": "0.9.153",
->>>>>>> f96b0c95
   "license": "AGPL-3.0",
   "svelte": "src/index.js",
   "module": "dist/bbui.es.js",
