--- conflicted
+++ resolved
@@ -1,11 +1,7 @@
 {
   "name": "@budibase/bbui",
   "description": "A UI solution used in the different Budibase projects.",
-<<<<<<< HEAD
-  "version": "1.0.49-alpha.16",
-=======
   "version": "1.0.49",
->>>>>>> 2dea8789
   "license": "MPL-2.0",
   "svelte": "src/index.js",
   "module": "dist/bbui.es.js",
