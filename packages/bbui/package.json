--- conflicted
+++ resolved
@@ -1,11 +1,7 @@
 {
   "name": "@budibase/bbui",
   "description": "A UI solution used in the different Budibase projects.",
-<<<<<<< HEAD
-  "version": "0.9.87-alpha.9",
-=======
   "version": "0.9.95",
->>>>>>> e3361b69
   "license": "AGPL-3.0",
   "svelte": "src/index.js",
   "module": "dist/bbui.es.js",
