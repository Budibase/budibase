--- conflicted
+++ resolved
@@ -1,11 +1,7 @@
 {
   "name": "@budibase/bbui",
   "description": "A UI solution used in the different Budibase projects.",
-<<<<<<< HEAD
-  "version": "2.4.42-alpha.8",
-=======
   "version": "2.4.43",
->>>>>>> 096a6e20
   "license": "MPL-2.0",
   "svelte": "src/index.js",
   "module": "dist/bbui.es.js",
@@ -42,13 +38,8 @@
   ],
   "dependencies": {
     "@adobe/spectrum-css-workflow-icons": "1.2.1",
-<<<<<<< HEAD
-    "@budibase/shared-core": "2.4.42-alpha.8",
-    "@budibase/string-templates": "2.4.42-alpha.8",
-=======
     "@budibase/shared-core": "^2.4.43",
     "@budibase/string-templates": "^2.4.43",
->>>>>>> 096a6e20
     "@spectrum-css/accordion": "3.0.24",
     "@spectrum-css/actionbutton": "1.0.1",
     "@spectrum-css/actiongroup": "1.0.1",
