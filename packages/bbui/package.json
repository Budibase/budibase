{
  "name": "@budibase/bbui",
  "description": "A UI solution used in the different Budibase projects.",
  "version": "2.1.46-alpha.2",
  "license": "MPL-2.0",
  "svelte": "src/index.js",
  "module": "dist/bbui.es.js",
  "exports": {
    ".": {
      "import": "./dist/bbui.es.js"
    },
    "./package.json": "./package.json",
    "./spectrum-icons-rollup.js": "./src/spectrum-icons-rollup.js",
    "./spectrum-icons-vite.js": "./src/spectrum-icons-vite.js"
  },
  "scripts": {
    "build": "rollup -c"
  },
  "devDependencies": {
    "@rollup/plugin-commonjs": "^16.0.0",
    "@rollup/plugin-json": "^4.1.0",
    "@rollup/plugin-node-resolve": "^11.2.1",
    "cross-env": "^7.0.2",
    "nollup": "^0.14.1",
    "postcss": "^8.2.9",
    "rollup": "^2.45.2",
    "rollup-plugin-postcss": "^4.0.0",
    "rollup-plugin-svelte": "^7.1.0",
    "rollup-plugin-terser": "^7.0.2",
    "svelte": "^3.38.2"
  },
  "keywords": [
    "svelte"
  ],
  "files": [
    "src",
    "dist"
  ],
  "dependencies": {
<<<<<<< HEAD
    "@adobe/spectrum-css-workflow-icons": "1.2.1",
    "@budibase/string-templates": "2.1.46-alpha.1",
    "@spectrum-css/actionbutton": "1.0.1",
=======
    "@adobe/spectrum-css-workflow-icons": "^1.2.1",
    "@budibase/string-templates": "2.1.46-alpha.2",
    "@spectrum-css/actionbutton": "^1.0.1",
>>>>>>> 2b18b6ab
    "@spectrum-css/actiongroup": "^1.0.1",
    "@spectrum-css/avatar": "3.0.2",
    "@spectrum-css/button": "3.0.1",
    "@spectrum-css/buttongroup": "3.0.2",
    "@spectrum-css/checkbox": "3.0.2",
    "@spectrum-css/dialog": "3.0.1",
    "@spectrum-css/divider": "1.0.3",
    "@spectrum-css/dropzone": "3.0.2",
    "@spectrum-css/fieldgroup": "3.0.2",
    "@spectrum-css/fieldlabel": "3.0.1",
    "@spectrum-css/icon": "3.0.1",
    "@spectrum-css/illustratedmessage": "3.0.2",
    "@spectrum-css/inlinealert": "2.0.1",
    "@spectrum-css/inputgroup": "3.0.2",
    "@spectrum-css/label": "2.0.10",
    "@spectrum-css/link": "3.1.1",
    "@spectrum-css/menu": "3.0.1",
    "@spectrum-css/modal": "3.0.1",
    "@spectrum-css/pagination": "3.0.3",
    "@spectrum-css/picker": "1.0.1",
    "@spectrum-css/popover": "3.0.1",
    "@spectrum-css/progressbar": "1.0.2",
    "@spectrum-css/progresscircle": "1.0.2",
    "@spectrum-css/radio": "3.0.2",
    "@spectrum-css/search": "3.0.2",
    "@spectrum-css/sidenav": "3.0.2",
    "@spectrum-css/slider": "3.0.1",
    "@spectrum-css/statuslight": "3.0.2",
    "@spectrum-css/stepper": "3.0.3",
    "@spectrum-css/switch": "1.0.2",
    "@spectrum-css/table": "3.0.1",
    "@spectrum-css/tabs": "3.2.12",
    "@spectrum-css/tags": "3.0.2",
    "@spectrum-css/textfield": "3.0.1",
    "@spectrum-css/toast": "3.0.1",
    "@spectrum-css/tooltip": "3.0.3",
    "@spectrum-css/treeview": "3.0.2",
    "@spectrum-css/typography": "3.0.1",
    "@spectrum-css/underlay": "2.0.9",
    "@spectrum-css/vars": "3.0.1",
    "dayjs": "^1.10.4",
    "easymde": "^2.16.1",
    "svelte-flatpickr": "^3.2.3",
    "svelte-portal": "^1.0.0"
  },
  "resolutions": {
    "loader-utils": "1.4.1"
  },
  "gitHead": "d1836a898cab3f8ab80ee6d8f42be1a9eed7dcdc"
}<|MERGE_RESOLUTION|>--- conflicted
+++ resolved
@@ -37,16 +37,10 @@
     "dist"
   ],
   "dependencies": {
-<<<<<<< HEAD
     "@adobe/spectrum-css-workflow-icons": "1.2.1",
-    "@budibase/string-templates": "2.1.46-alpha.1",
+    "@budibase/string-templates": "2.1.46-alpha.2",
     "@spectrum-css/actionbutton": "1.0.1",
-=======
-    "@adobe/spectrum-css-workflow-icons": "^1.2.1",
-    "@budibase/string-templates": "2.1.46-alpha.2",
-    "@spectrum-css/actionbutton": "^1.0.1",
->>>>>>> 2b18b6ab
-    "@spectrum-css/actiongroup": "^1.0.1",
+    "@spectrum-css/actiongroup": "1.0.1",
     "@spectrum-css/avatar": "3.0.2",
     "@spectrum-css/button": "3.0.1",
     "@spectrum-css/buttongroup": "3.0.2",
