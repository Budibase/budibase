--- conflicted
+++ resolved
@@ -38,12 +38,8 @@
   ],
   "dependencies": {
     "@adobe/spectrum-css-workflow-icons": "1.2.1",
-<<<<<<< HEAD
     "@spectrum-css/accordion": "3.0.24",
-    "@budibase/string-templates": "2.2.12-alpha.32",
-=======
     "@budibase/string-templates": "2.2.12-alpha.33",
->>>>>>> de83c325
     "@spectrum-css/actionbutton": "1.0.1",
     "@spectrum-css/actiongroup": "1.0.1",
     "@spectrum-css/avatar": "3.0.2",
