--- conflicted
+++ resolved
@@ -2,25 +2,6 @@
 import { Component } from "./Component"
 import { getSchemaForDatasource } from "dataBinding"
 
-<<<<<<< HEAD
-const fieldTypeToComponentMap = {
-  string: "stringfield",
-  number: "numberfield",
-  bigint: "bigintfield",
-  options: "optionsfield",
-  array: "multifieldselect",
-  boolean: "booleanfield",
-  longform: "longformfield",
-  datetime: "datetimefield",
-  attachment: "attachmentfield",
-  link: "relationshipfield",
-  json: "jsonfield",
-  signature: "signaturefield",
-  barcodeqr: "codescanner",
-}
-
-=======
->>>>>>> e1ce4bb5
 export function makeDatasourceFormComponents(datasource) {
   const { schema } = getSchemaForDatasource(null, datasource, {
     formSchema: true,
