--- conflicted
+++ resolved
@@ -38,14 +38,8 @@
 }
 
 html, body {
-<<<<<<< HEAD
-    font-family: var(--fontnormal);
-    color: var(--secondary80);
-=======
-    display: grid;
     font-family: inter;
     color: var(--ink);
->>>>>>> 83fba4a6
     padding: 0;
     margin: 0;
     height: 100%;
