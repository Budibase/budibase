--- conflicted
+++ resolved
@@ -13,12 +13,6 @@
 
 export default function(tables) {
   return tables.map(table => {
-<<<<<<< HEAD
-=======
-    const heading = table.primaryDisplay
-      ? `{{ data.${makePropSafe(table.primaryDisplay)} }}`
-      : null
->>>>>>> 4403c1fa
     return {
       name: `${table.name} - Detail`,
       create: () => createScreen(table),
@@ -65,13 +59,8 @@
       onClick: [
         {
           parameters: {
-<<<<<<< HEAD
-            rowId: `{{ ${formId}._id }}`,
-            revId: `{{ ${formId}._rev }}`,
-=======
-            rowId: `{{ ${makePropSafe(providerId)}._id }}`,
-            revId: `{{ ${makePropSafe(providerId)}._rev }}`,
->>>>>>> 4403c1fa
+            rowId: `{{ ${makePropSafe(formId)}._id }}`,
+            revId: `{{ ${makePropSafe(formId)}._rev }}`,
             tableId: table._id,
           },
           "##eventHandlerType": "Delete Row",
@@ -125,7 +114,7 @@
   const formId = form._json._id
   const rowDetailId = screen._json.props._id
   const heading = table.primaryDisplay
-    ? `{{ ${rowDetailId}.${table.primaryDisplay} }}`
+    ? `{{ ${makePropSafe(rowDetailId)}.${makePropSafe(table.primaryDisplay)} }}`
     : null
   form
     .addChild(makeBreadcrumbContainer(table.name, heading || "Edit"))
