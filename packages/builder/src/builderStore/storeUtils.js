import {
  makePropsSafe,
  getBuiltin,
} from "components/userInterface/pagesParsing/createProps"
import api from "./api"
import { generate_screen_css } from "./generate_css"
import { uuid } from "./uuid"
import getNewComponentName from "./getNewComponentName"

export const selectComponent = (state, component) => {
  const componentDef = component._component.startsWith("##")
    ? component
    : state.components[component._component]
  state.currentComponentInfo = makePropsSafe(componentDef, component)
  state.currentView = "component"
  return state
}

export const getParent = (rootProps, child) => {
  let parent
  walkProps(rootProps, (p, breakWalk) => {
    if (
      p._children &&
      (p._children.includes(child) || p._children.some(c => c._id === child))
    ) {
      parent = p
      breakWalk()
    }
  })
  return parent
}

export const saveCurrentPreviewItem = s =>
  s.currentFrontEndType === "page"
    ? savePage(s)
    : saveScreenApi(s.currentPreviewItem, s)

export const savePage = async s => {
  const page = s.pages[s.currentPageName]
  await api.post(`/_builder/api/${s.appId}/pages/${s.currentPageName}`, {
    page: { componentLibraries: s.pages.componentLibraries, ...page },
    uiFunctions: s.currentPageFunctions,
    screens: page._screens,
  })
}

export const saveScreenApi = (screen, s) => {
  api
    .post(`/_builder/api/${s.appId}/pages/${s.currentPageName}/screen`, screen)
    .then(() => savePage(s))
}

export const renameCurrentScreen = (newname, state) => {
  const oldname = state.currentPreviewItem.props._instanceName
  state.currentPreviewItem.props._instanceName = newname

  api.patch(
    `/_builder/api/${state.appId}/pages/${state.currentPageName}/screen`,
    {
      oldname,
      newname,
    }
  )
  return state
}

export const walkProps = (props, action, cancelToken = null) => {
  cancelToken = cancelToken || { cancelled: false }
  action(props, () => {
    cancelToken.cancelled = true
  })

  if (props._children) {
    for (let child of props._children) {
      if (cancelToken.cancelled) return
      walkProps(child, action, cancelToken)
    }
  }
}

export const regenerateCssForCurrentScreen = state => {
  state.currentPreviewItem._css = generate_screen_css([
    state.currentPreviewItem.props,
  ])
  return state
}

export const generateNewIdsForComponent = (c, state) =>
  walkProps(c, p => {
    p._id = uuid()
<<<<<<< HEAD
    p._instanceName = getNewComponentName(p._component, state)
  })
=======
  })

export const getComponentDefinition = (state, name) =>
  name.startsWith("##") ? getBuiltin(name) : state.components[name]
>>>>>>> 53eccb53
<|MERGE_RESOLUTION|>--- conflicted
+++ resolved
@@ -88,12 +88,8 @@
 export const generateNewIdsForComponent = (c, state) =>
   walkProps(c, p => {
     p._id = uuid()
-<<<<<<< HEAD
     p._instanceName = getNewComponentName(p._component, state)
-  })
-=======
   })
 
 export const getComponentDefinition = (state, name) =>
-  name.startsWith("##") ? getBuiltin(name) : state.components[name]
->>>>>>> 53eccb53
+  name.startsWith("##") ? getBuiltin(name) : state.components[name]