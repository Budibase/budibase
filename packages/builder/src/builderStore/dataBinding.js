import { cloneDeep } from "lodash/fp"
import { get } from "svelte/store"
import { findComponent, findComponentPath } from "./storeUtils"
import { store } from "builderStore"
import { tables as tablesStore, queries as queriesStores } from "stores/backend"
import { makePropSafe } from "@budibase/string-templates"
import { TableNames } from "../constants"

// Regex to match all instances of template strings
const CAPTURE_VAR_INSIDE_TEMPLATE = /{{([^}]+)}}/g
const CAPTURE_HBS_TEMPLATE = /{{[\S\s]*?}}/g

/**
 * Gets all bindable data context fields and instance fields.
 */
export const getBindableProperties = (asset, componentId) => {
  const contextBindings = getContextBindings(asset, componentId)
  const userBindings = getUserBindings()
  const urlBindings = getUrlBindings(asset)
  return [...contextBindings, ...userBindings, ...urlBindings]
}

/**
 * Gets all data provider components above a component.
 */
export const getDataProviderComponents = (asset, componentId) => {
  if (!asset || !componentId) {
    return []
  }

  // Get the component tree leading up to this component, ignoring the component
  // itself
  const path = findComponentPath(asset.props, componentId)
  path.pop()

  // Filter by only data provider components
  return path.filter(component => {
    const def = store.actions.components.getDefinition(component._component)
    return def?.context != null
  })
}

/**
 * Gets all data provider components above a component.
 */
export const getActionProviderComponents = (asset, componentId, actionType) => {
  if (!asset || !componentId) {
    return []
  }

  // Get the component tree leading up to this component, ignoring the component
  // itself
  const path = findComponentPath(asset.props, componentId)
  path.pop()

  // Filter by only data provider components
  return path.filter(component => {
    const def = store.actions.components.getDefinition(component._component)
    return def?.actions?.includes(actionType)
  })
}

/**
 * Gets a datasource object for a certain data provider component
 */
export const getDatasourceForProvider = (asset, component) => {
  const def = store.actions.components.getDefinition(component?._component)
  if (!def) {
    return null
  }

  // If this component has a dataProvider setting, go up the stack and use it
  const dataProviderSetting = def.settings.find(setting => {
    return setting.type === "dataProvider"
  })
  if (dataProviderSetting) {
    const settingValue = component[dataProviderSetting.key]
    const providerId = extractLiteralHandlebarsID(settingValue)
    const provider = findComponent(asset.props, providerId)
    return getDatasourceForProvider(asset, provider)
  }

  // Extract datasource from component instance
  const validSettingTypes = ["dataSource", "table", "schema"]
  const datasourceSetting = def.settings.find(setting => {
    return validSettingTypes.includes(setting.type)
  })
  if (!datasourceSetting) {
    return null
  }

  // There are different types of setting which can be a datasource, for
  // example an actual datasource object, or a table ID string.
  // Convert the datasource setting into a proper datasource object so that
  // we can use it properly
  if (datasourceSetting.type === "table") {
    return {
      tableId: component[datasourceSetting?.key],
      type: "table",
    }
  } else {
    return component[datasourceSetting?.key]
  }
}

/**
 * Gets all bindable data properties from component data contexts.
 */
const getContextBindings = (asset, componentId) => {
  // Extract any components which provide data contexts
  const dataProviders = getDataProviderComponents(asset, componentId)
  let bindings = []

  // Create bindings for each data provider
  dataProviders.forEach(component => {
    const def = store.actions.components.getDefinition(component._component)
    const contextDefinition = def.context
    let schema
    let readablePrefix

    if (contextDefinition.type === "form") {
      // Forms do not need table schemas
      // Their schemas are built from their component field names
      schema = buildFormSchema(component)
      readablePrefix = "Fields"
    } else if (contextDefinition.type === "static") {
      // Static contexts are fully defined by the components
      schema = {}
      const values = contextDefinition.values || []
      values.forEach(value => {
        schema[value.key] = { name: value.label, type: "string" }
      })
    } else if (contextDefinition.type === "schema") {
      // Schema contexts are generated dynamically depending on their data
      const datasource = getDatasourceForProvider(asset, component)
      if (!datasource) {
        return
      }
      const info = getSchemaForDatasource(datasource)
      schema = info.schema
      readablePrefix = info.table?.name
    }
    if (!schema) {
      return
    }

    const keys = Object.keys(schema).sort()

    // Create bindable properties for each schema field
    const safeComponentId = makePropSafe(component._id)
    keys.forEach(key => {
      const fieldSchema = schema[key]

      // Make safe runtime binding and replace certain bindings with a
      // new property to help display components
      let runtimeBoundKey = key
      if (fieldSchema.type === "link") {
        runtimeBoundKey = `${key}_text`
      } else if (fieldSchema.type === "attachment") {
        runtimeBoundKey = `${key}_first`
      }
      const runtimeBinding = `${safeComponentId}.${makePropSafe(
        runtimeBoundKey
      )}`

      // Optionally use a prefix with readable bindings
      let readableBinding = component._instanceName
      if (readablePrefix) {
        readableBinding += `.${readablePrefix}`
      }
      readableBinding += `.${fieldSchema.name || key}`

      // Create the binding object
      bindings.push({
        type: "context",
        runtimeBinding,
        readableBinding,
        // Field schema and provider are required to construct relationship
        // datasource options, based on bindable properties
        fieldSchema,
        providerId: component._id,
      })
    })
  })

  return bindings
}

/**
 * Gets all bindable properties from the logged in user.
 */
const getUserBindings = () => {
  let bindings = []
  const { schema } = getSchemaForDatasource({
    type: "table",
    tableId: TableNames.USERS,
  })
  const keys = Object.keys(schema).sort()
  const safeUser = makePropSafe("user")
  keys.forEach(key => {
    const fieldSchema = schema[key]
    // Replace certain bindings with a new property to help display components
    let runtimeBoundKey = key
    if (fieldSchema.type === "link") {
      runtimeBoundKey = `${key}_text`
    } else if (fieldSchema.type === "attachment") {
      runtimeBoundKey = `${key}_first`
    }

    bindings.push({
      type: "context",
      runtimeBinding: `${safeUser}.${makePropSafe(runtimeBoundKey)}`,
      readableBinding: `Current User.${key}`,
      // Field schema and provider are required to construct relationship
      // datasource options, based on bindable properties
      fieldSchema,
      providerId: "user",
    })
  })

  return bindings
}

/**
 * Gets all bindable properties from URL parameters.
 */
const getUrlBindings = asset => {
  const url = asset?.routing?.route ?? ""
  const split = url.split("/")
  let params = []
  split.forEach(part => {
    if (part.startsWith(":") && part.length > 1) {
      params.push(part.replace(/:/g, "").replace(/\?/g, ""))
    }
  })
  const safeURL = makePropSafe("url")
  return params.map(param => ({
    type: "context",
    runtimeBinding: `${safeURL}.${makePropSafe(param)}`,
    readableBinding: `URL.${param}`,
  }))
}

/**
 * Gets a schema for a datasource object.
 */
export const getSchemaForDatasource = (datasource, isForm = false) => {
  let schema, table
  if (datasource) {
    const { type } = datasource
    if (type === "query") {
      const queries = get(queriesStores).list
      table = queries.find(query => query._id === datasource._id)
    } else {
      const tables = get(tablesStore).list
      table = tables.find(table => table._id === datasource.tableId)
    }
    if (table) {
      if (type === "view") {
        schema = cloneDeep(table.views?.[datasource.name]?.schema)
      } else if (type === "query" && isForm) {
        schema = {}
        const params = table.parameters || []
        params.forEach(param => {
          if (param?.name) {
            schema[param.name] = { ...param, type: "string" }
          }
        })
      } else {
        schema = cloneDeep(table.schema)
      }
    }

    // Add _id and _rev fields for certain types
    if (schema && !isForm && ["table", "link"].includes(datasource.type)) {
      schema["_id"] = { type: "string" }
      schema["_rev"] = { type: "string" }
    }

    // Ensure there are "name" properties for all fields and that field schema
    // are objects
    let fixedSchema = {}
    Object.entries(schema || {}).forEach(([fieldName, fieldSchema]) => {
      if (typeof fieldSchema === "string") {
        fixedSchema[fieldName] = {
          type: fieldSchema,
          name: fieldName,
        }
      } else {
        fixedSchema[fieldName] = {
          ...fieldSchema,
          name: fieldName,
        }
      }
    })
    schema = fixedSchema
  }
  return { schema, table }
}

/**
 * Builds a form schema given a form component.
 * A form schema is a schema of all the fields nested anywhere within a form.
 */
const buildFormSchema = component => {
  let schema = {}
  if (!component) {
    return schema
  }
  const def = store.actions.components.getDefinition(component._component)
  const fieldSetting = def?.settings?.find(
    setting => setting.key === "field" && setting.type.startsWith("field/")
  )
  if (fieldSetting && component.field) {
    const type = fieldSetting.type.split("field/")[1]
    if (type) {
      schema[component.field] = { type }
    }
  }
  component._children?.forEach(child => {
    const childSchema = buildFormSchema(child)
    schema = { ...schema, ...childSchema }
  })
  return schema
}

/**
 * Recurses the input object to remove any instances of bindings.
 */
export function removeBindings(obj) {
  for (let [key, value] of Object.entries(obj)) {
    if (typeof value === "object") {
      obj[key] = removeBindings(value)
    } else if (typeof value === "string") {
      obj[key] = value.replace(CAPTURE_HBS_TEMPLATE, "Invalid binding")
    }
  }
  return obj
}

/**
 * When converting from readable to runtime it can sometimes add too many square brackets,
 * this makes sure that doesn't happen.
 */
function shouldReplaceBinding(currentValue, from, convertTo) {
  if (!currentValue?.includes(from)) {
    return false
  }
  if (convertTo === "readableBinding") {
    return true
  }
  // remove all the spaces, if the input is surrounded by spaces e.g. [ Auto ID ] then
  // this makes sure it is detected
  const noSpaces = currentValue.replace(/\s+/g, "")
  const fromNoSpaces = from.replace(/\s+/g, "")
  const invalids = [
    `[${fromNoSpaces}]`,
    `"${fromNoSpaces}"`,
    `'${fromNoSpaces}'`,
  ]
  return !invalids.find(invalid => noSpaces?.includes(invalid))
}

/**
 * utility function for the readableToRuntimeBinding and runtimeToReadableBinding.
 */
function bindingReplacement(bindableProperties, textWithBindings, convertTo) {
  const convertFrom =
    convertTo === "runtimeBinding" ? "readableBinding" : "runtimeBinding"
  if (typeof textWithBindings !== "string") {
    return textWithBindings
  }
  const convertFromProps = bindableProperties
    .map(el => el[convertFrom])
    .sort((a, b) => {
      return b.length - a.length
    })
  const boundValues = textWithBindings.match(CAPTURE_VAR_INSIDE_TEMPLATE) || []
  let result = textWithBindings
  for (let boundValue of boundValues) {
    let newBoundValue = boundValue
    for (let from of convertFromProps) {
<<<<<<< HEAD
      if (shouldReplaceBinding(newBoundValue, from, convertTo)) {
=======
      if (newBoundValue.includes(from)) {
>>>>>>> f406fb8e
        const binding = bindableProperties.find(el => el[convertFrom] === from)
        newBoundValue = newBoundValue.replace(from, binding[convertTo])
      }
    }
    result = result.replace(boundValue, newBoundValue)
  }
  return result
}

/**
 * Extracts a component ID from a handlebars expression setting of
 * {{ literal [componentId] }}
 */
function extractLiteralHandlebarsID(value) {
  return value?.match(/{{\s*literal[\s[]+([a-fA-F0-9]+)[\s\]]*}}/)?.[1]
}

/**
 * Converts a readable data binding into a runtime data binding
 */
export function readableToRuntimeBinding(bindableProperties, textWithBindings) {
  return bindingReplacement(
    bindableProperties,
    textWithBindings,
    "runtimeBinding"
  )
}

/**
 * Converts a runtime data binding into a readable data binding
 */
export function runtimeToReadableBinding(bindableProperties, textWithBindings) {
  return bindingReplacement(
    bindableProperties,
    textWithBindings,
    "readableBinding"
  )
}<|MERGE_RESOLUTION|>--- conflicted
+++ resolved
@@ -380,11 +380,7 @@
   for (let boundValue of boundValues) {
     let newBoundValue = boundValue
     for (let from of convertFromProps) {
-<<<<<<< HEAD
       if (shouldReplaceBinding(newBoundValue, from, convertTo)) {
-=======
-      if (newBoundValue.includes(from)) {
->>>>>>> f406fb8e
         const binding = bindableProperties.find(el => el[convertFrom] === from)
         newBoundValue = newBoundValue.replace(from, binding[convertTo])
       }
