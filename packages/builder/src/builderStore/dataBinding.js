import { cloneDeep } from "lodash/fp"
import { get } from "svelte/store"
import { findComponent, findComponentPath } from "./storeUtils"
import { store } from "builderStore"
<<<<<<< HEAD
import { tables as tablesStore, queries as queriesStores } from "stores/backend"
import { findComponentPath } from "./storeUtils"
=======
import {
  tables as tablesStore,
  queries as queriesStores,
} from "stores/backend/"
>>>>>>> 6f3f5a0c
import { makePropSafe } from "@budibase/string-templates"
import { TableNames } from "../constants"

// Regex to match all instances of template strings
const CAPTURE_VAR_INSIDE_TEMPLATE = /{{([^}]+)}}/g
const CAPTURE_HBS_TEMPLATE = /{{[\S\s]*?}}/g

/**
 * Gets all bindable data context fields and instance fields.
 */
export const getBindableProperties = (asset, componentId) => {
  const contextBindings = getContextBindings(asset, componentId)
  const userBindings = getUserBindings()
  const urlBindings = getUrlBindings(asset, componentId)
  return [...contextBindings, ...userBindings, ...urlBindings]
}

/**
 * Gets all data provider components above a component.
 */
export const getDataProviderComponents = (asset, componentId) => {
  if (!asset || !componentId) {
    return []
  }

  // Get the component tree leading up to this component, ignoring the component
  // itself
  const path = findComponentPath(asset.props, componentId)
  path.pop()

  // Filter by only data provider components
  return path.filter(component => {
    const def = store.actions.components.getDefinition(component._component)
    return def?.context != null
  })
}

/**
 * Gets all data provider components above a component.
 */
export const getActionProviderComponents = (asset, componentId, actionType) => {
  if (!asset || !componentId) {
    return []
  }

  // Get the component tree leading up to this component, ignoring the component
  // itself
  const path = findComponentPath(asset.props, componentId)
  path.pop()

  // Filter by only data provider components
  return path.filter(component => {
    const def = store.actions.components.getDefinition(component._component)
    return def?.actions?.includes(actionType)
  })
}

/**
 * Gets a datasource object for a certain data provider component
 */
export const getDatasourceForProvider = (asset, component) => {
  const def = store.actions.components.getDefinition(component?._component)
  if (!def) {
    return null
  }

  // If this component has a dataProvider setting, go up the stack and use it
  const dataProviderSetting = def.settings.find(setting => {
    return setting.type === "dataProvider"
  })
  if (dataProviderSetting) {
    const settingValue = component[dataProviderSetting.key]
    const providerId = extractLiteralHandlebarsID(settingValue)
    const provider = findComponent(asset.props, providerId)
    return getDatasourceForProvider(asset, provider)
  }

  // Extract datasource from component instance
  const validSettingTypes = ["dataSource", "table", "schema"]
  const datasourceSetting = def.settings.find(setting => {
    return validSettingTypes.includes(setting.type)
  })
  if (!datasourceSetting) {
    return null
  }

  // There are different types of setting which can be a datasource, for
  // example an actual datasource object, or a table ID string.
  // Convert the datasource setting into a proper datasource object so that
  // we can use it properly
  if (datasourceSetting.type === "table") {
    return {
      tableId: component[datasourceSetting?.key],
      type: "table",
    }
  } else {
    return component[datasourceSetting?.key]
  }
}

/**
 * Gets all bindable data properties from component data contexts.
 */
const getContextBindings = (asset, componentId) => {
  // Extract any components which provide data contexts
  const dataProviders = getDataProviderComponents(asset, componentId)
  let bindings = []

  // Create bindings for each data provider
  dataProviders.forEach(component => {
    const def = store.actions.components.getDefinition(component._component)
    const contextDefinition = def.context
    let schema
    let readablePrefix

    if (contextDefinition.type === "form") {
      // Forms do not need table schemas
      // Their schemas are built from their component field names
      schema = buildFormSchema(component)
      readablePrefix = "Fields"
    } else if (contextDefinition.type === "static") {
      // Static contexts are fully defined by the components
      schema = {}
      const values = contextDefinition.values || []
      values.forEach(value => {
        schema[value.key] = { name: value.label, type: "string" }
      })
    } else if (contextDefinition.type === "schema") {
      // Schema contexts are generated dynamically depending on their data
      const datasource = getDatasourceForProvider(asset, component)
      if (!datasource) {
        return
      }
      const info = getSchemaForDatasource(datasource)
      schema = info.schema
      readablePrefix = info.table?.name
    }
    if (!schema) {
      return
    }

    const keys = Object.keys(schema).sort()

    // Create bindable properties for each schema field
    const safeComponentId = makePropSafe(component._id)
    keys.forEach(key => {
      const fieldSchema = schema[key]

      // Make safe runtime binding and replace certain bindings with a
      // new property to help display components
      let runtimeBoundKey = key
      if (fieldSchema.type === "link") {
        runtimeBoundKey = `${key}_text`
      } else if (fieldSchema.type === "attachment") {
        runtimeBoundKey = `${key}_first`
      }
      const runtimeBinding = `${safeComponentId}.${makePropSafe(
        runtimeBoundKey
      )}`
<<<<<<< HEAD

      // Optionally use a prefix with readable bindings
      let readableBinding = component._instanceName
      if (readablePrefix) {
        readableBinding += `.${readablePrefix}`
      }
      readableBinding += `.${fieldSchema.name || key}`

=======

      // Optionally use a prefix with readable bindings
      let readableBinding = component._instanceName
      if (readablePrefix) {
        readableBinding += `.${readablePrefix}`
      }
      readableBinding += `.${fieldSchema.name || key}`

>>>>>>> 6f3f5a0c
      // Create the binding object
      bindings.push({
        type: "context",
        runtimeBinding,
        readableBinding,
        // Field schema and provider are required to construct relationship
        // datasource options, based on bindable properties
        fieldSchema,
        providerId: component._id,
      })
    })
  })

  return bindings
}

/**
 * Gets all bindable properties from the logged in user.
 */
const getUserBindings = () => {
  let bindings = []
  const { schema } = getSchemaForDatasource({
    type: "table",
    tableId: TableNames.USERS,
  })
  const keys = Object.keys(schema).sort()
  const safeUser = makePropSafe("user")
  keys.forEach(key => {
    const fieldSchema = schema[key]
    // Replace certain bindings with a new property to help display components
    let runtimeBoundKey = key
    if (fieldSchema.type === "link") {
      runtimeBoundKey = `${key}_text`
    } else if (fieldSchema.type === "attachment") {
      runtimeBoundKey = `${key}_first`
    }

    bindings.push({
      type: "context",
      runtimeBinding: `${safeUser}.${makePropSafe(runtimeBoundKey)}`,
      readableBinding: `Current User.${key}`,
      // Field schema and provider are required to construct relationship
      // datasource options, based on bindable properties
      fieldSchema,
      providerId: "user",
    })
  })

  return bindings
}

/**
 * Gets all bindable properties from URL parameters.
 */
const getUrlBindings = asset => {
  const url = asset?.routing?.route ?? ""
  const split = url.split("/")
  let params = []
  split.forEach(part => {
    if (part.startsWith(":") && part.length > 1) {
      params.push(part.replace(/:/g, "").replace(/\?/g, ""))
    }
  })
  const safeURL = makePropSafe("url")
  return params.map(param => ({
    type: "context",
    runtimeBinding: `${safeURL}.${makePropSafe(param)}`,
    readableBinding: `URL.${param}`,
  }))
}

/**
 * Gets a schema for a datasource object.
 */
export const getSchemaForDatasource = (datasource, isForm = false) => {
  let schema, table
  if (datasource) {
    const { type } = datasource
    if (type === "query") {
      const queries = get(queriesStores).queries
      table = queries.find(query => query._id === datasource._id)
    } else {
      const tables = get(tablesStore).list
      table = tables.find(table => table._id === datasource.tableId)
    }
    if (table) {
      if (type === "view") {
        schema = cloneDeep(table.views?.[datasource.name]?.schema)
      } else if (type === "query" && isForm) {
        schema = {}
        const params = table.parameters || []
        params.forEach(param => {
          if (param?.name) {
            schema[param.name] = { ...param, type: "string" }
          }
        })
      } else {
        schema = cloneDeep(table.schema)
      }
    }

    // Add _id and _rev fields for certain types
    if (schema && !isForm && ["table", "link"].includes(datasource.type)) {
      schema["_id"] = { type: "string" }
      schema["_rev"] = { type: "string" }
    }

    // Ensure there are "name" properties for all fields
    if (schema) {
      Object.keys(schema).forEach(field => {
        if (!schema[field].name) {
          schema[field].name = field
        }
      })
    }
  }
  return { schema, table }
}

/**
 * Builds a form schema given a form component.
 * A form schema is a schema of all the fields nested anywhere within a form.
 */
const buildFormSchema = component => {
  let schema = {}
  if (!component) {
    return schema
  }
  const def = store.actions.components.getDefinition(component._component)
  const fieldSetting = def?.settings?.find(
    setting => setting.key === "field" && setting.type.startsWith("field/")
  )
  if (fieldSetting && component.field) {
    const type = fieldSetting.type.split("field/")[1]
    if (type) {
      schema[component.field] = { type }
    }
  }
  component._children?.forEach(child => {
    const childSchema = buildFormSchema(child)
    schema = { ...schema, ...childSchema }
  })
  return schema
}

/**
 * Recurses the input object to remove any instances of bindings.
 */
export function removeBindings(obj) {
  for (let [key, value] of Object.entries(obj)) {
    if (typeof value === "object") {
      obj[key] = removeBindings(value)
    } else if (typeof value === "string") {
      obj[key] = value.replace(CAPTURE_HBS_TEMPLATE, "Invalid binding")
    }
  }
  return obj
}

/**
 * utility function for the readableToRuntimeBinding and runtimeToReadableBinding.
 */
function bindingReplacement(bindableProperties, textWithBindings, convertTo) {
  const convertFrom =
    convertTo === "runtimeBinding" ? "readableBinding" : "runtimeBinding"
  if (typeof textWithBindings !== "string") {
    return textWithBindings
  }
  const convertFromProps = bindableProperties
    .map(el => el[convertFrom])
    .sort((a, b) => {
      return b.length - a.length
    })
  const boundValues = textWithBindings.match(CAPTURE_VAR_INSIDE_TEMPLATE) || []
  let result = textWithBindings
  for (let boundValue of boundValues) {
    let newBoundValue = boundValue
    for (let from of convertFromProps) {
      if (newBoundValue.includes(from)) {
        const binding = bindableProperties.find(el => el[convertFrom] === from)
        newBoundValue = newBoundValue.replace(from, binding[convertTo])
      }
    }
    result = result.replace(boundValue, newBoundValue)
  }
  return result
}

/**
 * Extracts a component ID from a handlebars expression setting of
 * {{ literal [componentId] }}
 */
function extractLiteralHandlebarsID(value) {
  return value?.match(/{{\s*literal[\s[]+([a-fA-F0-9]+)[\s\]]*}}/)?.[1]
}

/**
 * Converts a readable data binding into a runtime data binding
 */
export function readableToRuntimeBinding(bindableProperties, textWithBindings) {
  return bindingReplacement(
    bindableProperties,
    textWithBindings,
    "runtimeBinding"
  )
}

/**
 * Converts a runtime data binding into a readable data binding
 */
export function runtimeToReadableBinding(bindableProperties, textWithBindings) {
  return bindingReplacement(
    bindableProperties,
    textWithBindings,
    "readableBinding"
  )
}<|MERGE_RESOLUTION|>--- conflicted
+++ resolved
@@ -2,15 +2,10 @@
 import { get } from "svelte/store"
 import { findComponent, findComponentPath } from "./storeUtils"
 import { store } from "builderStore"
-<<<<<<< HEAD
-import { tables as tablesStore, queries as queriesStores } from "stores/backend"
-import { findComponentPath } from "./storeUtils"
-=======
 import {
   tables as tablesStore,
   queries as queriesStores,
 } from "stores/backend/"
->>>>>>> 6f3f5a0c
 import { makePropSafe } from "@budibase/string-templates"
 import { TableNames } from "../constants"
 
@@ -170,7 +165,6 @@
       const runtimeBinding = `${safeComponentId}.${makePropSafe(
         runtimeBoundKey
       )}`
-<<<<<<< HEAD
 
       // Optionally use a prefix with readable bindings
       let readableBinding = component._instanceName
@@ -179,16 +173,6 @@
       }
       readableBinding += `.${fieldSchema.name || key}`
 
-=======
-
-      // Optionally use a prefix with readable bindings
-      let readableBinding = component._instanceName
-      if (readablePrefix) {
-        readableBinding += `.${readablePrefix}`
-      }
-      readableBinding += `.${fieldSchema.name || key}`
-
->>>>>>> 6f3f5a0c
       // Create the binding object
       bindings.push({
         type: "context",
