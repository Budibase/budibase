--- conflicted
+++ resolved
@@ -4,11 +4,7 @@
 import { getThemeStore } from "./store/theme"
 import { getUserStore } from "./store/users"
 import { getDeploymentStore } from "./store/deployments"
-<<<<<<< HEAD
-import { derived } from "svelte/store"
-=======
-import { derived, writable, get } from "svelte/store"
->>>>>>> 176f7fe4
+import { derived, get } from "svelte/store"
 import { findComponent, findComponentPath } from "./componentUtils"
 import { RoleUtils } from "@budibase/frontend-core"
 import { createHistoryStore } from "builderStore/store/history"
