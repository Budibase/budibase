--- conflicted
+++ resolved
@@ -1,11 +1,7 @@
 import { isString, isUndefined } from "lodash/fp"
 import { types } from "./types"
 import { assign } from "lodash"
-<<<<<<< HEAD
-import { uuid } from "./uuid"
-=======
 import { uuid } from "../../builderStore/uuid"
->>>>>>> d0bb41b2
 
 export const getNewScreen = (components, rootComponentName, name) => {
   const rootComponent = components.find(c => c.name === rootComponentName)
@@ -15,7 +11,7 @@
     url: "",
     _css: "",
     uiFunctions: "",
-    ...createProps(rootComponent),
+    props: createProps(rootComponent).props,
   }
 }
 
