<script>
    import PropsView from "./PropsView.svelte";
    import { store } from "../builderStore";
    import IconButton from "../common/IconButton.svelte";
<<<<<<< HEAD
    import { LayoutIcon, PaintIcon, TerminalIcon, CircleIndicator } from '../common/Icons/';
=======
    import { LayoutIcon, PaintIcon, TerminalIcon, EventsIcon } from '../common/Icons/';
>>>>>>> b64ac0dc
    import CodeEditor from './CodeEditor.svelte';
    import LayoutEditor from './LayoutEditor.svelte';
    import EventsEditor from "./EventsEditor";

    let current_view = 'props';
    let codeEditor;

    $: component = $store.currentComponentInfo;
    $: originalName = component.name;
    $: name = component.name;
    $: description = component.description;
    $: componentInfo = $store.currentComponentInfo;
    $: components = $store.components;

    const onPropChanged = store.setComponentProp;
    const onStyleChanged = store.setComponentStyle;

</script>

<div class="root">
    <ul>
        <li>
          <button class:selected={current_view === 'props'} on:click={() => current_view = 'props'}>
            <PaintIcon />
          </button>
        </li>
        <li>
          <button class:selected={current_view === 'layout'} on:click={() => current_view = 'layout'}>
            <LayoutIcon />
          </button>
        </li>
        <li>
          <button class:selected={current_view === 'code'} on:click={() => codeEditor && codeEditor.show()}>
            {#if componentInfo._code && componentInfo._code.trim().length > 0}
                <div class="button-indicator">
                    <CircleIndicator />
                </div>
            {/if}
            <TerminalIcon />
          </button>
        </li>
        <li>
          <button class:selected={current_view === 'events'} on:click={() => current_view = 'events'}>
            <EventsIcon />
          </button>
        </li>
    </ul>

    {#if !componentInfo.component}
        <div class="component-props-container">

        {#if current_view === 'props'}
            <PropsView {componentInfo} {components} {onPropChanged} />
        {:else if current_view === 'layout'}
            <LayoutEditor {onStyleChanged} {componentInfo}/>
<<<<<<< HEAD
=======
        {:else if current_view === 'events'}
            <EventsEditor {componentInfo} {components} {onPropChanged} />
        {:else}
            <CodeEditor />
>>>>>>> b64ac0dc
        {/if}

        <CodeEditor 
            bind:this={codeEditor} 
            code={$store.currentComponentInfo._code}
            onCodeChanged={store.setComponentCode} />

        </div>
    {:else}
        <h1> This is a screen, this will be dealt with later</h1>
    {/if}

</div>


<style>

.root {
    height: 100%;
    display: flex;
    flex-direction: column;

}

.title > div:nth-child(1) {
    grid-column-start: name;
    color: var(--secondary100);
}

.title > div:nth-child(2) {
    grid-column-start: actions;
}

.component-props-container {
  margin-top: 10px;
    flex: 1 1 auto;
    overflow-y: auto;
}

ul {
    list-style: none;
    display: flex;
    padding: 0;
}

li {
    margin-right: 20px;
    background: none;
    border-radius: 5px;
    width: 48px;
    height: 48px;
}

li button {
    width: 100%;
    height: 100%;
    background: none;
    border: none;
    border-radius: 5px;
    padding: 12px;
    outline: none;
    cursor: pointer;
    position: relative;
}

.selected {
    color: var(--button-text);
    background: var(--background-button)!important;
}

.button-indicator {
    position: absolute;
    top: 6px;
    right: 10px;
    color: var(--button-text);
}

</style><|MERGE_RESOLUTION|>--- conflicted
+++ resolved
@@ -2,11 +2,7 @@
     import PropsView from "./PropsView.svelte";
     import { store } from "../builderStore";
     import IconButton from "../common/IconButton.svelte";
-<<<<<<< HEAD
-    import { LayoutIcon, PaintIcon, TerminalIcon, CircleIndicator } from '../common/Icons/';
-=======
-    import { LayoutIcon, PaintIcon, TerminalIcon, EventsIcon } from '../common/Icons/';
->>>>>>> b64ac0dc
+    import { LayoutIcon, PaintIcon, TerminalIcon, CircleIndicator, EventsIcon } from '../common/Icons/';
     import CodeEditor from './CodeEditor.svelte';
     import LayoutEditor from './LayoutEditor.svelte';
     import EventsEditor from "./EventsEditor";
@@ -62,13 +58,8 @@
             <PropsView {componentInfo} {components} {onPropChanged} />
         {:else if current_view === 'layout'}
             <LayoutEditor {onStyleChanged} {componentInfo}/>
-<<<<<<< HEAD
-=======
         {:else if current_view === 'events'}
             <EventsEditor {componentInfo} {components} {onPropChanged} />
-        {:else}
-            <CodeEditor />
->>>>>>> b64ac0dc
         {/if}
 
         <CodeEditor 
