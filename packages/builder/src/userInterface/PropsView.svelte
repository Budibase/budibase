<script>
    import { some, includes, filter } from "lodash/fp";
    import Textbox from "../common/Textbox.svelte";
    import Dropdown from "../common/Dropdown.svelte";
    import PropControl from "./PropControl.svelte";
    import IconButton from "../common/IconButton.svelte";

    export let componentInfo;
    export let onPropChanged = () => {};
    export let components;

    let errors = [];
    let props = {};

<<<<<<< HEAD
    const props_to_ignore = ['_component','_children', '_layout', '_code', '_id'];
=======
    const props_to_ignore = ['_component','_children', '_styles', '_id'];
>>>>>>> b64ac0dc

    $: propDefs = componentInfo && Object.entries(componentInfo).filter(([name])=> !props_to_ignore.includes(name));

    function find_type(prop_name) {
        if(!componentInfo._component) return;
        return components.find(({name}) => name === componentInfo._component).props[prop_name];
    }

    let setProp = (name, value) => {
        onPropChanged(name, value);
    }

    const fieldHasError = (propName) =>
        some(e => e.propName === propName)(errors);
</script>

<div class="root">

    <form class="uk-form-stacked form-root">
        {#each propDefs as [prop_name, prop_value], index}

            <div class="prop-container">

                <PropControl {setProp}
                            {prop_name}
                            {prop_value}
                            prop_type={find_type(prop_name)}
                            {index}
                            disabled={false} />

            </div>

        {/each}

    </form>

</div>


<style>
    .root {
        font-size:10pt;
        width: 100%;
    }

    .form-root {
        display: flex;
        flex-wrap: wrap;
    }

    .prop-container {
        flex: 1 1 auto;
        min-width: 250px;
    }
</style><|MERGE_RESOLUTION|>--- conflicted
+++ resolved
@@ -12,11 +12,7 @@
     let errors = [];
     let props = {};
 
-<<<<<<< HEAD
-    const props_to_ignore = ['_component','_children', '_layout', '_code', '_id'];
-=======
-    const props_to_ignore = ['_component','_children', '_styles', '_id'];
->>>>>>> b64ac0dc
+    const props_to_ignore = ['_component','_children', '_styles', '_code', '_id'];
 
     $: propDefs = componentInfo && Object.entries(componentInfo).filter(([name])=> !props_to_ignore.includes(name));
 
