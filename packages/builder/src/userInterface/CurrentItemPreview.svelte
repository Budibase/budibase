<script>
  import { store } from "../builderStore"
  import { map, join } from "lodash/fp"
  import { pipe } from "../common/core"

  let iframe

  $: iframe &&
    console.log(
      iframe.contentDocument.head.insertAdjacentHTML(
        "beforeend",
        `<\style></style>`
      )
    )
  $: hasComponent = !!$store.currentFrontEndItem
  $: styles = hasComponent ? $store.currentFrontEndItem._css : ""

  $: stylesheetLinks = pipe(
    $store.pages.stylesheets,
    [map(s => `<link rel="stylesheet" href="${s}"/>`), join("\n")]
  )

  $: appDefinition = {
    componentLibraries: $store.loadLibraryUrls(),
<<<<<<< HEAD
    props: buildPropsHierarchy(
      $store.components,
      $store.pages[$store.currentPageName]._screens,
      $store.currentFrontEndItem
    ),
=======
    // page: $store.currentPage,
    // screens: $store.currentScreens,
>>>>>>> b4e15b41
    hierarchy: $store.hierarchy,
    appRootPath: "",
  }
</script>

<div class="component-container">
  {#if hasComponent}
    <iframe
      style="height: 100%; width: 100%"
      title="componentPreview"
      bind:this={iframe}
      srcdoc={`<html>
  <head>
    ${stylesheetLinks}
    <\script>
        window["##BUDIBASE_APPDEFINITION##"] = ${JSON.stringify(appDefinition)};
        window["##BUDIBASE_UIFUNCTIONS"] = ${$store.currentScreenFunctions};

        import('/_builder/budibase-client.esm.mjs')
        .then(module => {
            module.loadBudibase({ window, localStorage });
        })
    <\/script>
  </head>
  <body>
  </body>
</html>`} />
  {/if}
</div>

<style>
  .component-container {
    grid-row-start: middle;
    grid-column-start: middle;
    position: relative;
    overflow: hidden;
    padding-top: 56.25%;
    margin: auto;
  }

  .component-container iframe {
    border: 0;
    height: 100%;
    left: 0;
    position: absolute;
    top: 0;
    width: 100%;
  }
</style><|MERGE_RESOLUTION|>--- conflicted
+++ resolved
@@ -12,8 +12,8 @@
         `<\style></style>`
       )
     )
-  $: hasComponent = !!$store.currentFrontEndItem
-  $: styles = hasComponent ? $store.currentFrontEndItem._css : ""
+  $: hasComponent = !!$store.currentPreviewItem
+  $: styles = hasComponent ? $store.currentPreviewItem._css : ""
 
   $: stylesheetLinks = pipe(
     $store.pages.stylesheets,
@@ -22,16 +22,8 @@
 
   $: appDefinition = {
     componentLibraries: $store.loadLibraryUrls(),
-<<<<<<< HEAD
-    props: buildPropsHierarchy(
-      $store.components,
-      $store.pages[$store.currentPageName]._screens,
-      $store.currentFrontEndItem
-    ),
-=======
-    // page: $store.currentPage,
-    // screens: $store.currentScreens,
->>>>>>> b4e15b41
+    page: $store.pages[$store.currentPageName],
+    screens: $store.pages[$store.currentPageName]._screens,
     hierarchy: $store.hierarchy,
     appRootPath: "",
   }
