--- conflicted
+++ resolved
@@ -28,11 +28,7 @@
     }))
   }
 
-<<<<<<< HEAD
-  const updateDatasource = async response => {
-=======
   const updateDatasource = response => {
->>>>>>> 40b173d1
     const { datasource, error } = response
     store.update(state => {
       const currentIdx = state.list.findIndex(ds => ds._id === datasource._id)
@@ -56,11 +52,7 @@
       datasourceId: datasource?._id,
       tablesFilter,
     })
-<<<<<<< HEAD
-    return await updateDatasource(response)
-=======
     return updateDatasource(response)
->>>>>>> 40b173d1
   }
 
   const save = async (body, fetchSchema = false) => {
