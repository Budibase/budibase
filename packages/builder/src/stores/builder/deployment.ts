--- conflicted
+++ resolved
@@ -48,11 +48,7 @@
           let lastPublished = undefined
           if (isPublished) {
             lastPublished = processStringSync(
-<<<<<<< HEAD
-              "Your workspace was last published {{ duration time 'millisecond' }} ago",
-=======
               `Your ${$featureFlags.WORKSPACES ? "apps and automations were" : "app was"} last published {{ duration time 'millisecond' }} ago`,
->>>>>>> 954f7c31
               {
                 time:
                   new Date().getTime() -
