import { derived, get, readable, Readable } from "svelte/store"
import { API } from "@/api"
import { cloneDeep } from "lodash/fp"
import { generate } from "shortid"
import { createHistoryStore, HistoryStore } from "@/stores/builder/history"
import { licensing, organisation, environment } from "@/stores/portal"
import {
  tables,
  appStore,
  permissions,
  workspaceDeploymentStore,
  deploymentStore,
} from "@/stores/builder"
import { notifications } from "@budibase/bbui"
import {
  getEnvironmentBindings,
  migrateReferencesInObject,
  getUserBindings,
  getSettingBindings,
  getSchemaForDatasourcePlus,
} from "@/dataBinding"
import {
  AutomationTriggerStepId,
  AutomationEventType,
  AutomationActionStepId,
  Automation,
  AutomationStep,
  Table,
  Branch,
  AutomationTrigger,
  AutomationStatus,
  UILogicalOperator,
  EmptyFilterOption,
  AutomationIOType,
  BlockPath,
  BlockRef,
  BlockDefinitions,
  isBranchStep,
  isTrigger,
  isRowUpdateTrigger,
  isRowSaveTrigger,
  isAppTrigger,
  BranchStep,
  GetAutomationTriggerDefinitionsResponse,
  GetAutomationActionDefinitionsResponse,
  AppSelfResponse,
  TestAutomationResponse,
  isAutomationResults,
  AutomationCustomIOType,
  AutomationStepInputs,
  AutomationIOProps,
  AutomationTriggerInputs,
  RowActionTriggerInputs,
  RowActionTrigger,
  EnrichedBinding,
  BlockDefinitionTypes,
  AutomationTriggerResultOutputs,
  AutomationStepType,
  PermissionLevel,
  isDidNotTriggerResponse,
  AutomationResults,
  isActionStep,
<<<<<<< HEAD
  PublishResourceState,
  UIAutomation,
  FeatureFlag,
=======
  isRowActionTrigger,
  isWebhookTrigger,
>>>>>>> d31909d9
} from "@budibase/types"
import { ActionStepID, TriggerStepID } from "@/constants/backend/automations"
import { FIELDS as COLUMNS } from "@/constants/backend"
import { sdk } from "@budibase/shared-core"
import { rowActions } from "./rowActions"
import { getNewStepName } from "@/helpers/automations/nameHelpers"
import { QueryUtils, Utils } from "@budibase/frontend-core"
import { DerivedBudiStore } from "@/stores/BudiStore"
import {
  AutomationStoreState,
  DataMode,
  DerivedAutomationStoreState,
  FilterableRowTriggers,
  RowTriggers,
  SelectedAutomationState,
  type FormUpdate,
  type StepInputs,
} from "@/types/automations"
import { TableNames } from "@/constants"
<<<<<<< HEAD
import { getSequentialName } from "@/helpers/duplicate"
import { featureFlag } from "@/helpers"
=======
import { EnvVar } from "../portal/environment"
import { makePropSafe } from "@budibase/string-templates"
>>>>>>> d31909d9

const initialAutomationState: AutomationStoreState = {
  automations: [],
  showTestModal: false,
  blockDefinitions: {
    TRIGGER: {},
    CREATABLE_TRIGGER: {},
    ACTION: {},
  },
  selectedAutomationId: null,
}

const getFinalDefinitions = (
  triggers: GetAutomationTriggerDefinitionsResponse,
  actions: GetAutomationActionDefinitionsResponse
): BlockDefinitions => {
  const creatable: Partial<GetAutomationTriggerDefinitionsResponse> = {}
  for (const [key, trigger] of Object.entries(triggers)) {
    if (key === AutomationTriggerStepId.ROW_ACTION) {
      continue
    }
    if (trigger.deprecated === true) {
      continue
    }
    creatable[key as keyof GetAutomationTriggerDefinitionsResponse] = trigger
  }
  return {
    TRIGGER: triggers,
    CREATABLE_TRIGGER: creatable,
    ACTION: actions,
  }
}

const automationActions = (store: AutomationStore) => ({
  /**
   * @param {Automation} auto
   * @param {BlockRef} blockRef
   * @returns
   */
  getBlockByRef: (
    auto?: Automation,
    blockRef?: BlockRef
  ): AutomationStep | AutomationTrigger | undefined => {
    if (!blockRef || !auto) {
      return
    }

    const target = automationStore.actions
      .getPathSteps(blockRef.pathTo, auto)
      .at(-1)

    return target
  },

  /**
   * Build and retrieve the block input properties from a Trigger/Step
   * @param {AutomationStep | AutomationTrigger} block
   * @returns
   */
  getInputData: (block?: AutomationStep | AutomationTrigger): StepInputs => {
    if (!block) {
      console.error("Block required to generate step input data")
      return
    }
    let newInputData

    if (isTrigger(block)) {
      const triggerInputs: AutomationTriggerInputs<typeof block.stepId> =
        block.inputs
      newInputData = cloneDeep(triggerInputs)
    } else if (isActionStep(block)) {
      const blockInputs: AutomationStepInputs<typeof block.stepId> =
        block.inputs
      newInputData = cloneDeep(blockInputs)
    }

    store.actions.setDefaultEnumValues(
      newInputData,
      block.schema?.inputs?.properties
    )

    return newInputData
  },

  /**
   * Parses through the provided prop schema updates any enum
   * values with the first option if no value is currently set.
   *
   * @param inputData
   */
  setDefaultEnumValues: (
    inputData:
      | AutomationStepInputs<AutomationActionStepId>
      | AutomationTriggerInputs<AutomationTriggerStepId>,
    inputPropSchema: AutomationIOProps
  ) => {
    // In order to alter enum fields you must make the inputData indexable
    const idxInput = inputData as Record<string, unknown>

    const schemaProperties = Object.entries(inputPropSchema)

    for (const [key, value] of schemaProperties) {
      if (
        value.type === AutomationIOType.STRING &&
        value.enum &&
        !idxInput[key]
      ) {
        idxInput[key] = value.enum[0]
      }
    }
  },

  /**
   * Fetches the app user context used for live evaluation
   * This matches the context used on the server. Only expose
   * valid schema values used in bindings
   * @returns {AppSelfResponse | null}
   */
  initAppSelf: async (): Promise<AppSelfResponse | null> => {
    // Fetch and update the app self if it hasn't been set
    const appSelfResponse: AppSelfResponse | null = await API.fetchSelf()

    if (!appSelfResponse) {
      return appSelfResponse
    }
    const { schema }: { schema: Record<string, any> } =
      getSchemaForDatasourcePlus(TableNames.USERS, null)

    const keys = [...Object.keys(schema), "globalId"] as Array<
      keyof AppSelfResponse
    >

    // Reduce the fields to include the same elements as seen in the bindings
    const serverUser = keys.reduce<Partial<AppSelfResponse>>((acc, key) => {
      if (key in appSelfResponse) {
        acc[key] = appSelfResponse[key]
      }
      return acc
    }, {})

    store.update(state => ({
      ...state,
      appSelf: serverUser,
    }))

    return serverUser
  },
  /**
   * Move a given block from one location on the tree to another.
   *
   * @param {Object} sourcePath path to the block to be moved
   * @param {Object} destPath the destinationPart
   * @param {Object} automation the automaton to be mutated
   */
  moveBlock: async (
    sourcePath: BlockPath[],
    destPath: BlockPath[],
    automation: Automation
  ) => {
    // The last part of the source node address, containing the id.
    const pathSource = sourcePath.at(-1)

    // The last part of the destination node address, containing the id.
    const pathEnd = destPath.at(-1)

    // Check if dragging a step into its own drag zone
    const isOwnDragzone = pathSource?.id === pathEnd?.id

    // Check if dragging the first branch step into the branch node drag zone
    const isFirstBranchStep =
      pathEnd?.branchStepId &&
      pathEnd.branchIdx === pathSource?.branchIdx &&
      pathSource?.stepIdx === 0

    // If dragging into an area that will not affect the tree structure
    // Ignore the drag and drop.
    if (isOwnDragzone || isFirstBranchStep) {
      return
    }

    // Use core delete to remove and return the deleted block
    // from the automation
    const { deleted, newAutomation } = store.actions.deleteBlock(
      sourcePath,
      automation
    )

    // Traverse again as deleting the node from its original location
    // will redefine all proceding node locations
    const newRefs: Record<string, any> = {}
    store.actions.traverse(newRefs, newAutomation)

    let finalPath
    // If dropping in a branch-step dropzone you need to find
    // the updated parent step route then add the branch details again
    if (pathEnd?.branchStepId) {
      const branchStepRef = newRefs[pathEnd.branchStepId]
      finalPath = branchStepRef.pathTo
      finalPath.push(pathEnd)
    } else {
      // Place the target 1 after the drop
      if (pathEnd?.id) {
        finalPath = newRefs[pathEnd.id].pathTo
      }
      finalPath.at(-1).stepIdx += 1
    }

    // Uses the updated tree refs to resolve the new position
    // for the moved element.
    const updated = store.actions.updateStep(
      finalPath,
      newAutomation,
      deleted,
      true
    )

    try {
      await store.actions.save(updated)
    } catch (e) {
      notifications.error("Error moving automation block")
      console.error("Error moving automation block ", e)
    }
  },
  /**
   * Core delete function that will delete the node at the provided
   * location. Loops require 2 deletes so the function returns an array.
   * The passed in automation is not mutated
   *
   * @param {*} pathTo the tree path to the target node
   * @param {*} automation the automation to alter.
   * @returns {Object} contains the deleted nodes and new updated automation
   */
  deleteBlock: (pathTo: Array<BlockPath>, automation: Automation) => {
    let newAutomation = cloneDeep(automation)

    const steps = [
      newAutomation.definition.trigger,
      ...newAutomation.definition.steps,
    ]

    let cache: any
    pathTo.forEach((path, pathIdx, array) => {
      const final = pathIdx === array.length - 1
      const { stepIdx, branchIdx } = path

      const deleteCore = (steps: AutomationStep[], idx: number) => {
        const targetBlock = steps[idx]
        // By default, include the id of the target block
        const idsToDelete = [targetBlock.id]
        const blocksDeleted: AutomationStep[] = []

        // If deleting a looped block, ensure all related block references are
        // collated beforehand. Delete can then be handled atomically
        const loopSteps: Record<string, string> = {}
        steps.forEach(child => {
          const { blockToLoop, id: loopBlockId } = child
          if (blockToLoop) {
            // The loop block > the block it loops
            loopSteps[blockToLoop] = loopBlockId
          }
        })

        // Check if there is a related loop block to remove
        const loopStep = loopSteps[targetBlock.id]
        if (loopStep) {
          idsToDelete.push(loopStep)
        }

        // Purge all ids related to the block being deleted
        for (let i = steps.length - 1; i >= 0; i--) {
          if (idsToDelete.includes(steps[i].id)) {
            const [deletedBlock] = steps.splice(i, 1)
            blocksDeleted.unshift(deletedBlock)
          }
        }

        return { deleted: blocksDeleted, newAutomation }
      }

      if (!cache) {
        // If the path history is empty and on the final step
        // delete the specified target
        if (final) {
          cache = deleteCore(
            newAutomation.definition.steps,
            stepIdx > 0 ? stepIdx - 1 : 0
          )
        } else {
          // Return the root node
          cache = steps[stepIdx]
        }
        return
      }

      if (Number.isInteger(branchIdx)) {
        const branchId = cache.inputs.branches[branchIdx].id
        const children = cache.inputs.children[branchId]
        const currentBlock = children[stepIdx]

        if (final) {
          cache = deleteCore(children, stepIdx)
        } else {
          cache = currentBlock
        }
      }
    })

    // should be 1-2 blocks in an array
    return cache
  },
  /**
   * Build metadata for the automation tree. Store the path and
   * note any loop information used when rendering
   *
   * @param {Object} block
   * @param {Array<Object>} pathTo
   */
  registerBlock: (
    blocks: Record<string, any>,
    block: AutomationStep | AutomationTrigger,
    pathTo: Array<BlockPath>,
    terminating: boolean
  ) => {
    blocks[block.id] = {
      stepId: block.stepId,
      name: block.name,
      ...(blocks[block.id] || {}),
      pathTo,
      terminating: terminating || false,
      ...(block.blockToLoop ? { blockToLoop: block.blockToLoop } : {}),
    }

    if (block.stepId === AutomationActionStepId.EXTRACT_STATE) {
      blocks[block.id].inputs = { ...block.inputs }
    }

    // If this is a loop block, add a reference to the block being looped
    if (block.blockToLoop) {
      blocks[block.blockToLoop] = {
        ...(blocks[block.blockToLoop] || {}),
        looped: block.id,
      }
    }
  },

  /**
   * Build a sequential list of all steps on the step path provided
   *
   * @param {Array<Object>} pathWay e.g. [{stepIdx:2},{branchIdx:0, stepIdx:2},...]
   * @returns {Array<AutomationStep | AutomationTrigger>} all steps encountered on the provided path
   */
  getPathSteps: (
    pathWay: Array<BlockPath>,
    automation: Automation
  ): Array<AutomationStep | AutomationTrigger> => {
    // Base Steps, including trigger
    const steps = [
      automation.definition.trigger,
      ...automation.definition.steps,
    ]

    let result: (AutomationStep | AutomationTrigger)[] = []
    pathWay.forEach(path => {
      const { stepIdx, branchIdx } = path
      let last: AutomationStep | AutomationTrigger | undefined = result.length
        ? result[result.length - 1]
        : undefined
      if (!result.length) {
        // Preceeding steps.
        result = steps.slice(0, stepIdx + 1)
        return
      }

      if (Number.isInteger(branchIdx)) {
        const branch = last as BranchStep
        const branchId = branch.inputs?.branches[branchIdx].id
        const children = branch.inputs?.children?.[branchId] ?? []

        const stepChildren = children.slice(0, stepIdx + 1)
        // Preceeding steps.
        result = result.concat(stepChildren)
      }
    })
    return result
  },

  /**
   * Take an updated step and replace it in the specified location
   * on the automation. If `insert` is set to true, the supplied block/s
   * will be inserted instead.
   *
   * @param {Array<Object>} pathWay the full path to the tree node and the step
   * @param {Object} automation the automation to be mutated
   * @param {Object} update the block to replace
   * @param {Boolean} insert defaults to false
   * @returns
   */
  updateStep: (
    pathWay: Array<BlockPath>,
    automation: Automation,
    update: AutomationStep | AutomationTrigger,
    insert = false
  ) => {
    let newAutomation = cloneDeep(automation)

    const finalise = (
      dest: AutomationStep[],
      idx: number,
      update: AutomationStep | AutomationTrigger
    ) => {
      dest.splice(
        idx,
        insert ? 0 : Array.isArray(update) ? update.length : 1,
        ...(Array.isArray(update) ? update : [update])
      )
    }

    let cache: any = null
    pathWay.forEach((path, idx, array) => {
      const { stepIdx, branchIdx } = path
      let final = idx === array.length - 1

      if (!cache) {
        // Trigger offset
        let idx = Math.max(stepIdx - 1, 0)
        if (final) {
          finalise(newAutomation.definition.steps, idx, update)
          return
        }
        cache = newAutomation.definition.steps[idx]
      }

      if (Number.isInteger(branchIdx)) {
        const branchId = cache.inputs.branches[branchIdx].id
        const children = cache.inputs.children[branchId]
        if (final) {
          finalise(children, stepIdx, update)
        } else {
          cache = children[stepIdx]
        }
      }
    })

    return newAutomation
  },

  /**
   * If the current license covers Environment variables,
   * all environment variables will be output as bindings
   *
   * @returns {Array<Object>} all available environment bindings
   */
  buildEnvironmentBindings: () => {
    if (get(licensing).environmentVariablesEnabled) {
      return getEnvironmentBindings().map(binding => {
        return {
          ...binding,
          display: {
            ...binding.display,
            rank: 98,
          },
        }
      })
    }
    return []
  },

  /**
   * Get user bindings
   *
   * @returns {Array<Object>} all available user bindings
   */
  buildUserBindings: () => {
    return getUserBindings().map((binding: any) => {
      return {
        ...binding,
        category: "User",
        display: {
          ...binding.display,
          rank: 98,
        },
      }
    })
  },

  /**
   * Get settings bindings
   *
   * @returns { Array<EnrichedBinding>} all available settings bindings
   */
  buildSettingBindings: (): Array<EnrichedBinding> => {
    return getSettingBindings().map(binding => {
      return {
        ...binding,
        display: {
          ...binding.display,
          rank: 98,
        },
      }
    })
  },
  /**
   * Take the supplied step id and aggregate all bindings for every
   * step preceding it.
   *
   * @param {string} id the step id of the target
   * @param {Automation} automation the automation to be searched
   * @returns {Array<EnrichedBinding>} all bindings on the path to this step
   */
  getPathBindings: (
    id?: string,
    automation?: Automation
  ): Array<EnrichedBinding> => {
    if (!automation || !id) {
      console.error("getPathBindings: requires a valid step id and automation")
      return []
    }
    const block = get(selectedAutomation)?.blockRefs[id]

    return store.actions.getAvailableBindings(block, automation)
  },

  buildStateBindings: (): Array<EnrichedBinding> => {
    const blockRefs = get(selectedAutomation)?.blockRefs || {}
    const selectedNodeId = get(automationStore).selectedNodeId

    const cache = new Set<string>()
    return Object.entries(blockRefs)
      .filter(([id, entry]: [string, any]) => {
        const valid =
          entry.stepId === AutomationActionStepId.EXTRACT_STATE &&
          entry?.inputs?.key &&
          (id !== selectedNodeId || entry.looped) &&
          !cache.has(entry.inputs.key)

        // Multiple blocks can reference the same state fields.
        // Check the cached ids before adding to avoid dupe bindings
        if (valid) cache.add(entry.inputs.key)
        return valid
      })
      .map(([_, entry]: [string, any]) => {
        return {
          runtimeBinding: `state.${makePropSafe(entry.inputs.key)}`,
          readableBinding: `State.${entry.inputs.key}`,
          display: {
            name: `State.${entry.inputs.key}`,
          },
          category: "State",
          icon: "brackets-curly",
        } as EnrichedBinding
      })
  },

  /**
   * Takes the provided automation and traverses all possible paths.
   * References to all nodes/steps encountered on the way are stored
   * in state under 'blocks'. These references are used to store tree related
   * metadata like the tree path or whether the node is terminating.
   *
   * @param {Object} automation
   */
  traverse: (blockRefs: Record<string, any>, automation: Automation) => {
    let blocks: (AutomationStep | AutomationTrigger)[] = []
    if (!automation || !blockRefs) {
      return
    }
    if (automation.definition?.trigger) {
      blocks.push(automation.definition.trigger)
    }
    blocks = blocks.concat(automation.definition.steps || [])

    const treeTraverse = (
      block: AutomationStep | AutomationTrigger,
      pathTo: Array<any> | null,
      stepIdx: number,
      branchIdx: number | null,
      terminating: boolean
    ) => {
      const pathToCurrentNode = [
        ...(pathTo || []),
        {
          ...(Number.isInteger(branchIdx) ? { branchIdx } : {}),
          stepIdx,
          id: block.id,
        },
      ]

      if (isBranchStep(block)) {
        const branches = block.inputs?.branches || []
        const children = block.inputs?.children || {}

        branches.forEach((branch, bIdx) => {
          children[branch.id]?.forEach(
            (bBlock: AutomationStep, sIdx: number, array: AutomationStep[]) => {
              const ended = array.length - 1 === sIdx
              treeTraverse(bBlock, pathToCurrentNode, sIdx, bIdx, ended)
            }
          )
        })

        terminating = terminating && !branches.length
      }

      store.actions.registerBlock(
        blockRefs,
        block,
        pathToCurrentNode,
        terminating
      )
    }

    // Traverse the entire tree.
    blocks.forEach((block, idx, array) => {
      treeTraverse(block, null, idx, null, array.length - 1 === idx)
    })
    return blockRefs
  },

  getAvailableBindings: (
    block: any,
    automation: Automation
  ): EnrichedBinding[] => {
    if (!block || !automation?.definition) {
      return []
    }

    // Registered blocks
    const blocks = get(selectedAutomation)?.blockRefs

    // Get all preceeding steps, including the trigger
    // Filter out the target step as we don't want to include itself
    const pathSteps = store.actions
      .getPathSteps(block.pathTo, automation)
      .slice(0, -1)

    // Current step will always be the last step of the path
    const currentBlock = store.actions
      .getPathSteps(block.pathTo, automation)
      .at(-1)

    // Extract all outputs from all previous steps as available bindings
    let bindings: any[] = []
    const addBinding = (
      name: string,
      schema: any,
      icon: string,
      idx: number,
      isLoopBlock: boolean,
      pathBlock: AutomationStep | AutomationTrigger,
      bindingName: string
    ) => {
      if (!name) return

      const runtimeBinding = store.actions.determineRuntimeBinding(
        name,
        idx,
        isLoopBlock,
        automation,
        currentBlock,
        pathSteps
      )

      // Skip binding if its invalid
      if (!runtimeBinding) {
        return
      }

      const readableBinding = store.actions.determineReadableBinding(
        name,
        pathBlock
      )

      const categoryName = store.actions.determineCategoryName(
        idx,
        isLoopBlock,
        bindingName,
        loopBlockCount
      )

      const isStep = !isLoopBlock && idx !== 0
      const defaultReadable =
        bindingName && isStep ? `steps.${bindingName}.${name}` : runtimeBinding

      // Check if the schema matches any column types.
      const column = Object.values(COLUMNS).find(
        col =>
          col.type === schema.type &&
          ("subtype" in col ? col.subtype === schema.subtype : true)
      )

      // Automation types and column types can collide e.g. "array"
      // Exclude where necessary
      const ignoreColumnType = schema.customType === AutomationCustomIOType.ROWS

      // Shown in the bindable menus
      const displayType = ignoreColumnType ? schema.type : column?.name

      bindings.push({
        readableBinding: readableBinding || defaultReadable,
        runtimeBinding,
        type: schema.type,
        description: schema.description,
        icon,
        category: categoryName,
        display: {
          type: displayType,
          name,
          rank: isLoopBlock ? idx + 1 : idx - loopBlockCount,
        },
      })
    }

    let loopBlockCount = 0

    for (let blockIdx = 0; blockIdx < pathSteps.length; blockIdx++) {
      const pathBlock = pathSteps[blockIdx]
      const bindingName =
        automation.definition.stepNames?.[pathBlock.id] || pathBlock.name

      let schema = cloneDeep(pathBlock?.schema?.outputs?.properties) ?? {}
      let isLoopBlock = false
      if (pathBlock.blockToLoop) {
        isLoopBlock =
          pathBlock.stepId === ActionStepID.LOOP &&
          pathBlock.blockToLoop in blocks
      }

      if (isLoopBlock && loopBlockCount == 0) {
        schema = {
          currentItem: {
            type: AutomationIOType.STRING,
            description: "the item currently being executed",
          },
        }
      }

      const icon = isTrigger(pathBlock)
        ? pathBlock.icon
        : isLoopBlock
          ? "Reuse"
          : pathBlock.icon

      if (blockIdx === 0 && isTrigger(pathBlock)) {
        if (isRowUpdateTrigger(pathBlock) || isRowSaveTrigger(pathBlock)) {
          const rowTrigger = pathBlock

          const inputs = rowTrigger.inputs as Exclude<
            AutomationTriggerInputs<typeof pathBlock.stepId>,
            void
          >
          let table: any = get(tables).list.find(
            (table: Table) => table._id === inputs.tableId
          )

          for (const key in table?.schema) {
            schema[key] = {
              type: table.schema[key].type,
              subtype: table.schema[key].subtype,
            }
          }
          delete schema.row
        } else if (isAppTrigger(pathBlock)) {
          const appActionTrigger = pathBlock
          const inputs = appActionTrigger.inputs as Exclude<
            AutomationTriggerInputs<typeof pathBlock.stepId>,
            void
          >
          schema = Object.fromEntries(
            Object.keys(inputs.fields || {}).map(key => [
              key,
              { type: inputs.fields?.[key] },
            ])
          )
        }
      }

      // Add the loop outputs to a looped block
      if (blocks[pathBlock.id]?.looped) {
        loopBlockCount++

        const loopBlockId = blocks[pathBlock.id].looped
        const loopBlock = pathSteps.find(step => step.id === loopBlockId)
        if (loopBlock) {
          schema = cloneDeep(loopBlock.schema?.outputs?.properties)
        } else {
          console.error("Loop block missing.")
        }
      }

      Object.entries(schema).forEach(([name, value]) => {
        addBinding(
          name,
          value,
          icon,
          blockIdx,
          isLoopBlock,
          pathBlock,
          bindingName
        )
      })
    }

    // Remove loop items
    if (!block.looped) {
      bindings = bindings.filter(x => !x.readableBinding.includes("loop"))
    }
    return bindings
  },

  determineReadableBinding: (
    name: string,
    block: AutomationStep | AutomationTrigger
  ) => {
    const rowTriggers: string[] = [
      TriggerStepID.ROW_UPDATED,
      TriggerStepID.ROW_SAVED,
      TriggerStepID.ROW_DELETED,
      TriggerStepID.ROW_ACTION,
    ]

    const isTrigger = block.type === AutomationStepType.TRIGGER
    const isAppTrigger = block.stepId === AutomationTriggerStepId.APP
    const isRowTrigger = rowTriggers.includes(block.stepId)

    let readableBinding = ""
    if (isTrigger) {
      if (isAppTrigger) {
        readableBinding = `trigger.fields.${name}`
      } else if (isRowTrigger) {
        let noRowKeywordBindings = ["id", "revision", "oldRow"]
        readableBinding = noRowKeywordBindings.includes(name)
          ? `trigger.${name}`
          : `trigger.row.${name}`
      } else {
        readableBinding = `trigger.${name}`
      }
    }

    return readableBinding
  },

  determineRuntimeBinding: (
    name: string,
    idx: number,
    isLoopBlock: boolean,
    automation: Automation,
    currentBlock: AutomationStep | AutomationTrigger | undefined,
    pathSteps: (AutomationStep | AutomationTrigger)[]
  ) => {
    let runtimeName: string

    // Legacy support for EXECUTE_SCRIPT steps
    const isJSScript =
      currentBlock?.stepId === AutomationActionStepId.EXECUTE_SCRIPT

    /* Begin special cases for generating custom schemas based on triggers */
    if (
      idx === 0 &&
      automation.definition.trigger?.event === AutomationEventType.APP_TRIGGER
    ) {
      return isJSScript
        ? `trigger.fields["${name}"]`
        : `trigger.fields.[${name}]`
    }

    if (
      idx === 0 &&
      (automation.definition.trigger?.event ===
        AutomationEventType.ROW_UPDATE ||
        automation.definition.trigger?.event === AutomationEventType.ROW_SAVE)
    ) {
      let noRowKeywordBindings = ["id", "revision", "oldRow"]
      if (!noRowKeywordBindings.includes(name)) {
        return isJSScript ? `trigger.row["${name}"]` : `trigger.row.[${name}]`
      }
    }
    /* End special cases for generating custom schemas based on triggers */

    if (isLoopBlock) {
      runtimeName = `loop.${name}`
    } else if (idx === 0) {
      runtimeName = `trigger.[${name}]`
    } else if (isJSScript) {
      const stepId = pathSteps[idx].id
      if (!stepId) {
        notifications.error("Error generating binding: Step ID not found.")
        return
      }
      runtimeName = `steps["${stepId}"].${name}`
    } else {
      const stepId = pathSteps[idx].id
      if (!stepId) {
        notifications.error("Error generating binding: Step ID not found.")
        return
      }
      runtimeName = `steps.${stepId}.${name}`
    }

    return runtimeName
  },

  determineCategoryName: (
    idx: number,
    isLoopBlock: boolean,
    bindingName: string | undefined,
    loopBlockCount: number
  ) => {
    if (idx === 0) return "Trigger outputs"
    if (isLoopBlock) return "Loop Outputs"
    return bindingName
      ? `${bindingName} outputs`
      : `Step ${idx - loopBlockCount} outputs`
  },

  processBlockInputs: async (
    block: AutomationStep | AutomationTrigger,
    data: FormUpdate
  ): Promise<Automation | undefined> => {
    // Create new modified block
    let newBlock: { inputs: any } & (AutomationStep | AutomationTrigger) = {
      ...block,
      inputs: {
        ...block.inputs,
        ...data,
      },
    }

    // Remove any nullish or empty string values
    Object.keys(newBlock.inputs).forEach(key => {
      const val = newBlock.inputs[key]
      if (val == null || val === "") {
        delete newBlock.inputs[key]
      }
    })

    // Create new modified automation
    const automation = get(selectedAutomation)?.data
    if (!automation) {
      console.error("Could not process input blocks. No selected automation")
      return
    }
    const newAutomation = store.actions.getUpdatedDefinition(
      automation,
      newBlock
    )

    // Don't save if no changes were made
    if (JSON.stringify(newAutomation) === JSON.stringify(automation)) {
      return
    }

    return newAutomation
  },

  updateBlockInputs: async (
    block: AutomationStep,
    data: Record<string, any>
  ) => {
    const newAutomation = await store.actions.processBlockInputs(block, data)
    if (!newAutomation) {
      return
    }
    await store.actions.save(newAutomation)
  },

  test: async (automation: Automation, testData: any) => {
    let result: TestAutomationResponse
    try {
      result = await API.testAutomation(automation._id!, testData)
    } catch (err: any) {
      const message = err.message || err.status || JSON.stringify(err)
      throw `Automation test failed - ${message}`
    }
    store.update(state => {
      state.testResults = result
      return state
    })
  },

  getUpdatedDefinition: (
    automation: Automation,
    block: AutomationStep | AutomationTrigger
  ): Automation => {
    let newAutomation: Automation
    if (automation.definition.trigger?.id === block.id) {
      newAutomation = cloneDeep(automation)
      newAutomation.definition.trigger = block as AutomationTrigger
    } else {
      const pathToStep = get(selectedAutomation)!.blockRefs[block.id].pathTo
      newAutomation = store.actions.updateStep(pathToStep, automation, block)
    }
    return newAutomation
  },

  getLogs: async ({
    automationId,
    startDate,
    status,
    page,
  }: {
    automationId?: string
    startDate?: string
    status?: AutomationStatus
    page?: string
  } = {}) => {
    return await API.getAutomationLogs({
      automationId,
      startDate,
      status,
      page,
    })
  },

  clearLogErrors: async ({
    automationId,
    appId,
  }: {
    automationId: string
    appId: string
  }) => {
    if (!automationId || !appId) {
      throw new Error("automationId and appId are required")
    }
    return await API.clearAutomationLogErrors(automationId, appId)
  },

  addTestDataToAutomation: (data: any) => {
    let newAutomation = cloneDeep(get(selectedAutomation)?.data)
    if (!newAutomation) {
      return newAutomation
    }
    newAutomation.testData = {
      ...newAutomation.testData,
      ...data,
    }
    return newAutomation
  },

  constructBlock: (
    type: BlockDefinitionTypes,
    stepId: string,
    blockDefinition: any
  ) => {
    const newStep = {
      ...blockDefinition,
      inputs: blockDefinition.inputs || {},
      stepId,
      type,
      id: generate(),
    }
    const newName = getNewStepName(get(selectedAutomation)?.data, newStep)
    newStep.name = newName
    return newStep
  },

  /**
   * Generate a new branch block for adding to the automation
   * There are a minimum of 2 empty branches by default.
   *
   * @returns {Object} - a default branch block
   */
  generateBranchBlock: () => {
    const branchDefinition = get(store).blockDefinitions.ACTION.BRANCH
    return store.actions.constructBlock(
      BlockDefinitionTypes.ACTION,
      "BRANCH",
      branchDefinition
    )
  },

  /**
   * Take a newly constructed block and insert it in the automation tree
   * at the specified location.
   *
   * @param {Object} block the new block
   * @param {Array<Object>} pathWay location of insert point
   */
  addBlockToAutomation: async (
    block: AutomationStep,
    pathWay: Array<BlockPath>
  ) => {
    const automation = get(selectedAutomation)?.data
    if (!automation) {
      return
    }
    let newAutomation = cloneDeep(automation)

    const steps = [
      newAutomation.definition.trigger,
      ...newAutomation.definition.steps,
    ]

    let cache:
      | AutomationStep
      | AutomationTrigger
      | AutomationStep[]
      | undefined = undefined

    pathWay.forEach((path, pathIdx, array) => {
      const { stepIdx, branchIdx } = path
      const final = pathIdx === array.length - 1

      const insertBlock = (steps: AutomationStep[], stepIdx: number) => {
        const isBranchNode = !Number.isInteger(stepIdx)
        const insertIdx =
          block.blockToLoop || isBranchNode ? stepIdx : stepIdx + 1
        steps.splice(insertIdx, 0, block)
      }

      if (!cache) {
        if (final) {
          insertBlock(newAutomation.definition.steps, stepIdx - 1)
          cache = block
        } else {
          cache = steps[stepIdx]
        }
        return
      }
      if (
        Number.isInteger(branchIdx) &&
        !Array.isArray(cache) &&
        isBranchStep(cache)
      ) {
        const branchId = cache.inputs.branches[branchIdx].id
        const children = cache.inputs.children?.[branchId] || []

        if (final) {
          insertBlock(children, stepIdx)
          cache = children
        } else {
          cache = children[stepIdx]
        }
      }
    })

    try {
      await store.actions.save(newAutomation)
    } catch (e) {
      notifications.error("Error adding automation block")
      console.error("Automation adding block ", e)
    }
  },

  /**
   * Generate empty condition config
   * Used on initialisation and reset of a condition.
   *
   * @returns {Object} contains a condition and conditionUI entry.
   */
  generateDefaultConditions: () => {
    const baseConditionUI = {
      logicalOperator: UILogicalOperator.ALL,
      onEmptyFilter: EmptyFilterOption.RETURN_NONE,
      groups: [],
    }
    return {
      condition: QueryUtils.buildQuery(baseConditionUI),
      conditionUI: baseConditionUI,
    }
  },

  /**
   * Generates a new branch in the tree at the given location.
   * All steps below the path, if any, are added to a new default branch
   * 2 branch nodes are created by default.
   *
   * @param {Array<Object>} path - the insertion point on the tree.
   * @param {Object} automation - the target automation to update.
   */
  branchAutomation: async (path: Array<any>, automation: Automation) => {
    const insertPoint = path.at(-1)
    let newAutomation = cloneDeep(automation)
    let cache: any
    let atRoot = false

    // Generate a default empty branch
    const createBranch = (name: string) => {
      return {
        name,
        ...store.actions.generateDefaultConditions(),
        id: generate(),
      }
    }

    path.forEach((path, pathIdx, array) => {
      const { stepIdx, branchIdx } = path
      const final = pathIdx === array.length - 1

      if (!cache) {
        if (final) {
          cache = newAutomation.definition.steps
          atRoot = true
        } else {
          // Initial trigger offset
          cache = newAutomation.definition.steps[stepIdx - 1]
        }
      }

      if (Number.isInteger(branchIdx)) {
        const branchId = cache.inputs.branches[branchIdx].id
        const children = cache.inputs.children[branchId]

        // return all step siblings
        cache = final ? children : children[stepIdx]
      }
    })

    // Trigger offset when inserting
    const rootIdx = Math.max(insertPoint.stepIdx - 1, 0)
    const insertIdx = atRoot ? rootIdx : insertPoint.stepIdx

    // Check if the branch point is a on a branch step
    // Create an empty branch instead and append it
    if (cache[insertIdx]?.stepId == "BRANCH") {
      let branches = cache[insertIdx].inputs.branches
      const branchEntry = createBranch(`Branch ${branches.length + 1}`)

      // Splice the branch entry in
      branches.splice(branches.length, 0, branchEntry)

      // Add default children entry for the new branch
      cache[insertIdx].inputs.children[branchEntry.id] = []

      try {
        await store.actions.save(newAutomation)
      } catch (e) {
        notifications.error("Error adding branch to automation")
        console.error("Error adding automation branch", e)
      }
      return
    }

    // Creating a new branch block
    const newBranch = store.actions.generateBranchBlock()

    // Default branch node count is 2. Build 2 default entries
    newBranch.inputs.branches = Array.from({ length: 2 }).map((_, idx) => {
      return createBranch(`Branch ${idx + 1}`)
    })

    // Init the branch children. Shift all steps following the new branch step
    // into the 0th branch.
    newBranch.inputs.children = newBranch.inputs.branches.reduce(
      (acc: Record<string, AutomationStep[]>, branch: Branch, idx: number) => {
        acc[branch.id] = idx == 0 ? cache.slice(insertIdx + 1) : []
        return acc
      },
      {}
    )

    // Purge siblings that were branched
    cache.splice(insertIdx + 1)

    // Add the new branch to the end.
    cache.push(newBranch)

    try {
      await store.actions.save(newAutomation)
    } catch (e) {
      notifications.error("Error adding branch to automation")
      console.error("Error adding automation branch", e)
    }
  },

  /**
   * Take a block and move the provided branch to the left
   *
   * @param {Array<Object>} pathTo
   * @param {Object} automation
   * @param {Object} block
   */
  branchLeft: async (
    pathTo: Array<any>,
    automation: Automation,
    block: BranchStep
  ) => {
    const update = store.actions.shiftBranch(pathTo, block)
    if (update) {
      const updatedAuto = store.actions.updateStep(
        pathTo.slice(0, -1),
        automation,
        update
      )
      await store.actions.save(updatedAuto)
    }
  },

  /**
   * Take a block and move the provided branch right
   *
   * @param {Array<Object>} pathTo
   * @param {Object} automation
   * @param {Object} block
   */
  branchRight: async (
    pathTo: Array<BlockPath>,
    automation: Automation,
    block: BranchStep
  ) => {
    const update = store.actions.shiftBranch(pathTo, block, 1)
    if (update) {
      const updatedAuto = store.actions.updateStep(
        pathTo.slice(0, -1),
        automation,
        update
      )
      await store.actions.save(updatedAuto)
    }
  },

  /**
   * Shift swap a branch with its immediate neighbour.
   * @param {Array<Object>} pathTo - address of the branch to be moved.
   * @param {Object} block - the step the branch belongs to
   * @param {Number} direction - the direction of the swap. Defaults to -1 for left, add 1 for right
   * @returns
   */
  shiftBranch: (pathTo: Array<any>, block: BranchStep, direction = -1) => {
    let newBlock = cloneDeep(block)
    const branchPath = pathTo.at(-1)
    const targetIdx = branchPath.branchIdx

    if (!newBlock.inputs.branches[targetIdx + direction]) {
      console.error("Invalid index")
      return
    }

    let [neighbour] = newBlock.inputs.branches.splice(targetIdx + direction, 1)
    newBlock.inputs.branches.splice(targetIdx, 0, neighbour)
    return newBlock
  },

  /**
   * Delete a branch at the given path
   * When branch count reaches 1, the branch children are removed
   * and replace the parent branch step at its index.
   *
   * @param {Array<Object>} path
   * @param {Array<Object>} automation
   */
  deleteBranch: async (path: Array<any>, automation: Automation) => {
    let newAutomation = cloneDeep(automation)
    let cache: any = []

    path.forEach((path, pathIdx, array) => {
      const { stepIdx, branchIdx } = path
      const final = pathIdx === array.length - 1

      // The first poi
      if (!cache.length) {
        if (final) {
          cache = newAutomation.definition.steps
          return
        }
        // Trigger offset
        cache = [
          {
            node: newAutomation.definition.steps[stepIdx - 1],
            context: newAutomation.definition.steps,
          },
        ]
      }

      const current = cache.at(-1)

      if (Number.isInteger(branchIdx)) {
        // data.inputs.branches.length
        const branchId = current.node.inputs.branches[branchIdx].id
        const children = current.node.inputs.children[branchId]

        if (final) {
          // 2 is the minimum amount of nodes on a branch
          const minBranches = current.node.inputs.branches.length == 2

          // Delete the target branch and its contents.
          current.node.inputs.branches.splice(branchIdx, 1)
          delete current.node.inputs.children[branchId]

          // If deleting with only 2 branches, the entire branch step
          // will be deleted, with its contents placed onto the parent.
          if (minBranches) {
            const lastBranchId = current.node.inputs.branches[0].id
            const lastBranchContent = current.node.inputs.children[lastBranchId]

            // Take the remaining branch and push all children onto the context
            const parentContext = cache.at(-1).context

            // Remove the branch node.
            parentContext.pop()

            // Splice in the remaining branch content into the parent.
            parentContext.splice(parentContext.length, 0, ...lastBranchContent)
          }

          return
        }

        cache.push({ node: children[stepIdx], context: children })
      }
    })

    try {
      await store.actions.save(newAutomation)
    } catch (e) {
      notifications.error("Error deleting automation branch")
      console.error("Error deleting automation branch", e)
    }
  },

  saveAutomationName: async (blockId: string, name: string) => {
    const automation = get(selectedAutomation)?.data
    let newAutomation = cloneDeep(automation)
    if (!newAutomation) {
      return
    }

    const newName = name.trim()
    newAutomation.definition.stepNames = {
      ...newAutomation.definition.stepNames,
      [blockId]: newName,
    }

    await store.actions.save(newAutomation)
  },

  deleteAutomationName: async (blockId: string) => {
    const automation = get(selectedAutomation)?.data
    let newAutomation = cloneDeep(automation)
    if (!automation || !newAutomation) {
      return
    }
    if (newAutomation?.definition.stepNames) {
      delete newAutomation.definition.stepNames[blockId]
    }

    await store.actions.save(newAutomation)
  },

  /**
   * Delete the block at a given path and save.
   * Any related blocks, like loops, are purged at the same time
   *
   * @param {Array<Object>} pathTo the path to the target node
   */
  deleteAutomationBlock: async (pathTo: Array<BlockPath>) => {
    const automation = get(selectedAutomation)?.data
    if (!automation) {
      return
    }

    const { newAutomation } = store.actions.deleteBlock(pathTo, automation)

    try {
      await store.actions.save(newAutomation)
    } catch (e) {
      notifications.error("Error deleting automation block")
      console.error("Automation deleting block ", e)
    }
  },

  replace: (automationId: string, automation?: Automation) => {
    if (!automation) {
      store.store.update(state => {
        state.automations = state.automations.filter(
          x => x._id !== automationId
        )
        if (automationId === state.selectedAutomationId) {
          store.actions.select(state.automations[0]?._id || null)
        }
        return state
      })
    } else {
      const index = get(store.store).automations.findIndex(
        x => x._id === automation._id
      )
      if (index === -1) {
        store.store.update(state => ({
          ...state,
          automations: [...state.automations, automation],
        }))
      } else {
        store.store.update(state => {
          state.automations[index] = automation
          return state
        })
      }
    }
  },

  create: async (name: string, trigger: AutomationTrigger) => {
    const automation: Automation = {
      name,
      type: "automation",
      appId: get(appStore).appId,
      definition: {
        steps: [],
        trigger,
      },
      disabled: featureFlag.isEnabled(FeatureFlag.WORKSPACE_APPS),
    }
    const response = await store.actions.save(automation)
    return response
  },

  duplicate: async (automation: Automation) => {
    const { automations } = get(store)
    const response = await store.actions.save({
      ...automation,
      name: getSequentialName(
        automations.map(x => x.name),
        automation.name
      ),
      _id: undefined,
      _rev: undefined,
      disabled: featureFlag.isEnabled(FeatureFlag.WORKSPACE_APPS),
    })
    return response
  },

  toggleDisabled: async (automationId: string) => {
    let automation: Automation | undefined
    try {
      automation = store.actions.getDefinition(automationId)
      if (!automation) {
        return
      }
      automation.disabled = !automation.disabled
      await store.actions.save(automation)
      await deploymentStore.publishApp()
      notifications.success(
        `Automation ${
          automation.disabled ? "disabled" : "enabled"
        } successfully`
      )

      await workspaceDeploymentStore.fetch()
    } catch (error) {
      notifications.error(
        `Error ${automation?.disabled ? "disabling" : "enabling"} automation`
      )
    }
  },

  definitions: async () => {
    const response = await API.getAutomationDefinitions()
    store.update(state => {
      state.blockDefinitions = getFinalDefinitions(
        response.trigger,
        response.action
      )
      return state
    })
    return response
  },

  fetch: async () => {
    const [automationResponse, definitions] = await Promise.all([
      API.getAutomations(),
      API.getAutomationDefinitions(),
    ])
    store.update(state => {
      state.automations = automationResponse.automations
      state.automations.sort((a, b) => {
        return a.name < b.name ? -1 : 1
      })
      state.blockDefinitions = getFinalDefinitions(
        definitions.trigger,
        definitions.action
      )
      return state
    })
  },

  select: (id: string | null) => {
    if (!id || id === get(store).selectedAutomationId) {
      return
    }
    store.update(state => {
      state.selectedAutomationId = id
      delete state.testResults
      state.showTestModal = false
      delete state.selectedNodeId
      state.showLogsPanel = false
      state.showLogDetailsPanel = false
      delete state.selectedLog
      delete state.selectedLogStepData
      return state
    })
  },

  getDefinition: (id: string): Automation | undefined => {
    return get(store.store).automations?.find(x => x._id === id)
  },

  getBlockDefinition: (block?: AutomationStep | AutomationTrigger) => {
    if (!block) {
      return
    }
    const isTrigger = block?.type === AutomationStepType.TRIGGER
    const definitionType = isTrigger
      ? BlockDefinitionTypes.TRIGGER
      : BlockDefinitionTypes.ACTION
    const definitions = get(store).blockDefinitions[definitionType]
    if (isTrigger) {
      const triggerDefs =
        definitions as Partial<GetAutomationTriggerDefinitionsResponse>
      return triggerDefs[block.stepId as AutomationTriggerStepId]
    }

    const stepDefs =
      definitions as Partial<GetAutomationActionDefinitionsResponse>
    return stepDefs[block.stepId as AutomationActionStepId]
  },

  /**
   * Determine if the trigger block type is a row trigger type
   * that supports oldRow/row
   * @param trigger
   * @returns {boolean}
   */
  isRowTrigger: (
    block?: AutomationTrigger | AutomationStep | undefined
  ): boolean => {
    if (!block || block.type !== AutomationStepType.TRIGGER) {
      return false
    }
    const stepId = block.stepId as AutomationTriggerStepId

    return RowTriggers.includes(stepId)
  },

  /**
   * Determine if the block is a row step type
   * The determines if something has a row/oldrow ux
   */
  isRowStep: (
    block?: AutomationTrigger | AutomationStep | undefined
  ): boolean => {
    if (!block || block.type !== AutomationStepType.ACTION) {
      return false
    }
    const stepId = block.stepId as AutomationActionStepId
    const rowSteps = [
      AutomationActionStepId.UPDATE_ROW,
      AutomationActionStepId.CREATE_ROW,
    ]
    return rowSteps.includes(stepId)
  },

  /**
   * Handler for row trigger automation updates.
   * @param {object} update - An automation block.inputs update object
   * @param {string} [update.tableId] - The ID of the table
   * @param {object} [update.filters] - Filter configuration for the row trigger
   * @param {object} [update.filters-def] - Filter definitions for the row trigger
   * @example
   * // Example with tableId
   * onRowTriggerUpdate({
   *   "tableId" : "ta_bb_employee"
   * })
   * @example
   * // Example with filters
   * onRowTriggerUpdate({
   *   filters: {
   *     equal: { "1:Approved": "true" }
   *   },
   *   "filters-def": [{
   *     id: "oH1T4S49n",
   *     field: "1:Approved",
   *     operator: "equal",
   *     value: "true",
   *     valueType: "Value",
   *     type: "string"
   *   }]
   * })
   */
  onRowTriggerUpdate: async (update: FormUpdate, block: AutomationTrigger) => {
    if (
      ["tableId", AutomationCustomIOType.FILTERS, "meta"].some(key =>
        Object.hasOwn(update, key)
      )
    ) {
      try {
        const automation = get(selectedAutomation)?.data

        if (!automation) {
          console.error("No automation for update")
          return
        }

        let updatedAutomation: Automation | undefined

        if (
          Object.hasOwn(update, "tableId") &&
          automation.testData?.row?.tableId !== update.tableId
        ) {
          const reqSchema = getSchemaForDatasourcePlus(update.tableId, {
            searchableSchema: true,
          }).schema

          updatedAutomation = await automationStore.actions.processBlockInputs(
            block,
            {
              schema: reqSchema,
              ...update,
            }
          )

          const refeshedTestData: AutomationTriggerResultOutputs = {
            row: { tableId: update.tableId },
            oldRow: { tableId: update.tableId },
            meta: {},
            id: "",
            revision: "",
          }

          // Reset testData when tableId changes
          updatedAutomation = updatedAutomation
            ? {
                ...updatedAutomation,
                testData: refeshedTestData,
              }
            : undefined
        } else {
          // For filters update, just process block inputs without resetting testData
          updatedAutomation = await automationStore.actions.processBlockInputs(
            block,
            update
          )
        }

        if (updatedAutomation) {
          await automationStore.actions.save(updatedAutomation)
        }
      } catch (e) {
        console.error("Error saving automation", e)
        notifications.error("Error saving automation")
      }
    }
  },

  onAppTriggerUpdate: async (update: FormUpdate, block: AutomationTrigger) => {
    try {
      // Parse the block inputs as usual
      const updatedAutomation =
        await automationStore.actions.processBlockInputs(block, {
          schema: {},
          ...update,
        })

      if (!updatedAutomation) {
        return
      }
      // Exclude default or invalid data from the test data
      let updatedFields: Record<string, any> = {}
      const inputs: Record<string, any> | void = block?.inputs
      const fieldsRequest = update.fields as Record<string, unknown>

      for (const key of Object.keys(inputs?.fields || {})) {
        if (Object.hasOwn(fieldsRequest, key)) {
          if (key !== "") {
            updatedFields[key] = updatedAutomation.testData?.fields?.[key]
          }
        }
      }

      // Save the entire automation and reset the testData
      await automationStore.actions.save({
        ...updatedAutomation,
        testData: {
          fields: updatedFields,
        },
      })
    } catch (e) {
      console.error("Error saving automation", e)
      notifications.error("Error saving automation")
    }
  },

  // Step Update Update
  requestUpdate: Utils.sequential(
    async (update: FormUpdate, block: AutomationTrigger | AutomationStep) => {
      if (!block || !update) {
        console.error("Invalid update. Block and update body required")
        return
      }

      const request = cloneDeep(update)

      const rowSteps = [
        AutomationTriggerStepId.ROW_DELETED,
        AutomationTriggerStepId.ROW_SAVED,
        AutomationTriggerStepId.ROW_UPDATED,
      ]

      // Process app trigger updates
      if (isTrigger(block)) {
        // Row trigger
        if (rowSteps.includes(block.stepId!)) {
          await store.actions.onRowTriggerUpdate(request, block)
          return
        }
        // App trigger
        if (block.stepId === AutomationTriggerStepId.APP) {
          await store.actions.onAppTriggerUpdate(request, block)
          return
        }
      }

      // We need to cache the schema as part of the definition because it is
      // used in the server to detect relationships. It would be far better to
      // instead fetch the schema in the backend at runtime.
      // If _tableId is explicitly included in the update request, the schema will be requested
      let schema: Record<any, any> = {}
      if (request?._tableId) {
        schema = getSchemaForDatasourcePlus(request._tableId, {
          searchableSchema: true,
        }).schema
        delete request._tableId
      }
      try {
        const data = { schema, ...request }
        const stepBlock = block as AutomationStep
        await automationStore.actions.updateBlockInputs(stepBlock, data)
      } catch (error) {
        console.error("Error saving automation", error)
        notifications.error("Error saving automation")
      }
    }
  ),

  save: async (automation: Automation) => {
    const response = await API.updateAutomation(automation)
    await store.actions.fetch()
    store.actions.select(response.automation._id!)
    return response.automation
  },

  delete: async (automation: Automation) => {
    const isRowAction = sdk.automations.isRowAction(automation)
    if (isRowAction) {
      const rowAction = automation.definition.trigger as RowActionTrigger
      const inputs = rowAction.inputs as AutomationTriggerInputs<
        typeof rowAction.stepId
      >

      await rowActions.delete(inputs.tableId, inputs.rowActionId)
    } else {
      await API.deleteAutomation(automation._id!, automation._rev!)
    }

    store.update(state => {
      state.automations = state.automations.filter(
        x => x._id !== automation._id
      )
      if (automation._id === state.selectedAutomationId) {
        state.selectedAutomationId = state.automations[0]?._id || null
      }
      return state
    })
    await deploymentStore.publishApp()
  },

  /**
   * Update or clear the name of the target block from
   * the selected automation.
   *
   * @param block
   * @param newName
   */
  updateBlockTitle: async (block: AutomationStep, newName: string) => {
    if (newName.trim().length === 0) {
      await automationStore.actions.deleteAutomationName(block.id)
    } else {
      await automationStore.actions.saveAutomationName(block.id, newName)
    }
  },

  /**
   * Update the resource role for the automation resource
   * @param role
   * @returns
   */
  setPermissions: async (role?: string, automation?: Automation) => {
    if (!role || !automation?._id) {
      return
    }
    await permissions.save({
      level: PermissionLevel.EXECUTE,
      role,
      resource: automation?._id,
    })
  },

  getPermissions: async (automationId?: string) => {
    if (!automationId) {
      return
    }
    const perms = await permissions.forResource(automationId)
    if (!perms[PermissionLevel.EXECUTE]) {
      return "BASIC"
    } else {
      return perms[PermissionLevel.EXECUTE].role
    }
  },

  processBlockResults: (
    testResults?: TestAutomationResponse,
    block?: AutomationStep | AutomationTrigger
  ) => {
    if (!testResults || !block) {
      return
    }

    // DidNotTriggerResponse result for a row step filter
    if (
      isTrigger(block) &&
      isDidNotTriggerResponse(testResults) &&
      FilterableRowTriggers.includes(block.stepId)
    ) {
      return testResults
    }

    // Process the step/trigger automation results as normal.
    const stepTestResults = testResults as AutomationResults
    return (stepTestResults?.steps || []).find(step =>
      block.id ? step.id === block.id : step.stepId === block.stepId
    )
  },

  /**
   * Remove the target loop block from the automation and save.
   * @param blockRef The target loop block
   * @returns
   */
  removeLooping: async (blockRef?: BlockRef) => {
    if (!blockRef?.looped) {
      return
    }
    let loopBlockRef = get(selectedAutomation).blockRefs[blockRef.looped]
    if (loopBlockRef) {
      await automationStore.actions.deleteAutomationBlock(loopBlockRef.pathTo)
    }
  },

  /**
   * Creates a brand new loop block using the blockRef id as the
   * blockToLoop value. The new loop block is then added to the automation and saved
   * @param blockRef The block to be looped
   * @returns
   */
  addLooping: async (blockRef?: BlockRef) => {
    if (!blockRef) {
      return
    }
    const loopDefinition = get(store).blockDefinitions.ACTION.LOOP
    const loopBlock = automationStore.actions.constructBlock(
      BlockDefinitionTypes.ACTION,
      AutomationActionStepId.LOOP,
      loopDefinition
    )
    const blockDest = blockRef.pathTo.at(-1)
    loopBlock.blockToLoop = blockDest!.id

    await automationStore.actions.addBlockToAutomation(
      loopBlock,
      blockRef.pathTo
    )
  },

  /**
   * Focus the automation canvas on one particular step in the
   * automation. Open the sidebar and set the data mode.
   * @param blockId
   * @param mode Defaults to DataMode.Input
   */
  selectNode: async (blockId?: string, mode?: DataMode) => {
    store.update(state => {
      return {
        ...state,
        selectedNodeId: blockId,
        selectedNodeMode: mode ?? DataMode.INPUT,
      }
    })
  },

  openActionPanel: (block: BlockRef) => {
    store.update(state => ({
      ...state,
      actionPanelBlock: block,
      selectedNodeId: undefined,
    }))
  },
  closeActionPanel: () => {
    store.update(state => ({
      ...state,
      actionPanelBlock: undefined,
    }))
  },

  openLogPanel: (log: any, stepData: any) => {
    store.update(state => ({
      ...state,
      showLogDetailsPanel: true,
      selectedLog: log,
      selectedLogStepData: stepData,
      selectedNodeId: undefined,
      actionPanelBlock: undefined,
    }))
  },

  closeLogPanel: () => {
    store.update(state => ({
      ...state,
      showLogDetailsPanel: false,
      selectedLog: undefined,
      selectedLogStepData: undefined,
    }))
  },

  openLogsPanel: () => {
    store.update(state => ({
      ...state,
      showLogsPanel: true,
      selectedNodeId: undefined,
      actionPanelBlock: undefined,
      showLogDetailsPanel: false,
    }))
  },

  closeLogsPanel: () => {
    store.update(state => ({
      ...state,
      showLogsPanel: false,
    }))
  },

  selectLogForDetails: (log: any) => {
    store.update(state => ({
      ...state,
      selectedLog: log,
      showLogDetailsPanel: false,
    }))
  },
})

export interface AutomationContext {
  state?: Record<string, any>
  user: AppSelfResponse | null
  trigger?: AutomationTriggerResultOutputs
  steps: Record<string, AutomationStep>
  env?: Record<string, any>
  settings: Record<string, any>
}

class SelectedAutomationStore extends DerivedBudiStore<
  AutomationStoreState,
  SelectedAutomationState
> {
  constructor(automationStore: AutomationStore) {
    const makeDerivedStore = () => {
      return derived(automationStore, ($store): SelectedAutomationState => {
        if (!$store.selectedAutomationId) {
          return {
            blockRefs: {},
            ...$store,
          }
        }

        const selected = $store.automations?.find(
          x => x._id === $store.selectedAutomationId
        )

        if (!selected) {
          return {
            blockRefs: {},
            ...$store,
          }
        }

        const blockRefs: Record<string, BlockRef> = {}
        const updatedAuto = cloneDeep(selected)

        // Only traverse if we have a valid automation
        if (updatedAuto) {
          automationStore.actions.traverse(blockRefs, updatedAuto)

          Object.values(blockRefs)
            .filter(blockRef => blockRef.terminating)
            .forEach(blockRef => {
              automationStore.actions
                .getPathSteps(blockRef.pathTo, updatedAuto)
                .forEach((step, idx, steps) => {
                  migrateReferencesInObject({
                    obj: step,
                    originalIndex: idx,
                    steps,
                  })
                })
            })
        }

        return {
          data: updatedAuto,
          blockRefs,
          ...$store,
        }
      })
    }

    super(initialAutomationState, makeDerivedStore)
  }
}

class AutomationStore extends DerivedBudiStore<
  AutomationStoreState,
  DerivedAutomationStoreState
> {
  history: HistoryStore<Automation>
  actions: ReturnType<typeof automationActions>
  selected: SelectedAutomationStore

  constructor() {
    const makeDerivedStore = (store: Readable<AutomationStoreState>) => {
      return derived(
        [store, workspaceDeploymentStore],
        ([$store, $workspaceDeploymentStore]): DerivedAutomationStoreState => {
          return {
            ...$store,
            automations: $store.automations.map<UIAutomation>(a => ({
              ...a,
              publishStatus: $workspaceDeploymentStore.automations[a._id!] || {
                state: PublishResourceState.DISABLED,
                unpublishedChanges: true,
              },
            })),
          }
        }
      )
    }

    super(initialAutomationState, makeDerivedStore)
    this.actions = automationActions(this)
    this.history = createHistoryStore({
      getDoc: this.actions.getDefinition.bind(this),
      selectDoc: this.actions.select.bind(this),
    })

    // Then wrap save and delete with history
    const originalSave = this.actions.save.bind(this.actions)
    const originalDelete = this.actions.delete.bind(this.actions)
    this.actions.save = this.history.wrapSaveDoc(originalSave)
    this.actions.delete = this.history.wrapDeleteDoc(originalDelete)

    this.selected = new SelectedAutomationStore(this)
  }
}

export const automationStore = new AutomationStore()

export const automationHistoryStore = automationStore.history
export const selectedAutomation = automationStore.selected

/**
 * Pad out a base default context for subscribers
 */
const emptyContext: AutomationContext = {
  user: {},
  steps: {},
  settings: {
    url: "",
    company: "",
    logo: "",
  },
}

/**
 * Extract and build automation trigger evaluation context
 *
 * @param automation
 * @param tables
 * @param results
 * @returns
 */
const extractTriggerContext = (
  automation: Automation,
  tables: Table[],
  results?: TestAutomationResponse
) => {
  const testData: AutomationTriggerResultOutputs | undefined =
    automation?.testData

  const triggerDef = automation?.definition?.trigger

  const triggerInputs = triggerDef
    ? (triggerDef.inputs as AutomationTriggerInputs<typeof triggerDef.stepId>)
    : undefined

  let triggerData: AutomationTriggerResultOutputs | undefined

  if (results && isAutomationResults(results)) {
    const automationTrigger: AutomationTriggerResult | undefined =
      results?.trigger

    const outputs: AutomationTriggerResultOutputs | undefined =
      automationTrigger?.outputs
    triggerData = outputs ? outputs : undefined

    if (triggerData && triggerDef) {
      if (isRowActionTrigger(triggerDef)) {
        const rowActionInputs: RowActionTriggerInputs =
          triggerInputs as RowActionTriggerInputs
        const rowActionTableId = rowActionInputs.tableId
        const rowActionTable = tables.find(
          table => table._id === rowActionTableId
        )

        const rowTriggerOutputs = triggerData as RowActionTriggerOutputs

        if (rowActionTable) {
          // Row action table must always be retrieved as it is never
          // returned in the test results
          rowTriggerOutputs.table = rowActionTable
        }
      } else if (isWebhookTrigger(triggerDef)) {
        const webhookTrigger = triggerData as WebhookTriggerOutputs
        // Ensure it displays in the event that the configuration was been skipped
        webhookTrigger.body = webhookTrigger.body ?? {}
      }
    }

    // Clean up unnecessary data from the context
    // Meta contains UI/UX config data. Non-bindable
    delete triggerData?.meta
  } else {
    // Substitute test data in place of the trigger data if the test hasn't been run
    triggerData = testData
  }

  return triggerData
}

/**
 * Build state context containing either stubs detailing where the
 * state context is set or it will reflected real test data
 *
 * @param results
 * @param blockRefs
 * @returns
 */
const extractStateContext = (
  results: TestAutomationResponse | undefined,
  blockRefs: Record<string, BlockRef>
) => {
  if (results && isAutomationResults(results) && results.state) {
    return results.state
  }
  const selectedNodeId = get(automationStore).selectedNodeId
  const auto = get(selectedAutomation).data
  const { stepNames } = auto?.definition || {}

  // Determine if any state vars set.
  const stateSteps = Object.entries(blockRefs).filter(
    ([id, entry]: [string, any]) => {
      return (
        entry.stepId === AutomationActionStepId.EXTRACT_STATE &&
        id !== selectedNodeId &&
        entry?.inputs?.key
      )
    }
  )

  if (!stateSteps.length) {
    return
  }

  const stubs = stateSteps.reduce(
    (acc: Record<string, any>, [id, entry]: [string, any]) => {
      if (!acc[entry.inputs.key]) {
        acc[entry.inputs.key] = {
          steps: [],
          description:
            "An updateable state variable. This will be replaced with a real value on test or at runtime",
        }
      }
      const displayName = stepNames?.[id] || entry.name
      // Show which state steps are modifying the variable
      acc[entry.inputs.key].steps.push(displayName)
      return acc
    },
    {}
  )

  return stubs
}

/**
 * Env vars require a license. In the event they are empty or unavailablethe
 * UI wont display an empty section in the context
 * @param variables
 * @returns
 */
const buildEnvironmentContext = (variables: EnvVar[]) => {
  return variables.length
    ? variables.reduce(
        (acc: Record<string, any>, variable: Record<string, any>) => {
          acc[variable.name] = ""
          return acc
        },
        {}
      )
    : undefined
}

/**
 * Build an automation evaluation context with a mixture of either
 * stub data or real automation test response data.
 */
const generateContext = () => {
  if (!organisation || !automationStore?.selected || !environment || !tables) {
    return readable(emptyContext)
  }
  return derived(
    [
      organisation,
      automationStore,
      automationStore.selected,
      environment,
      tables,
    ],
    ([
      $organisation,
      $automationStore,
      $selectedAutomation,
      $env,
      $tables,
    ]): AutomationContext => {
      const { platformUrl: url, company, logoUrl: logo } = $organisation

      const results = $automationStore.testResults

<<<<<<< HEAD
      const testData = $selectedAutomation.data?.testData

      const triggerDef = $selectedAutomation.data?.definition?.trigger

      const isWebhook = triggerDef?.stepId === AutomationTriggerStepId.WEBHOOK
      const isRowAction =
        triggerDef?.stepId === AutomationTriggerStepId.ROW_ACTION

      const triggerInputs = triggerDef ? triggerDef.inputs : undefined

      let triggerData: AutomationTriggerResultOutputs | undefined

      if (results && isAutomationResults(results)) {
        const automationTrigger = results.trigger

        const outputs = automationTrigger.outputs
        triggerData = outputs ? outputs : undefined

        if (triggerData) {
          if (isRowAction) {
            const rowActionInputs = triggerInputs as RowActionTriggerInputs
            const rowActionTableId = rowActionInputs.tableId
            const rowActionTable = $tables.list.find(
              table => table._id === rowActionTableId
            )

            const rowTriggerOutputs = triggerData

            if (rowActionTable) {
              // Row action table must always be retrieved as it is never
              // returned in the test results
              rowTriggerOutputs.table = rowActionTable
            }
          } else if (isWebhook) {
            const webhookTrigger = triggerData
            // Ensure it displays in the event that the configuration was been skipped
            webhookTrigger.body = webhookTrigger.body ?? {}
          }
        }

        // Clean up unnecessary data from the context
        // Meta contains UI/UX config data. Non-bindable
        delete triggerData?.meta
      } else {
        // Substitute test data in place of the trigger data if the test hasn't been run
        triggerData = testData
      }
=======
      let triggerData: AutomationTriggerResultOutputs | undefined =
        extractTriggerContext($selectedAutomation.data!, $tables.list)
>>>>>>> d31909d9

      // AppSelf context required to mirror server user context
      const userContext = $automationStore.appSelf || {}

      // Extract step results from a valid response
      const stepResults =
        results && isAutomationResults(results) ? results?.steps : []

      // Result data from a completed test run
      // Initially contain info around
      const stepContext = stepResults.reduce(
        (acc: Record<string, any>, res: Record<string, any>) => {
          acc[res.id] = res.outputs
          return acc
        },
        {}
      )

      const envVars = buildEnvironmentContext($env.variables)
      const stateContext = extractStateContext(
        results,
        $selectedAutomation.blockRefs
      )

      return {
        ...(triggerData ? { trigger: { ...triggerData } } : {}),
        ...(stateContext ? { state: stateContext } : {}),
        ...(envVars ? { env: envVars } : {}),
        user: userContext,
        steps: stepContext,
        settings: { url, company, logo },
      }
    },
    emptyContext
  )
}

/**
 * Generates a derived store acting as an evaluation context
 * for bindings in automations
 *
 * @returns {Readable<AutomationContext>}
 */
export const evaluationContext: Readable<AutomationContext> = generateContext()<|MERGE_RESOLUTION|>--- conflicted
+++ resolved
@@ -60,14 +60,14 @@
   isDidNotTriggerResponse,
   AutomationResults,
   isActionStep,
-<<<<<<< HEAD
   PublishResourceState,
   UIAutomation,
   FeatureFlag,
-=======
   isRowActionTrigger,
   isWebhookTrigger,
->>>>>>> d31909d9
+  AutomationTriggerResult,
+  RowActionTriggerOutputs,
+  WebhookTriggerOutputs,
 } from "@budibase/types"
 import { ActionStepID, TriggerStepID } from "@/constants/backend/automations"
 import { FIELDS as COLUMNS } from "@/constants/backend"
@@ -87,13 +87,10 @@
   type StepInputs,
 } from "@/types/automations"
 import { TableNames } from "@/constants"
-<<<<<<< HEAD
 import { getSequentialName } from "@/helpers/duplicate"
 import { featureFlag } from "@/helpers"
-=======
 import { EnvVar } from "../portal/environment"
 import { makePropSafe } from "@budibase/string-templates"
->>>>>>> d31909d9
 
 const initialAutomationState: AutomationStoreState = {
   automations: [],
@@ -2435,58 +2432,8 @@
 
       const results = $automationStore.testResults
 
-<<<<<<< HEAD
-      const testData = $selectedAutomation.data?.testData
-
-      const triggerDef = $selectedAutomation.data?.definition?.trigger
-
-      const isWebhook = triggerDef?.stepId === AutomationTriggerStepId.WEBHOOK
-      const isRowAction =
-        triggerDef?.stepId === AutomationTriggerStepId.ROW_ACTION
-
-      const triggerInputs = triggerDef ? triggerDef.inputs : undefined
-
-      let triggerData: AutomationTriggerResultOutputs | undefined
-
-      if (results && isAutomationResults(results)) {
-        const automationTrigger = results.trigger
-
-        const outputs = automationTrigger.outputs
-        triggerData = outputs ? outputs : undefined
-
-        if (triggerData) {
-          if (isRowAction) {
-            const rowActionInputs = triggerInputs as RowActionTriggerInputs
-            const rowActionTableId = rowActionInputs.tableId
-            const rowActionTable = $tables.list.find(
-              table => table._id === rowActionTableId
-            )
-
-            const rowTriggerOutputs = triggerData
-
-            if (rowActionTable) {
-              // Row action table must always be retrieved as it is never
-              // returned in the test results
-              rowTriggerOutputs.table = rowActionTable
-            }
-          } else if (isWebhook) {
-            const webhookTrigger = triggerData
-            // Ensure it displays in the event that the configuration was been skipped
-            webhookTrigger.body = webhookTrigger.body ?? {}
-          }
-        }
-
-        // Clean up unnecessary data from the context
-        // Meta contains UI/UX config data. Non-bindable
-        delete triggerData?.meta
-      } else {
-        // Substitute test data in place of the trigger data if the test hasn't been run
-        triggerData = testData
-      }
-=======
       let triggerData: AutomationTriggerResultOutputs | undefined =
         extractTriggerContext($selectedAutomation.data!, $tables.list)
->>>>>>> d31909d9
 
       // AppSelf context required to mirror server user context
       const userContext = $automationStore.appSelf || {}
