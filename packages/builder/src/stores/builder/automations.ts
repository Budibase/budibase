--- conflicted
+++ resolved
@@ -27,17 +27,14 @@
   AutomationIOType,
   BranchPath,
   BlockDefinitions,
-<<<<<<< HEAD
-  GetAutomationTriggerDefinitionsResponse,
-  GetAutomationActionDefinitionsResponse,
-=======
   isBranchStep,
   isTrigger,
   isRowUpdateTrigger,
   isRowSaveTrigger,
   isAppTrigger,
   BranchStep,
->>>>>>> 5fb2a6ea
+  GetAutomationTriggerDefinitionsResponse,
+  GetAutomationActionDefinitionsResponse,
 } from "@budibase/types"
 import { ActionStepID } from "@/constants/backend/automations"
 import { FIELDS } from "@/constants/backend"
