import { get, derived } from "svelte/store"
<<<<<<< HEAD
import BudiStore from "@/stores/BudiStore"
=======
import { BudiStore } from "stores/BudiStore"
>>>>>>> 57cafde5
import { tables } from "./tables"
import { viewsV2 } from "./viewsV2"
import { automationStore } from "./automations"
import { API } from "@/api"
import { getSequentialName } from "@/helpers/duplicate"

const initialState = {}

export class RowActionStore extends BudiStore {
  constructor() {
    super(initialState)
  }

  reset = () => {
    this.store.set(initialState)
  }

  refreshRowActions = async sourceId => {
    if (!sourceId) {
      return
    }

    // Get the underlying table ID for this source ID
    let tableId = get(tables).list.find(table => table._id === sourceId)?._id
    if (!tableId) {
      const view = get(viewsV2).list.find(view => view.id === sourceId)
      tableId = view?.tableId
    }
    if (!tableId) {
      return
    }

    // Fetch row actions for this table
    const res = await API.rowActions.fetch(tableId)
    const actions = Object.values(res || {})
    this.update(state => ({
      ...state,
      [tableId]: actions,
    }))
  }

  createRowAction = async (tableId, viewId, name) => {
    if (!tableId) {
      return
    }

    // Get a unique name for this action
    if (!name) {
      const existingRowActions = get(this.store)[tableId] || []
      name = getSequentialName(existingRowActions, "New row action ", {
        getName: x => x.name,
      })
    }

    // Create the action
    const res = await API.rowActions.create(tableId, name)

    // Enable action on this view if adding via a view
    if (viewId) {
      await Promise.all([
        this.enableView(tableId, res.id, viewId),
        automationStore.actions.fetch(),
      ])
    } else {
      await Promise.all([
        this.refreshRowActions(tableId),
        automationStore.actions.fetch(),
      ])
    }

    return res
  }

  enableView = async (tableId, rowActionId, viewId) => {
    await API.rowActions.enableView(tableId, rowActionId, viewId)
    await this.refreshRowActions(tableId)
  }

  disableView = async (tableId, rowActionId, viewId) => {
    await API.rowActions.disableView(tableId, rowActionId, viewId)
    await this.refreshRowActions(tableId)
  }

  rename = async (tableId, rowActionId, name) => {
    await API.rowActions.update({
      tableId,
      rowActionId,
      name,
    })
    await this.refreshRowActions(tableId)
    automationStore.actions.fetch()
  }

  delete = async (tableId, rowActionId) => {
    await API.rowActions.delete(tableId, rowActionId)
    await this.refreshRowActions(tableId)
    // We don't need to refresh automations as we can only delete row actions
    // from the automations store, so we already handle the state update there
  }

  trigger = async (sourceId, rowActionId, rowId) => {
    await API.rowActions.trigger(sourceId, rowActionId, rowId)
  }
}

const store = new RowActionStore()
const derivedStore = derived(store, $store => {
  let map = {}

  // Generate an entry for every view as well
  Object.keys($store || {}).forEach(tableId => {
    // We need to have all the actions for the table in order to be displayed in the crud section
    map[tableId] = $store[tableId]
    for (let action of $store[tableId]) {
      const otherSources = (action.allowedSources || []).filter(
        sourceId => sourceId !== tableId
      )
      for (let source of otherSources) {
        map[source] ??= []
        map[source].push(action)
      }
    }
  })

  return map
})

export const rowActions = {
  ...store,
  subscribe: derivedStore.subscribe,
}<|MERGE_RESOLUTION|>--- conflicted
+++ resolved
@@ -1,9 +1,5 @@
 import { get, derived } from "svelte/store"
-<<<<<<< HEAD
-import BudiStore from "@/stores/BudiStore"
-=======
 import { BudiStore } from "stores/BudiStore"
->>>>>>> 57cafde5
 import { tables } from "./tables"
 import { viewsV2 } from "./viewsV2"
 import { automationStore } from "./automations"
