--- conflicted
+++ resolved
@@ -1263,7 +1263,6 @@
   const selected = $automationStore.automations?.find(
     x => x._id === $automationStore.selectedAutomationId
   )
-<<<<<<< HEAD
 
   // Traverse the entire tree and record all nodes found
   // Also store any info relevant to the UX
@@ -1294,19 +1293,4 @@
     data: updatedAuto,
     blockRefs,
   }
-})
-
-export const selectedAutomationDisplayData = derived(
-  [automationStore, selectedAutomation],
-  ([$automationStore, $selectedAutomation]) => {
-    if (!$selectedAutomation?.data?._id) {
-      return null
-    }
-    return $automationStore.automationDisplayData[
-      $selectedAutomation?.data?._id
-    ]
-  }
-)
-=======
-})
->>>>>>> 7b54dd9d
+})