import { get, derived } from "svelte/store"
import { cloneDeep } from "lodash/fp"
import { API } from "@/api"
import { Helpers } from "@budibase/bbui"
import analytics, { Events } from "@/analytics"
import { makePropSafe as safe } from "@budibase/string-templates"
import {
  findComponentPath,
  findClosestMatchingComponent,
  findComponent,
  findComponentParent,
  findAllMatchingComponents,
  makeComponentUnique,
} from "@/helpers/components"
import { getComponentFieldOptions } from "@/helpers/formFields"
import { selectedScreen } from "./screens"
import {
  screenStore,
  appStore,
  previewStore,
  tables,
  componentTreeNodesStore,
} from "@/stores/builder"
import { buildFormSchema, getSchemaForDatasource } from "@/dataBinding"
import {
  BUDIBASE_INTERNAL_DB_ID,
  DEFAULT_BB_DATASOURCE_ID,
  DB_TYPE_INTERNAL,
  DB_TYPE_EXTERNAL,
} from "@/constants/backend"
import { BudiStore } from "../BudiStore"
import { Utils } from "@budibase/frontend-core"
import { Component, FieldType, Screen, Table } from "@budibase/types"
import { utils } from "@budibase/shared-core"

export interface ComponentState {
  components: Record<string, ComponentDefinition>
  customComponents: string[]
  selectedComponentId?: string
  componentToPaste?: Component
  settingsCache: Record<string, ComponentSetting[]>
  selectedScreenId?: string | null
}

export interface ComponentDefinition {
  component: string
  name: string
  friendlyName?: string
  hasChildren?: boolean
  settings?: ComponentSetting[]
  features?: Record<string, boolean>
  typeSupportPresets?: Record<string, any>
<<<<<<< HEAD
  illegalChildren?: string[]
=======
  legalDirectChildren: string[]
  illegalChildren: string[]
>>>>>>> 9c6ce76f
}

export interface ComponentSetting {
  key: string
  type: string
  section?: string
  name?: string
  defaultValue?: any
  selectAllFields?: boolean
  resetOn?: string | string[]
  settings?: ComponentSetting[]
}

<<<<<<< HEAD
interface ComponentState {
  components: Record<string, ComponentDefinition>
  customComponents: string[]
  selectedComponentId: string | null | undefined
  componentToPaste?: Component | null
  settingsCache: Record<string, ComponentSetting[]>
  selectedScreenId?: string | null
}

=======
>>>>>>> 9c6ce76f
export const INITIAL_COMPONENTS_STATE: ComponentState = {
  components: {},
  customComponents: [],
  settingsCache: {},
}

export class ComponentStore extends BudiStore<ComponentState> {
  constructor() {
    super(INITIAL_COMPONENTS_STATE)

    this.reset = this.reset.bind(this)
    this.refreshDefinitions = this.refreshDefinitions.bind(this)
    this.getDefinition = this.getDefinition.bind(this)
    this.getDefaultDatasource = this.getDefaultDatasource.bind(this)
    this.enrichEmptySettings = this.enrichEmptySettings.bind(this)
    this.createInstance = this.createInstance.bind(this)
    this.create = this.create.bind(this)
    this.patch = this.patch.bind(this)
    this.delete = this.delete.bind(this)
    this.copy = this.copy.bind(this)
    this.paste = this.paste.bind(this)
    this.select = this.select.bind(this)
    this.getPrevious = this.getPrevious.bind(this)
    this.getNext = this.getNext.bind(this)
    this.selectPrevious = this.selectPrevious.bind(this)
    this.selectNext = this.selectNext.bind(this)
    this.moveUp = this.moveUp.bind(this)
    this.moveDown = this.moveDown.bind(this)
    this.updateStyle = this.updateStyle.bind(this)
    this.updateStyles = this.updateStyles.bind(this)
    this.updateCustomStyle = this.updateCustomStyle.bind(this)
    this.updateConditions = this.updateConditions.bind(this)
    this.requestEjectBlock = this.requestEjectBlock.bind(this)
    this.handleEjectBlock = this.handleEjectBlock.bind(this)
    this.updateSetting = this.updateSetting.bind(this)
    this.updateComponentSetting = this.updateComponentSetting.bind(this)
    this.addParent = this.addParent.bind(this)
    this.isCached = this.isCached.bind(this)
    this.cacheSettings = this.cacheSettings.bind(this)
    this.getComponentSettings = this.getComponentSettings.bind(this)
  }

  /**
   * Reset the component store to default values
   */
  reset() {
    this.store.set({ ...INITIAL_COMPONENTS_STATE })
  }

  /**
   *
   * @param {string} appId
   * @returns
   */
  async refreshDefinitions(appId: string) {
    if (!appId) {
      return
    }

    // Fetch definitions and filter out custom component definitions so we
    // can flag them
    const components: any = await API.fetchComponentLibDefinitions(appId)
    const customComponents = Object.keys(components).filter(key =>
      key.startsWith("plugin/")
    )

    // Update store
    this.update(state => ({
      ...state,
      components,
      customComponents,
    }))

    // Sync client features to app store
    appStore.syncClientFeatures(components.features)
    appStore.syncClientTypeSupportPresets(components?.typeSupportPresets ?? {})

    return components
  }

  /**
   * Retrieve the component definition object
   * @param {string} componentType
   * @example
   * '@budibase/standard-components/container'
   * @returns {object}
   */
  getDefinition(componentType: string) {
    if (!componentType) {
      return null
    }
    return get(this.store).components[componentType]
  }

  /**
   *
   * @returns {object}
   */
  getDefaultDatasource() {
    // Ignore users table
    const validTables = get(tables).list.filter(x => x._id !== "ta_users")

    // Try to use their own internal table first
    let table = validTables.find(table => {
      return (
        table.sourceId === BUDIBASE_INTERNAL_DB_ID &&
        table.sourceType === DB_TYPE_INTERNAL
      )
    })
    if (table) {
      return table
    }

    // Then try sample data
    table = validTables.find(table => {
      return (
        table.sourceId === DEFAULT_BB_DATASOURCE_ID &&
        table.sourceType === DB_TYPE_INTERNAL
      )
    })
    if (table) {
      return table
    }

    // Finally try an external table
    return validTables.find(table => table.sourceType === DB_TYPE_EXTERNAL)
  }

  /**
   * Takes an enriched component instance and applies any required migration
   * logic
   * @param {object} enrichedComponent
   * @returns {object} migrated Component
   */
  migrateSettings(enrichedComponent: Component) {
    const componentPrefix = "@budibase/standard-components"
    let migrated = false

    if (enrichedComponent?._component === `${componentPrefix}/formblock`) {
      // Use default config if the 'buttons' prop has never been initialised
      if (!("buttons" in enrichedComponent)) {
        enrichedComponent["buttons"] =
          Utils.buildFormBlockButtonConfig(enrichedComponent)
        migrated = true
      } else if (enrichedComponent["buttons"] == null) {
        // Ignore legacy config if 'buttons' has been reset by 'resetOn'
        const { _id, actionType, dataSource } = enrichedComponent
        enrichedComponent["buttons"] = Utils.buildFormBlockButtonConfig({
          _id,
          actionType,
          dataSource,
        })
        migrated = true
      }

      // Ensure existing Formblocks position their buttons at the top.
      if (!("buttonPosition" in enrichedComponent)) {
        enrichedComponent["buttonPosition"] = "top"
        migrated = true
      }
    }

    if (!enrichedComponent?._component) {
      return migrated
    }

    const def = this.getDefinition(enrichedComponent?._component)
    const filterableTypes = def?.settings?.filter(setting =>
      setting?.type?.startsWith("filter")
    )
    for (let setting of filterableTypes || []) {
      const isLegacy = Array.isArray(enrichedComponent[setting.key])
      if (isLegacy) {
        const processedSetting = utils.processSearchFilters(
          enrichedComponent[setting.key]
        )
        enrichedComponent[setting.key] = processedSetting
        migrated = true
      }
    }
    return migrated
  }

  /**
   *
   * @param {object} component
   * @param {object} opts
   * @returns
   */
  enrichEmptySettings(component: Component, opts: any) {
    if (!component?._component) {
      return
    }
    const defaultDS = this.getDefaultDatasource()
    const settings = this.getComponentSettings(component._component)
    const { parent, screen, useDefaultValues } = opts || {}
    const treeId = parent?._id || component._id
    if (!screen) {
      return
    }
    settings.forEach((setting: ComponentSetting) => {
      const value = component[setting.key]

      // Fill empty settings
      if (value == null || value === "") {
        if (setting.type === "multifield" && setting.selectAllFields) {
          // Select all schema fields where required
          component[setting.key] = Object.keys(defaultDS?.schema || {})
        } else if (
          (setting.type === "dataSource" || setting.type === "table") &&
          defaultDS
        ) {
          // Select default datasource where required
          component[setting.key] = {
            label: defaultDS.name,
            tableId: defaultDS._id,
            resourceId: defaultDS._id,
            type: "table",
          }
        } else if (setting.type === "dataProvider") {
          // Pick closest data provider where required
          const path = findComponentPath(screen.props, treeId)
          const providers = path.filter((component: Component) =>
            component._component?.endsWith("/dataprovider")
          )
          if (providers.length) {
            const id = providers[providers.length - 1]?._id
            component[setting.key] = `{{ literal ${safe(id)} }}`
          }
        } else if (setting.type.startsWith("field/")) {
          // Autofill form field names
          // Get all available field names in this form schema
          let fieldOptions = getComponentFieldOptions(
            screen.props,
            treeId,
            setting.type,
            false
          )

          // Get all currently used fields
          const form = findClosestMatchingComponent(
            screen.props,
            treeId,
            (x: Component) =>
              x._component === "@budibase/standard-components/form"
          )
          const usedFields = Object.keys(buildFormSchema(form) || {})

          // Filter out already used fields
          fieldOptions = fieldOptions.filter(x => !usedFields.includes(x))

          // Set field name and also assume we have a label setting
          if (fieldOptions[0]) {
            component[setting.key] = fieldOptions[0]
            component.label = fieldOptions[0]
          }
        } else if (useDefaultValues && setting.defaultValue !== undefined) {
          // Use default value where required
          component[setting.key] = setting.defaultValue
        }
      }

      // Validate non-empty settings
      else {
        if (setting.type === "dataProvider") {
          // Validate data provider exists, or else clear it
          const providers = findAllMatchingComponents(
            screen?.props,
            (x: Component) =>
              x._component === "@budibase/standard-components/dataprovider"
          )
          const valid = providers?.some(dp => value.includes?.(dp._id))
          if (!valid) {
            if (providers.length) {
              const id = providers[providers.length - 1]?._id
              component[setting.key] = `{{ literal ${safe(id)} }}`
            } else {
              delete component[setting.key]
            }
          }
        }
      }
    })

    // Add default bindings to card blocks
    if (component._component.endsWith("/cardsblock")) {
      // Only proceed if the card is empty, i.e. we just changed datasource or
      // just created the card
      const cardKeys = ["cardTitle", "cardSubtitle", "cardDescription"]
      if (cardKeys.every(key => !component[key]) && !component.cardImageURL) {
        const { _id, dataSource } = component
        if (dataSource) {
          const {
            schema,
            table,
          }: { schema: Record<string, any>; table: Table } =
            getSchemaForDatasource(screen, dataSource, {})

          // Finds fields by types from the schema of the configured datasource
          const findFieldTypes = (fieldTypes: any) => {
            if (!Array.isArray(fieldTypes)) {
              fieldTypes = [fieldTypes]
            }
            return Object.entries(schema || {})
              .filter(([name, fieldSchema]) => {
                return (
                  fieldTypes.includes(fieldSchema.type) &&
                  !fieldSchema.autoColumn &&
                  name !== table?.primaryDisplay &&
                  !name.startsWith("_")
                )
              })
              .map(([name]) => name)
          }

          // Inserts a card binding for a certain setting
          const addBinding = (
            key: string,
            fallback: string | null,
            ...parts: any[]
          ) => {
            if (parts.some(x => x == null)) {
              component[key] = fallback
            } else {
              parts.unshift(`${_id}-repeater`)
              component[key] = `{{ ${parts.map(safe).join(".")} }}`
            }
          }

          // Extract good field candidates to prefill our cards with.
          // Use the primary display as the best field, if it exists.
          const shortFields = [
            ...findFieldTypes(FieldType.STRING),
            ...findFieldTypes(FieldType.OPTIONS),
            ...findFieldTypes(FieldType.ARRAY),
            ...findFieldTypes(FieldType.NUMBER),
          ]
          const longFields = findFieldTypes(FieldType.LONGFORM)
          if (table?.primaryDisplay && schema?.[table.primaryDisplay]) {
            shortFields.unshift(table.primaryDisplay)
          }

          // Fill title and subtitle with short fields
          addBinding("cardTitle", "Title", shortFields[0])
          addBinding("cardSubtitle", "Subtitle", shortFields[1])

          // Fill description with a long field if possible
          const longField = longFields[0] ?? shortFields[2]
          addBinding("cardDescription", "Description", longField)

          // Attempt to fill the image setting.
          // Check single attachment fields first.
          let imgField = findFieldTypes(FieldType.ATTACHMENT_SINGLE)[0]
          if (imgField) {
            addBinding("cardImageURL", null, imgField, "url")
          } else {
            // Then try multi-attachment fields if no single ones exist
            imgField = findFieldTypes(FieldType.ATTACHMENTS)[0]
            if (imgField) {
              addBinding("cardImageURL", null, imgField, 0, "url")
            }
          }
        }
      }
    }
  }

  /**
   *
   * @param {string} componentName
   * @param {object} presetProps
   * @param {object} parent
   * @returns
   */
  createInstance(componentName: string, presetProps: any, parent: any) {
    const screen = get(selectedScreen)
    if (!screen) {
      throw "A valid screen must be selected"
    }

    const definition = this.getDefinition(componentName)
    if (!definition) {
      return null
    }

    // Generate basic component structure
    let instance = {
      _id: Helpers.uuid(),
      _component: definition.component,
      _styles: {
        normal: {},
        hover: {},
        active: {},
      },
      _instanceName: `New ${definition.friendlyName || definition.name}`,
      ...presetProps,
    }

    // Standard post processing
    this.enrichEmptySettings(instance, {
      parent,
      screen,
      useDefaultValues: true,
    })

    try {
      this.migrateSettings(instance)
    } catch (e) {
      console.error(e)
      throw e
    }

    // Custom post processing for creation only
    let extras: any = {}
    if (definition.hasChildren) {
      extras._children = []
    }

    const $selectedScreen = get(selectedScreen)
    // Add step name to form steps
    if (componentName.endsWith("/formstep") && $selectedScreen) {
      const parentForm = findClosestMatchingComponent(
<<<<<<< HEAD
        $selectedScreen.props,
=======
        screen.props,
>>>>>>> 9c6ce76f
        get(selectedComponent)._id,
        (component: Component) => component._component.endsWith("/form")
      )
      const formSteps = findAllMatchingComponents(
        parentForm,
        (component: Component) => component._component.endsWith("/formstep")
      )
      extras.step = formSteps.length + 1
      extras._instanceName = `Step ${formSteps.length + 1}`
    }

    return {
      ...cloneDeep(instance),
      ...extras,
    }
  }

  /**
   *
   * @param {string} componentName
   * @param {object} presetProps
   * @param {object} parent
   * @param {number} index
   * @returns
   */
  async create(
    componentName: string,
    presetProps: any,
    parent: any,
    index: number
  ) {
    const state = get(this.store)
    const componentInstance = this.createInstance(
      componentName,
      presetProps,
      parent
    )
    if (!componentInstance) {
      return
    }

    // Insert in position if specified
    if (parent && index != null) {
      await screenStore.patch((screen: Screen) => {
        let parentComponent = findComponent(screen.props, parent)
        if (!parentComponent._children?.length) {
          parentComponent._children = [componentInstance]
        } else {
          parentComponent._children.splice(index, 0, componentInstance)
        }
      }, null)
    }

    // Otherwise we work out where this component should be inserted
    else {
      await screenStore.patch((screen: Screen) => {
        // Find the selected component
        let selectedComponentId = state.selectedComponentId
        if (selectedComponentId?.startsWith(`${screen._id}-`)) {
          selectedComponentId = screen.props._id
        }
        const currentComponent = findComponent(
          screen.props,
          selectedComponentId
        )
        if (!currentComponent) {
          return false
        }

        // Find parent node to attach this component to
        let parentComponent
        if (currentComponent) {
          // Use selected component as parent if one is selected
          const definition = this.getDefinition(currentComponent._component)
          if (definition?.hasChildren) {
            // Use selected component if it allows children
            parentComponent = currentComponent
          } else {
            // Otherwise we need to use the parent of this component
            parentComponent = findComponentParent(
              screen.props,
              currentComponent._id
            )
          }
        } else {
          // Use screen or layout if no component is selected
          parentComponent = screen.props
        }

        // Attach new component
        if (!parentComponent) {
          return false
        }
        if (!parentComponent._children) {
          parentComponent._children = []
        }
        parentComponent._children.push(componentInstance)
      }, null)
    }

    // Select new component
    this.update(state => {
      state.selectedComponentId = componentInstance._id
      return state
    })

    componentTreeNodesStore.makeNodeVisible(componentInstance._id)

    // Log event
    analytics.captureEvent(Events.COMPONENT_CREATED, {
      name: componentInstance._component,
    })

    return componentInstance
  }

  /**
   *
   * @param {function} patchFn
   * @param {string} componentId
   * @param {string} screenId
   * @returns
   */
  async patch(
    patchFn: (component: Component, screen: Screen) => any,
    componentId?: string,
    screenId?: string
  ) {
    // Use selected component by default
    if (!componentId || !screenId) {
      const state = get(this.store)
      componentId = componentId ?? state.selectedComponentId ?? undefined
      const screenState = get(screenStore)
      screenId = (screenId || screenState.selectedScreenId) ?? undefined
    }
    if (!componentId || !screenId || !patchFn) {
      return
    }
    const patchScreen = (screen: Screen) => {
      let component = findComponent(screen.props, componentId)
      if (!component) {
        return false
      }

      // Mutates the fetched component with updates
      const patchResult = patchFn(component, screen)

      // Post processing
      const migrated = this.migrateSettings(component)

      // Returning an explicit false signifies that we should skip this
      // update. If we migrated something, ensure we never skip.
      return migrated ? null : patchResult
    }
    await screenStore.patch(patchScreen, screenId)
  }

  /**
   *
   * @param {object} component
   * @returns
   */
  async delete(component: Component) {
    if (!component) {
      return
    }

    // Determine the next component to select, and select it before deletion
    // to avoid an intermediate state of no component selection
    const state = get(this.store)
    let nextId = ""
    if (state.selectedComponentId === component._id) {
      nextId = this.getNext()
      if (!nextId) {
        nextId = this.getPrevious()
      }
    }
    if (nextId) {
      // If this is the nav, select the screen instead
      if (nextId.endsWith("-navigation")) {
        nextId = nextId.replace("-navigation", "-screen")
      }
      this.update(state => {
        state.selectedComponentId = nextId
        return state
      })
    }

    // Patch screen
    await screenStore.patch((screen: Screen) => {
      // Check component exists
      component = findComponent(screen.props, component._id)
      if (!component) {
        return false
      }

      // Check component has a valid parent
      const parent = findComponentParent(screen.props, component._id)
      if (!parent) {
        return false
      }
      parent._children = parent._children.filter(
        (child: Component) => child._id !== component._id
      )
    }, null)
  }

  copy(component: Component, cut = false, selectParent = true) {
    // Update store with copied component
    this.update(state => {
      state.componentToPaste = cloneDeep(component)
      state.componentToPaste.isCut = cut
      state.componentToPaste.screenId = get(screenStore).selectedScreenId
      return state
    })

    // Select the parent if cutting
    if (cut && selectParent) {
      const screen = get(selectedScreen)
      const parent = findComponentParent(screen?.props, component._id)
      if (parent) {
        this.update(state => {
          state.selectedComponentId = parent._id
          return state
        })
      }
    }
  }

  /**
   *
   * @param {string} componentId
   */
  select(componentId: string) {
    this.update(state => {
      state.selectedComponentId = componentId
      return state
    })
  }

  /**
   *
   * @param {object} targetComponent
   * @param {string} mode
   * @param {object} targetScreen
   * @returns
   */
  async paste(
    targetComponent: Component,
    mode: string,
    targetScreen: Screen,
    selectComponent = true
  ) {
    const state = get(this.store)
    if (!state.componentToPaste) {
      return
    }
    let newComponentId = ""

    // Remove copied component if cutting, regardless if pasting works
    let componentToPaste = cloneDeep(state.componentToPaste)
    if (componentToPaste.isCut) {
      this.update(state => {
        delete state.componentToPaste
        return state
      })
    }

    // Patch screen
    const patch = (screen: Screen) => {
      // Get up to date ref to target
      targetComponent = findComponent(screen.props, targetComponent._id)
      if (!targetComponent) {
        return false
      }
      const cut = componentToPaste.isCut
      const sourceScreenId = componentToPaste.screenId
      const originalId = componentToPaste._id
      delete componentToPaste.isCut
      delete componentToPaste.screenId

      // Make new component unique if copying
      if (!cut) {
        componentToPaste = makeComponentUnique(componentToPaste)
      }
      newComponentId = componentToPaste._id!

      // Strip grid position metadata if pasting into a new screen, but keep
      // alignment metadata
      if (sourceScreenId && sourceScreenId !== screen._id) {
        for (let style of Object.keys(componentToPaste._styles?.normal || {})) {
          if (
            style.startsWith("--grid") &&
            (style.endsWith("-start") || style.endsWith("-end"))
          ) {
            delete componentToPaste._styles.normal[style]
          }
        }
      }

      // Delete old component if cutting
      if (cut) {
        const parent = findComponentParent(screen.props, originalId)
        if (parent?._children) {
          parent._children = parent._children.filter(
            (component: Component) => component._id !== originalId
          )
        }
      }

      // Check inside is valid
      if (mode === "inside") {
        const definition = this.getDefinition(targetComponent._component)
        if (!definition?.hasChildren) {
          mode = "below"
        }
      }

      // Paste new component
      if (mode === "inside") {
        // Paste inside target component if chosen
        if (!targetComponent._children) {
          targetComponent._children = []
        }
        targetComponent._children.push(componentToPaste)
      } else {
        // Otherwise paste in the correct order in the parent's children
        const parent = findComponentParent(screen.props, targetComponent._id)
        if (!parent?._children) {
          return false
        }
        const targetIndex = parent._children.findIndex(
          (component: Component) => {
            return component._id === targetComponent._id
          }
        )
        const index = mode === "above" ? targetIndex : targetIndex + 1
        parent._children.splice(index, 0, componentToPaste)
      }
    }
    const targetScreenId = targetScreen?._id ?? state.selectedScreenId ?? null
    await screenStore.patch(patch, targetScreenId)

    // Select the new component
    if (selectComponent) {
      this.update(state => {
        state.selectedScreenId = targetScreenId
        state.selectedComponentId = newComponentId
        return state
      })
    }

    componentTreeNodesStore.makeNodeVisible(newComponentId)
  }

  getPrevious() {
    const state = get(this.store)
    const componentId = state.selectedComponentId
<<<<<<< HEAD
    const screen = get(selectedScreen)!
=======
    const screen = get(selectedScreen)
    if (!screen) {
      throw "A valid screen must be selected"
    }
>>>>>>> 9c6ce76f
    const parent = findComponentParent(screen.props, componentId)
    const index = parent?._children.findIndex(
      (x: Component) => x._id === componentId
    )

    // Check for screen and navigation component edge cases
    const screenComponentId = `${screen._id}-screen`
    const navComponentId = `${screen._id}-navigation`
    if (componentId === screenComponentId) {
      return null
    }
    if (componentId === navComponentId) {
      return screenComponentId
    }
    if (parent._id === screen.props._id && index === 0) {
      return navComponentId
    }

    // If we have siblings above us, choose the sibling or a descendant
    if (index > 0) {
      // If sibling before us accepts children, and is not collapsed, select a descendant
      const previousSibling = parent._children[index - 1]
      if (
        previousSibling._children?.length &&
        componentTreeNodesStore.isNodeExpanded(previousSibling._id)
      ) {
        let target = previousSibling
        while (
          target._children?.length &&
          componentTreeNodesStore.isNodeExpanded(target._id)
        ) {
          target = target._children[target._children.length - 1]
        }
        return target._id
      }

      // Otherwise just select sibling
      return previousSibling._id
    }

    // If no siblings above us, select the parent
    return parent._id
  }

  getNext() {
    const state = get(this.store)
    const component = get(selectedComponent)
    const componentId = component?._id
<<<<<<< HEAD
    const screen = get(selectedScreen)!
=======
    const screen = get(selectedScreen)
    if (!screen) {
      throw "A valid screen must be selected"
    }
>>>>>>> 9c6ce76f
    const parent = findComponentParent(screen.props, componentId)
    const index = parent?._children.findIndex(
      (x: Component) => x._id === componentId
    )

    // Check for screen and navigation component edge cases
    const screenComponentId = `${screen._id}-screen`
    const navComponentId = `${screen._id}-navigation`
    if (state.selectedComponentId === screenComponentId) {
      return navComponentId
    }

    // If we have children, select first child, and the node is not collapsed
    if (
      component._children?.length &&
      (state.selectedComponentId === navComponentId ||
        componentTreeNodesStore.isNodeExpanded(component._id))
    ) {
      return component._children[0]._id
    } else if (!parent) {
      return null
    }

    // Otherwise select the next sibling if we have one
    if (index < parent._children.length - 1) {
      const nextSibling = parent._children[index + 1]
      return nextSibling._id
    }

    // Last child, select our parents next sibling
    let target = parent
    let targetParent = findComponentParent(screen.props, target._id)
    let targetIndex = targetParent?._children.findIndex(
      (child: Component) => child._id === target._id
    )
    while (
      targetParent != null &&
      targetIndex === targetParent._children?.length - 1
    ) {
      target = targetParent
      targetParent = findComponentParent(screen.props, target._id)
      targetIndex = targetParent?._children.findIndex(
        (child: Component) => child._id === target._id
      )
    }
    if (targetParent) {
      return targetParent._children[targetIndex + 1]._id
    } else {
      return null
    }
  }

  selectPrevious() {
    const previousId = this.getPrevious()
    if (previousId) {
      this.update(state => {
        state.selectedComponentId = previousId
        return state
      })
    }
  }

  selectNext() {
    const nextId = this.getNext()
    if (nextId) {
      this.update(state => {
        state.selectedComponentId = nextId
        return state
      })
    }
  }

  async moveUp(component: Component) {
    await screenStore.patch((screen: Screen) => {
      const componentId = component?._id
      const parent = findComponentParent(screen.props, componentId)

      // Check we aren't right at the top of the tree
      const index = parent?._children.findIndex(
        (x: Component) => x._id === componentId
      )
      if (!parent || (index === 0 && parent._id === screen.props._id)) {
        return
      }

      // Copy original component and remove it from the parent
      const originalComponent = cloneDeep(parent._children[index])
      parent._children = parent._children.filter(
        (component: Component) => component._id !== componentId
      )

      // If we have siblings above us, move up
      if (index > 0) {
        // If sibling before us accepts children, move to last child of
        // sibling
        const previousSibling = parent._children[index - 1]
        const definition = this.getDefinition(previousSibling._component)
        if (
          definition?.hasChildren &&
          componentTreeNodesStore.isNodeExpanded(previousSibling._id)
        ) {
          previousSibling._children.push(originalComponent)
        }

        // Otherwise just move component above sibling
        else {
          parent._children.splice(index - 1, 0, originalComponent)
        }
      }

      // If no siblings above us, go above the parent as long as it isn't
      // the screen
      else if (parent._id !== screen.props._id) {
        const grandParent = findComponentParent(screen.props, parent._id)
        const parentIndex = grandParent._children.findIndex(
          (child: Component) => child._id === parent._id
        )
        grandParent._children.splice(parentIndex, 0, originalComponent)
      }
    }, null)
  }

  async moveDown(component: Component) {
    await screenStore.patch((screen: Screen) => {
      const componentId = component?._id
      const parent = findComponentParent(screen.props, componentId)

      // Sanity check parent is found
      if (!parent?._children?.length) {
        return false
      }

      // Check we aren't right at the bottom of the tree
      const index = parent._children.findIndex(
        (x: Component) => x._id === componentId
      )
      if (
        index === parent._children.length - 1 &&
        parent._id === screen.props._id
      ) {
        return
      }

      // Copy the original component and remove from parent
      const originalComponent = cloneDeep(parent._children[index])
      parent._children = parent._children.filter(
        (component: Component) => component._id !== componentId
      )

      // Move below the next sibling if we are not the last sibling
      if (index < parent._children.length) {
        // If the next sibling has children, and is not collapsed, become the first child
        const nextSibling = parent._children[index]
        const definition = this.getDefinition(nextSibling._component)
        if (
          definition?.hasChildren &&
          componentTreeNodesStore.isNodeExpanded(nextSibling._id)
        ) {
          nextSibling._children.splice(0, 0, originalComponent)
        }

        // Otherwise move below next sibling
        else {
          parent._children.splice(index + 1, 0, originalComponent)
        }
      }

      // Last child, so move below our parent
      else {
        const grandParent = findComponentParent(screen.props, parent._id)
        const parentIndex = grandParent._children.findIndex(
          (child: Component) => child._id === parent._id
        )
        grandParent._children.splice(parentIndex + 1, 0, originalComponent)
      }
    }, null)
  }

  async updateStyle(name: string, value: string) {
    await this.patch((component: Component) => {
      if (value == null || value === "") {
        delete component._styles.normal[name]
      } else {
        component._styles.normal[name] = value
      }
    })
  }

  async updateStyles(styles: Record<string, string>, id: string) {
    const patchFn = (component: Component) => {
      component._styles.normal = {
        ...component._styles.normal,
        ...styles,
      }
    }
    await this.patch(patchFn, id)
  }

  async updateCustomStyle(style: Record<string, string>) {
    await this.patch((component: Component) => {
      component._styles.custom = style
    })
  }

  async updateConditions(conditions: Record<string, any>) {
    await this.patch((component: Component) => {
      component._conditions = conditions
    })
  }

  async updateSetting(name: string, value: any) {
    await this.patch(this.updateComponentSetting(name, value))
  }

  updateComponentSetting(name: string, value: any) {
    return (component: Component) => {
      if (!name || !component) {
        return false
      }
      // Skip update if the value is the same
      if (component[name] === value) {
        return false
      }

      const settings = this.getComponentSettings(component._component)
      const updatedSetting = settings.find(
        (setting: ComponentSetting) => setting.key === name
      )

      // Reset dependent fields
      settings.forEach((setting: ComponentSetting) => {
        const needsReset =
          name === setting.resetOn ||
          (Array.isArray(setting.resetOn) && setting.resetOn.includes(name))
        if (needsReset) {
          component[setting.key] = setting.defaultValue || null
        }
      })

      if (
        updatedSetting?.type === "dataSource" ||
        updatedSetting?.type === "table"
      ) {
        const { schema }: { schema: Record<string, any> } =
          getSchemaForDatasource(null, value, null)
        const columnNames = Object.keys(schema || {})
        const multifieldKeysToSelectAll = settings
          .filter((setting: ComponentSetting) => {
            return setting.type === "multifield" && setting.selectAllFields
          })
          .map((setting: ComponentSetting) => setting.key)

        multifieldKeysToSelectAll.forEach((key: string) => {
          component[key] = columnNames
        })
      }
      component[name] = value
      return true
    }
  }

  requestEjectBlock(componentId: string) {
    previewStore.sendEvent("eject-block", componentId)
  }

  async handleEjectBlock(componentId: string, ejectedDefinition: Component) {
    let nextSelectedComponentId: string | undefined

    await screenStore.patch((screen: Screen) => {
      const block = findComponent(screen.props, componentId)
      const parent = findComponentParent(screen.props, componentId)

      // Sanity check
      if (!block || !parent?._children?.length) {
        return false
      }

      // Log event
      analytics.captureEvent(Events.BLOCK_EJECTED, {
        block: block._component,
      })

      // Attach block children back into ejected definition, using the
      // _containsSlot flag to know where to insert them
      const slotContainer = findAllMatchingComponents(
        ejectedDefinition,
        (x: Component) => x._containsSlot
      )[0]
      if (slotContainer) {
        delete slotContainer._containsSlot
        slotContainer._children = [
          ...(slotContainer._children || []),
          ...(block._children || []),
        ]
      }

      // Replace block with ejected definition
      ejectedDefinition = makeComponentUnique(ejectedDefinition)
      const index = parent._children.findIndex(
        (x: Component) => x._id === componentId
      )
      parent._children[index] = ejectedDefinition
      nextSelectedComponentId = ejectedDefinition._id
    }, null)

    // Select new root component
    if (nextSelectedComponentId) {
      this.update(state => {
        state.selectedComponentId = nextSelectedComponentId
        return state
      })
    }
  }

  async addParent(componentId: string, parentType: string) {
    if (!componentId || !parentType) {
      return
    }

    // Create new parent instance
    const newParentDefinition = this.createInstance(parentType, null, parent)
    if (!newParentDefinition) {
      return
    }

    // Replace component with a version wrapped in a new parent
    await screenStore.patch((screen: Screen) => {
      // Get this component definition and parent definition
      let definition = findComponent(screen.props, componentId)
      let oldParentDefinition = findComponentParent(screen.props, componentId)
      if (!definition || !oldParentDefinition) {
        return false
      }

      // Replace component with parent
      const index = oldParentDefinition._children.findIndex(
        (component: Component) => component._id === componentId
      )
      if (index === -1) {
        return false
      }
      oldParentDefinition._children[index] = {
        ...newParentDefinition,
        _children: [definition],
      }
    }, null)

    // Select the new parent
    this.update(state => {
      state.selectedComponentId = newParentDefinition._id
      return state
    })
  }

  /**
   * Check if the components settings have been cached
   * @param {string} componentType
   * @example
   * '@budibase/standard-components/container'
   * @returns {boolean}
   */
  isCached(componentType: string) {
    const settings = get(this.store).settingsCache
    return componentType in settings
  }

  /**
   * Cache component settings
   * @param {string} componentType
   * @param {object} definition
   * @example
   * '@budibase/standard-components/container'
   * @returns {array} the settings
   */
  cacheSettings(componentType: string, definition: ComponentDefinition | null) {
    let settings: ComponentSetting[] = []
    if (definition) {
      settings = definition.settings?.filter(setting => !setting.section) ?? []
      definition.settings
        ?.filter(setting => setting.section)
        .forEach(section => {
          settings = settings.concat(
            (section.settings || []).map(setting => ({
              ...setting,
              section: section.name,
            }))
          )
        })
    }
    this.update(state => ({
      ...state,
      settingsCache: {
        ...state.settingsCache,
        [componentType]: settings,
      },
    }))
    return settings
  }

  /**
   * Retrieve an array of the component settings.
   * These settings are cached because they cannot change at run time.
   *
   * Searches a component's definition for a setting matching a certain predicate.
   * @param {string} componentType
   * @example
   * '@budibase/standard-components/container'
   * @returns {Array<object>}
   */
  getComponentSettings(componentType: string) {
    if (!componentType) {
      return []
    }

    // Ensure whole component name is used
    if (
      !componentType.startsWith("plugin/") &&
      !componentType.startsWith("@budibase")
    ) {
      componentType = `@budibase/standard-components/${componentType}`
    }

    // Use cached value if possible
    const cachedValue = get(this.store).settingsCache[componentType]
    if (cachedValue) {
      return cachedValue
    }

    // Otherwise cache and return new value
    const def = this.getDefinition(componentType)
    return this.cacheSettings(componentType, def)
  }
}

export const componentStore = new ComponentStore()

export const selectedComponent = derived(
  [componentStore, selectedScreen],
  ([$store, $selectedScreen]) => {
    if (
      $selectedScreen &&
      $store.selectedComponentId?.startsWith(`${$selectedScreen._id}-`)
    ) {
      return $selectedScreen?.props
    }
    if (!$selectedScreen || !$store.selectedComponentId) {
      return null
    }
    const selected = findComponent(
      $selectedScreen?.props,
      $store.selectedComponentId
    )

    const clone = selected ? cloneDeep(selected) : selected
    componentStore.migrateSettings(clone)
    return clone
  }
)<|MERGE_RESOLUTION|>--- conflicted
+++ resolved
@@ -50,12 +50,8 @@
   settings?: ComponentSetting[]
   features?: Record<string, boolean>
   typeSupportPresets?: Record<string, any>
-<<<<<<< HEAD
-  illegalChildren?: string[]
-=======
   legalDirectChildren: string[]
   illegalChildren: string[]
->>>>>>> 9c6ce76f
 }
 
 export interface ComponentSetting {
@@ -69,18 +65,6 @@
   settings?: ComponentSetting[]
 }
 
-<<<<<<< HEAD
-interface ComponentState {
-  components: Record<string, ComponentDefinition>
-  customComponents: string[]
-  selectedComponentId: string | null | undefined
-  componentToPaste?: Component | null
-  settingsCache: Record<string, ComponentSetting[]>
-  selectedScreenId?: string | null
-}
-
-=======
->>>>>>> 9c6ce76f
 export const INITIAL_COMPONENTS_STATE: ComponentState = {
   components: {},
   customComponents: [],
@@ -503,11 +487,7 @@
     // Add step name to form steps
     if (componentName.endsWith("/formstep") && $selectedScreen) {
       const parentForm = findClosestMatchingComponent(
-<<<<<<< HEAD
-        $selectedScreen.props,
-=======
         screen.props,
->>>>>>> 9c6ce76f
         get(selectedComponent)._id,
         (component: Component) => component._component.endsWith("/form")
       )
@@ -866,14 +846,10 @@
   getPrevious() {
     const state = get(this.store)
     const componentId = state.selectedComponentId
-<<<<<<< HEAD
-    const screen = get(selectedScreen)!
-=======
     const screen = get(selectedScreen)
     if (!screen) {
       throw "A valid screen must be selected"
     }
->>>>>>> 9c6ce76f
     const parent = findComponentParent(screen.props, componentId)
     const index = parent?._children.findIndex(
       (x: Component) => x._id === componentId
@@ -922,14 +898,10 @@
     const state = get(this.store)
     const component = get(selectedComponent)
     const componentId = component?._id
-<<<<<<< HEAD
-    const screen = get(selectedScreen)!
-=======
     const screen = get(selectedScreen)
     if (!screen) {
       throw "A valid screen must be selected"
     }
->>>>>>> 9c6ce76f
     const parent = findComponentParent(screen.props, componentId)
     const index = parent?._children.findIndex(
       (x: Component) => x._id === componentId
