import { derived } from "svelte/store"
import { tables } from "./tables"
import { selectedScreen } from "./screens"
import { viewsV2 } from "./viewsV2"
import {
<<<<<<< HEAD
  findComponentsBySettingsType,
  getManifestDefinition,
} from "@/helpers/screen"
import {
  UIDatasourceType,
  Screen,
  Component,
  UIComponentError,
=======
  UIDatasourceType,
  Screen,
  Component,
  ScreenProps,
>>>>>>> 4a68d1d0
} from "@budibase/types"
import { queries } from "./queries"
import { views } from "./views"
import { findAllComponents } from "@/helpers/components"
import { bindings, featureFlag } from "@/helpers"
import { getBindableProperties } from "@/dataBinding"
import { componentStore, ComponentDefinition } from "./components"
import { findAllComponents } from "@/helpers/components"

function reduceBy<TItem extends {}, TKey extends keyof TItem>(
  key: TKey,
  list: TItem[]
): Record<string, any> {
  return list.reduce(
    (result, item) => ({
      ...result,
      [item[key] as string]: item,
    }),
    {}
  )
}

const friendlyNameByType: Partial<Record<UIDatasourceType, string>> = {
  viewV2: "view",
}

const validationKeyByType: Record<UIDatasourceType, string | null> = {
  table: "tableId",
  view: "name",
  viewV2: "id",
  query: "_id",
  custom: null,
  link: "rowId",
  field: "value",
  jsonarray: "value",
}

export const screenComponentErrors = derived(
<<<<<<< HEAD
  [selectedScreen, tables, views, viewsV2, queries],
  ([$selectedScreen, $tables, $views, $viewsV2, $queries]): Record<
    string,
    UIComponentError[]
  > => {
    if (
      !featureFlag.isEnabled("CHECK_SCREEN_COMPONENT_SETTINGS_ERRORS") ||
      !$selectedScreen
    ) {
      return {}
    }
=======
  [selectedScreen, tables, views, viewsV2, queries, componentStore],
  ([
    $selectedScreen,
    $tables,
    $views,
    $viewsV2,
    $queries,
    $componentStore,
  ]): Record<string, string[]> => {
    if (!featureFlag.isEnabled("CHECK_COMPONENT_SETTINGS_ERRORS")) {
      return {}
    }
    function getInvalidDatasources(
      screen: Screen,
      datasources: Record<string, any>
    ) {
      const result: Record<string, string[]> = {}

      for (const { component, setting } of findComponentsBySettingsType(
        screen,
        ["table", "dataSource"],
        $componentStore.components
      )) {
        const componentSettings = component[setting.key]
        if (!componentSettings) {
          continue
        }
        const { label } = componentSettings
        const type = componentSettings.type as UIDatasourceType
>>>>>>> 4a68d1d0

    const datasources = {
      ...reduceBy("_id", $tables.list),
      ...reduceBy("name", $views.list),
      ...reduceBy("id", $viewsV2.list),
      ...reduceBy("_id", $queries.list),
    }

    const errors = {
      ...getInvalidDatasources($selectedScreen, datasources),
      ...getMissingAncestors($selectedScreen),
      ...getMissingRequiredSettings($selectedScreen),
    }
    return errors
  }
)

function getInvalidDatasources(
  screen: Screen,
  datasources: Record<string, any>
) {
  const result: Record<string, UIComponentError[]> = {}
  for (const { component, setting } of findComponentsBySettingsType(screen, [
    "table",
    "dataSource",
  ])) {
    const componentSettings = component[setting.key]
    if (!componentSettings) {
      continue
    }

    const { label } = componentSettings
    const type = componentSettings.type as UIDatasourceType

    const validationKey = validationKeyByType[type]
    if (!validationKey) {
      continue
    }

    const componentBindings = getBindableProperties(screen, component._id)

    const componentDatasources = {
      ...reduceBy("rowId", bindings.extractRelationships(componentBindings)),
      ...reduceBy("value", bindings.extractFields(componentBindings)),
      ...reduceBy("value", bindings.extractJSONArrayFields(componentBindings)),
    }

    const resourceId = componentSettings[validationKey]
    if (!{ ...datasources, ...componentDatasources }[resourceId]) {
      const friendlyTypeName = friendlyNameByType[type] ?? type
      result[component._id!] = [
        {
          key: setting.key,
          message: `The ${friendlyTypeName} named "${label}" could not be found`,
          errorType: "setting",
        },
      ]
    }
  }

  return result
}

function getMissingRequiredSettings(screen: Screen) {
  const allComponents = findAllComponents(screen.props) as Component[]

  const result: Record<string, UIComponentError[]> = {}
  for (const component of allComponents) {
    const definition = getManifestDefinition(component)
    if (!("settings" in definition)) {
      continue
    }

    const missingRequiredSettings = definition.settings.filter(
      (setting: any) => {
        let empty =
          component[setting.key] == null || component[setting.key] === ""
        let missing = setting.required && empty

        // Check if this setting depends on another, as it may not be required
        if (setting.dependsOn) {
          const dependsOnKey = setting.dependsOn.setting || setting.dependsOn
          const dependsOnValue = setting.dependsOn.value
          const realDependentValue = component[dependsOnKey]

          const sectionDependsOnKey =
            setting.sectionDependsOn?.setting || setting.sectionDependsOn
          const sectionDependsOnValue = setting.sectionDependsOn?.value
          const sectionRealDependentValue = component[sectionDependsOnKey]

          if (dependsOnValue == null && realDependentValue == null) {
            return false
          }
          if (dependsOnValue != null && dependsOnValue !== realDependentValue) {
            return false
          }

          if (
            sectionDependsOnValue != null &&
            sectionDependsOnValue !== sectionRealDependentValue
          ) {
            return false
          }
        }

        return missing
      }
    )

    if (missingRequiredSettings.length) {
      result[component._id!] = missingRequiredSettings.map((s: any) => ({
        key: s.key,
        message: `Add the <mark>${s.label}</mark> setting to start using your component`,
        errorType: "setting",
      }))
    }
  }

  return result
}

const BudibasePrefix = "@budibase/standard-components/"
function getMissingAncestors(screen: Screen) {
  const result: Record<string, UIComponentError[]> = {}

  function checkMissingAncestors(component: Component, ancestors: string[]) {
    for (const child of component._children || []) {
      checkMissingAncestors(child, [...ancestors, component._component])
    }

    const definition = getManifestDefinition(component)

    if (!("requiredAncestors" in definition)) {
      return
    }

    const missingAncestors = definition.requiredAncestors.filter(
      ancestor => !ancestors.includes(`${BudibasePrefix}${ancestor}`)
    )

    if (missingAncestors.length) {
      const pluralise = (name: string) => {
        return name.endsWith("s") ? `${name}'` : `${name}s`
      }

      result[component._id!] = missingAncestors.map(ancestor => {
        const ancestorDefinition: any = getManifestDefinition(ancestor)
        return {
          message: `${pluralise(definition.name)} need to be inside a
<mark>${ancestorDefinition.name}</mark>`,
          errorType: "ancestor-setting",
          ancestor: {
            name: ancestorDefinition.name,
            fullType: `${BudibasePrefix}${ancestor}`,
          },
        }
      })
    }
  }
<<<<<<< HEAD

  checkMissingAncestors(screen.props, [])
  return result
}
=======
)

function findComponentsBySettingsType(
  screen: Screen,
  type: string | string[],
  definitions: Record<string, ComponentDefinition>
) {
  const typesArray = Array.isArray(type) ? type : [type]

  const result: {
    component: Component
    setting: {
      type: string
      key: string
    }
  }[] = []

  function recurseFieldComponentsInChildren(component: ScreenProps) {
    if (!component) {
      return
    }

    const definition = definitions[component._component]

    const setting = definition?.settings?.find((s: any) =>
      typesArray.includes(s.type)
    )
    if (setting && "type" in setting) {
      result.push({
        component,
        setting: { type: setting.type!, key: setting.key! },
      })
    }
    component._children?.forEach(child => {
      recurseFieldComponentsInChildren(child)
    })
  }

  recurseFieldComponentsInChildren(screen?.props)
  return result
}

export const screenComponents = derived(
  [selectedScreen],
  ([$selectedScreen]) => {
    if (!$selectedScreen) {
      return []
    }
    return findAllComponents($selectedScreen.props) as Component[]
  }
)
>>>>>>> 4a68d1d0
<|MERGE_RESOLUTION|>--- conflicted
+++ resolved
@@ -3,21 +3,11 @@
 import { selectedScreen } from "./screens"
 import { viewsV2 } from "./viewsV2"
 import {
-<<<<<<< HEAD
-  findComponentsBySettingsType,
-  getManifestDefinition,
-} from "@/helpers/screen"
-import {
   UIDatasourceType,
   Screen,
   Component,
   UIComponentError,
-=======
-  UIDatasourceType,
-  Screen,
-  Component,
   ScreenProps,
->>>>>>> 4a68d1d0
 } from "@budibase/types"
 import { queries } from "./queries"
 import { views } from "./views"
@@ -25,7 +15,6 @@
 import { bindings, featureFlag } from "@/helpers"
 import { getBindableProperties } from "@/dataBinding"
 import { componentStore, ComponentDefinition } from "./components"
-import { findAllComponents } from "@/helpers/components"
 
 function reduceBy<TItem extends {}, TKey extends keyof TItem>(
   key: TKey,
@@ -56,19 +45,6 @@
 }
 
 export const screenComponentErrors = derived(
-<<<<<<< HEAD
-  [selectedScreen, tables, views, viewsV2, queries],
-  ([$selectedScreen, $tables, $views, $viewsV2, $queries]): Record<
-    string,
-    UIComponentError[]
-  > => {
-    if (
-      !featureFlag.isEnabled("CHECK_SCREEN_COMPONENT_SETTINGS_ERRORS") ||
-      !$selectedScreen
-    ) {
-      return {}
-    }
-=======
   [selectedScreen, tables, views, viewsV2, queries, componentStore],
   ([
     $selectedScreen,
@@ -77,28 +53,13 @@
     $viewsV2,
     $queries,
     $componentStore,
-  ]): Record<string, string[]> => {
-    if (!featureFlag.isEnabled("CHECK_COMPONENT_SETTINGS_ERRORS")) {
+  ]): Record<string, UIComponentError[]> => {
+    if (
+      !featureFlag.isEnabled("CHECK_COMPONENT_SETTINGS_ERRORS") ||
+      !$selectedScreen
+    ) {
       return {}
     }
-    function getInvalidDatasources(
-      screen: Screen,
-      datasources: Record<string, any>
-    ) {
-      const result: Record<string, string[]> = {}
-
-      for (const { component, setting } of findComponentsBySettingsType(
-        screen,
-        ["table", "dataSource"],
-        $componentStore.components
-      )) {
-        const componentSettings = component[setting.key]
-        if (!componentSettings) {
-          continue
-        }
-        const { label } = componentSettings
-        const type = componentSettings.type as UIDatasourceType
->>>>>>> 4a68d1d0
 
     const datasources = {
       ...reduceBy("_id", $tables.list),
@@ -107,10 +68,12 @@
       ...reduceBy("_id", $queries.list),
     }
 
+    const { components: definitions } = $componentStore
+
     const errors = {
-      ...getInvalidDatasources($selectedScreen, datasources),
-      ...getMissingAncestors($selectedScreen),
-      ...getMissingRequiredSettings($selectedScreen),
+      ...getInvalidDatasources($selectedScreen, datasources, definitions),
+      ...getMissingAncestors($selectedScreen, definitions),
+      ...getMissingRequiredSettings($selectedScreen, definitions),
     }
     return errors
   }
@@ -118,13 +81,15 @@
 
 function getInvalidDatasources(
   screen: Screen,
-  datasources: Record<string, any>
+  datasources: Record<string, any>,
+  definitions: Record<string, ComponentDefinition>
 ) {
   const result: Record<string, UIComponentError[]> = {}
-  for (const { component, setting } of findComponentsBySettingsType(screen, [
-    "table",
-    "dataSource",
-  ])) {
+  for (const { component, setting } of findComponentsBySettingsType(
+    screen,
+    ["table", "dataSource"],
+    definitions
+  )) {
     const componentSettings = component[setting.key]
     if (!componentSettings) {
       continue
@@ -162,17 +127,20 @@
   return result
 }
 
-function getMissingRequiredSettings(screen: Screen) {
+function getMissingRequiredSettings(
+  screen: Screen,
+  definitions: Record<string, ComponentDefinition>
+) {
   const allComponents = findAllComponents(screen.props) as Component[]
 
   const result: Record<string, UIComponentError[]> = {}
   for (const component of allComponents) {
-    const definition = getManifestDefinition(component)
+    const definition = definitions[component._component]
     if (!("settings" in definition)) {
       continue
     }
 
-    const missingRequiredSettings = definition.settings.filter(
+    const missingRequiredSettings = definition.settings?.filter(
       (setting: any) => {
         let empty =
           component[setting.key] == null || component[setting.key] === ""
@@ -208,7 +176,7 @@
       }
     )
 
-    if (missingRequiredSettings.length) {
+    if (missingRequiredSettings?.length) {
       result[component._id!] = missingRequiredSettings.map((s: any) => ({
         key: s.key,
         message: `Add the <mark>${s.label}</mark> setting to start using your component`,
@@ -221,7 +189,10 @@
 }
 
 const BudibasePrefix = "@budibase/standard-components/"
-function getMissingAncestors(screen: Screen) {
+function getMissingAncestors(
+  screen: Screen,
+  definitions: Record<string, ComponentDefinition>
+) {
   const result: Record<string, UIComponentError[]> = {}
 
   function checkMissingAncestors(component: Component, ancestors: string[]) {
@@ -229,9 +200,9 @@
       checkMissingAncestors(child, [...ancestors, component._component])
     }
 
-    const definition = getManifestDefinition(component)
-
-    if (!("requiredAncestors" in definition)) {
+    const definition = definitions[component._component]
+
+    if (!definition?.requiredAncestors?.length) {
       return
     }
 
@@ -245,7 +216,7 @@
       }
 
       result[component._id!] = missingAncestors.map(ancestor => {
-        const ancestorDefinition: any = getManifestDefinition(ancestor)
+        const ancestorDefinition = definitions[`${BudibasePrefix}${ancestor}`]
         return {
           message: `${pluralise(definition.name)} need to be inside a
 <mark>${ancestorDefinition.name}</mark>`,
@@ -258,14 +229,10 @@
       })
     }
   }
-<<<<<<< HEAD
 
   checkMissingAncestors(screen.props, [])
   return result
 }
-=======
-)
-
 function findComponentsBySettingsType(
   screen: Screen,
   type: string | string[],
@@ -314,5 +281,4 @@
     }
     return findAllComponents($selectedScreen.props) as Component[]
   }
-)
->>>>>>> 4a68d1d0
+)