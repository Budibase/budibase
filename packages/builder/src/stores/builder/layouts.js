--- conflicted
+++ resolved
@@ -1,12 +1,7 @@
 import { derived, get } from "svelte/store"
 import { componentStore } from "@/stores/builder"
-<<<<<<< HEAD
-import { BudiStore } from "../BudiStore"
-import { API } from "@/api"
-=======
 import { API } from "@/api"
 import { BudiStore } from "../BudiStore"
->>>>>>> e1c17ba1
 
 export const INITIAL_LAYOUT_STATE = {
   layouts: [],
