--- conflicted
+++ resolved
@@ -90,16 +90,7 @@
   syncAppScreens(pkg: FetchAppPackageResponse) {
     this.update(state => ({
       ...state,
-<<<<<<< HEAD
-      screens: [
-        ...pkg.screens.map(s => ({
-          ...s,
-          projectAppId: "default", // TODO: remove on server
-        })),
-      ],
-=======
       screens: [...pkg.projectApps.flatMap(pa => pa.screens)],
->>>>>>> 841ca86d
     }))
   }
 
