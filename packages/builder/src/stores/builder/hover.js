--- conflicted
+++ resolved
@@ -1,8 +1,4 @@
 import { get } from "svelte/store"
-<<<<<<< HEAD
-import { previewStore } from "@/stores/builder"
-=======
->>>>>>> 094e337f
 import { BudiStore } from "../BudiStore"
 import { previewStore } from "@/stores/builder"
 
