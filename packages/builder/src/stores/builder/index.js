--- conflicted
+++ resolved
@@ -73,12 +73,8 @@
   snippets,
   rowActions,
   appPublished,
-<<<<<<< HEAD
   evaluationContext,
-  screenComponents,
-=======
   screenComponentsList,
->>>>>>> 5759ef47
   screenComponentErrors,
   screenComponentErrorList,
 }
