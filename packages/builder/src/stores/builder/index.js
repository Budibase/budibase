--- conflicted
+++ resolved
@@ -71,15 +71,12 @@
   flags,
   hoverStore,
   snippets,
-<<<<<<< HEAD
   mediaStore,
-=======
   rowActions,
   appPublished,
   screenComponents,
   screenComponentErrors,
   findComponentsBySettingsType,
->>>>>>> 637a6370
 }
 
 export const reset = () => {
