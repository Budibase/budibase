import { layoutStore } from "./layouts.js"
import { appStore } from "./app.js"
import { componentStore, selectedComponent } from "./components"
import { navigationStore } from "./navigation.js"
import { themeStore } from "./theme.js"
import { screenStore, selectedScreen, sortedScreens } from "./screens"
import { builderStore } from "./builder.js"
import { hoverStore } from "./hover.js"
import { previewStore } from "./preview.js"
import {
  automationStore,
  selectedAutomation,
  automationHistoryStore,
  evaluationContext,
} from "./automations.js"
import { userStore, userSelectedResourceMap, isOnlyUser } from "./users.js"
import { deploymentStore } from "./deployments.js"
import { contextMenuStore } from "./contextMenu.js"
import { snippets } from "./snippets"
import { screenComponentErrors } from "./screenComponent"

// Backend
import { tables } from "./tables"
import { views } from "./views"
import { viewsV2 } from "./viewsV2"
import { permissions } from "./permissions"
import { roles } from "./roles"
import { datasources } from "./datasources"
import { integrations } from "./integrations"
import { sortedIntegrations } from "./sortedIntegrations"
import { queries } from "./queries"
import { flags } from "./flags"
import { rowActions } from "./rowActions"
import componentTreeNodesStore from "./componentTreeNodes"
import { appPublished } from "./published"

export {
  componentTreeNodesStore,
  layoutStore,
  appStore,
  componentStore,
  navigationStore,
  themeStore,
  screenStore,
  selectedScreen,
  builderStore,
  userSelectedResourceMap,
  previewStore,
  automationStore,
  selectedAutomation,
  automationHistoryStore,
  sortedScreens,
  userStore,
  isOnlyUser,
  deploymentStore,
  contextMenuStore,
  selectedComponent,
  tables,
  views,
  viewsV2,
  permissions,
  roles,
  datasources,
  integrations,
  sortedIntegrations,
  queries,
  flags,
  hoverStore,
  snippets,
  rowActions,
  appPublished,
<<<<<<< HEAD
  evaluationContext,
=======
  screenComponentErrors,
>>>>>>> 52a8735d
}

export const reset = () => {
  appStore.reset()
  builderStore.reset()
  screenStore.reset()
  componentStore.reset()
  layoutStore.reset()
  navigationStore.reset()
  rowActions.reset()
}

const refreshBuilderData = async () => {
  await Promise.all([
    automationStore.actions.fetch(),
    datasources.init(),
    integrations.init(),
    queries.init(),
    tables.init(),
    roles.fetch(),
    flags.fetch(),
  ])
}

const resetBuilderHistory = () => {
  screenStore.history.reset()
  automationHistoryStore.reset()
}

export const initialise = async pkg => {
  const { application } = pkg
  // must be first operation to make sure subsequent requests have correct app ID
  appStore.syncAppPackage(pkg)
  await Promise.all([
    appStore.syncAppRoutes(),
    componentStore.refreshDefinitions(application?.appId),
  ])
  builderStore.init(application)
  navigationStore.syncAppNavigation(application?.navigation)
  themeStore.syncAppTheme(application)
  snippets.syncMetadata(application)
  screenStore.syncAppScreens(pkg)
  layoutStore.syncAppLayouts(pkg)
  resetBuilderHistory()
  await refreshBuilderData()
}<|MERGE_RESOLUTION|>--- conflicted
+++ resolved
@@ -69,11 +69,8 @@
   snippets,
   rowActions,
   appPublished,
-<<<<<<< HEAD
   evaluationContext,
-=======
   screenComponentErrors,
->>>>>>> 52a8735d
 }
 
 export const reset = () => {
