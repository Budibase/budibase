import { derived, get } from "svelte/store"
import { cloneDeep } from "lodash/fp"
import { Helpers } from "@budibase/bbui"
import { RoleUtils, Utils } from "@budibase/frontend-core"
import { findAllMatchingComponents } from "@/helpers/components"
import {
  layoutStore,
  appStore,
  componentStore,
  navigationStore,
  selectedComponent,
<<<<<<< HEAD
} from "@/stores/builder"
import { createHistoryStore } from "@/stores/builder/history"
import { API } from "@/api"
import BudiStore from "../BudiStore"
=======
} from "stores/builder"
import { createHistoryStore } from "stores/builder/history"
import { API } from "api"
import { BudiStore } from "../BudiStore"
>>>>>>> 7191afd1

export const INITIAL_SCREENS_STATE = {
  screens: [],
  selectedScreenId: null,
}

export class ScreenStore extends BudiStore {
  constructor() {
    super(INITIAL_SCREENS_STATE)

    // Bind scope
    this.select = this.select.bind(this)
    this.reset = this.reset.bind(this)
    this.syncAppScreens = this.syncAppScreens.bind(this)
    this.validate = this.validate.bind(this)
    this.patch = this.patch.bind(this)
    this.replace = this.replace.bind(this)
    this.saveScreen = this.saveScreen.bind(this)
    this.deleteScreen = this.deleteScreen.bind(this)
    this.syncScreenData = this.syncScreenData.bind(this)
    this.updateSetting = this.updateSetting.bind(this)
    this.sequentialScreenPatch = this.sequentialScreenPatch.bind(this)
    this.removeCustomLayout = this.removeCustomLayout.bind(this)

    this.history = createHistoryStore({
      getDoc: id => get(this.store).screens?.find(screen => screen._id === id),
      selectDoc: this.select,
      afterAction: () => {
        // Ensure a valid component is selected
        if (!get(selectedComponent)) {
          this.update(state => ({
            ...state,
            selectedComponentId: get(this.store).selected?.props._id,
          }))
        }
      },
    })

    this.delete = this.history.wrapDeleteDoc(this.deleteScreen)
    this.save = this.history.wrapSaveDoc(this.saveScreen)
  }

  /**
   * Reset entire store back to base config
   */
  reset() {
    this.store.set({ ...INITIAL_SCREENS_STATE })
  }

  /**
   * Replace ALL store screens with application package screens
   * @param {object} pkg
   */
  syncAppScreens(pkg) {
    this.update(state => ({
      ...state,
      screens: [...pkg.screens],
    }))
  }

  /**
   * Uses a screen _id value to find the corresponding screen in the
   * store. If found, the _id is persisted as selectedScreenId
   * @param {string} screenId
   * @returns
   */
  select(screenId) {
    // Check this screen exists
    const state = get(this.store)
    const screen = state.screens.find(screen => screen._id === screenId)
    if (!screen) {
      return
    }

    // Check screen isn't already selected
    if (state.selectedScreenId === screen._id) {
      return
    }

    // Select new screen
    this.update(state => {
      state.selectedScreenId = screen._id
      return state
    })
  }

  /**
   * Recursively parses the entire screen doc and checks for components
   * violating illegal child configurations.
   *
   * @param {object} screen
   * @throws Will throw an error containing the name of the component causing
   * the invalid screen state
   */
  validate(screen) {
    // Recursive function to find any illegal children in component trees
    const findIllegalChild = (
      component,
      illegalChildren = [],
      legalDirectChildren = []
    ) => {
      const type = component._component

      if (illegalChildren.includes(type)) {
        return type
      }
      if (legalDirectChildren.length && !legalDirectChildren.includes(type)) {
        return type
      }
      if (!component?._children?.length) {
        return
      }

      // Sidepanels and modals can be nested anywhere in the component tree, but really they are always rendered at the top level.
      // Because of this, it doesn't make sense to carry over any parent illegal children to them, so the array is reset here.
      if (
        [
          "@budibase/standard-components/sidepanel",
          "@budibase/standard-components/modal",
        ].includes(type)
      ) {
        illegalChildren = []
      }

      const definition = componentStore.getDefinition(component._component)
      // Reset whitelist for direct children
      legalDirectChildren = []
      if (definition?.legalDirectChildren?.length) {
        legalDirectChildren = definition.legalDirectChildren.map(x => {
          return `@budibase/standard-components/${x}`
        })
      }

      // Append blacklisted components and remove duplicates
      if (definition?.illegalChildren?.length) {
        const blacklist = definition.illegalChildren.map(x => {
          return `@budibase/standard-components/${x}`
        })
        illegalChildren = [...new Set([...illegalChildren, ...blacklist])]
      }

      // Recurse on all children
      for (let child of component._children) {
        const illegalChild = findIllegalChild(
          child,
          illegalChildren,
          legalDirectChildren
        )
        if (illegalChild) {
          return illegalChild
        }
      }
    }

    // Validate the entire tree and throw an error if an illegal child is
    // found anywhere
    const illegalChild = findIllegalChild(screen.props)
    if (illegalChild) {
      const def = componentStore.getDefinition(illegalChild)
      throw `You can't place a ${def.name} here`
    }
  }

  /**
   * Core save method. If creating a new screen, the store will sync the target
   * screen id to ensure that it is selected in the builder
   *
   * @param {object} screen
   * @returns {object}
   */
  async saveScreen(screen) {
    const appState = get(appStore)

    // Validate screen structure if the app supports it
    if (appState.features?.componentValidation) {
      this.validate(screen)
    }

    // Check screen definition for any component settings which need updated
    this.enrichEmptySettings(screen)

    // Save screen
    const creatingNewScreen = screen._id === undefined
    const savedScreen = await API.saveScreen(screen)

    // Update state
    this.update(state => {
      // Update screen object
      const idx = state.screens.findIndex(x => x._id === savedScreen._id)
      if (idx !== -1) {
        state.screens.splice(idx, 1, savedScreen)
      } else {
        state.screens.push(savedScreen)
      }

      // Select the new screen if creating a new one
      if (creatingNewScreen) {
        state.selectedScreenId = savedScreen._id

        componentStore.update(state => ({
          ...state,
          selectedComponentId: savedScreen.props._id,
        }))
      }

      return state
    })

    await this.syncScreenData(savedScreen)

    return savedScreen
  }

  /**
   * After saving a screen, sync plugins and routes to the appStore
   * @param {object} savedScreen
   */
  async syncScreenData(savedScreen) {
    const appState = get(appStore)
    // If plugins changed we need to fetch the latest app metadata
    let usedPlugins = appState.usedPlugins
    if (savedScreen.pluginAdded) {
      const { application } = await API.fetchAppPackage(appState.appId)
      usedPlugins = application.usedPlugins || []
    }

    const routesResponse = await API.fetchAppRoutes()

    appStore.update(state => ({
      ...state,
      routes: routesResponse.routes,
      usedPlugins: usedPlugins,
    }))
  }

  /**
   * This is a fake implementation of a "patch" API endpoint to try and prevent
   * 409s. All screen doc mutations (aside from creation) use this function,
   * which queues up invocations sequentially and ensures pending mutations are
   * always applied to the most up-to-date doc revision.
   * This is slightly better than just a traditional "patch" endpoint and this
   * supports deeply mutating the current doc rather than just appending data.
   */
  sequentialScreenPatch = Utils.sequential(async (patchFn, screenId) => {
    const state = get(this.store)
    const screen = state.screens.find(screen => screen._id === screenId)
    if (!screen) {
      return
    }
    let clone = cloneDeep(screen)
    const result = patchFn(clone)

    // An explicit false result means skip this change
    if (result === false) {
      return
    }
    return this.save(clone)
  })

  /**
   * @param {function} patchFn
   * @param {string} screenId
   * @returns
   */
  async patch(patchFn, screenId) {
    // Default to the currently selected screen
    if (!screenId) {
      const state = get(this.store)
      screenId = state.selectedScreenId
    }
    if (!screenId || !patchFn) {
      return
    }
    return await this.sequentialScreenPatch(patchFn, screenId)
  }

  /**
   * Search the store by screen _id and replace the target with
   * the screen supplied. If no screen is provided, the target has
   * been removed by another user and will be filtered from the store.
   * Used to marshal updates for the websocket
   * @param {string} screenId
   * @param {object} screen
   * @returns
   */
  async replace(screenId, screen) {
    if (!screenId) {
      return
    }
    if (!screen) {
      // Screen deletion
      this.update(state => ({
        ...state,
        screens: state.screens.filter(x => x._id !== screenId),
      }))
    } else {
      const index = get(this.store).screens.findIndex(x => x._id === screen._id)
      if (index === -1) {
        // Screen addition
        this.update(state => ({
          ...state,
          screens: [...state.screens, screen],
        }))
      } else {
        // Screen update
        this.update(state => {
          state.screens[index] = screen
          return state
        })
      }
    }
  }

  /**
   * Takes one or more screens and builds an async delete for each.
   * Once the deletes are processed, the deleted screens are
   * filtered from the store by doc _id.
   *
   * Any deleted screens will then have their routes/links purged
   *
   * Wrapped by {@link delete}
   * @param {object | array} screens
   * @returns
   */
  async deleteScreen(screens) {
    const screensToDelete = Array.isArray(screens) ? screens : [screens]
    // Build array of promises to speed up bulk deletions
    let promises = []
    let deleteUrls = []
    screensToDelete.forEach(screen => {
      // Delete the screen
      promises.push(API.deleteScreen(screen._id, screen._rev))
      // Remove links to this screen
      deleteUrls.push(screen.routing.route)
    })
    await Promise.all(promises)
    await navigationStore.deleteLink(deleteUrls)
    const deletedIds = screensToDelete.map(screen => screen._id)
    const routesResponse = await API.fetchAppRoutes()
    this.update(state => {
      // Remove deleted screens from state
      state.screens = state.screens.filter(screen => {
        return !deletedIds.includes(screen._id)
      })

      // Deselect the current screen if it was deleted
      if (deletedIds.includes(state.selectedScreenId)) {
        state.selectedScreenId = null
        componentStore.update(state => ({
          ...state,
          selectedComponentId: null,
        }))
      }

      // Update routing
      appStore.update(state => ({
        ...state,
        routes: routesResponse.routes,
      }))

      return state
    })
    return null
  }

  /**
   * Update a screen by deep setting a property value by name
   *
   * After a successful update, this method ensures that there is only
   * ONE home screen per user Role.
   *
   * @param {object} screen
   * @param {string} name e.g "routing.homeScreen" or "showNavigation"
   * @param {any} value
   * @returns
   */
  async updateSetting(screen, name, value) {
    if (!screen || !name) {
      return
    }

    // Apply setting update
    const patchFn = screen => {
      if (!screen) {
        return false
      }
      // Skip update if the value is the same
      if (Helpers.deepGet(screen, name) === value) {
        return false
      }
      Helpers.deepSet(screen, name, value)
    }
    await this.patch(patchFn, screen._id)

    // Ensure we don't have more than one home screen for this new role.
    // This could happen after updating multiple different settings.
    const state = get(this.store)
    const updatedScreen = state.screens.find(s => s._id === screen._id)
    if (!updatedScreen) {
      return
    }
    const otherHomeScreens = state.screens.filter(s => {
      return (
        s.routing.roleId === updatedScreen.routing.roleId &&
        s.routing.homeScreen &&
        s._id !== screen._id
      )
    })
    if (otherHomeScreens.length && updatedScreen.routing.homeScreen) {
      const patchFn = screen => {
        screen.routing.homeScreen = false
      }
      for (let otherHomeScreen of otherHomeScreens) {
        await this.patch(patchFn, otherHomeScreen._id)
      }
    }
  }

  // Move to layouts store
  async removeCustomLayout(screen) {
    // Pull relevant settings from old layout, if required
    const layout = get(layoutStore).layouts.find(x => x._id === screen.layoutId)
    const patchFn = screen => {
      screen.layoutId = null
      screen.showNavigation = layout?.props.navigation !== "None"
      screen.width = layout?.props.width || "Large"
    }
    await this.patch(patchFn, screen._id)
  }

  /**
   * Parse the entire screen component tree and ensure settings are valid
   * and up-to-date. Ensures stability after a product update.
   * @param {object} screen
   */
  async enrichEmptySettings(screen) {
    // Flatten the recursive component tree
    const components = findAllMatchingComponents(screen.props, x => x)

    // Iterate over all components and run checks
    components.forEach(component => {
      componentStore.enrichEmptySettings(component, {
        screen,
      })
    })
  }
}

export const screenStore = new ScreenStore()

export const selectedScreen = derived(screenStore, $store => {
  return $store.screens.find(screen => screen._id === $store.selectedScreenId)
})

export const sortedScreens = derived(screenStore, $screenStore => {
  return $screenStore.screens.slice().sort((a, b) => {
    // Sort by role first
    const roleA = RoleUtils.getRolePriority(a.routing.roleId)
    const roleB = RoleUtils.getRolePriority(b.routing.roleId)
    if (roleA !== roleB) {
      return roleA > roleB ? -1 : 1
    }
    // Then put home screens first
    const homeA = !!a.routing.homeScreen
    const homeB = !!b.routing.homeScreen
    if (homeA !== homeB) {
      return homeA ? -1 : 1
    }
    // Then sort alphabetically by each URL param
    const aParams = a.routing.route.split("/")
    const bParams = b.routing.route.split("/")
    let minParams = Math.min(aParams.length, bParams.length)
    for (let i = 0; i < minParams; i++) {
      if (aParams[i] === bParams[i]) {
        continue
      }
      return aParams[i] < bParams[i] ? -1 : 1
    }
    // Then sort by the fewest amount of URL params
    return aParams.length < bParams.length ? -1 : 1
  })
})<|MERGE_RESOLUTION|>--- conflicted
+++ resolved
@@ -9,17 +9,10 @@
   componentStore,
   navigationStore,
   selectedComponent,
-<<<<<<< HEAD
 } from "@/stores/builder"
 import { createHistoryStore } from "@/stores/builder/history"
 import { API } from "@/api"
-import BudiStore from "../BudiStore"
-=======
-} from "stores/builder"
-import { createHistoryStore } from "stores/builder/history"
-import { API } from "api"
 import { BudiStore } from "../BudiStore"
->>>>>>> 7191afd1
 
 export const INITIAL_SCREENS_STATE = {
   screens: [],
