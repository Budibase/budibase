--- conflicted
+++ resolved
@@ -1,10 +1,7 @@
 import { derived, writable, get } from "svelte/store"
 import api from "../../builderStore/api"
-<<<<<<< HEAD
 import { addTenantToUrl } from "./tenancy"
-=======
 import { admin } from "stores/portal"
->>>>>>> 906d89e7
 
 export function createAuthStore() {
   const auth = writable({
