import { derived, writable, get } from "svelte/store"
import { API } from "api"
import { admin } from "stores/portal"
import analytics from "analytics"
<<<<<<< HEAD
import { TENANT_FEATURE_FLAGS } from "helpers/featureFlags"
import { Constants } from "@budibase/frontend-core"
=======
>>>>>>> 3de6eef7

export function createAuthStore() {
  const auth = writable({
    user: null,
    accountPortalAccess: false,
    tenantId: "default",
    tenantSet: false,
    loaded: false,
    postLogout: false,
  })
  const store = derived(auth, $store => {
    let initials = null
    let isAdmin = false
    let isBuilder = false
    if ($store.user) {
      const user = $store.user
      if (user.firstName) {
        initials = user.firstName[0]
        if (user.lastName) {
          initials += user.lastName[0]
        }
      } else if (user.email) {
        initials = user.email[0]
      } else {
        initials = "Unknown"
      }
      isAdmin = !!user.admin?.global
      isBuilder = !!user.builder?.global
<<<<<<< HEAD
      groupsEnabled =
        user?.license.features.includes(Constants.Features.USER_GROUPS) &&
        user?.featureFlags.includes(TENANT_FEATURE_FLAGS.USER_GROUPS)
=======
>>>>>>> 3de6eef7
    }
    return {
      user: $store.user,
      accountPortalAccess: $store.accountPortalAccess,
      tenantId: $store.tenantId,
      tenantSet: $store.tenantSet,
      loaded: $store.loaded,
      postLogout: $store.postLogout,
      initials,
      isAdmin,
      isBuilder,
    }
  })

  function setUser(user) {
    auth.update(store => {
      store.loaded = true
      store.user = user
      store.accountPortalAccess = user?.accountPortalAccess
      if (user) {
        store.tenantId = user.tenantId || "default"
        store.tenantSet = true
      }
      return store
    })

    if (user) {
      analytics
        .activate()
        .then(() => {
          analytics.identify(user._id)
          analytics.showChat(
            {
              email: user.email,
              created_at: (user.createdAt || Date.now()) / 1000,
              name: user.account?.name,
              user_id: user._id,
              tenant: user.tenantId,
              admin: user?.admin?.global,
              builder: user?.builder?.global,
              "Company size": user.account?.size,
              "Job role": user.account?.profession,
            },
            !!user?.account
          )
        })
        .catch(() => {
          // This request may fail due to browser extensions blocking requests
          // containing the word analytics, so we don't want to spam users with
          // an error here.
        })
    }
  }

  async function setOrganisation(tenantId) {
    const prevId = get(store).tenantId
    auth.update(store => {
      store.tenantId = tenantId
      store.tenantSet = !!tenantId
      return store
    })
    if (prevId !== tenantId) {
      // re-init admin after setting org
      await admin.init()
    }
  }

  async function setInitInfo(info) {
    await API.setInitInfo(info)
    auth.update(store => {
      store.initInfo = info
      return store
    })
    return info
  }

  function setPostLogout() {
    auth.update(store => {
      store.postLogout = true
      return store
    })
  }

  async function getInitInfo() {
    const info = await API.getInitInfo()
    auth.update(store => {
      store.initInfo = info
      return store
    })
    return info
  }

  const actions = {
    checkQueryString: async () => {
      const urlParams = new URLSearchParams(window.location.search)
      if (urlParams.has("tenantId")) {
        const tenantId = urlParams.get("tenantId")
        await setOrganisation(tenantId)
      }
    },
    setOrg: async tenantId => {
      await setOrganisation(tenantId)
    },
    getSelf: async () => {
      // We need to catch this locally as we never want this to fail, even
      // though normally we never want to swallow API errors at the store level.
      // We're either logged in or we aren't.
      // We also need to always update the loaded flag.
      try {
        const user = await API.fetchBuilderSelf()
        setUser(user)
      } catch (error) {
        setUser(null)
      }
    },
    login: async creds => {
      const tenantId = get(store).tenantId
      await API.logIn({
        username: creds.username,
        password: creds.password,
        tenantId,
      })
      await actions.getSelf()
    },
    logout: async () => {
      setUser(null)
      setPostLogout()
      await API.logOut()
      await setInitInfo({})
    },
    updateSelf: async fields => {
      const newUser = { ...get(auth).user, ...fields }
      await API.updateSelf(newUser)
      setUser(newUser)
    },
    forgotPassword: async email => {
      const tenantId = get(store).tenantId
      await API.requestForgotPassword({
        tenantId,
        email,
      })
    },
    resetPassword: async (password, resetCode) => {
      const tenantId = get(store).tenantId
      await API.resetPassword({
        tenantId,
        password,
        resetCode,
      })
    },
    generateAPIKey: async () => {
      return API.generateAPIKey()
    },
    fetchAPIKey: async () => {
      const info = await API.fetchDeveloperInfo()
      return info?.apiKey
    },
  }

  return {
    subscribe: store.subscribe,
    setOrganisation,
    getInitInfo,
    setInitInfo,
    ...actions,
  }
}

export const auth = createAuthStore()<|MERGE_RESOLUTION|>--- conflicted
+++ resolved
@@ -2,11 +2,6 @@
 import { API } from "api"
 import { admin } from "stores/portal"
 import analytics from "analytics"
-<<<<<<< HEAD
-import { TENANT_FEATURE_FLAGS } from "helpers/featureFlags"
-import { Constants } from "@budibase/frontend-core"
-=======
->>>>>>> 3de6eef7
 
 export function createAuthStore() {
   const auth = writable({
@@ -35,12 +30,6 @@
       }
       isAdmin = !!user.admin?.global
       isBuilder = !!user.builder?.global
-<<<<<<< HEAD
-      groupsEnabled =
-        user?.license.features.includes(Constants.Features.USER_GROUPS) &&
-        user?.featureFlags.includes(TENANT_FEATURE_FLAGS.USER_GROUPS)
-=======
->>>>>>> 3de6eef7
     }
     return {
       user: $store.user,
