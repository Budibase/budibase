--- conflicted
+++ resolved
@@ -10,13 +10,8 @@
 import { BudiStore } from "../BudiStore"
 import { auth } from "./auth"
 
-<<<<<<< HEAD
-interface AdminState
+export interface AdminState
   extends Omit<GetEnvironmentResponse, "serveDevClientFromStorage"> {
-=======
-export interface AdminState
-  extends Omit<GetEnvironmentResponse, "isDev" | "serveDevClientFromStorage"> {
->>>>>>> 17944c35
   loaded: boolean
   checklist?: ConfigChecklistResponse
   status?: SystemStatusResponse
