--- conflicted
+++ resolved
@@ -1,12 +1,4 @@
-import { derived, Readable } from "svelte/store"
-<<<<<<< HEAD
-import { featureFlags } from "./featureFlags"
-=======
-import { admin } from "./admin"
-import { auth } from "./auth"
-import { licensing } from "./licensing"
-import { sdk } from "@budibase/shared-core"
->>>>>>> 3474c369
+import { Readable, readable } from "svelte/store"
 
 interface MenuItem {
   title: string
@@ -14,38 +6,10 @@
   subPages?: MenuItem[]
 }
 
-export const menu: Readable<MenuItem[]> = derived(
-<<<<<<< HEAD
-  [featureFlags],
-  ([$featureFlags]) => {
-=======
-  [admin, auth, licensing],
-  ([$admin, $auth, $licensing]) => {
-    const user = $auth?.user
-    const isAdmin = user != null && sdk.users.isAdmin(user)
-    const isGlobalBuilder = user != null && sdk.users.isGlobalBuilder(user)
-    const cloud = $admin?.cloud
-
-    // Determine user sub pages
-    let userSubPages: MenuItem[] = [
-      {
-        title: "Users",
-        href: "/builder/portal/users/users",
-      },
-    ]
-    userSubPages.push({
-      title: "Groups",
-      href: "/builder/portal/users/groups",
-    })
-
->>>>>>> 3474c369
-    // Pages that all devs and admins can access
-    let menu: MenuItem[] = [
-      {
-        title: "Workspaces",
-        href: "/builder/portal/workspaces",
-      },
-    ]
-    return menu
-  }
-)+// This is the current default
+export const menu: Readable<MenuItem[]> = readable([
+  {
+    title: "Workspaces",
+    href: "/builder/portal/workspaces",
+  },
+])