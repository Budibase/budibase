import { get } from "svelte/store"
<<<<<<< HEAD
import { API } from "@/api"
import { admin } from "@/stores/portal"
import analytics from "@/analytics"
import BudiStore from "@/stores/BudiStore"
=======
import { API } from "api"
import { admin } from "stores/portal"
import analytics from "analytics"
import { BudiStore } from "stores/BudiStore"
>>>>>>> 7191afd1
import {
  isSSOUser,
  SetInitInfoRequest,
  UpdateSelfRequest,
  User,
} from "@budibase/types"

interface PortalAuthStore {
  user?: User
  initInfo?: Record<string, any>
  accountPortalAccess: boolean
  loaded: boolean
  isSSO: boolean
  tenantId: string
  tenantSet: boolean
  postLogout: boolean
}

class AuthStore extends BudiStore<PortalAuthStore> {
  constructor() {
    super({
      accountPortalAccess: false,
      tenantId: "default",
      tenantSet: false,
      loaded: false,
      postLogout: false,
      isSSO: false,
    })
  }

  setUser(user?: User) {
    this.set({
      loaded: true,
      user: user,
      accountPortalAccess: !!user?.accountPortalAccess,
      tenantId: user?.tenantId || "default",
      tenantSet: !!user,
      isSSO: user != null && isSSOUser(user),
      postLogout: false,
    })

    if (user) {
      analytics
        .activate()
        .then(() => {
          analytics.identify(user._id)
        })
        .catch(() => {
          // This request may fail due to browser extensions blocking requests
          // containing the word analytics, so we don't want to spam users with
          // an error here.
        })
    }
  }

  async setOrganisation(tenantId: string) {
    const prevId = get(this.store).tenantId
    auth.update(store => {
      store.tenantId = tenantId
      store.tenantSet = !!tenantId
      return store
    })
    if (prevId !== tenantId) {
      // re-init admin after setting org
      await admin.init()
    }
  }

  async setInitInfo(info: SetInitInfoRequest) {
    await API.setInitInfo(info)
    auth.update(store => {
      store.initInfo = info
      return store
    })
    return info
  }

  setPostLogout() {
    auth.update(store => {
      store.postLogout = true
      return store
    })
  }

  async getInitInfo() {
    const info = await API.getInitInfo()
    auth.update(store => {
      store.initInfo = info
      return store
    })
    return info
  }

  async checkQueryString() {
    const urlParams = new URLSearchParams(window.location.search)
    const tenantId = urlParams.get("tenantId")
    if (tenantId) {
      await this.setOrganisation(tenantId)
    }
  }

  async setOrg(tenantId: string) {
    await this.setOrganisation(tenantId)
  }

  async getSelf() {
    // We need to catch this locally as we never want this to fail, even
    // though normally we never want to swallow API errors at the store level.
    // We're either logged in or we aren't.
    // We also need to always update the loaded flag.
    try {
      const user = await API.fetchBuilderSelf()
      this.setUser(user)
    } catch (error) {
      this.setUser()
    }
  }

  async login(username: string, password: string) {
    const tenantId = get(this.store).tenantId
    await API.logIn(tenantId, username, password)
    await this.getSelf()
  }

  async logout() {
    await API.logOut()
    this.setPostLogout()
    this.setUser()
    await this.setInitInfo({})
  }

  async updateSelf(fields: UpdateSelfRequest) {
    await API.updateSelf(fields)
    // Refetch to enrich after update.
    try {
      const user = await API.fetchBuilderSelf()
      this.setUser(user)
    } catch (error) {
      this.setUser()
    }
  }

  async forgotPassword(email: string) {
    const tenantId = get(this.store).tenantId
    await API.requestForgotPassword(tenantId, email)
  }

  async resetPassword(password: string, resetCode: string) {
    const tenantId = get(this.store).tenantId
    await API.resetPassword(tenantId, password, resetCode)
  }

  async generateAPIKey() {
    return API.generateAPIKey()
  }

  async fetchAPIKey() {
    const info = await API.fetchDeveloperInfo()
    return info?.apiKey
  }
}

export const auth = new AuthStore()<|MERGE_RESOLUTION|>--- conflicted
+++ resolved
@@ -1,15 +1,8 @@
 import { get } from "svelte/store"
-<<<<<<< HEAD
 import { API } from "@/api"
 import { admin } from "@/stores/portal"
 import analytics from "@/analytics"
-import BudiStore from "@/stores/BudiStore"
-=======
-import { API } from "api"
-import { admin } from "stores/portal"
-import analytics from "analytics"
-import { BudiStore } from "stores/BudiStore"
->>>>>>> 7191afd1
+import { BudiStore } from "@/stores/BudiStore"
 import {
   isSSOUser,
   SetInitInfoRequest,
