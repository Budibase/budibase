--- conflicted
+++ resolved
@@ -1,10 +1,6 @@
 import { writable, get } from "svelte/store"
 import { API } from "api"
-<<<<<<< HEAD
-import { auth } from "stores/portal"
-=======
 import { licensing } from "stores/portal"
->>>>>>> 34776013
 
 export function createGroupsStore() {
   const store = writable([])
@@ -30,15 +26,9 @@
     init: async () => {
       // only init if there is a groups license, just to be sure but the feature will be blocked
       // on the backend anyway
-<<<<<<< HEAD
-      if (get(auth).groupsEnabled) {
+      if (get(licensing).groupsEnabled) {
         const groups = await API.getGroups()
         store.set(groups)
-=======
-      if (get(licensing).groupsEnabled) {
-        const users = await API.getGroups()
-        store.set(users)
->>>>>>> 34776013
       }
     },
 
