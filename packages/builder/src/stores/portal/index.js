--- conflicted
+++ resolved
@@ -16,11 +16,8 @@
 export { menu } from "./menu"
 export { auditLogs } from "./auditLogs"
 export { features } from "./features"
-<<<<<<< HEAD
 export { themeStore } from "./theme"
 export { temporalStore } from "./temporal"
-=======
 export { navigation } from "./navigation"
->>>>>>> a4500841
 
 export const sideBarCollapsed = writable(false)