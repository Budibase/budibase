--- conflicted
+++ resolved
@@ -8,10 +8,7 @@
   import { ExpiringKeys } from "./constants"
   import { getBanners } from "./licensingBanners"
   import { banner } from "@budibase/bbui"
-<<<<<<< HEAD
   import { TENANT_FEATURE_FLAGS, isEnabled } from "helpers/featureFlags"
-=======
->>>>>>> 80201b38
 
   const oneDayInSeconds = 86400
 
@@ -91,15 +88,10 @@
 
   $: if (
     userLoaded &&
-<<<<<<< HEAD
-    licensingLoaded &&
-    loaded &&
-    isEnabled(TENANT_FEATURE_FLAGS.LICENSING)
-=======
     $licensing.usageMetrics &&
     domLoaded &&
-    !licensingLoaded
->>>>>>> 80201b38
+    !licensingLoaded &&
+    isEnabled(TENANT_FEATURE_FLAGS.LICENSING)
   ) {
     licensingLoaded = true
     queuedModals = processModals()
