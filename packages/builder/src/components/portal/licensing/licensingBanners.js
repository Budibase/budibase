import { ExpiringKeys } from "./constants"
import { temporalStore } from "builderStore"
import { admin, auth, licensing } from "stores/portal"
import { get } from "svelte/store"
import { BANNER_TYPES } from "@budibase/bbui"
<<<<<<< HEAD
=======
import { Constants } from "@budibase/frontend-core"
>>>>>>> 04eb8f8a
import { capitalise } from "helpers"

import dayjs from "dayjs"
import relativeTime from "dayjs/plugin/relativeTime"
dayjs.extend(relativeTime)

const oneDayInSeconds = 86400

const defaultCacheFn = key => {
  temporalStore.actions.setExpiring(key, {}, oneDayInSeconds)
}

const upgradeAction = key => {
  return defaultNavigateAction(
    key,
    "Upgrade Plan",
    `${get(admin).accountPortalUrl}/portal/upgrade`
  )
}

const billingAction = key => {
  return defaultNavigateAction(
    key,
    "Billing",
    `${get(admin).accountPortalUrl}/portal/billing`
  )
}

const defaultNavigateAction = (key, actionText, url) => {
  if (!get(auth).user.accountPortalAccess) {
    return {}
  }
  return {
    extraButtonText: actionText,
    extraButtonAction: () => {
      defaultCacheFn(key)
      window.location.href = url
    },
  }
}

const buildUsageInfoBanner = (
  metricKey,
  metricLabel,
  cacheKey,
  percentageThreshold,
  customMessage
) => {
  const appAuth = get(auth)
  const appLicensing = get(licensing)

  const displayPercent =
    appLicensing?.usageMetrics[metricKey] > 100
      ? 100
      : appLicensing?.usageMetrics[metricKey]

  let bannerConfig = {
    key: cacheKey,
    type: BANNER_TYPES.INFO,
    onChange: () => {
      defaultCacheFn(cacheKey)
    },
    message: customMessage
      ? customMessage
      : `You have used ${displayPercent}% of your monthly usage of ${metricLabel} with ${
          appLicensing.quotaResetDaysRemaining
        } day${
          appLicensing.quotaResetDaysRemaining == 1 ? "" : "s"
        } remaining. ${
          appAuth.user.accountPortalAccess
            ? ""
            : "Please contact your account holder to upgrade"
        }`,
    criteria: () => {
      return appLicensing?.usageMetrics[metricKey] >= percentageThreshold
    },
    tooltip: appLicensing?.quotaResetDate,
  }

  return !get(auth).user.accountPortalAccess
    ? bannerConfig
    : {
        ...bannerConfig,
        ...upgradeAction(cacheKey),
      }
}

const buildDayPassBanner = () => {
  const appAuth = get(auth)
  const appLicensing = get(licensing)
  if (get(licensing)?.usageMetrics["dayPasses"] >= 100) {
    return {
      key: "max_dayPasses",
      type: BANNER_TYPES.NEGATIVE,
      criteria: () => {
        return true
      },
      message: `Your apps are currently offline. You have exceeded your plans limit for Day Passes. ${
        appAuth.user.accountPortalAccess
          ? ""
          : "Please contact your account holder to upgrade."
      }`,
      ...upgradeAction(),
      showCloseButton: false,
    }
  }

  return buildUsageInfoBanner(
    "dayPasses",
    "Day Passes",
    ExpiringKeys.LICENSING_DAYPASS_WARNING_BANNER,
    90,
    `You have used ${
      appLicensing?.usageMetrics["dayPasses"]
    }% of your monthly usage of Day Passes with ${
      appLicensing?.quotaResetDaysRemaining
    } day${
      get(licensing).quotaResetDaysRemaining == 1 ? "" : "s"
    } remaining. All apps will be taken offline if this limit is reached. ${
      appAuth.user.accountPortalAccess
        ? ""
        : "Please contact your account holder to upgrade."
    }`
  )
}

const buildPaymentFailedBanner = () => {
  return {
    key: "payment_Failed",
    type: BANNER_TYPES.NEGATIVE,
    criteria: () => {
      return get(licensing)?.accountPastDue && !get(licensing).isFreePlan
    },
    message: `Payment Failed - Please update your billing details or your account will be downgraded in 
    ${get(licensing)?.pastDueDaysRemaining} day${
      get(licensing)?.pastDueDaysRemaining == 1 ? "" : "s"
    }`,
    ...billingAction(),
    showCloseButton: false,
    tooltip: get(licensing).pastDueEndDate,
  }
}

const buildUsersAboveLimitBanner = EXPIRY_KEY => {
  const userLicensing = get(licensing)
  let startDate =
    userLicensing.license.quotas.usage.static.users.value.startDate
  return {
    key: EXPIRY_KEY,
    type: BANNER_TYPES.WARNING,
    criteria: () => {
      return userLicensing.warnUserLimit
    },
    message: `${capitalise(
      userLicensing.license.plan.type
    )} plan changes - Users will be limited to ${
      userLicensing.license.quotas.usage.static.users.value
    } users ${dayjs(startDate).fromNow()}`,
    ...{
      extraButtonText: "Find out more",
      extraButtonAction: () => {
        defaultCacheFn(ExpiringKeys.LICENSING_USERS_ABOVE_LIMIT_BANNER)
        window.location.href = "/builder/portal/users/users"
      },
    },
    showCloseButton: true,
  }
}

export const getBanners = () => {
  return [
    buildPaymentFailedBanner(),
    buildDayPassBanner(ExpiringKeys.LICENSING_DAYPASS_WARNING_BANNER),
    buildUsageInfoBanner(
      "rows",
      "Rows",
      ExpiringKeys.LICENSING_ROWS_WARNING_BANNER,
      90
    ),
    buildUsageInfoBanner(
      "automations",
      "Automations",
      ExpiringKeys.LICENSING_AUTOMATIONS_WARNING_BANNER,
      90
    ),
    buildUsageInfoBanner(
      "queries",
      "Queries",
      ExpiringKeys.LICENSING_QUERIES_WARNING_BANNER,
      90
    ),
    buildUsersAboveLimitBanner(ExpiringKeys.LICENSING_USERS_ABOVE_LIMIT_BANNER),
  ].filter(licensingBanner => {
    return (
      !temporalStore.actions.getExpiring(licensingBanner.key) &&
      licensingBanner.criteria()
    )
  })
}<|MERGE_RESOLUTION|>--- conflicted
+++ resolved
@@ -3,10 +3,7 @@
 import { admin, auth, licensing } from "stores/portal"
 import { get } from "svelte/store"
 import { BANNER_TYPES } from "@budibase/bbui"
-<<<<<<< HEAD
-=======
 import { Constants } from "@budibase/frontend-core"
->>>>>>> 04eb8f8a
 import { capitalise } from "helpers"
 
 import dayjs from "dayjs"
