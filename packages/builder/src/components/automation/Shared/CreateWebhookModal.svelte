<script>
  import { Icon, notifications, ModalContent } from "@budibase/bbui"
  import { automationStore, selectedAutomation } from "stores/builder"
  import WebhookDisplay from "./WebhookDisplay.svelte"
  import { onMount, onDestroy } from "svelte"

  const POLL_RATE_MS = 2500

  let interval
  let finished = false
  let schemaURL
  let propCount = 0

<<<<<<< HEAD
  $: automation = $selectedAutomation.data
=======
  $: automation = $selectedAutomation?.data
>>>>>>> d2da61e4

  onMount(async () => {
    if (!automation?.definition?.trigger?.inputs.schemaUrl) {
      // save the automation initially
      try {
        await automationStore.actions.save(automation)
      } catch (error) {
        notifications.error("Error saving automation")
      }
    }
    interval = setInterval(async () => {
      try {
        await automationStore.actions.fetch()
        const outputs =
          automation?.definition?.trigger.schema.outputs?.properties
        // always one prop for the "body"
        if (Object.keys(outputs).length > 1) {
          propCount = Object.keys(outputs).length - 1
          finished = true
        }
      } catch (error) {
        notifications.error("Error getting automations list")
      }
    }, POLL_RATE_MS)
    schemaURL = automation?.definition?.trigger?.inputs.schemaUrl
  })

  onDestroy(() => {
    clearInterval(interval)
  })
</script>

<ModalContent
  title="Webhook Setup"
  confirmText="Finished"
  showConfirmButton={finished}
  cancelText="Skip"
>
  <p>
    Webhooks are for receiving data. To make them easier please use the URL
    shown below and send a
    <code>POST</code>
    request to it from your other application. If you're unable to do this now then
    you can skip this step, however we will not be able to configure bindings for
    your later actions!
  </p>
  <WebhookDisplay value={schemaURL} />
  {#if finished}
    <p class="finished-text">
      Request received! We found
      {propCount}
      bindable value{propCount > 1 ? "s" : ""}.
    </p>
  {/if}
  <a
    slot="footer"
    target="_blank"
    href="https://docs.budibase.com/docs/trigger"
  >
    <Icon name="InfoOutline" />
    <span>Learn about webhooks</span>
  </a>
</ModalContent>

<style>
  a {
    color: var(--ink);
    font-size: 14px;
    vertical-align: middle;
    display: flex;
    align-items: center;
    text-decoration: none;
  }
  a span {
    text-decoration: underline;
    margin-left: var(--spectrum-alias-item-padding-s);
  }
  p {
    margin: 0;
    text-align: justify;
  }
  .finished-text {
    font-weight: 600;
    text-align: center;
    color: var(--blue);
  }
  code {
    padding: 1px 4px 1px 4px;
    font-size: 14px;
    color: var(--grey-7);
    background-color: var(--grey-4);
    border-radius: 2px;
  }
</style><|MERGE_RESOLUTION|>--- conflicted
+++ resolved
@@ -11,11 +11,7 @@
   let schemaURL
   let propCount = 0
 
-<<<<<<< HEAD
-  $: automation = $selectedAutomation.data
-=======
   $: automation = $selectedAutomation?.data
->>>>>>> d2da61e4
 
   onMount(async () => {
     if (!automation?.definition?.trigger?.inputs.schemaUrl) {
