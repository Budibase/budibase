<script>
  import AutomationList from "./AutomationList.svelte"
  import CreateAutomationModal from "./CreateAutomationModal.svelte"
  import { Icon, Modal, Tabs, Tab } from "@budibase/bbui"
<<<<<<< HEAD
  import { _ as t } from "svelte-i18n"

  let modal
=======

  export let modal
  export let webhookModal
>>>>>>> bede089c
</script>

<div class="title">
  <Tabs selected="Automations">
    <Tab title="Automations" label={$t("automations")}>
      <div class="tab-content-padding">
        <AutomationList />
        <Modal bind:this={modal}>
          <CreateAutomationModal {webhookModal} />
        </Modal>
      </div>
    </Tab>
  </Tabs>
  <div class="add-button" data-cy="new-screen">
    <Icon hoverable name="AddCircle" on:click={modal.show} />
  </div>
</div>

<style>
  .tab-content-padding {
    padding: 0 var(--spacing-xl);
  }
  .add-button {
    position: absolute;
    top: var(--spacing-l);
    right: var(--spacing-xl);
  }

  .title {
    display: flex;
    flex-direction: column;
    justify-content: flex-start;
    align-items: stretch;
    position: relative;
  }
</style><|MERGE_RESOLUTION|>--- conflicted
+++ resolved
@@ -2,15 +2,10 @@
   import AutomationList from "./AutomationList.svelte"
   import CreateAutomationModal from "./CreateAutomationModal.svelte"
   import { Icon, Modal, Tabs, Tab } from "@budibase/bbui"
-<<<<<<< HEAD
   import { _ as t } from "svelte-i18n"
-
-  let modal
-=======
 
   export let modal
   export let webhookModal
->>>>>>> bede089c
 </script>
 
 <div class="title">
