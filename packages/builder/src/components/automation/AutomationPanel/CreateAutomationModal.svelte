<script>
  import { goto } from "@roxi/routify"
  import { database } from "stores/backend"
  import { automationStore } from "builderStore"
  import { notifications } from "@budibase/bbui"
  import { Input, ModalContent, Layout, Body, Icon } from "@budibase/bbui"
  import analytics from "analytics"
  import { _ as t } from "svelte-i18n"

  let name
  let selectedTrigger
  let triggerVal
  export let webhookModal

  $: instanceId = $database._id

  async function createAutomation() {
    await automationStore.actions.create({
      name,
      instanceId,
    })
<<<<<<< HEAD
    notifications.success(`${$t("automation")} ${name} ${$t("created")}.`)
=======
    const newBlock = $automationStore.selectedAutomation.constructBlock(
      "TRIGGER",
      triggerVal.stepId,
      triggerVal
    )

    automationStore.actions.addBlockToAutomation(newBlock)
    if (triggerVal.stepId === "WEBHOOK") {
      webhookModal.show
    }

    await automationStore.actions.save({
      instanceId,
      automation: $automationStore.selectedAutomation?.automation,
    })

    notifications.success(`Automation ${name} created.`)

>>>>>>> bede089c
    $goto(`./${$automationStore.selectedAutomation.automation._id}`)
    analytics.captureEvent($t("automation-created"), { name })
  }
  $: triggers = Object.entries($automationStore.blockDefinitions.TRIGGER)

  const selectTrigger = trigger => {
    triggerVal = trigger
    selectedTrigger = trigger.name
  }
</script>

<ModalContent
<<<<<<< HEAD
  cancelText={$t("cancel")}
  title={$t("create-automation")}
  confirmText={$t("create-0")}
  size="L"
=======
  title="Create Automation"
  confirmText="Save"
  size="M"
>>>>>>> bede089c
  onConfirm={createAutomation}
  disabled={!selectedTrigger}
>
<<<<<<< HEAD
  <Input bind:value={name} label={$t("name")} />
  <a
    slot="footer"
    target="_blank"
    href="https://docs.budibase.com/automate/introduction-to-automate"
  >
    <Icon name="InfoOutline" />
    <span>{$t("learn-about-automations")}</span>
  </a>
=======
  <Body size="XS"
    >Please name your automation, then select a trigger. Every automation must
    start with a trigger.
  </Body>
  <Input bind:value={name} label="Name" />

  <Layout noPadding>
    <Body size="S">Triggers</Body>

    <div class="item-list">
      {#each triggers as [idx, trigger]}
        <div
          class="item"
          class:selected={selectedTrigger === trigger.name}
          on:click={() => selectTrigger(trigger)}
        >
          <div class="item-body">
            <Icon name={trigger.icon} />
            <span class="icon-spacing">
              <Body size="S">{trigger.name}</Body></span
            >
          </div>
        </div>
      {/each}
    </div>
  </Layout>
>>>>>>> bede089c
</ModalContent>

<style>
  .icon-spacing {
    margin-left: var(--spacing-m);
  }
  .item-body {
    display: flex;
    margin-left: var(--spacing-m);
  }
  .item-list {
    display: grid;
    grid-template-columns: repeat(auto-fit, minmax(150px, 1fr));
    grid-gap: var(--spectrum-alias-grid-baseline);
  }

  .item {
    cursor: pointer;
    display: grid;
    grid-gap: var(--spectrum-alias-grid-margin-xsmall);
    padding: var(--spectrum-alias-item-padding-s);
    background: var(--spectrum-alias-background-color-secondary);
    transition: 0.3s all;
    border: solid #3b3d3c;
    border-radius: 5px;
    box-sizing: border-box;
    border-width: 2px;
  }
  .selected {
    background: var(--spectrum-alias-background-color-tertiary);
  }
</style><|MERGE_RESOLUTION|>--- conflicted
+++ resolved
@@ -19,9 +19,6 @@
       name,
       instanceId,
     })
-<<<<<<< HEAD
-    notifications.success(`${$t("automation")} ${name} ${$t("created")}.`)
-=======
     const newBlock = $automationStore.selectedAutomation.constructBlock(
       "TRIGGER",
       triggerVal.stepId,
@@ -40,7 +37,6 @@
 
     notifications.success(`Automation ${name} created.`)
 
->>>>>>> bede089c
     $goto(`./${$automationStore.selectedAutomation.automation._id}`)
     analytics.captureEvent($t("automation-created"), { name })
   }
@@ -53,38 +49,13 @@
 </script>
 
 <ModalContent
-<<<<<<< HEAD
-  cancelText={$t("cancel")}
-  title={$t("create-automation")}
-  confirmText={$t("create-0")}
-  size="L"
-=======
-  title="Create Automation"
-  confirmText="Save"
-  size="M"
->>>>>>> bede089c
-  onConfirm={createAutomation}
-  disabled={!selectedTrigger}
->
-<<<<<<< HEAD
-  <Input bind:value={name} label={$t("name")} />
-  <a
-    slot="footer"
-    target="_blank"
-    href="https://docs.budibase.com/automate/introduction-to-automate"
-  >
-    <Icon name="InfoOutline" />
-    <span>{$t("learn-about-automations")}</span>
-  </a>
-=======
-  <Body size="XS"
-    >Please name your automation, then select a trigger. Every automation must
-    start with a trigger.
+  <Body size="XS">
+    { $t('please-name-your-automation-then-select-a-trigger-every-automation-must-start-with-a-trigger') }
   </Body>
-  <Input bind:value={name} label="Name" />
+  <Input bind:value={name} label={ $t('name') } />
 
   <Layout noPadding>
-    <Body size="S">Triggers</Body>
+    <Body size="S">{ $t('triggers') }</Body>
 
     <div class="item-list">
       {#each triggers as [idx, trigger]}
@@ -103,7 +74,6 @@
       {/each}
     </div>
   </Layout>
->>>>>>> bede089c
 </ModalContent>
 
 <style>
