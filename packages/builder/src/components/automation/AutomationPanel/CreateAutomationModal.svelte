--- conflicted
+++ resolved
@@ -1,10 +1,5 @@
 <script>
-<<<<<<< HEAD
   import { automationStore } from "stores/builder"
-  import { notifications } from "@budibase/bbui"
-=======
-  import { automationStore } from "builderStore"
->>>>>>> a4500841
   import {
     notifications,
     Input,
