<script>
  import { Button, Select, Input } from "@budibase/bbui"
<<<<<<< HEAD
  import { _ as t } from "svelte-i18n"
=======
  import { createEventDispatcher } from "svelte"
  const dispatch = createEventDispatcher()
>>>>>>> bede089c

  export let value
  const onChange = e => {
    value = e.detail
    dispatch("change", e.detail)
  }

  let presets = false

  const CRON_EXPRESSIONS = [
    {
      label: $t("every-minute"),
      value: "* * * * *",
    },
    {
      label: $t("every-hour"),
      value: "0 * * * *",
    },
    {
      label: $t("every-morning-at-8am"),
      value: "0 8 * * *",
    },
    {
      label: $t("every-night-at-midnight"),
      value: "0 0 * * *",
    },
    {
      label: $t("every-reboot"),
      value: "@reboot",
    },
  ]
</script>

<div class="block-field">
  <Input on:change={onChange} {value} />

  <div class="presets">
    <Button on:click={() => (presets = !presets)}
      >{presets ? "Hide" : "Show"} {$t("presets")}</Button
    >
    {#if presets}
      <Select
        on:change={onChange}
        {value}
        secondary
        extraThin
        label={$t("presets")}
        options={CRON_EXPRESSIONS}
      />
    {/if}
  </div>
</div>

<style>
  .presets {
    margin-top: var(--spacing-m);
  }
  .block-field {
    padding-top: var(--spacing-s);
  }
</style><|MERGE_RESOLUTION|>--- conflicted
+++ resolved
@@ -1,11 +1,9 @@
 <script>
   import { Button, Select, Input } from "@budibase/bbui"
-<<<<<<< HEAD
+  import { createEventDispatcher } from "svelte"
   import { _ as t } from "svelte-i18n"
-=======
-  import { createEventDispatcher } from "svelte"
+
   const dispatch = createEventDispatcher()
->>>>>>> bede089c
 
   export let value
   const onChange = e => {
