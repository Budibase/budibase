<script lang="ts">
  import { Icon, TooltipPosition } from "@budibase/bbui"
  import {
    type AutomationStep,
    type AutomationTrigger,
    type Automation,
    AutomationStepType,
    isActionStep,
  } from "@budibase/types"
  import {
    type ExternalAction,
    externalActions,
  } from "@/components/automation/AutomationBuilder/FlowChart/ExternalActions"
  import { createEventDispatcher } from "svelte"

  export let block: AutomationStep | AutomationTrigger | undefined = undefined
  export let automation: Automation | undefined = undefined
  export let itemName: string | undefined = undefined
  export let disabled: boolean = false

  const dispatch = createEventDispatcher()

  let externalAction: ExternalAction | undefined
  let editing: boolean
  let validRegex: RegExp = /^[A-Za-z0-9_\s]+$/

  $: stepNames = automation?.definition.stepNames || {}
  $: blockHeading = getHeading(itemName, block) || ""
  $: blockNameError = getStepNameError(blockHeading)

  const getHeading = (
    itemName?: string,
    block?: AutomationStep | AutomationTrigger
  ) => {
    if (itemName) {
      return itemName
    } else if (block) {
      return stepNames?.[block?.id] || block?.name
    }
  }

  $: isTrigger = block?.type === AutomationStepType.TRIGGER
  $: allSteps = automation?.definition.steps || []
<<<<<<< HEAD
  $: blockDefinition = automationStore.getBlockDefinition(block)
=======
>>>>>>> ec42c1b6

  // Put the type in the header if they change the name
  // Otherwise the info is obscured

  // Parse external actions
  $: if (block && isActionStep(block) && block?.stepId in externalActions) {
    externalAction = externalActions[block?.stepId]
  } else {
    externalAction = undefined
  }

  const getStepNameError = (name: string) => {
    if (!block) {
      return
    }
    const duplicateError =
      "This name already exists, please enter a unique name"
    if (editing) {
      for (const [key, value] of Object.entries(stepNames)) {
        if (name !== block.name && name === value && key !== block.id) {
          return duplicateError
        }
      }

      for (const step of allSteps) {
        if (step.id !== block.id && name === step.name) {
          return duplicateError
        }
      }
    }

    if (name !== block.name && name?.length > 0) {
      let invalidRoleName = !validRegex.test(name)
      if (invalidRoleName) {
        return "Please enter a name consisting of only alphanumeric symbols and underscores"
      }
    }
  }

  const startEditing = () => {
    editing = true
  }

  const stopEditing = () => {
    editing = false
    if (blockNameError) {
      blockHeading =
        (block ? stepNames[block?.id] : undefined) || block?.name || ""
    } else {
      dispatch("update", blockHeading)
    }
  }

  const handleInput = (event: Event) => {
    const target = event.target as HTMLInputElement
    blockHeading = target.value.trim()
  }
</script>

<div class="block-details">
  {#if block}
    {#if externalAction}
      <img
        alt={externalAction.name}
        src={externalAction.icon}
        width="24px"
        height="24px"
      />
    {:else}
      <div class="icon-container">
        <Icon
          name={block.icon}
          size="M"
          color="var(--spectrum-global-color-static-gray-50)"
        />
      </div>
    {/if}
    <div class="heading">
      <input
        class="input-text"
        placeholder={`Enter step name`}
        name="name"
        autocomplete="off"
        disabled={isTrigger || disabled}
        value={blockHeading}
        on:input={handleInput}
        on:click={e => {
          e.stopPropagation()
          startEditing()
        }}
        on:keydown={async e => {
          if (e.key === "Enter") {
            stopEditing()
          }
        }}
        on:blur={stopEditing}
      />
    </div>
  {/if}
  {#if blockNameError && editing}
    <div class="error-container">
      <div class="error-icon">
        <Icon
          size="S"
          name="warning"
          tooltip={blockNameError}
          tooltipPosition={TooltipPosition.Left}
          color="var(--spectrum-global-color-static-gray-50)"
        />
      </div>
    </div>
  {/if}
</div>

<style>
  input {
    color: var(--ink);
    background-color: transparent;
    border: 1px solid transparent;
    box-sizing: border-box;
    overflow: hidden;
    white-space: nowrap;
    width: 100%;
  }

  .input-text {
    font-size: var(--spectrum-global-dimension-font-size-150);
    font-family: var(--font-sans);
    font-weight: 500;
    color: var(--spectrum-global-color-gray-900);
    text-overflow: ellipsis;
    padding-left: 0px;
    border: 0px;
    line-height: 0;
  }

  input:focus {
    outline: none;
  }

  /* Hide arrows for number fields */
  input::-webkit-outer-spin-button,
  input::-webkit-inner-spin-button {
    -webkit-appearance: none;
    margin: 0;
  }

  .block-details {
    display: flex;
    align-items: center;
    gap: var(--spacing-m);
    flex: 1 1 0;
    min-width: 0;
  }

  .error-icon :global(i) {
    fill: var(--spectrum-global-color-red-600);
  }

  .heading {
    flex: 1;
  }

  .icon-container {
    background-color: #215f9e;
    border: 0.5px solid #467db4;
    padding: 4px;
    border-radius: 8px;
  }
</style><|MERGE_RESOLUTION|>--- conflicted
+++ resolved
@@ -41,10 +41,6 @@
 
   $: isTrigger = block?.type === AutomationStepType.TRIGGER
   $: allSteps = automation?.definition.steps || []
-<<<<<<< HEAD
-  $: blockDefinition = automationStore.getBlockDefinition(block)
-=======
->>>>>>> ec42c1b6
 
   // Put the type in the header if they change the name
   // Otherwise the info is obscured
