--- conflicted
+++ resolved
@@ -32,7 +32,6 @@
   }
 </script>
 
-<<<<<<< HEAD
 <DrawerBindableSlot
   fillWidth
   title={value.title}
@@ -49,55 +48,9 @@
     <Select
       on:change={e => onChange(e, field)}
       label={field}
-=======
-{#if schemaHasOptions(schema) && schema.type !== "array"}
-  <Select
-    on:change={e => onChange(e, field)}
-    label={field}
-    value={value[field]}
-    options={schema.constraints.inclusion}
-  />
-{:else if schema.type === "datetime"}
-  <DatePicker
-    label={field}
-    value={value[field]}
-    on:change={e => onChange(e, field)}
-  />
-{:else if schema.type === "boolean"}
-  <Toggle
-    text={field}
-    value={value[field]}
-    on:change={e => onChange(e, field)}
-  />
-{:else if schema.type === "array"}
-  <Multiselect
-    bind:value={value[field]}
-    label={field}
-    options={schema.constraints.inclusion}
-    on:change={e => onChange(e, field)}
-  />
-{:else if schema.type === "longform"}
-  <TextArea
-    label={field}
-    bind:value={value[field]}
-    on:change={e => onChange(e, field)}
-  />
-{:else if schema.type === "json"}
-  <span>
-    <Label>{field}</Label>
-    <Editor
-      editorHeight="150"
-      mode="json"
-      on:change={e => {
-        if (e.detail?.value !== value[field]) {
-          onChange(e, field, schema.type)
-        }
-      }}
->>>>>>> b6f1aeb0
       value={value[field]}
       options={schema.constraints.inclusion}
     />
-<<<<<<< HEAD
   {:else if schema.type === "datetime"}
     <DatePicker
       label={field}
@@ -115,9 +68,14 @@
       bind:value={value[field]}
       label={field}
       options={schema.constraints.inclusion}
+      on:change={e => onChange(e, field)}
     />
   {:else if schema.type === "longform"}
-    <TextArea label={field} bind:value={value[field]} />
+    <TextArea
+      label={field}
+      bind:value={value[field]}
+      on:change={e => onChange(e, field)}
+    />
   {:else if schema.type === "json"}
     <span>
       <Label>{field}</Label>
@@ -133,7 +91,11 @@
       />
     </span>
   {:else if schema.type === "link"}
-    <LinkedRowSelector bind:linkedRows={value[field]} {schema} />
+    <LinkedRowSelector
+      bind:linkedRows={value[field]}
+      {schema}
+      on:change={e => onChange(e, field)}
+    />
   {:else if schema.type === "string" || schema.type === "number"}
     <svelte:component
       this={isTestModal ? ModalBindableInput : DrawerBindableInput}
@@ -148,27 +110,4 @@
       updateOnChange={false}
     />
   {/if}
-</DrawerBindableSlot>
-=======
-  </span>
-{:else if schema.type === "link"}
-  <LinkedRowSelector
-    bind:linkedRows={value[field]}
-    {schema}
-    on:change={e => onChange(e, field)}
-  />
-{:else if schema.type === "string" || schema.type === "number"}
-  <svelte:component
-    this={isTestModal ? ModalBindableInput : DrawerBindableInput}
-    panel={AutomationBindingPanel}
-    value={value[field]}
-    on:change={e => onChange(e, field)}
-    label={field}
-    type="string"
-    bindings={parsedBindings}
-    fillWidth={true}
-    allowJS={true}
-    updateOnChange={false}
-  />
-{/if}
->>>>>>> b6f1aeb0
+</DrawerBindableSlot>