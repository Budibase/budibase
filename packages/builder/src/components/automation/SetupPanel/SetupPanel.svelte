--- conflicted
+++ resolved
@@ -2,16 +2,9 @@
   import { backendUiStore, automationStore } from "builderStore"
   import { notifier } from "builderStore/store/notifications"
   import AutomationBlockSetup from "./AutomationBlockSetup.svelte"
-<<<<<<< HEAD
-  import { Button } from "@budibase/bbui"
-=======
-  import { Button, Input, Label, Modal } from "@budibase/bbui"
+  import { Button, Modal } from "@budibase/bbui"
   import CreateWebookModal from "../Shared/CreateWebhookModal.svelte"
-  import ConfirmDialog from "components/common/ConfirmDialog.svelte"
->>>>>>> a3717ce0
 
-  let selectedTab = "SETUP"
-  let confirmDeleteDialog
   let webhookModal
 
   $: instanceId = $backendUiStore.selectedDatabase._id
@@ -52,7 +45,6 @@
   }
 </script>
 
-<<<<<<< HEAD
 <div class="title">
   <h1>Setup</h1>
   <i
@@ -67,69 +59,10 @@
     on:click={() => setAutomationLive(true)}
     class="ri-play-circle-fill" />
 </div>
-=======
-<section>
-  <header>
-    <span
-      class="hoverable"
-      class:selected={selectedTab === 'SETUP'}
-      on:click={() => (selectedTab = 'SETUP')}>
-      Setup
-    </span>
-  </header>
-  <div class="content">
-    {#if $automationStore.selectedBlock}
-      <AutomationBlockSetup
-        bind:block={$automationStore.selectedBlock}
-        {webhookModal} />
-    {:else if $automationStore.selectedAutomation}
-      <div class="block-label">Automation <b>{automation.name}</b></div>
-      <Button secondary wide on:click={testAutomation}>Test Automation</Button>
-    {/if}
-  </div>
-  <div class="buttons">
-    {#if $automationStore.selectedBlock}
-      <Button
-        green
-        wide
-        data-cy="save-automation-setup"
-        on:click={saveAutomation}>
-        Save Automation
-      </Button>
-      <Button
-        disabled={!allowDeleteBlock}
-        red
-        wide
-        on:click={deleteAutomationBlock}>
-        Delete Step
-      </Button>
-    {:else if $automationStore.selectedAutomation}
-      <Button
-        green
-        wide
-        data-cy="save-automation-setup"
-        on:click={saveAutomation}>
-        Save Automation
-      </Button>
-      <Button red wide on:click={() => confirmDeleteDialog.show()}>
-        Delete Automation
-      </Button>
-    {/if}
-  </div>
-</section>
-<ConfirmDialog
-  bind:this={confirmDeleteDialog}
-  title="Confirm Delete"
-  body={`Are you sure you wish to delete the automation '${name}'?`}
-  okText="Delete Automation"
-  onOk={deleteAutomation} />
-<Modal bind:this={webhookModal} width="30%">
-  <CreateWebookModal />
-</Modal>
->>>>>>> a3717ce0
-
 {#if $automationStore.selectedBlock}
-  <AutomationBlockSetup bind:block={$automationStore.selectedBlock} />
+  <AutomationBlockSetup
+    bind:block={$automationStore.selectedBlock}
+    {webhookModal} />
 {:else if $automationStore.selectedAutomation}
   <div class="block-label">{automation.name}</div>
   <Button secondary wide on:click={testAutomation}>Test Automation</Button>
@@ -141,6 +74,9 @@
   on:click={saveAutomation}>
   Save Automation
 </Button>
+<Modal bind:this={webhookModal} width="30%">
+  <CreateWebookModal />
+</Modal>
 
 <style>
   .title {
