--- conflicted
+++ resolved
@@ -12,11 +12,8 @@
   } from "@budibase/bbui"
   import { createEventDispatcher } from "svelte"
   import { isValid } from "@budibase/string-templates"
-<<<<<<< HEAD
-=======
   import { handlebarsCompletions } from "constants/completions"
 
->>>>>>> eea86fca
   const dispatch = createEventDispatcher()
 
   export let value = ""
@@ -28,17 +25,11 @@
   let helpers = handlebarsCompletions()
   let getCaretPosition
   let validity = true
-<<<<<<< HEAD
-
-  $: categories = Object.entries(groupBy("category", bindings))
-  $: value && checkValid()
-=======
   let search = ""
 
   $: categories = Object.entries(groupBy("category", bindings))
   $: value && checkValid()
   $: searchRgx = new RegExp(search, "ig")
->>>>>>> eea86fca
 
   function onClickBinding(binding) {
     const position = getCaretPosition()
