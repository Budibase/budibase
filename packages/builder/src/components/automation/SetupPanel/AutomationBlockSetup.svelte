--- conflicted
+++ resolved
@@ -20,16 +20,13 @@
   import QueryParamSelector from "./QueryParamSelector.svelte"
   import CronBuilder from "./CronBuilder.svelte"
   import Editor from "components/integration/QueryEditor.svelte"
-<<<<<<< HEAD
-  import { _ as t } from "svelte-i18n"
-=======
   import { database } from "stores/backend"
   import { debounce } from "lodash"
   import ModalBindableInput from "components/common/bindings/ModalBindableInput.svelte"
   import FilterDrawer from "components/design/PropertiesPanel/PropertyControls/FilterEditor/FilterDrawer.svelte"
   // need the client lucene builder to convert to the structure API expects
   import { buildLuceneQuery } from "../../../../../client/src/utils/lucene"
->>>>>>> bede089c
+  import { _ as t } from "svelte-i18n"
 
   export let block
   export let webhookModal
