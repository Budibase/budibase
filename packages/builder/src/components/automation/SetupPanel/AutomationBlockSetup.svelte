<script>
  import TableSelector from "./TableSelector.svelte"
  import FieldSelector from "./FieldSelector.svelte"
  import SchemaSetup from "./SchemaSetup.svelte"
  import RowSelector from "./RowSelector.svelte"
  import {
    Button,
    Select,
    Label,
    ActionButton,
    Drawer,
    Modal,
    notifications,
    Checkbox,
    DatePicker,
    DrawerContent,
    Helpers,
    Toggle,
    Icon,
  } from "@budibase/bbui"

  import CreateWebhookModal from "components/automation/Shared/CreateWebhookModal.svelte"
  import { automationStore, tables } from "stores/builder"
  import { environment } from "stores/portal"
  import WebhookDisplay from "../Shared/WebhookDisplay.svelte"
  import {
    BindingSidePanel,
    DrawerBindableSlot,
    DrawerBindableInput,
    ServerBindingPanel as AutomationBindingPanel,
    ModalBindableInput,
  } from "components/common/bindings"
  import CodeEditorModal from "./CodeEditorModal.svelte"
  import QueryParamSelector from "./QueryParamSelector.svelte"
  import AutomationSelector from "./AutomationSelector.svelte"
  import CronBuilder from "./CronBuilder.svelte"
  import Editor from "components/integration/QueryEditor.svelte"
  import CodeEditor from "components/common/CodeEditor/CodeEditor.svelte"
  import KeyValueBuilder from "components/integration/KeyValueBuilder.svelte"
  import { BindingHelpers, BindingType } from "components/common/bindings/utils"
  import {
    bindingsToCompletions,
    hbAutocomplete,
    EditorModes,
  } from "components/common/CodeEditor"
  import FilterBuilder from "components/design/settings/controls/FilterEditor/FilterBuilder.svelte"
  import { QueryUtils, Utils, search, memo } from "@budibase/frontend-core"
  import { getSchemaForDatasourcePlus } from "dataBinding"
  import { TriggerStepID, ActionStepID } from "constants/backend/automations"
  import { onMount } from "svelte"
  import { writable } from "svelte/store"
  import { cloneDeep } from "lodash/fp"
  import {
    AutomationEventType,
    AutomationStepType,
    AutomationActionStepId,
    AutomationCustomIOType,
  } from "@budibase/types"
  import PropField from "./PropField.svelte"
  import { utils } from "@budibase/shared-core"

  export let automation
  export let block
  export let testData
  export let schemaProperties
  export let isTestModal = false
  export let bindings = []

  // Stop unnecessary rendering
  const memoBlock = memo(block)

  const rowTriggers = [
    TriggerStepID.ROW_UPDATED,
    TriggerStepID.ROW_SAVED,
    TriggerStepID.ROW_DELETED,
    TriggerStepID.ROW_ACTION,
  ]

  const rowEvents = [
    AutomationEventType.ROW_DELETE,
    AutomationEventType.ROW_SAVE,
    AutomationEventType.ROW_UPDATE,
  ]

  const rowSteps = [ActionStepID.UPDATE_ROW, ActionStepID.CREATE_ROW]

  let webhookModal
  let drawer
  let inputData
  let insertAtPos, getCaretPosition
  let stepLayouts = {}

  $: memoBlock.set(block)

  $: filters = lookForFilters(schemaProperties)
  $: filterCount =
    filters?.groups?.reduce((acc, group) => {
      acc = acc += group?.filters?.length || 0
      return acc
    }, 0) || 0

  $: tempFilters = cloneDeep(filters)
  $: stepId = $memoBlock.stepId

  $: getInputData(testData, $memoBlock.inputs)
  $: tableId = inputData ? inputData.tableId : null
  $: table = tableId
    ? $tables.list.find(table => table._id === inputData.tableId)
    : { schema: {} }
  $: schema = getSchemaForDatasourcePlus(tableId, {
    searchableSchema: true,
  }).schema
  $: schemaFields = search.getFields(
    $tables.list,
    Object.values(schema || {}),
    { allowLinks: false }
  )
  $: queryLimit = tableId?.includes("datasource") ? "∞" : "1000"
  $: isTrigger = $memoBlock?.type === AutomationStepType.TRIGGER
  $: codeMode =
    stepId === AutomationActionStepId.EXECUTE_BASH
      ? EditorModes.Handlebars
      : EditorModes.JS
  $: bindingsHelpers = new BindingHelpers(getCaretPosition, insertAtPos, {
    disableWrapping: true,
  })
  $: editingJs = codeMode === EditorModes.JS
  $: requiredProperties = isTestModal
    ? []
    : $memoBlock.schema["inputs"].required

  $: stepCompletions =
    codeMode === EditorModes.Handlebars
      ? [hbAutocomplete([...bindingsToCompletions(bindings, codeMode)])]
      : []

  const getInputData = (testData, blockInputs) => {
    // Test data is not cloned for reactivity
    let newInputData = testData || cloneDeep(blockInputs)

    // Ensures the app action fields are populated
    if (
      block.event === AutomationEventType.APP_TRIGGER &&
      !newInputData?.fields
    ) {
      newInputData = cloneDeep(blockInputs)
    }
    inputData = newInputData
    setDefaultEnumValues()
  }

  const setDefaultEnumValues = () => {
    for (const [key, value] of schemaProperties) {
      if (value.type === "string" && value.enum && inputData[key] == null) {
        inputData[key] = value.enum[0]
      }
    }
  }

  // Store for any UX related data
  const stepStore = writable({})
  $: stepState = $stepStore?.[block.id]

  $: customStepLayouts($memoBlock, schemaProperties, stepState)

  const customStepLayouts = block => {
    if (
      rowSteps.includes(block.stepId) ||
      (rowTriggers.includes(block.stepId) && isTestModal)
    ) {
      const schema = schemaProperties.reduce((acc, entry) => {
        const [key, val] = entry
        acc[key] = val
        return acc
      }, {})

      // Optionally build the rev field config when its needed.
      const getRevConfig = () => {
        const rowRevEntry = schema["revision"]
        if (!rowRevEntry) {
          return []
        }
        const rowRevlabel = getFieldLabel("revision", rowRevEntry)

        return isTestModal
          ? [
              {
                type: DrawerBindableInput,
                title: rowRevlabel,
                props: {
                  panel: AutomationBindingPanel,
                  value: inputData["revision"],
                  onChange: e => {
                    onChange({ ["revision"]: e.detail })
                  },
                  updateOnChange: false,
                  forceModal: true,
                },
              },
            ]
          : []
      }

      const getIdConfig = () => {
        const rowIdentifier = isTestModal ? "id" : "rowId"

        const rowIdEntry = schema[rowIdentifier]
        if (!rowIdEntry) {
          return []
        }

        const rowIdlabel = getFieldLabel(rowIdentifier, rowIdEntry)

        return [
          {
            type: DrawerBindableInput,
            title: rowIdlabel,
            props: {
              panel: AutomationBindingPanel,
              value: inputData[rowIdentifier],
              onChange: e => {
                onChange({ [rowIdentifier]: e.detail })
              },
              updateOnChange: false,
              forceModal: true,
            },
          },
        ]
      }

      // A select to switch from `row` to `oldRow`
      const getRowTypeConfig = () => {
        if (!isTestModal || block.event !== AutomationEventType.ROW_UPDATE) {
          return []
        }

        if (!$stepStore?.[block.id]) {
          stepStore.update(state => ({
            ...state,
            [block.id]: {
              rowType: "row",
            },
          }))
        }

        return [
          {
            type: Select,
            tooltip: `You can configure test data for both the updated row and 
              the old row, if you need it. Just select the one you wish to alter`,
            title: "Row data",
            props: {
              value: $stepStore?.[block.id].rowType,
              onChange: e => {
                stepStore.update(state => ({
                  ...state,
                  [block.id]: {
                    rowType: e.detail,
                  },
                }))
              },
              placeholder: false,
              getOptionLabel: type => type.name,
              getOptionValue: type => type.id,
              options: [
                {
                  id: "row",
                  name: "Updated row",
                },
                { id: "oldRow", name: "Old row" },
              ],
            },
          },
        ]
      }

      const getRowSelector = () => {
        const baseProps = {
          bindings,
          isTestModal,
          isUpdateRow: block.stepId === ActionStepID.UPDATE_ROW,
        }

        if (isTestModal && stepState?.rowType === "oldRow") {
          return [
            {
              type: RowSelector,
              props: {
                row: inputData["oldRow"] || {
                  tableId: inputData["row"].tableId,
                },
                meta: {
                  fields: inputData["meta"]?.oldFields || {},
                },
                onChange: e => {
                  onChange({
                    oldRow: e.detail.row,
                    meta: {
                      fields: inputData["meta"]?.fields || {},
                      oldFields: e.detail?.meta?.fields || {},
                    },
                  })
                },
                ...baseProps,
              },
            },
          ]
        }

        return [
          {
            type: RowSelector,
            props: {
              row: inputData["row"],
              meta: inputData["meta"] || {},
              onChange: e => {
                onChange({
                  row: e.detail.row,
                  meta: {
                    fields: e.detail?.meta?.fields || {},
                    ...(isTestModal
                      ? { oldFields: inputData["meta"]?.oldFields || {} }
                      : {}),
                  },
                })
              },
              ...baseProps,
            },
          },
        ]
      }

      stepLayouts[block.stepId] = {
        row: {
          schema: schema["row"],
          //?layout: RowLayoutStepComponent.
          content: [
            {
              type: TableSelector,
              title: "Table",
              props: {
                isTrigger,
                value: inputData["row"]?.tableId ?? "",
                onChange: e => {
                  const rowKey = $stepStore?.[block.id]?.rowType || "row"
                  onChange({
                    _tableId: e.detail,
                    meta: {},
                    [rowKey]: e.detail
                      ? {
                          tableId: e.detail,
                        }
                      : {},
                  })
                },
                disabled: isTestModal,
              },
            },
            ...getIdConfig(),
            ...getRevConfig(),
            ...getRowTypeConfig(),
            ...getRowSelector(),
          ],
        },
      }
    }
  }

  /**
   * Handler for row trigger automation updates.
   * @param {object} update - An automation block.inputs update object
   * @param {string} [update.tableId] - The ID of the table
   * @param {object} [update.filters] - Filter configuration for the row trigger
   * @param {object} [update.filters-def] - Filter definitions for the row trigger
   * @example
   * // Example with tableId
   * onRowTriggerUpdate({
   *   "tableId" : "ta_bb_employee"
   * })
   * @example
   * // Example with filters
   * onRowTriggerUpdate({
   *   filters: {
   *     equal: { "1:Approved": "true" }
   *   },
   *   "filters-def": [{
   *     id: "oH1T4S49n",
   *     field: "1:Approved",
   *     operator: "equal",
   *     value: "true",
   *     valueType: "Value",
   *     type: "string"
   *   }]
   * })
   */
  const onRowTriggerUpdate = async update => {
    if (
      ["tableId", AutomationCustomIOType.FILTERS, "meta"].some(key =>
        Object.hasOwn(update, key)
      )
    ) {
      try {
        let updatedAutomation

        if (
          Object.hasOwn(update, "tableId") &&
          automation.testData?.row?.tableId !== update.tableId
        ) {
          const reqSchema = getSchemaForDatasourcePlus(update.tableId, {
            searchableSchema: true,
          }).schema

          updatedAutomation = await automationStore.actions.processBlockInputs(
            block,
            {
              schema: reqSchema,
              ...update,
            }
          )

          // Reset testData when tableId changes
          updatedAutomation = {
            ...updatedAutomation,
            testData: {
              row: { tableId: update.tableId },
              oldRow: { tableId: update.tableId },
              meta: {},
              id: "",
              revision: "",
            },
          }
        } else {
          // For filters update, just process block inputs without resetting testData
          updatedAutomation = await automationStore.actions.processBlockInputs(
            block,
            update
          )
        }

        await automationStore.actions.save(updatedAutomation)

        return
      } catch (e) {
        console.error("Error saving automation", e)
        notifications.error("Error saving automation")
      }
    }
  }
  /**
   * Handler for App trigger automation updates.
   * Ensure updates to the field list are reflected in testData
    @param {object} update - An app trigger update object
    @example
    onAppTriggerUpdate({ 
      "fields" : {"myField": "123", "myArray": "cat,dog,badger"}
    })
   */
  const onAppTriggerUpdate = async update => {
    try {
      // Parse the block inputs as usual
      const updatedAutomation =
        await automationStore.actions.processBlockInputs(block, {
          schema: {},
          ...update,
        })

      // Exclude default or invalid data from the test data
      let updatedFields = {}
      for (const key of Object.keys(block?.inputs?.fields || {})) {
        if (Object.hasOwn(update.fields, key)) {
          if (key !== "") {
            updatedFields[key] = updatedAutomation.testData?.fields?.[key]
          }
        }
      }

      // Save the entire automation and reset the testData
      await automationStore.actions.save({
        ...updatedAutomation,
        testData: {
          fields: updatedFields,
        },
      })
    } catch (e) {
      console.error("Error saving automation", e)
      notifications.error("Error saving automation")
    }
  }

  /**
   * Handler for automation block input updates.
    @param {object} update - An automation inputs update object
    @example
    onChange({ 
      meta: { fields : { "Photo": { useAttachmentBinding: false }} }
      row: { "Active": true, "Order Id" : 14, ... }
    })
   */
  const onChange = async update => {
    if (isTestModal) {
      testData = update
    }

    updateAutomation(update)
  }

  const updateAutomation = Utils.sequential(async update => {
    const request = cloneDeep(update)
    // Process app trigger updates
    if (isTrigger && !isTestModal) {
      // Row trigger
      if (rowEvents.includes(block.event)) {
        await onRowTriggerUpdate(request)
        return
      }
      // App trigger
      if (block.event === AutomationEventType.APP_TRIGGER) {
        await onAppTriggerUpdate(request)
        return
      }
    }

    // We need to cache the schema as part of the definition because it is
    // used in the server to detect relationships. It would be far better to
    // instead fetch the schema in the backend at runtime.
    // If _tableId is explicitly included in the update request, the schema will be requested
    let schema
    if (request?._tableId) {
      schema = getSchemaForDatasourcePlus(request._tableId, {
        searchableSchema: true,
      }).schema
      delete request._tableId
    }
    try {
      if (isTestModal) {
        let newTestData = { schema }

        // Special case for webhook, as it requires a body, but the schema already brings back the body's contents
        if (stepId === TriggerStepID.WEBHOOK) {
          newTestData = {
            ...newTestData,
            body: {
              ...update,
              ...automation.testData?.body,
            },
          }
        }
        newTestData = {
          ...newTestData,
          ...request,
        }

        await automationStore.actions.addTestDataToAutomation(newTestData)
      } else {
        const data = { schema, ...request }
        await automationStore.actions.updateBlockInputs(block, data)
      }
    } catch (error) {
      console.error("Error saving automation", error)
      notifications.error("Error saving automation")
    }
  })

  function lookForFilters(properties) {
    if (!properties) {
      return []
    }
    let filters
    const inputs = testData ? testData : block.inputs
    for (let [key, field] of properties) {
      // need to look for the builder definition (keyed separately, see saveFilters)
      const defKey = `${key}-def`
      if (
        (field.customType === AutomationCustomIOType.FILTERS ||
          field.customType === AutomationCustomIOType.TRIGGER_FILTER) &&
        inputs?.[defKey]
      ) {
        filters = inputs[defKey]
        break
      }
    }
    return Array.isArray(filters)
      ? utils.processSearchFilters(filters)
      : filters
  }

  function saveFilters(key) {
    const query = QueryUtils.buildQuery(tempFilters)
    onChange({
      [key]: query,
      [`${key}-def`]: tempFilters, // need to store the builder definition in the automation
    })

    drawer.hide()
  }

  function canShowField(value) {
    const dependsOn = value?.dependsOn
    return !dependsOn || !!inputData[dependsOn]
  }

  function shouldRenderField(value) {
    return (
      value.customType !== "row" &&
      value.customType !== "code" &&
      value.customType !== "queryParams" &&
      value.customType !== "cron" &&
      value.customType !== "triggerSchema" &&
      value.customType !== "automationFields" &&
      value.customType !== "fields" &&
      value.customType !== "trigger_filter_setting" &&
      value.type !== "signature_single" &&
      value.type !== "attachment" &&
      value.type !== "attachment_single"
    )
  }

  function getFieldLabel(key, value) {
    const requiredSuffix = requiredProperties.includes(key) ? "*" : ""
    const label = `${
      value.title || (key === "row" ? "Row" : key)
    } ${requiredSuffix}`
    return Helpers.capitalise(label)
  }

  function handleAttachmentParams(keyValueObj) {
    let params = {}
    if (keyValueObj?.length) {
      for (let param of keyValueObj) {
        params[param.url] = param.filename
      }
    }
    return params
  }

  onMount(async () => {
    try {
      await environment.loadVariables()
    } catch (error) {
      console.error(error)
    }
  })
</script>

<div class="step-fields">
  <!-- Custom Layouts -->
  {#if stepLayouts[block.stepId]}
    {#each Object.keys(stepLayouts[block.stepId] || {}) as key}
      {#if canShowField(stepLayouts[block.stepId].schema)}
        {#each stepLayouts[block.stepId][key].content as config}
          {#if config.title}
            <PropField label={config.title} labelTooltip={config.tooltip}>
              <svelte:component
                this={config.type}
                {...config.props}
                {bindings}
                on:change={config.props.onChange}
              />
            </PropField>
          {:else}
            <svelte:component
              this={config.type}
              {...config.props}
              {bindings}
              on:change={config.props.onChange}
            />
          {/if}
        {/each}
      {/if}
    {/each}
  {:else}
    <!-- Default Schema Property Layout -->
    {#each schemaProperties as [key, value]}
      {#if canShowField(value)}
        {@const label = getFieldLabel(key, value)}
        <div class:block-field={shouldRenderField(value)}>
          {#if key !== "fields" && value.type !== "boolean" && shouldRenderField(value)}
            <div class="label-container">
              <Label size="L">
                {label}
              </Label>
              {#if value.customType === AutomationCustomIOType.TRIGGER_FILTER}
                <Icon
                  hoverable
                  on:click={() =>
                    window.open(
                      "https://docs.budibase.com/docs/row-trigger-filters",
                      "_blank"
                    )}
                  size="XS"
                  name="InfoOutline"
                />
              {/if}
            </div>
          {/if}
          <div>
            {#if value.type === "string" && value.enum && canShowField(value)}
              <Select
                on:change={e => onChange({ [key]: e.detail })}
                value={inputData[key]}
                placeholder={false}
                options={value.enum}
                getOptionLabel={(x, idx) =>
                  value.pretty ? value.pretty[idx] : x}
                disabled={value.readonly}
              />
            {:else if value.type === "json"}
              <Editor
                editorHeight="250"
                editorWidth="448"
                mode="json"
                value={inputData[key]?.value}
                on:change={e => onChange({ [key]: e.detail })}
                readOnly={value.readonly}
              />
            {:else if value.type === "boolean"}
              <div style="margin-top: 10px">
                <Checkbox
                  text={value.title}
                  value={inputData[key]}
                  on:change={e => onChange({ [key]: e.detail })}
                  disabled={value.readonly}
                />
              </div>
            {:else if value.type === "date"}
              <DrawerBindableSlot
                title={value.title ?? label}
                panel={AutomationBindingPanel}
                type={"date"}
                value={inputData[key]}
                on:change={e => onChange({ [key]: e.detail })}
                {bindings}
                allowJS={true}
                updateOnChange={false}
                drawerLeft="260px"
                disabled={value.readonly}
              >
                <DatePicker
                  value={inputData[key]}
                  on:change={e => onChange({ [key]: e.detail })}
                />
              </DrawerBindableSlot>
            {:else if value.customType === "column"}
              <Select
                on:change={e => onChange({ [key]: e.detail })}
                value={inputData[key]}
                options={Object.keys(table?.schema || {})}
                disabled={value.readonly}
              />
            {:else if value.type === "attachment" || value.type === "signature_single"}
              <div class="attachment-field-wrapper">
                <div class="label-wrapper">
                  <Label size="L">{label}</Label>
                </div>
                <div class="toggle-container">
                  <Toggle
                    value={inputData?.meta?.useAttachmentBinding}
                    text={"Use bindings"}
                    size={"XS"}
                    on:change={e => {
                      onChange({
                        [key]: null,
                        meta: {
                          useAttachmentBinding: e.detail,
                        },
                      })
                    }}
                  />
                </div>

                <div class="attachment-field-width">
                  {#if !inputData?.meta?.useAttachmentBinding}
                    <KeyValueBuilder
                      on:change={e =>
                        onChange({
                          [key]: e.detail.map(({ name, value }) => ({
                            url: name,
                            filename: value,
                          })),
                        })}
                      object={handleAttachmentParams(inputData[key])}
                      allowJS
                      {bindings}
                      keyBindings
                      customButtonText={value.type === "attachment"
                        ? "Add attachment"
                        : "Add signature"}
                      keyPlaceholder={"URL"}
                      valuePlaceholder={"Filename"}
                    />
                  {:else if isTestModal}
                    <ModalBindableInput
                      title={value.title || label}
                      value={inputData[key]}
                      panel={AutomationBindingPanel}
                      type={value.customType}
                      on:change={e => onChange({ [key]: e.detail })}
                      {bindings}
                      updateOnChange={false}
                    />
                  {:else}
                    <DrawerBindableInput
                      title={value.title ?? label}
                      panel={AutomationBindingPanel}
                      type={value.customType}
                      value={inputData[key]}
                      on:change={e => onChange({ [key]: e.detail })}
                      {bindings}
                      updateOnChange={false}
                      placeholder={value.customType === "queryLimit"
                        ? queryLimit
                        : ""}
                      drawerLeft="260px"
                    />
                  {/if}
                </div>
              </div>
            {:else if value.customType === AutomationCustomIOType.FILTERS || value.customType === AutomationCustomIOType.TRIGGER_FILTER}
              <ActionButton fullWidth on:click={drawer.show}>
                {filterCount > 0 ? "Update Filter" : "No Filter set"}
              </ActionButton>
              <Drawer
                bind:this={drawer}
                title="Filtering"
                forceModal
                on:drawerShow={() => {
                  tempFilters = filters
                }}
              >
                <Button cta slot="buttons" on:click={() => saveFilters(key)}>
                  Save
                </Button>

                <DrawerContent slot="body">
                  <FilterBuilder
                    filters={tempFilters}
                    {bindings}
                    {schemaFields}
                    datasource={{ type: "table", tableId }}
                    panel={AutomationBindingPanel}
                    showFilterEmptyDropdown={!rowTriggers.includes(stepId)}
                    on:change={e => (tempFilters = e.detail)}
                  />
                </DrawerContent>
              </Drawer>
            {:else if value.customType === "cron"}
              <CronBuilder
                on:change={e => onChange({ [key]: e.detail })}
                cronExpression={inputData[key]}
              />
            {:else if value.customType === "automationFields"}
              <AutomationSelector
                on:change={e => onChange({ [key]: e.detail })}
                value={inputData[key]}
                {bindings}
              />
            {:else if value.customType === "queryParams"}
              <QueryParamSelector
                on:change={e => onChange({ [key]: e.detail })}
                value={inputData[key]}
                {bindings}
              />
            {:else if value.customType === "table"}
              <TableSelector
                {isTrigger}
                value={inputData[key]}
                on:change={e => onChange({ [key]: e.detail })}
                disabled={value.readonly}
              />
            {:else if value.customType === "webhookUrl"}
              <WebhookDisplay value={inputData[key]} />
            {:else if value.customType === "fields"}
              <FieldSelector
                {block}
                value={inputData[key]}
                on:change={e => onChange({ [key]: e.detail })}
                {bindings}
                {isTestModal}
              />
            {:else if value.customType === "triggerSchema"}
              <SchemaSetup
                on:change={e => onChange({ [key]: e.detail })}
                value={inputData[key]}
              />
            {:else if value.customType === "code"}
              <CodeEditorModal
                on:hide={() => {
                  // Push any pending changes when the window closes
                  onChange({ [key]: inputData[key] })
                }}
              >
                <div class:js-editor={editingJs}>
                  <div
                    class:js-code={editingJs}
                    style="width:100%;height:500px;"
                  >
                    <CodeEditor
                      value={inputData[key]}
                      on:change={e => {
                        // need to pass without the value inside
                        inputData[key] = e.detail
                      }}
                      completions={stepCompletions}
                      mode={codeMode}
                      autocompleteEnabled={codeMode !== EditorModes.JS}
                      bind:getCaretPosition
                      bind:insertAtPos
                      placeholder={codeMode === EditorModes.Handlebars
                        ? "Add bindings by typing {{"
                        : null}
                    />
                  </div>
                  {#if editingJs}
                    <div class="js-binding-picker">
                      <BindingSidePanel
                        {bindings}
                        allowHelpers={false}
                        addBinding={binding =>
                          bindingsHelpers.onSelectBinding(
                            inputData[key],
                            binding,
                            {
                              js: true,
                              dontDecode: true,
                              type: BindingType.RUNTIME,
                            }
                          )}
                        mode="javascript"
                      />
                    </div>
                  {/if}
                </div>
              </CodeEditorModal>
            {:else if value.customType === "loopOption"}
              <Select
                on:change={e => onChange({ [key]: e.detail })}
                autoWidth
                value={inputData[key]}
                options={["Array", "String"]}
                defaultValue={"Array"}
              />
            {:else if value.type === "string" || value.type === "number" || value.type === "integer"}
              {#if isTestModal}
                <ModalBindableInput
                  title={value.title || label}
                  value={inputData[key]}
                  panel={AutomationBindingPanel}
                  type={value.customType}
                  on:change={e => onChange({ [key]: e.detail })}
                  {bindings}
                  updateOnChange={false}
                />
              {:else}
                <div>
                  <DrawerBindableInput
                    title={value.title ?? label}
                    panel={AutomationBindingPanel}
                    type={value.customType}
                    value={inputData[key]}
                    on:change={e => onChange({ [key]: e.detail })}
                    {bindings}
                    updateOnChange={false}
                    placeholder={value.customType === "queryLimit"
                      ? queryLimit
                      : ""}
                    drawerLeft="260px"
                  />
                </div>
              {/if}
            {/if}
          </div>
        </div>
      {/if}
    {/each}
  {/if}
</div>

<Modal bind:this={webhookModal} width="30%">
  <CreateWebhookModal />
</Modal>

{#if stepId === TriggerStepID.WEBHOOK && !isTestModal}
  <Button secondary on:click={() => webhookModal.show()}>Set Up Webhook</Button>
{/if}

<style>
  .label-container {
    display: flex;
    align-items: center;
    gap: var(--spacing-s);
  }

  .label-container :global(label) {
    white-space: unset;
  }

  .step-fields {
    display: flex;
    flex-direction: column;
    justify-content: flex-start;
    align-items: stretch;
    gap: var(--spacing-l);
  }

  .block-field {
    justify-content: space-between;
<<<<<<< HEAD
    flex-direction: column;
    align-items: flex-start;
    gap: 8px;
    flex: 1;
=======
    display: grid;
    grid-template-columns: 1fr 320px;
>>>>>>> ef4da634
  }

  .attachment-field-width {
    margin-top: var(--spacing-xs);
  }

  .label-wrapper {
    margin-top: var(--spacing-s);
  }

  .js-editor {
    display: flex;
    flex-direction: row;
    flex-grow: 1;
    width: 100%;
  }

  .js-code {
    flex: 7;
  }

  .js-binding-picker {
    flex: 3;
    margin-top: calc((var(--spacing-xl) * -1) + 1px);
  }
</style><|MERGE_RESOLUTION|>--- conflicted
+++ resolved
@@ -16,6 +16,7 @@
     DrawerContent,
     Helpers,
     Toggle,
+    Divider,
     Icon,
   } from "@budibase/bbui"
 
@@ -359,6 +360,12 @@
             ...getIdConfig(),
             ...getRevConfig(),
             ...getRowTypeConfig(),
+            {
+              type: Divider,
+              props: {
+                noMargin: true,
+              },
+            },
             ...getRowSelector(),
           ],
         },
@@ -646,7 +653,7 @@
   <!-- Custom Layouts -->
   {#if stepLayouts[block.stepId]}
     {#each Object.keys(stepLayouts[block.stepId] || {}) as key}
-      {#if canShowField(stepLayouts[block.stepId].schema)}
+      {#if canShowField(key, stepLayouts[block.stepId].schema)}
         {#each stepLayouts[block.stepId][key].content as config}
           {#if config.title}
             <PropField label={config.title} labelTooltip={config.tooltip}>
@@ -671,7 +678,7 @@
   {:else}
     <!-- Default Schema Property Layout -->
     {#each schemaProperties as [key, value]}
-      {#if canShowField(value)}
+      {#if canShowField(key, value)}
         {@const label = getFieldLabel(key, value)}
         <div class:block-field={shouldRenderField(value)}>
           {#if key !== "fields" && value.type !== "boolean" && shouldRenderField(value)}
@@ -693,8 +700,8 @@
               {/if}
             </div>
           {/if}
-          <div>
-            {#if value.type === "string" && value.enum && canShowField(value)}
+          <div class:field-width={shouldRenderField(value)}>
+            {#if value.type === "string" && value.enum && canShowField(key, value)}
               <Select
                 on:change={e => onChange({ [key]: e.detail })}
                 value={inputData[key]}
@@ -989,9 +996,8 @@
     align-items: center;
     gap: var(--spacing-s);
   }
-
-  .label-container :global(label) {
-    white-space: unset;
+  .field-width {
+    width: 320px;
   }
 
   .step-fields {
@@ -1003,16 +1009,12 @@
   }
 
   .block-field {
+    display: flex;
     justify-content: space-between;
-<<<<<<< HEAD
     flex-direction: column;
     align-items: flex-start;
     gap: 8px;
     flex: 1;
-=======
-    display: grid;
-    grid-template-columns: 1fr 320px;
->>>>>>> ef4da634
   }
 
   .attachment-field-width {
