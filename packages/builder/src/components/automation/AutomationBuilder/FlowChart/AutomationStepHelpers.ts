--- conflicted
+++ resolved
@@ -105,12 +105,6 @@
       logStep.outputs?.branchId
     ) {
       const executedBranchId = logStep.outputs.branchId
-<<<<<<< HEAD
-      const branchChildren = logStep.inputs?.children?.[executedBranchId] || []
-      branchChildren.forEach((child: BranchChild) => {
-        branchChildStepIds.add(child.id)
-      })
-=======
       const branchChildren = logStep.inputs.children?.[executedBranchId] || []
 
       branchChildren.forEach(
@@ -121,7 +115,6 @@
           }
         }
       )
->>>>>>> 398a3bda
     }
   })
   return branchChildStepIds
@@ -361,7 +354,6 @@
 
   dagre.layout(dagreGraph)
 
-<<<<<<< HEAD
   graph.nodes
     .filter(n => !n.parentId)
     .forEach(node => {
@@ -384,124 +376,8 @@
 
   if (compactLoops) {
     applyLoopClearance(graph, rankdir)
-=======
-  graph.nodes.forEach(node => {
-    const dims = dagreGraph.node(node.id)
-    if (!dims) return
-    if (rankdir === "LR") {
-      node.targetPosition = Position.Left
-      node.sourcePosition = Position.Right
-    } else {
-      node.targetPosition = Position.Top
-      node.sourcePosition = Position.Bottom
-    }
-    node.position = {
-      x: Math.round(dims.x - dims.width / 2),
-      y: Math.round(dims.y - dims.height / 2),
-    }
-  })
-
+  }
   return graph
 }
 
-export const renderChain = (
-  chain: AutomationStep[],
-  parentNodeId: string,
-  parentBlock: FlowBlockContext,
-  baseX: number,
-  startY: number,
-  deps: GraphBuildDeps
-): {
-  lastNodeId: string
-  lastNodeBlock: FlowBlockContext
-  bottomY: number
-  branched: boolean
-} => {
-  let lastNodeId = parentNodeId
-  let lastNodeBlock = parentBlock
-  let currentY = startY
-  let branched = false
-
-  for (let i = 0; i < chain.length; i++) {
-    let step = chain[i]
-    const isBranch = step.stepId === AutomationActionStepId.BRANCH
-    if (
-      step.stepId === AutomationActionStepId.LOOP ||
-      step.stepId === AutomationActionStepId.LOOP_V2
-    ) {
-      const targetId = step.blockToLoop
-      const targetExistsInChain = chain.some(s => s.id === targetId)
-      if (!targetId) {
-        continue
-      }
-      if (targetExistsInChain) {
-        continue
-      }
-      const targetRef = deps.blockRefs?.[targetId]
-      if (!targetRef?.stepId) {
-        continue
-      }
-      const definitions = get(automationStore).blockDefinitions
-      const def = getStepDefinition(definitions, targetRef.stepId)
-      step = {
-        id: targetId,
-        stepId: targetRef.stepId,
-        type: "ACTION",
-        name: targetRef.name || def?.name || "",
-        icon: def?.icon || "",
-        inputs: {},
-      } as AutomationStep
-    }
-
-    if (isBranch) {
-      const bottom = renderBranches(
-        step,
-        lastNodeId,
-        lastNodeBlock,
-        baseX,
-        currentY,
-        deps
-      )
-      return { lastNodeId, lastNodeBlock, bottomY: bottom, branched: true }
-    }
-
-    const definitions = get(automationStore).blockDefinitions
-    const def = getStepDefinition(definitions, step.stepId)
-    const stepForDisplay = {
-      ...step,
-      name: def?.name || step.name || "",
-      icon: def?.icon || step.icon || "",
-    } as AutomationStep
-
-    const pos = deps.ensurePosition(step.id, { x: baseX, y: currentY })
-    deps.newNodes.push({
-      id: step.id,
-      type: "step-node",
-      data: {
-        testDataModal: deps.testDataModal,
-        block: stepForDisplay,
-        direction: deps.direction,
-      },
-      position: pos,
-    })
-    deps.newEdges.push({
-      id: `edge-${lastNodeId}-${step.id}`,
-      type: "add-item",
-      source: lastNodeId,
-      target: step.id,
-      data: {
-        block: lastNodeBlock,
-        direction: deps.direction,
-        pathTo: resolvePathTo(lastNodeBlock, deps.blockRefs),
-      },
-    })
-
-    lastNodeId = step.id
-    lastNodeBlock = stepForDisplay
-    currentY += deps.ySpacing
->>>>>>> 398a3bda
-  }
-  return graph
-}
-
 export type { GraphBuildDeps }