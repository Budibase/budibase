<script>
<<<<<<< HEAD
  import { automationStore } from "stores/builder"
  import { Icon, Body, Detail, StatusLight } from "@budibase/bbui"
=======
  import { automationStore, selectedAutomation } from "builderStore"
  import { Icon, Body, StatusLight, AbsTooltip } from "@budibase/bbui"
>>>>>>> 0f1284f0
  import { externalActions } from "./ExternalActions"
  import { createEventDispatcher } from "svelte"
  import { Features } from "constants/backend/automations"

  export let block
  export let open
  export let showTestStatus = false
  export let testResult
  export let isTrigger
  export let idx
  export let addLooping
  export let deleteStep

  let validRegex = /^[A-Za-z0-9_\s]+$/
  let typing = false

  const dispatch = createEventDispatcher()

  $: stepNames = $selectedAutomation.definition.stepNames
  $: automationName = stepNames?.[block.id] || block?.name || ""
  $: automationNameError = getAutomationNameError(automationName)
  $: status = updateStatus(testResult, isTrigger)
  $: isHeaderTrigger = isTrigger || block.type === "TRIGGER"

  $: {
    if (!testResult) {
      testResult = $automationStore.testResults?.steps?.filter(step =>
        block.id ? step.id === block.id : step.stepId === block.stepId
      )?.[0]
    }
  }
  $: loopBlock = $selectedAutomation.definition.steps.find(
    x => x.blockToLoop === block?.id
  )

  async function onSelect(block) {
    await automationStore.update(state => {
      state.selectedBlock = block
      return state
    })
  }

  function updateStatus(results, isTrigger) {
    if (!results) {
      return {}
    }
    const lcStatus = results.outputs?.status?.toLowerCase()
    if (lcStatus === "stopped" || lcStatus === "stopped_error") {
      return { yellow: true, message: "Stopped" }
    } else if (results.outputs?.success || isTrigger) {
      return { positive: true, message: "Success" }
    } else {
      return { negative: true, message: "Error" }
    }
  }

  const getAutomationNameError = name => {
    if (stepNames) {
      for (const [key, value] of Object.entries(stepNames)) {
        if (name === value && key !== block.id) {
          return "This name already exists, please enter a unique name"
        }
      }
    }

    if (name !== block.name && name?.length > 0) {
      let invalidRoleName = !validRegex.test(name)
      if (invalidRoleName) {
        return "Please enter a role name consisting of only alphanumeric symbols and underscores"
      }

      return null
    }
  }

  const startTyping = async () => {
    typing = true
  }

  const saveName = async () => {
    if (automationNameError || block.name === automationName) {
      return
    }

    if (automationName.length === 0) {
      await automationStore.actions.deleteAutomationName(block.id)
    } else {
      await automationStore.actions.saveAutomationName(block.id, automationName)
    }
  }
</script>

<div
  class:typing={typing && !automationNameError}
  class:typing-error={automationNameError}
  class="blockSection"
>
  <div class="splitHeader">
    <div class="center-items">
      {#if externalActions[block.stepId]}
        <img
          alt={externalActions[block.stepId].name}
          width="28px"
          height="28px"
          src={externalActions[block.stepId].icon}
        />
      {:else}
        <svg
          width="28px"
          height="28px"
          class="spectrum-Icon"
          style="color:var(--spectrum-global-color-gray-700);"
          focusable="false"
        >
          <use xlink:href="#spectrum-icon-18-{block.icon}" />
        </svg>
      {/if}
      <div class="iconAlign">
        {#if isHeaderTrigger}
          <Body size="XS"><b>Trigger</b></Body>
        {:else}
          <div style="margin-left: 2px;">
            <Body size="XS"><b>Step {idx}</b></Body>
          </div>
        {/if}
        <input
          placeholder="Enter some text"
          name="name"
          autocomplete="off"
          value={automationName}
          on:input={e => {
            automationName = e.target.value.trim()
          }}
          on:click={startTyping}
          on:blur={async () => {
            typing = false
            if (automationNameError) {
              automationName = stepNames[block.id] || block?.name
            } else {
              await saveName()
            }
          }}
        />
      </div>
    </div>
    <div class="blockTitle">
      {#if showTestStatus && testResult}
        <div class="status-container">
          <div style="float:right;">
            <StatusLight
              positive={status?.positive}
              yellow={status?.yellow}
              negative={status?.negative}
            >
              <Body size="XS">{status?.message}</Body>
            </StatusLight>
          </div>
          <Icon
            on:click={() => dispatch("toggle")}
            hoverable
            name={open ? "ChevronUp" : "ChevronDown"}
          />
        </div>
      {/if}
      <div
        class="context-actions"
        class:hide-context-actions={typing}
        on:click={() => {
          onSelect(block)
        }}
      >
        {#if !showTestStatus}
          {#if !isHeaderTrigger && !loopBlock && (block?.features?.[Features.LOOPING] || !block.features)}
            <AbsTooltip type="info" text="Add looping">
              <Icon on:click={addLooping} hoverable name="RotateCW" />
            </AbsTooltip>
          {/if}
          <AbsTooltip type="negative" text="Delete step">
            <Icon on:click={deleteStep} hoverable name="DeleteOutline" />
          </AbsTooltip>
        {/if}
        {#if !showTestStatus}
          <Icon
            on:click={() => dispatch("toggle")}
            hoverable
            name={open ? "ChevronUp" : "ChevronDown"}
          />
        {/if}
      </div>
      {#if automationNameError}
        <div class="error-container">
          <AbsTooltip type="negative" text={automationNameError}>
            <div class="error-icon">
              <Icon size="S" name="Alert" />
            </div>
          </AbsTooltip>
        </div>
      {/if}
    </div>
  </div>
</div>

<style>
  .status-container {
    display: flex;
    align-items: center;
    justify-content: space-between;
    gap: var(--spacing-m);
    /* You can also add padding or margin to adjust the spacing between the text and the chevron if needed. */
  }

  .context-actions {
    display: flex;
    gap: var(--spacing-l);
    margin-bottom: var(--spacing-xs);
  }
  .center-items {
    display: flex;
    align-items: center;
  }
  .splitHeader {
    display: flex;
    justify-content: space-between;
    align-items: center;
  }
  .iconAlign {
    padding: 0 0 0 var(--spacing-m);
    display: inline-block;
  }

  .blockSection {
    padding: var(--spacing-xl);
    border: 1px solid transparent;
  }

  .blockTitle {
    display: flex;
  }

  .hide-context-actions {
    display: none;
  }
  input {
    font-family: var(--font-sans);
    color: var(--ink);
    background-color: transparent;
    border: 1px solid transparent;
    font-size: var(--spectrum-alias-font-size-default);
    width: 230px;
    box-sizing: border-box;
    overflow: hidden;
    text-overflow: ellipsis;
    white-space: nowrap;
  }

  input:focus {
    outline: none;
  }

  /* Hide arrows for number fields */
  input::-webkit-outer-spin-button,
  input::-webkit-inner-spin-button {
    -webkit-appearance: none;
    margin: 0;
  }

  .typing {
    border: 1px solid var(--spectrum-global-color-static-blue-500);
    border-radius: 4px 4px 4px 4px;
  }

  .typing-error {
    border: 1px solid var(--spectrum-global-color-static-red-500);
    border-radius: 4px 4px 4px 4px;
  }

  .error-icon :global(.spectrum-Icon) {
    fill: var(--spectrum-global-color-red-400);
  }

  .error-container {
    padding-top: var(--spacing-xl);
  }
</style><|MERGE_RESOLUTION|>--- conflicted
+++ resolved
@@ -1,11 +1,6 @@
 <script>
-<<<<<<< HEAD
-  import { automationStore } from "stores/builder"
-  import { Icon, Body, Detail, StatusLight } from "@budibase/bbui"
-=======
-  import { automationStore, selectedAutomation } from "builderStore"
-  import { Icon, Body, StatusLight, AbsTooltip } from "@budibase/bbui"
->>>>>>> 0f1284f0
+  import { automationStore, selectedAutomation } from "stores/builder"
+  import { Icon, Body, AbsTooltip, StatusLight } from "@budibase/bbui"
   import { externalActions } from "./ExternalActions"
   import { createEventDispatcher } from "svelte"
   import { Features } from "constants/backend/automations"
