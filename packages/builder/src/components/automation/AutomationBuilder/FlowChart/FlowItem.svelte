<script>
  import { automationStore } from "builderStore"
<<<<<<< HEAD
  import AutomationBlockTagline from "./AutomationBlockTagline.svelte"
  import { Icon } from "@budibase/bbui"
  import { _ as t } from "svelte-i18n"
=======
  import {
    Icon,
    Divider,
    Layout,
    Body,
    Detail,
    Modal,
    Button,
    StatusLight,
  } from "@budibase/bbui"
  import AutomationBlockSetup from "../../SetupPanel/AutomationBlockSetup.svelte"
  import CreateWebhookModal from "components/automation/Shared/CreateWebhookModal.svelte"
  import ResultsModal from "./ResultsModal.svelte"
  import ActionModal from "./ActionModal.svelte"
  import { database } from "stores/backend"
  import { externalActions } from "./ExternalActions"
>>>>>>> bede089c

  export let onSelect
  export let block
  export let testDataModal
  let selected
  let webhookModal
  let actionModal
  let resultsModal
  let setupToggled
  let blockComplete
  $: testResult = $automationStore.selectedAutomation.testResults?.steps.filter(
    step => step.stepId === block.stepId
  )
  $: instanceId = $database._id

  $: isTrigger = block.type === "TRIGGER"

  $: selected = $automationStore.selectedBlock?.id === block.id
  $: steps =
    $automationStore.selectedAutomation?.automation?.definition?.steps ?? []

  $: blockIdx = steps.findIndex(step => step.id === block.id)
  $: lastStep = !isTrigger && blockIdx + 1 === steps.length

  // Logic for hiding / showing the add button.first we check if it has a child
  // then we check to see whether its inputs have been commpleted
  $: disableAddButton = isTrigger
    ? $automationStore.selectedAutomation?.automation?.definition?.steps
        .length > 0
    : !isTrigger && steps.length - blockIdx > 1
  $: hasCompletedInputs = Object.keys(
    block.schema?.inputs?.properties || {}
  ).every(x => block?.inputs[x])

  async function deleteStep() {
    automationStore.actions.deleteAutomationBlock(block)
    await automationStore.actions.save({
      instanceId,
      automation: $automationStore.selectedAutomation?.automation,
    })
  }
</script>

<div
  class={`block ${block.type} hoverable`}
  class:selected
  on:click={() => {
    onSelect(block)
  }}
>
<<<<<<< HEAD
  <header>
    {#if block.type === "TRIGGER"}
      <Icon name="Light" />
      <span>{$t("when-this-happens")}</span>
    {:else if block.type === "ACTION"}
      <Icon name="FlashOn" />
      <span>{$t("do-this")}</span>
    {:else if block.type === "LOGIC"}
      <Icon name="Branch2" />
      <span>{$t("only-continue-if")}</span>
    {/if}
    <div class="label">
      {#if block.type === "TRIGGER"}{$t("trigger")}{:else}{$t("step")}
        {blockIdx + 1}{/if}
=======
  <div class="blockSection">
    <div
      on:click={() => {
        blockComplete = !blockComplete
      }}
      class="splitHeader"
    >
      <div class="center-items">
        {#if externalActions[block.stepId]}
          <img
            alt={externalActions[block.stepId].name}
            width="28px"
            height="28px"
            src={externalActions[block.stepId].icon}
          />
        {:else}
          <svg
            width="28px"
            height="28px"
            class="spectrum-Icon"
            style="color:grey;"
            focusable="false"
          >
            <use xlink:href="#spectrum-icon-18-{block.icon}" />
          </svg>
        {/if}
        <div class="iconAlign">
          {#if isTrigger}
            <Body size="XS">When this happens:</Body>
          {:else}
            <Body size="XS">Do this:</Body>
          {/if}

          <Detail size="S">{block?.name?.toUpperCase() || ""}</Detail>
        </div>
      </div>
      {#if testResult}
        <span on:click={() => resultsModal.show()}>
          <StatusLight
            positive={isTrigger || testResult[0].outputs?.success}
            negative={!testResult[0].outputs?.success}
            ><Body size="XS">View response</Body></StatusLight
          >
        </span>
      {/if}
    </div>
  </div>
  {#if !blockComplete}
    <Divider noMargin />
    <div class="blockSection">
      <Layout noPadding gap="S">
        <div class="splitHeader">
          <div
            on:click|stopPropagation={() => {
              setupToggled = !setupToggled
            }}
            class="center-items"
          >
            {#if setupToggled}
              <Icon size="M" name="ChevronDown" />
            {:else}
              <Icon size="M" name="ChevronRight" />
            {/if}
            <Detail size="S">Setup</Detail>
          </div>
          {#if !isTrigger}
            <div on:click={() => deleteStep()}>
              <Icon name="DeleteOutline" />
            </div>
          {/if}
        </div>

        {#if setupToggled}
          <AutomationBlockSetup
            schemaProperties={Object.entries(block.schema.inputs.properties)}
            {block}
            {webhookModal}
          />
          {#if lastStep}
            <Button on:click={() => testDataModal.show()} cta
              >Finish and test automation</Button
            >
          {/if}
          <Button
            disabled={disableAddButton ? true : !hasCompletedInputs}
            on:click={() => {
              setupToggled = false
              actionModal.show()
            }}
            primary={!isTrigger}
            cta={isTrigger}>Add Action</Button
          >
        {/if}
      </Layout>
>>>>>>> bede089c
    </div>
  {/if}

  <Modal bind:this={resultsModal} width="30%">
    <ResultsModal {isTrigger} {testResult} />
  </Modal>

  <Modal bind:this={actionModal} width="30%">
    <ActionModal bind:blockComplete />
  </Modal>

  <Modal bind:this={webhookModal} width="30%">
    <CreateWebhookModal />
  </Modal>
</div>

<style>
  .center-items {
    display: flex;
    align-items: center;
  }
  .splitHeader {
    display: flex;
    justify-content: space-between;
  }
  .iconAlign {
    padding: 0 0 0 var(--spacing-m);
    display: inline-block;
  }
  .block {
    width: 360px;
    font-size: 16px;
    background-color: var(--spectrum-alias-background-color-secondary);
    color: var(--grey-9);
    border: 1px solid var(--spectrum-global-color-gray-300);
    border-radius: 4px 4px 4px 4px;
  }

  .blockSection {
    padding: var(--spacing-xl);
  }
</style><|MERGE_RESOLUTION|>--- conflicted
+++ resolved
@@ -1,10 +1,5 @@
 <script>
   import { automationStore } from "builderStore"
-<<<<<<< HEAD
-  import AutomationBlockTagline from "./AutomationBlockTagline.svelte"
-  import { Icon } from "@budibase/bbui"
-  import { _ as t } from "svelte-i18n"
-=======
   import {
     Icon,
     Divider,
@@ -21,7 +16,7 @@
   import ActionModal from "./ActionModal.svelte"
   import { database } from "stores/backend"
   import { externalActions } from "./ExternalActions"
->>>>>>> bede089c
+  import { _ as t } from "svelte-i18n"
 
   export let onSelect
   export let block
@@ -72,22 +67,6 @@
     onSelect(block)
   }}
 >
-<<<<<<< HEAD
-  <header>
-    {#if block.type === "TRIGGER"}
-      <Icon name="Light" />
-      <span>{$t("when-this-happens")}</span>
-    {:else if block.type === "ACTION"}
-      <Icon name="FlashOn" />
-      <span>{$t("do-this")}</span>
-    {:else if block.type === "LOGIC"}
-      <Icon name="Branch2" />
-      <span>{$t("only-continue-if")}</span>
-    {/if}
-    <div class="label">
-      {#if block.type === "TRIGGER"}{$t("trigger")}{:else}{$t("step")}
-        {blockIdx + 1}{/if}
-=======
   <div class="blockSection">
     <div
       on:click={() => {
@@ -116,9 +95,9 @@
         {/if}
         <div class="iconAlign">
           {#if isTrigger}
-            <Body size="XS">When this happens:</Body>
+            <Body size="XS">{$t("when-this-happens")}</Body>
           {:else}
-            <Body size="XS">Do this:</Body>
+            <Body size="XS">{$t("do-this")}...</Body>
           {/if}
 
           <Detail size="S">{block?.name?.toUpperCase() || ""}</Detail>
@@ -129,7 +108,7 @@
           <StatusLight
             positive={isTrigger || testResult[0].outputs?.success}
             negative={!testResult[0].outputs?.success}
-            ><Body size="XS">View response</Body></StatusLight
+            ><Body size="XS">{$t("view-response")}</Body></StatusLight
           >
         </span>
       {/if}
@@ -151,7 +130,7 @@
             {:else}
               <Icon size="M" name="ChevronRight" />
             {/if}
-            <Detail size="S">Setup</Detail>
+            <Detail size="S">{$t("setup")}</Detail>
           </div>
           {#if !isTrigger}
             <div on:click={() => deleteStep()}>
@@ -168,7 +147,7 @@
           />
           {#if lastStep}
             <Button on:click={() => testDataModal.show()} cta
-              >Finish and test automation</Button
+              >{$t("finish-and-test-automation")}</Button
             >
           {/if}
           <Button
@@ -178,11 +157,10 @@
               actionModal.show()
             }}
             primary={!isTrigger}
-            cta={isTrigger}>Add Action</Button
+            cta={isTrigger}>{$t("add-action")}</Button
           >
         {/if}
       </Layout>
->>>>>>> bede089c
     </div>
   {/if}
 
