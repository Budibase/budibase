--- conflicted
+++ resolved
@@ -9,10 +9,10 @@
     Icon,
     Divider,
     Layout,
-    Detail,
     Modal,
     Label,
     AbsTooltip,
+    InlineAlert,
   } from "@budibase/bbui"
   import { sdk } from "@budibase/shared-core"
   import AutomationBlockSetup from "../../SetupPanel/AutomationBlockSetup.svelte"
@@ -25,7 +25,6 @@
   import DragHandle from "components/design/settings/controls/DraggableList/drag-handle.svelte"
   import { getContext } from "svelte"
   import DragZone from "./DragZone.svelte"
-  import InfoDisplay from "pages/builder/app/[application]/design/[screenId]/[componentId]/_components/Component/InfoDisplay.svelte"
 
   export let block
   export let blockRef
@@ -194,7 +193,30 @@
     class:selected
     class:draggable
   >
-<<<<<<< HEAD
+  <div class="wrap">
+    {#if $view.dragging && selected}
+      <div class="drag-placeholder" style={placeholderDims} />
+    {/if}
+
+    <div
+      bind:this={blockEle}
+      class="block-content"
+      class:dragging={$view.dragging && selected}
+      style={positionStyles}
+      on:mousedown={e => {
+        e.stopPropagation()
+      }}
+    >
+      {#if draggable}
+        <div
+          class="handle"
+          class:grabbing={selected}
+          on:mousedown={onHandleMouseDown}
+        >
+          <DragHandle />
+        </div>
+      {/if}
+    <div class="block-core">
     {#if loopBlock}
       <div class="blockSection">
         <div
@@ -222,82 +244,21 @@
 
           <div class="blockTitle">
             <AbsTooltip type="negative" text="Remove looping">
-              <Icon on:click={removeLooping} hoverable name="DeleteOutline" />
+              <Icon
+                on:click={removeLooping}
+                hoverable
+                name="DeleteOutline"
+              />
             </AbsTooltip>
-
             <div on:click={() => {}}>
               <Icon
                 hoverable
                 name={showLooping ? "ChevronRight" : "ChevronDown"}
               />
             </div>
-=======
-    <div class="wrap">
-      {#if $view.dragging && selected}
-        <div class="drag-placeholder" style={placeholderDims} />
-      {/if}
-
-      <div
-        bind:this={blockEle}
-        class="block-content"
-        class:dragging={$view.dragging && selected}
-        style={positionStyles}
-        on:mousedown={e => {
-          e.stopPropagation()
-        }}
-      >
-        {#if draggable}
-          <div
-            class="handle"
-            class:grabbing={selected}
-            on:mousedown={onHandleMouseDown}
-          >
-            <DragHandle />
->>>>>>> ef4da634
           </div>
-        {/if}
-        <div class="block-core">
-          {#if loopBlock}
-            <div class="blockSection">
-              <div
-                on:click={() => {
-                  showLooping = !showLooping
-                }}
-                class="splitHeader"
-              >
-                <div class="center-items">
-                  <svg
-                    width="28px"
-                    height="28px"
-                    class="spectrum-Icon"
-                    style="color:var(--spectrum-global-color-gray-700);"
-                    focusable="false"
-                  >
-                    <use xlink:href="#spectrum-icon-18-Reuse" />
-                  </svg>
-                  <div class="iconAlign">
-                    <Detail size="S">Looping</Detail>
-                  </div>
-                </div>
-
-                <div class="blockTitle">
-                  <AbsTooltip type="negative" text="Remove looping">
-                    <Icon
-                      on:click={removeLooping}
-                      hoverable
-                      name="DeleteOutline"
-                    />
-                  </AbsTooltip>
-
-                  <div style="margin-left: 10px;" on:click={() => {}}>
-                    <Icon
-                      hoverable
-                      name={showLooping ? "ChevronDown" : "ChevronUp"}
-                    />
-                  </div>
-                </div>
-              </div>
-            </div>
+        </div>
+      </div>
 
             <Divider noMargin />
             {#if !showLooping}
@@ -360,10 +321,9 @@
                   {bindings}
                 />
                 {#if isTrigger && triggerInfo}
-                  <InfoDisplay
-                    title={triggerInfo.title}
-                    body="This trigger is tied to your '{triggerInfo.tableName}' table"
-                    icon="InfoOutline"
+                  <InlineAlert
+                    header={triggerInfo.type}
+                    message={`This trigger is tied to the "${triggerInfo.rowAction.name}" row action in your ${triggerInfo.table.name} table`}
                   />
                 {/if}
               </Layout>
@@ -458,18 +418,12 @@
     display: flex;
     flex-direction: row;
     background-color: var(--background);
-<<<<<<< HEAD
     border: 1px solid var(--spectrum-global-color-gray-300);
     border-radius: 12px;
-=======
-    border: 1px solid var(--grey-3);
-    border-radius: 4px;
->>>>>>> ef4da634
   }
   .blockSection {
     padding: var(--spacing-xl);
   }
-<<<<<<< HEAD
   .icon-background-loop {
     background-color: #6afdef;
     padding: 0;
@@ -480,8 +434,6 @@
     justify-content: center;
     align-items: center;
   }
-=======
->>>>>>> ef4da634
   .separator {
     width: 1px;
     height: 25px;
