<script>
  import { automationStore } from "builderStore"
  import {
    Icon,
    Divider,
    Layout,
    Body,
    Detail,
    Modal,
    Button,
    StatusLight,
    ActionButton,
<<<<<<< HEAD
    Select,
=======
    notifications,
>>>>>>> 71885ba5
  } from "@budibase/bbui"
  import AutomationBlockSetup from "../../SetupPanel/AutomationBlockSetup.svelte"
  import CreateWebhookModal from "components/automation/Shared/CreateWebhookModal.svelte"
  import ResultsModal from "./ResultsModal.svelte"
  import ActionModal from "./ActionModal.svelte"
  import { externalActions } from "./ExternalActions"

  export let block
  export let testDataModal
  let selected
  let webhookModal
  let actionModal
  let resultsModal
  let setupToggled
  let blockComplete

  $: rowControl = $automationStore.selectedAutomation.automation.rowControl

  $: testResult = $automationStore.selectedAutomation.testResults?.steps.filter(
    step => (block.id ? step.id === block.id : step.stepId === block.stepId)
  )
  $: isTrigger = block.type === "TRIGGER"

  $: selected = $automationStore.selectedBlock?.id === block.id
  $: steps =
    $automationStore.selectedAutomation?.automation?.definition?.steps ?? []

  $: blockIdx = steps.findIndex(step => step.id === block.id)
  $: lastStep = !isTrigger && blockIdx + 1 === steps.length

  $: totalBlocks =
    $automationStore.selectedAutomation?.automation?.definition?.steps.length +
    1

  $: hasCompletedInputs = Object.keys(
    block.schema?.inputs?.properties || {}
  ).every(x => block?.inputs[x])

  async function deleteStep() {
    try {
      automationStore.actions.deleteAutomationBlock(block)
      await automationStore.actions.save(
        $automationStore.selectedAutomation?.automation
      )
    } catch (error) {
      notifications.error("Error saving notification")
    }
  }
  function toggleFieldControl(evt) {
    onSelect(block)
    let rowControl
    if (evt.detail === "Use values") {
      rowControl = false
    } else {
      rowControl = true
    }
    automationStore.actions.toggleFieldControl(rowControl)
    automationStore.actions.save(
      $automationStore.selectedAutomation?.automation
    )
  }

  async function onSelect(block) {
    await automationStore.update(state => {
      state.selectedBlock = block
      return state
    })
  }
</script>

<div
  class={`block ${block.type} hoverable`}
  class:selected
  on:click={() => {
    onSelect(block)
  }}
>
  <div class="blockSection">
    <div
      on:click={() => {
        blockComplete = !blockComplete
      }}
      class="splitHeader"
    >
      <div class="center-items">
        {#if externalActions[block.stepId]}
          <img
            alt={externalActions[block.stepId].name}
            width="28px"
            height="28px"
            src={externalActions[block.stepId].icon}
          />
        {:else}
          <svg
            width="28px"
            height="28px"
            class="spectrum-Icon"
            style="color:grey;"
            focusable="false"
          >
            <use xlink:href="#spectrum-icon-18-{block.icon}" />
          </svg>
        {/if}
        <div class="iconAlign">
          {#if isTrigger}
            <Body size="XS">When this happens:</Body>
          {:else}
            <Body size="XS">Do this:</Body>
          {/if}

          <Detail size="S">{block?.name?.toUpperCase() || ""}</Detail>
        </div>
      </div>
      {#if testResult && testResult[0]}
        <span on:click={() => resultsModal.show()}>
          <StatusLight
            positive={isTrigger || testResult[0].outputs?.success}
            negative={!testResult[0].outputs?.success}
            ><Body size="XS">View response</Body></StatusLight
          >
        </span>
      {/if}
    </div>
  </div>
  {#if !blockComplete}
    <Divider noMargin />
    <div class="blockSection">
      <Layout noPadding gap="S">
        <div class="splitHeader">
          <ActionButton
            on:click={() => {
              onSelect(block)
              setupToggled = !setupToggled
            }}
            quiet
            icon={setupToggled ? "ChevronDown" : "ChevronRight"}
          >
            <Detail size="S">Setup</Detail>
          </ActionButton>
          {#if !isTrigger}
            <div class="block-options">
              <div>
                <Select
                  on:change={toggleFieldControl}
                  quiet
                  defaultValue="Use values"
                  autoWidth
                  value={rowControl ? "Use bindings" : "Use values"}
                  options={["Use values", "Use bindings"]}
                  placeholder={null}
                />
              </div>
              <div class="delete-padding" on:click={() => deleteStep()}>
                <Icon name="DeleteOutline" />
              </div>
            </div>
          {/if}
        </div>

        {#if setupToggled}
          <AutomationBlockSetup
            schemaProperties={Object.entries(block.schema.inputs.properties)}
            {block}
            {webhookModal}
          />
          {#if lastStep}
            <Button on:click={() => testDataModal.show()} cta
              >Finish and test automation</Button
            >
          {/if}
        {/if}
      </Layout>
    </div>
  {/if}

  <Modal bind:this={resultsModal} width="30%">
    <ResultsModal {isTrigger} {testResult} />
  </Modal>

  <Modal bind:this={actionModal} width="30%">
    <ActionModal {blockIdx} bind:blockComplete />
  </Modal>

  <Modal bind:this={webhookModal} width="30%">
    <CreateWebhookModal />
  </Modal>
</div>
<div class="separator" />
<Icon
  on:click={() => actionModal.show()}
  disabled={!hasCompletedInputs}
  hoverable
  name="AddCircle"
  size="S"
/>
{#if isTrigger ? totalBlocks > 1 : blockIdx !== totalBlocks - 2}
  <div class="separator" />
{/if}

<style>
  .delete-padding {
    padding-left: 30px;
  }
  .block-options {
    display: flex;
    align-items: center;
  }
  .center-items {
    display: flex;
    align-items: center;
  }
  .splitHeader {
    display: flex;
    justify-content: space-between;
    align-items: center;
  }
  .iconAlign {
    padding: 0 0 0 var(--spacing-m);
    display: inline-block;
  }
  .block {
    width: 480px;
    font-size: 16px;
    background-color: var(--background);
    border: 1px solid var(--spectrum-global-color-gray-300);
    border-radius: 4px 4px 4px 4px;
  }

  .blockSection {
    padding: var(--spacing-xl);
  }

  .separator {
    width: 1px;
    height: 25px;
    border-left: 1px dashed var(--grey-4);
    color: var(--grey-4);
    /* center horizontally */
    align-self: center;
  }
</style><|MERGE_RESOLUTION|>--- conflicted
+++ resolved
@@ -10,11 +10,8 @@
     Button,
     StatusLight,
     ActionButton,
-<<<<<<< HEAD
     Select,
-=======
     notifications,
->>>>>>> 71885ba5
   } from "@budibase/bbui"
   import AutomationBlockSetup from "../../SetupPanel/AutomationBlockSetup.svelte"
   import CreateWebhookModal from "components/automation/Shared/CreateWebhookModal.svelte"
