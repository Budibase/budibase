<script>
  import {
    automationStore,
    automationHistoryStore,
    selectedAutomation,
  } from "@/stores/builder"
  import { ViewMode } from "@/types/automations"
  import ConfirmDialog from "@/components/common/ConfirmDialog.svelte"
  import TestDataModal from "./TestDataModal.svelte"
  import {
    notifications,
    Modal,
    Toggle,
    Body,
    Button,
    ActionButton,
  } from "@budibase/bbui"
  import { ActionStepID } from "@/constants/backend/automations"
  import UndoRedoControl from "@/components/common/UndoRedoControl.svelte"
  import StepNode from "./StepNode.svelte"
  import { memo } from "@budibase/frontend-core"
  import { sdk } from "@budibase/shared-core"
  import DraggableCanvas from "../DraggableCanvas.svelte"
  import { onMount } from "svelte"
  import { environment } from "@/stores/portal"
  import AutomationLogsPanel from "./AutomationLogsPanel.svelte"
  import LogDetailsPanel from "./LogDetailsPanel.svelte"

  export let automation

  const memoAutomation = memo(automation)

  let testDataModal
  let confirmDeleteDialog
  let scrolling = false
  let blockRefs = {}
  let treeEle
  let draggable

  let showLogsPanel = false
  let showLogDetails = false
  let selectedLog = null
  let selectedStepData = null
  let selectedLogStepId = null
  let viewMode = ViewMode.EDITOR

  $: $automationStore.showTestModal === true && testDataModal.show()

  // Memo auto - selectedAutomation
  $: memoAutomation.set(automation)

  // Parse the automation tree state
  $: refresh($memoAutomation)

  $: blocks = getBlocks($memoAutomation, selectedLog).filter(
    x => x.stepId !== ActionStepID.LOOP
  )
  $: isRowAction = sdk.automations.isRowAction($memoAutomation)

  const refresh = () => {
    // Get all processed block references
    blockRefs = $selectedAutomation.blockRefs
  }
  const getBlocks = (automation, selectedLog) => {
    let blocks = []

    // In logs mode, we need to show steps from the log data
    if (viewMode === ViewMode.LOGS && selectedLog) {
      if (automation.definition.trigger) {
        blocks.push(automation.definition.trigger)
      }

      // Process steps in the order they appear in the log
      // Annoyingly triggers are in the log steps, so we need to filter them out
      if (selectedLog.steps) {
        selectedLog.steps
          .filter(
            logStep => logStep.stepId !== automation.definition.trigger?.stepId
          )
          .forEach(logStep => {
            const currentStep = automation.definition.steps?.find(
              step => step.id === logStep.id
            )

            if (currentStep) {
              blocks.push(currentStep)
            } else {
              blocks.push({
                ...logStep,
              })
            }
          })
      }
    } else {
      // Normal editor mode - show current automation steps
      if (automation.definition.trigger) {
        blocks.push(automation.definition.trigger)
      }
      blocks = blocks.concat(automation.definition.steps || [])
    }
    return blocks
  }

  const deleteAutomation = async () => {
    try {
      await automationStore.actions.delete(automation)
    } catch (error) {
      notifications.error("Error deleting automation")
    }
  }

  onMount(async () => {
    try {
      await automationStore.actions.initAppSelf()
      await environment.loadVariables()
    } catch (error) {
      console.error(error)
    }
  })

  function toggleLogsPanel() {
    showLogsPanel = !showLogsPanel
    if (showLogsPanel) {
      showLogDetails = false
      selectedLog = null
      selectedLogStepId = null
      viewMode = ViewMode.LOGS
      // Clear editor selection when switching to logs mode
      automationStore.actions.selectNode(null)
    } else {
      viewMode = ViewMode.EDITOR
      selectedLogStepId = null
    }
  }

  function enrichLog(definitions, log) {
    if (!definitions || !log || !log.steps) {
      return log
    }

    const enrichedLog = { ...log, steps: [...log.steps] }

    for (let step of enrichedLog.steps) {
      const trigger = definitions.TRIGGER[step.stepId]
      const action = definitions.ACTION[step.stepId]

      if (trigger || action) {
        step.icon = trigger ? trigger.icon : action.icon
        step.name = trigger ? trigger.name : action.name
      }
    }

    return enrichedLog
  }

  function handleSelectLog(log) {
    selectedLog = enrichLog($automationStore.blockDefinitions, log) ?? log
    selectedStepData = null
    selectedLogStepId = null
  }

  function closeAllPanels() {
    showLogsPanel = false
    showLogDetails = false
    selectedLog = null
    selectedStepData = null
    selectedLogStepId = null
    viewMode = ViewMode.EDITOR
  }

  function handleStepSelect(stepData) {
    selectedStepData = stepData
    selectedLogStepId = stepData?.stepId || stepData?.id
    // Show step details when a step is selected
    if (stepData && viewMode === ViewMode.LOGS) {
      showLogDetails = true
    }
  }
</script>

<div class="automation-heading">
  <div class="actions-left">
    <div class="automation-name">
      <Body size="M">
        {automation.name}
      </Body>
    </div>
  </div>

  <div class="actions-right">
    <div class="view-mode-toggle">
      <div class="group">
        <ActionButton
          icon="Edit"
          quiet
          selected={viewMode === ViewMode.EDITOR}
          on:click={() => {
            viewMode = ViewMode.EDITOR
            selectedLogStepId = null
            closeAllPanels()
          }}
        >
          Editor
        </ActionButton>
        <ActionButton
          icon="AppleFiles"
          quiet
          selected={viewMode === ViewMode.LOGS ||
            showLogsPanel ||
            showLogDetails}
          on:click={() => {
            viewMode = ViewMode.LOGS
            // Clear editor selection when switching to logs mode
            automationStore.actions.selectNode(null)
            if (!showLogsPanel && !showLogDetails) {
              toggleLogsPanel()
            }
          }}
        >
          Logs
        </ActionButton>
      </div>
    </div>

    <ActionButton
      icon="play"
      quiet
      disabled={!automation?.definition?.trigger}
      on:click={() => {
        automationStore.update(state => ({ ...state, showTestModal: true }))
      }}
    >
      Run test
    </ActionButton>
<<<<<<< HEAD
=======
    <Count
      count={prodErrors}
      tooltip={"There are errors in production"}
      hoverable={false}
    >
      <ActionButton
        icon="folder"
        quiet
        selected={prodErrors}
        on:click={() => {
          const params = new URLSearchParams({
            ...(prodErrors ? { open: "error" } : {}),
            automationId: automation._id,
          })
          window.open(
            `/builder/app/${
              $appStore.appId
            }/settings/automations?${params.toString()}`,
            "_blank"
          )
        }}
      >
        Logs
      </ActionButton>
    </Count>
>>>>>>> e2e56428

    {#if !isRowAction}
      <div class="toggle-active setting-spacing">
        <Toggle
          text={automation.disabled ? "Paused" : "Activated"}
          on:change={automationStore.actions.toggleDisabled(
            automation._id,
            automation.disabled
          )}
          disabled={!automation?.definition?.trigger}
          value={!automation.disabled}
        />
      </div>
    {/if}
  </div>
</div>

<div class="main-flow">
  <div class="canvas-heading" class:scrolling>
    <div class="canvas-controls">
      <div class="canvas-heading-left">
        <UndoRedoControl store={automationHistoryStore} showButtonGroup />

        <div class="zoom">
          <div class="group">
            <ActionButton icon="plus" quiet on:click={draggable.zoomIn} />
            <ActionButton icon="minus" quiet on:click={draggable.zoomOut} />
          </div>
        </div>

        <Button
          secondary
          on:click={() => {
            draggable.zoomToFit()
          }}
        >
          Zoom to fit
        </Button>
      </div>
    </div>
  </div>

  <div class="root" bind:this={treeEle}>
    <DraggableCanvas
      bind:this={draggable}
      draggableClasses={[
        "main-content",
        "content",
        "block",
        "branched",
        "branch",
        "flow-item",
        "branch-wrap",
      ]}
    >
      <span class="main-content" slot="content">
        {#if Object.keys(blockRefs).length}
          {#each blocks as block, idx (block.id)}
            <StepNode
              step={blocks[idx]}
              stepIdx={idx}
              isLast={blocks?.length - 1 === idx}
              automation={$memoAutomation}
              blocks={blockRefs}
              logData={selectedLog}
              {viewMode}
              {selectedLogStepId}
              onStepSelect={handleStepSelect}
            />
          {/each}
        {/if}
      </span>
    </DraggableCanvas>
  </div>
</div>

<ConfirmDialog
  bind:this={confirmDeleteDialog}
  okText="Delete Automation"
  onOk={deleteAutomation}
  title="Confirm Deletion"
>
  Are you sure you wish to delete the automation
  <i>{automation.name}?</i>
  This action cannot be undone.
</ConfirmDialog>

<Modal
  bind:this={testDataModal}
  zIndex={5}
  on:hide={() => {
    automationStore.update(state => ({ ...state, showTestModal: false }))
  }}
>
  <TestDataModal />
</Modal>

{#if showLogsPanel}
  <AutomationLogsPanel
    {automation}
    onClose={closeAllPanels}
    onSelectLog={handleSelectLog}
    {selectedLog}
  />
{/if}

{#if showLogDetails && selectedLog && selectedStepData}
  <LogDetailsPanel
    log={selectedLog}
    selectedStep={selectedStepData}
    onClose={() => {
      showLogDetails = false
      selectedStepData = null
      selectedLogStepId = null
    }}
    onBack={() => {
      showLogDetails = false
      selectedStepData = null
      selectedLogStepId = null
    }}
  />
{/if}

<style>
  .main-flow {
    position: relative;
    width: 100%;
    height: 100%;
  }

  .canvas-heading {
    position: absolute;
    z-index: 1;
    width: 100%;
    pointer-events: none;
  }

  .automation-heading {
    display: flex;
    align-items: center;
    width: 100%;
    background: var(--background);
    padding: var(--spacing-m) var(--spacing-l) var(--spacing-s);
    box-sizing: border-box;
    justify-content: space-between;
    border-bottom: 1px solid var(--spectrum-global-color-gray-200);
  }

  .automation-name {
    margin-right: var(--spacing-l);
    overflow: hidden;
    text-overflow: ellipsis;
    white-space: nowrap;
    flex-shrink: 1;
    min-width: 0;
  }

  .automation-name :global(.spectrum-Heading) {
    font-weight: 600;
  }

  .toggle-active :global(.spectrum-Switch) {
    margin: 0px;
  }

  .root :global(.main-content) {
    display: flex;
    flex-direction: column;
    align-items: center;
  }

  .canvas-heading-left {
    display: flex;
    gap: var(--spacing-l);
  }

  .view-mode-toggle {
    display: flex;
    gap: var(--spacing-l);
    flex-shrink: 0;
  }

  .canvas-heading-left :global(div) {
    border-right: none;
  }

  .root {
    height: 100%;
    width: 100%;
  }

  .root :global(.block) {
    display: flex;
    flex-direction: column;
    justify-content: flex-start;
    align-items: center;
  }

  .root :global(.blockSection) {
    width: 100%;
    box-sizing: border-box;
  }

  .canvas-heading.scrolling {
    background: var(--background);
    border-bottom: var(--border-light);
    z-index: 1;
  }

  .canvas-controls {
    display: flex;
    justify-content: space-between;
    align-items: center;
    padding: var(--spacing-l);
    padding-right: var(--spacing-xl);
    width: 100%;
    box-sizing: border-box;
    pointer-events: none;
  }

  .canvas-controls > * {
    pointer-events: auto;
  }

  .toggle-active :global(.spectrum-Switch-label) {
    margin-right: 0px;
  }

  .view-mode-toggle .group {
    border-radius: 6px;
    display: flex;
    flex-direction: row;
    background: var(--spectrum-global-color-gray-100);
    padding: 2px;
    border: 1px solid var(--spectrum-global-color-gray-300);
  }
  .view-mode-toggle .group :global(> *:not(:first-child)) {
    border-top-left-radius: 0;
    border-bottom-left-radius: 0;
    border-left: none;
  }
  .view-mode-toggle .group :global(> *:not(:last-child)) {
    border-top-right-radius: 0;
    border-bottom-right-radius: 0;
  }

  .zoom .group {
    border-radius: 4px;
    display: flex;
    flex-direction: row;
  }
  .zoom .group :global(> *:not(:first-child)) {
    border-top-left-radius: 0;
    border-bottom-left-radius: 0;
    border-left: 2px solid var(--spectrum-global-color-gray-300);
  }
  .zoom .group :global(> *:not(:last-child)) {
    border-top-right-radius: 0;
    border-bottom-right-radius: 0;
  }
  .zoom .group :global(.spectrum-Button),
  .zoom .group :global(.spectrum-ActionButton) {
    background: var(--spectrum-global-color-gray-200) !important;
  }
  .zoom .group :global(.spectrum-Button:hover),
  .zoom .group :global(.spectrum-ActionButton:hover) {
    background: var(--spectrum-global-color-gray-300) !important;
  }

<<<<<<< HEAD
  .actions-left {
    display: flex;
    flex-direction: row;
    align-items: center;
    flex: 1;
    min-width: 0;
  }

  .actions-right {
    display: flex;
    gap: var(--spacing-xl);
    align-items: center;
  }

  .view-mode-toggle .group :global(.spectrum-ActionButton) {
    background: transparent !important;
    border: none !important;
    border-radius: 4px !important;
    color: var(--spectrum-global-color-gray-700) !important;
    font-weight: 500;
    padding: 6px 12px !important;
    margin: 0 !important;
    transition: all 0.15s ease;
=======
  .canvas-heading-left .group :global(.spectrum-Button),
  .canvas-heading-left .group :global(.spectrum-ActionButton),
  .canvas-heading-left .group :global(i) {
    color: var(--spectrum-global-color-gray-900) !important;
>>>>>>> e2e56428
  }

  .view-mode-toggle .group :global(.spectrum-ActionButton:hover) {
    background: var(--spectrum-global-color-gray-200) !important;
    color: var(--spectrum-global-color-gray-900) !important;
  }

  .view-mode-toggle .group :global(.spectrum-ActionButton.is-selected) {
    background: var(--spectrum-global-color-gray-50) !important;
    color: var(--spectrum-global-color-gray-900) !important;
    box-shadow: 0 1px 2px rgba(0, 0, 0, 0.1);
    font-weight: 600;
  }

  .view-mode-toggle .group :global(.spectrum-Icon) {
    color: inherit !important;
  }
</style><|MERGE_RESOLUTION|>--- conflicted
+++ resolved
@@ -232,34 +232,6 @@
     >
       Run test
     </ActionButton>
-<<<<<<< HEAD
-=======
-    <Count
-      count={prodErrors}
-      tooltip={"There are errors in production"}
-      hoverable={false}
-    >
-      <ActionButton
-        icon="folder"
-        quiet
-        selected={prodErrors}
-        on:click={() => {
-          const params = new URLSearchParams({
-            ...(prodErrors ? { open: "error" } : {}),
-            automationId: automation._id,
-          })
-          window.open(
-            `/builder/app/${
-              $appStore.appId
-            }/settings/automations?${params.toString()}`,
-            "_blank"
-          )
-        }}
-      >
-        Logs
-      </ActionButton>
-    </Count>
->>>>>>> e2e56428
 
     {#if !isRowAction}
       <div class="toggle-active setting-spacing">
@@ -511,6 +483,12 @@
     display: flex;
     flex-direction: row;
   }
+
+  .canvas-heading-left .group :global(.spectrum-Button),
+  .canvas-heading-left .group :global(.spectrum-ActionButton),
+  .canvas-heading-left .group :global(i) {
+    color: var(--spectrum-global-color-gray-900) !important;
+  }
   .zoom .group :global(> *:not(:first-child)) {
     border-top-left-radius: 0;
     border-bottom-left-radius: 0;
@@ -529,7 +507,6 @@
     background: var(--spectrum-global-color-gray-300) !important;
   }
 
-<<<<<<< HEAD
   .actions-left {
     display: flex;
     flex-direction: row;
@@ -553,12 +530,6 @@
     padding: 6px 12px !important;
     margin: 0 !important;
     transition: all 0.15s ease;
-=======
-  .canvas-heading-left .group :global(.spectrum-Button),
-  .canvas-heading-left .group :global(.spectrum-ActionButton),
-  .canvas-heading-left .group :global(i) {
-    color: var(--spectrum-global-color-gray-900) !important;
->>>>>>> e2e56428
   }
 
   .view-mode-toggle .group :global(.spectrum-ActionButton:hover) {
