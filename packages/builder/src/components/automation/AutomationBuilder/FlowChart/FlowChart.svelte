<script lang="ts">
  import { onMount, onDestroy, setContext, tick } from "svelte"
  import { writable, get } from "svelte/store"
  import dayjs from "dayjs"
  import {
    notifications,
    Modal,
    Toggle,
    Body,
    ActionButton,
    Switcher,
    StatusLight,
  } from "@budibase/bbui"
  import { memo } from "@budibase/frontend-core"
  import {
    PublishResourceState,
    AutomationStatus,
    AutomationActionStepId,
    type UIAutomation,
    type AutomationStep,
    type LayoutDirection,
  } from "@budibase/types"
  import { sdk } from "@budibase/shared-core"
  import {
    automationStore,
    automationHistoryStore,
    selectedAutomation,
    workspaceDeploymentStore,
    deploymentStore,
  } from "@/stores/builder"
  import { environment, featureFlags } from "@/stores/portal"
  import { ViewMode } from "@/types/automations"
  import { ActionStepID } from "@/constants/backend/automations"
  import {
    getBlocks as getBlocksHelper,
    renderBranches,
    dagreLayoutAutomation,
    type GraphBuildDeps,
  } from "./AutomationStepHelpers"
<<<<<<< HEAD
=======
  import ConfirmDialog from "@/components/common/ConfirmDialog.svelte"
  import UndoRedoControl from "@/components/common/UndoRedoControl.svelte"
  import DraggableCanvas from "../DraggableCanvas.svelte"
  import TestDataModal from "./TestDataModal.svelte"
  import StepNode from "./StepNode.svelte"
>>>>>>> 6bc0f4fc

  import PublishStatusBadge from "@/components/common/PublishStatusBadge.svelte"
  import CtaNotification from "@/components/common/CtaNotification.svelte"
  import ConfirmDialog from "@/components/common/ConfirmDialog.svelte"
  import { createFlowChartDnD } from "./FlowChartDnD"
  import TestDataModal from "./TestDataModal.svelte"
  import NodeWrapper from "./NodeWrapper.svelte"
  import CustomEdge from "./CustomEdge.svelte"
  import BranchNodeWrapper from "./BranchNodeWrapper.svelte"
  import AnchorNode from "./AnchorNode.svelte"

  import {
    SvelteFlow,
    Background,
    BackgroundVariant,
    MiniMap,
    useSvelteFlow,
    type Node as FlowNode,
    type Edge as FlowEdge,
    type NodeTypes,
    type EdgeTypes,
  } from "@xyflow/svelte"
  import "@xyflow/svelte/dist/style.css"
  import FlowControls from "./Controls.svelte"

  export let automation: UIAutomation

  const memoAutomation = memo(automation)

  const nodeTypes: NodeTypes = {
    "step-node": NodeWrapper as any,
    "branch-node": BranchNodeWrapper as any,
    "anchor-node": AnchorNode as any,
  }
  const edgeTypes: EdgeTypes = {
    "add-item": CustomEdge as any,
  }

  let testDataModal: Modal
  let confirmDeleteDialog
<<<<<<< HEAD
  let blockRefs: Record<string, any> = {}
  let prodErrors: number
  let paneEl: HTMLDivElement | null = null
  let changingStatus = false

  let scrolling = false
  let initialViewportApplied = false
  let isApplyingViewport = false
  let preserveViewport = false
  let layoutDirection: LayoutDirection = automation.layoutDirection || "TB"
=======
  let blockRefs = {}
  let treeEle
  let draggable
  let prodErrors
  let viewMode = ViewMode.EDITOR
>>>>>>> 6bc0f4fc

  let nodes = writable<FlowNode[]>([])
  let edges = writable<FlowEdge[]>([])

  const { getViewport, setViewport, getNodesBounds } = useSvelteFlow()

  const fitViewportTop = async () => {
    if (isApplyingViewport) return
    isApplyingViewport = true
    try {
      await tick()
      const currentNodes = get(nodes)
      if (!currentNodes?.length || !paneEl) return

      const bounds = getNodesBounds(currentNodes)
      const rect = paneEl.getBoundingClientRect()

      const padding = 40
      const widthWithPadding = bounds.width + padding * 2

      let zoom = rect.width / (widthWithPadding || rect.width)
      if (zoom > 1) zoom = 0.8
      if (zoom < 0.01) zoom = 0.01 // Allow much smaller zoom for large graphs

      const x = rect.width / 2 - (bounds.x + bounds.width / 2) * zoom
      const y =
        layoutDirection === "LR"
          ? rect.height / 2 - (bounds.y + bounds.height / 2) * zoom
          : padding - bounds.y * zoom

      setViewport({ x, y, zoom })
      initialViewportApplied = true
    } finally {
      isApplyingViewport = false
    }
  }

  // DnD helper and context stores
  const dnd = createFlowChartDnD({
    getViewport,
    setViewport,
    moveBlock: (sourcePath, destPath, automationData) =>
      automationStore.actions.moveBlock(sourcePath, destPath, automationData),
    getSelectedAutomation: () => get(selectedAutomation),
  })
  const { view, viewPos, contentPos } = dnd
  setContext("draggableView", view)
  setContext("viewPos", viewPos)
  setContext("contentPos", contentPos)

  $: updateGraph(blocks as any, viewMode, layoutDirection)

  $: $automationStore.showTestModal === true && testDataModal.show()

  $: displayToggleValue = $featureFlags.WORKSPACES
    ? automation.publishStatus.state === PublishResourceState.PUBLISHED
    : !automation?.disabled

  // Memo auto - selectedAutomation
  $: memoAutomation.set($selectedAutomation.data || automation)

  // Parse the automation tree state
  $: $selectedAutomation.blockRefs && refresh()
  $: blocks = getBlocksHelper(
    $selectedAutomation.data || $memoAutomation,
    viewMode
  )
    .filter(x => x.stepId !== ActionStepID.LOOP)
    .map((block, idx) => ({ ...block, __top: idx }))

  $: viewMode = ViewMode.EDITOR

  $: isRowAction = sdk.automations.isRowAction($memoAutomation)

  const updateGraph = async (
    blocks: any,
    currentViewMode: any,
    direction: LayoutDirection
  ) => {
    if (!preserveViewport) {
      initialViewportApplied = false
    }
    preserveViewport = true
    const xSpacing = 300
    const ySpacing = 340

    const newNodes: FlowNode[] = []
    const newEdges: FlowEdge[] = []

    // helper to get or create position
    const ensurePosition = (_id: string, fallback: { x: number; y: number }) =>
      fallback

    const deps: GraphBuildDeps = {
      ensurePosition,
      xSpacing,
      ySpacing,
      blockRefs,
      viewMode: currentViewMode,
      testDataModal,
      newNodes,
      newEdges,
      direction,
    }

    // Build linear chain of top-level steps first
    blocks.forEach((block: AutomationStep, idx: number) => {
      const isTrigger = idx === 0
      const baseId = block.id
      const pos = ensurePosition(baseId, { x: 0, y: idx * ySpacing })

      const isBranchStep = block.stepId === AutomationActionStepId.BRANCH

      if (!isBranchStep) {
        newNodes.push({
          id: baseId,
          type: "step-node",
          data: {
            testDataModal,
            block,
            isTopLevel: true,
            viewMode: currentViewMode,
            direction,
          },
          position: pos,
        })
      }

      if (!isTrigger && !isBranchStep) {
        const prevId = blocks[idx - 1].id
        newEdges.push({
          id: `edge-${prevId}-${baseId}`,
          type: "add-item",
          source: prevId,
          target: baseId,
          data: {
            block: blocks[idx - 1],
            viewMode: currentViewMode,
            direction,
            pathTo: blockRefs?.[prevId]?.pathTo,
          },
        })
      }

      // Add a terminal anchor so the FlowItemActions appears on an edge when there is no next node
      if (!isBranchStep && (blocks.length === 1 || idx === blocks.length - 1)) {
        const terminalId = `anchor-${baseId}`
        const terminalPos = ensurePosition(terminalId, {
          x: pos.x,
          y: pos.y + ySpacing,
        })
        newNodes.push({
          id: terminalId,
          type: "anchor-node",
          data: { viewMode: currentViewMode, direction },
          position: terminalPos,
        })

        newEdges.push({
          id: `edge-${baseId}-${terminalId}`,
          type: "add-item",
          source: baseId,
          target: terminalId,
          data: {
            block,
            viewMode: currentViewMode,
            direction,
            pathTo: blockRefs?.[baseId]?.pathTo,
          },
        })
      }

      // Branch fan-out
      if (isBranchStep) {
        const sourceForBranches = !isTrigger ? blocks[idx - 1].id : baseId
        const sourceBlock = !isTrigger ? blocks[idx - 1] : block
        renderBranches(
          block,
          sourceForBranches,
          sourceBlock,
          pos.x,
          pos.y + ySpacing,
          deps
        )
      }
    })

    // Run Dagre layout with selected direction
    const laidOut = dagreLayoutAutomation(
      { nodes: newNodes, edges: newEdges },
      { rankdir: direction, ranksep: 150, nodesep: 300 }
    )

    nodes.set(laidOut.nodes)
    edges.set(laidOut.edges)
  }

  // When nodes are available and we haven't applied our custom viewport yet, align the top
  $: $nodes?.length && !initialViewportApplied && fitViewportTop()

  // Check if automation has unpublished changes
  $: hasUnpublishedChanges =
    $workspaceDeploymentStore.automations[automation._id!]
      ?.unpublishedChanges === true

  const refresh = () => {
    // Get all processed block references
    blockRefs = $selectedAutomation.blockRefs
  }

  const deleteAutomation = async () => {
    try {
      await automationStore.actions.delete(automation)
    } catch (error) {
      notifications.error("Error deleting automation")
    }
  }

  const publishChanges = async () => {
    try {
      await deploymentStore.publishApp()
    } catch (error) {
      notifications.error("Error publishing changes")
    }
  }

  const saveDirectionChange = async (direction: LayoutDirection) => {
    layoutDirection = direction
    preserveViewport = false
    try {
      await automationStore.actions.save({
        ...automation,
        layoutDirection,
      })
    } catch (error) {
      notifications.error("Unable to save layout direction")
    }
  }

  const toggleLogsPanel = () => {
    if ($automationStore.showLogsPanel) {
      automationStore.actions.closeLogsPanel()
      viewMode = ViewMode.EDITOR
    } else {
      automationStore.actions.openLogsPanel()
      automationStore.actions.closeLogPanel()
      viewMode = ViewMode.LOGS
      // Clear editor selection when switching to logs mode
      automationStore.actions.selectNode(undefined)
    }
  }

  const closeAllPanels = () => {
    automationStore.actions.closeLogsPanel()
    automationStore.actions.closeLogPanel()
    viewMode = ViewMode.EDITOR
  }

  const handleToggleChange = async () => {
    try {
      changingStatus = true
      await automationStore.actions.toggleDisabled(automation._id!)
    } finally {
      changingStatus = false
    }
  }

  onMount(async () => {
    try {
      await automationStore.actions.initAppSelf()
      await environment.loadVariables()
      const response = await automationStore.actions.getLogs({
        automationId: automation._id,
        status: AutomationStatus.ERROR,
        startDate: dayjs().subtract(1, "day").toISOString(),
      })
      prodErrors = response?.data?.length || 0
    } catch (error) {
      console.error(error)
    }
    dnd.setPaneEl(paneEl)
    dnd.initDnD()
  })

  onDestroy(() => {
    dnd.destroyDnD()
  })
</script>

<div class="automation-heading">
  {#if !$featureFlags.WORKSPACES}
    <div class="actions-left">
      <div class="automation-name">
        <Body
          size="S"
          weight="500"
          color="var(--spectrum-global-color-gray-900)"
        >
          {automation.name}
        </Body>
      </div>
    </div>
  {/if}

  <div class="actions-right" class:grow={$featureFlags.WORKSPACES}>
    <div class:grow={$featureFlags.WORKSPACES} class="actions-group">
      <Switcher
        on:left={() => {
          viewMode = ViewMode.EDITOR
          closeAllPanels()
        }}
        on:right={() => {
          viewMode = ViewMode.LOGS
          // Clear editor selection when switching to logs mode
          automationStore.actions.selectNode(undefined)
          if (
            !$automationStore.showLogsPanel &&
            !$automationStore.showLogDetailsPanel
          ) {
            toggleLogsPanel()
          }
        }}
        leftIcon="Edit"
        leftText="Editor"
        rightIcon="list-checks"
        rightText="Logs"
        rightNotificationTooltip="There are errors in production"
        rightNotificationCount={prodErrors}
        selected={$automationStore.showLogsPanel ||
        $automationStore.showLogDetailsPanel
          ? "right"
          : "left"}
      />
      {#if hasUnpublishedChanges}
        <button class="unpublished-changes-btn" on:click={publishChanges}>
          <StatusLight color="var(--spectrum-global-color-blue-600)" size="L" />
          <div class="unpublished-changes-text">Unpublished changes</div>
        </button>
      {/if}
    </div>

    <ActionButton
      icon="play"
      quiet
      disabled={!automation?.definition?.trigger}
      on:click={() => {
        automationStore.update(state => ({ ...state, showTestModal: true }))
      }}
    >
      Run test
    </ActionButton>

    {#if $featureFlags.WORKSPACES}
      <PublishStatusBadge
        status={automation.publishStatus.state}
        loading={changingStatus}
      />
      <div class="toggle-active setting-spacing">
        <Toggle
          on:change={handleToggleChange}
          disabled={!automation?.definition?.trigger || changingStatus}
          value={displayToggleValue}
        />
      </div>
    {:else if !isRowAction}
      <div class="toggle-active setting-spacing">
        <Toggle
          text={automation.disabled ? "Disabled" : "Enabled"}
          on:change={() => {
            if (automation._id) {
              automationStore.actions.toggleDisabled(automation._id)
            }
          }}
          disabled={!automation?.definition?.trigger}
          value={!automation.disabled}
        />
      </div>
    {/if}
  </div>
</div>

<div class="main-flow">
<<<<<<< HEAD
  <div class="canvas-heading" class:scrolling>
    <div class="canvas-controls">
      {#if hasUnpublishedChanges}
        <CtaNotification
          button={{ message: "Publish changes" }}
          on:click={publishChanges}
          icon="info"
        >
          <span>This automation has unpublished changes</span>
        </CtaNotification>
      {/if}
    </div>
  </div>

  <div class="root">
    <!-- svelte-ignore a11y-no-static-element-interactions -->
    <div
      class="wrapper"
      bind:this={paneEl}
      on:mousemove={dnd.handlePointerMove}
      on:mousedown={dnd.updatePaneRect}
=======
  <div class="root" bind:this={treeEle}>
    <DraggableCanvas
      bind:this={draggable}
      draggableClasses={[
        "main-content",
        "content",
        "block",
        "branched",
        "branch",
        "flow-item",
        "branch-wrap",
      ]}
>>>>>>> 6bc0f4fc
    >
      <SvelteFlow
        {nodes}
        {nodeTypes}
        {edges}
        {edgeTypes}
        colorMode="dark"
        nodesDraggable={false}
        minZoom={0.01}
        maxZoom={4}
      >
        <FlowControls
          historyStore={automationHistoryStore}
          {layoutDirection}
          onChangeDirection={saveDirectionChange}
        />
        <Background variant={BackgroundVariant.Dots} gap={25} />
        <MiniMap />
      </SvelteFlow>
    </div>
  </div>
</div>

<ConfirmDialog
  bind:this={confirmDeleteDialog}
  okText="Delete Automation"
  onOk={deleteAutomation}
  title="Confirm Deletion"
>
  Are you sure you wish to delete the automation
  <i>{automation.name}?</i>
  This action cannot be undone.
</ConfirmDialog>

<Modal
  bind:this={testDataModal}
  zIndex={5}
  on:hide={() => {
    automationStore.update(state => ({ ...state, showTestModal: false }))
  }}
>
  <TestDataModal />
</Modal>

<style>
  .wrapper {
    position: relative;
    height: 100%;
    --xy-background-color: var(--spectrum-global-color-gray-75);
    --xy-edge-label-background-color: var(--spectrum-global-color-gray-50);
    --xy-node-background-color: var(--background);
    --xy-node-border: 1px var(--grey-3) solid;
    --xy-node-boxshadow-selected: 0 0 0 1px
      var(--spectrum-global-color-blue-400);
    --xy-minimap-mask-background-color-props: var(
      --spectrum-global-color-gray-200
    );
    --xy-minimap-node-background-color-props: var(
      --spectrum-global-color-gray-400
    );
    --xy-controls-button-background-color: var(
      --spectrum-global-color-gray-200
    );
    --xy-edge-stroke: var(--spectrum-global-color-gray-400);
  }

  .main-flow {
    position: relative;
    width: 100%;
    height: 100%;
  }

  .automation-heading {
    display: flex;
    align-items: center;
    width: 100%;
    background: var(--background);
    padding: var(--spacing-m) var(--spacing-l);
    box-sizing: border-box;
    justify-content: space-between;
    border-bottom: 1px solid var(--spectrum-global-color-gray-200);
  }

  .automation-name {
    margin-right: var(--spacing-l);
    overflow: hidden;
    text-overflow: ellipsis;
    white-space: nowrap;
    flex-shrink: 1;
    min-width: 0;
  }

  .automation-name :global(.spectrum-Heading) {
    font-weight: 600;
  }

  .toggle-active :global(.spectrum-Switch) {
    margin: 0px;
  }

  .root :global(.main-content) {
    display: flex;
    flex-direction: column;
    align-items: center;
  }

  .root {
    height: 100%;
    width: 100%;
  }

  .root :global(.block) {
    display: flex;
    flex-direction: column;
    justify-content: flex-start;
    align-items: center;
  }

  .root :global(.blockSection) {
    width: 100%;
    box-sizing: border-box;
  }

  .toggle-active :global(.spectrum-Switch-label) {
    margin-right: 0px;
  }

  .actions-left {
    display: flex;
    flex-direction: row;
    align-items: center;
    flex: 1;
    min-width: 0;
  }
  .grow {
    flex: 1 1 auto;
  }
  .actions-right {
    display: flex;
    gap: var(--spacing-xl);
    align-items: center;
  }

<<<<<<< HEAD
  :global(.svelte-flow__handle.custom-handle) {
    background-color: var(--spectrum-global-color-gray-700);
    border-radius: 1px;
    width: 8px;
    height: 4px;
    border: none;
    min-width: 2px;
    min-height: 2px;
  }

  :global(.svelte-flow__handle.custom-handle:hover),
  :global(.svelte-flow__handle.custom-handle.connectionindicator:focus),
  :global(.svelte-flow__handle.custom-handle.connectingfrom),
  :global(.svelte-flow__handle.custom-handle.connectingto) {
    background-color: var(--xy-theme-edge-hover);
  }

  :global(.svelte-flow__handle-bottom.custom-handle) {
    bottom: -5px;
    transform: none;
  }

  :global(.svelte-flow__handle-top.custom-handle) {
    top: -5px;
    transform: none;
  }

  :global(.svelte-flow__handle-left.custom-handle) {
    height: 8px;
    width: 4px;
    left: -3px;
  }
  :global(.svelte-flow__handle-right.custom-handle) {
    height: 8px;
    width: 4px;
    right: -3px;
=======
  .unpublished-changes-btn {
    display: flex;
    align-items: center;
    gap: 5px;
    height: 28px;
    padding: 0 calc(var(--spacing-m) / 2);
    color: var(--spectrum-global-color-gray-900);
    border-radius: 9px;
    border: 1px solid transparent;
    background: transparent;
    cursor: pointer;
    transition:
      background 130ms ease-out,
      border 130ms ease-out,
      color 130ms ease-out;
  }

  .unpublished-changes-btn:hover {
    color: var(--spectrum-global-color-gray-900);
    background: var(--spectrum-global-color-gray-200);
    border: 1px solid var(--spectrum-global-color-gray-300);
  }

  .unpublished-changes-btn:active {
    background: var(--spectrum-global-color-gray-200);
  }

  .actions-group {
    display: flex;
    gap: var(--spacing-m);
    align-items: center;
  }

  .unpublished-changes-text {
    padding-top: 1px;
>>>>>>> 6bc0f4fc
  }
</style><|MERGE_RESOLUTION|>--- conflicted
+++ resolved
@@ -37,17 +37,8 @@
     dagreLayoutAutomation,
     type GraphBuildDeps,
   } from "./AutomationStepHelpers"
-<<<<<<< HEAD
-=======
-  import ConfirmDialog from "@/components/common/ConfirmDialog.svelte"
-  import UndoRedoControl from "@/components/common/UndoRedoControl.svelte"
-  import DraggableCanvas from "../DraggableCanvas.svelte"
-  import TestDataModal from "./TestDataModal.svelte"
-  import StepNode from "./StepNode.svelte"
->>>>>>> 6bc0f4fc
 
   import PublishStatusBadge from "@/components/common/PublishStatusBadge.svelte"
-  import CtaNotification from "@/components/common/CtaNotification.svelte"
   import ConfirmDialog from "@/components/common/ConfirmDialog.svelte"
   import { createFlowChartDnD } from "./FlowChartDnD"
   import TestDataModal from "./TestDataModal.svelte"
@@ -85,7 +76,6 @@
 
   let testDataModal: Modal
   let confirmDeleteDialog
-<<<<<<< HEAD
   let blockRefs: Record<string, any> = {}
   let prodErrors: number
   let paneEl: HTMLDivElement | null = null
@@ -96,13 +86,6 @@
   let isApplyingViewport = false
   let preserveViewport = false
   let layoutDirection: LayoutDirection = automation.layoutDirection || "TB"
-=======
-  let blockRefs = {}
-  let treeEle
-  let draggable
-  let prodErrors
-  let viewMode = ViewMode.EDITOR
->>>>>>> 6bc0f4fc
 
   let nodes = writable<FlowNode[]>([])
   let edges = writable<FlowEdge[]>([])
@@ -485,21 +468,6 @@
 </div>
 
 <div class="main-flow">
-<<<<<<< HEAD
-  <div class="canvas-heading" class:scrolling>
-    <div class="canvas-controls">
-      {#if hasUnpublishedChanges}
-        <CtaNotification
-          button={{ message: "Publish changes" }}
-          on:click={publishChanges}
-          icon="info"
-        >
-          <span>This automation has unpublished changes</span>
-        </CtaNotification>
-      {/if}
-    </div>
-  </div>
-
   <div class="root">
     <!-- svelte-ignore a11y-no-static-element-interactions -->
     <div
@@ -507,20 +475,6 @@
       bind:this={paneEl}
       on:mousemove={dnd.handlePointerMove}
       on:mousedown={dnd.updatePaneRect}
-=======
-  <div class="root" bind:this={treeEle}>
-    <DraggableCanvas
-      bind:this={draggable}
-      draggableClasses={[
-        "main-content",
-        "content",
-        "block",
-        "branched",
-        "branch",
-        "flow-item",
-        "branch-wrap",
-      ]}
->>>>>>> 6bc0f4fc
     >
       <SvelteFlow
         {nodes}
@@ -664,7 +618,6 @@
     align-items: center;
   }
 
-<<<<<<< HEAD
   :global(.svelte-flow__handle.custom-handle) {
     background-color: var(--spectrum-global-color-gray-700);
     border-radius: 1px;
@@ -701,7 +654,8 @@
     height: 8px;
     width: 4px;
     right: -3px;
-=======
+  }
+
   .unpublished-changes-btn {
     display: flex;
     align-items: center;
@@ -737,6 +691,5 @@
 
   .unpublished-changes-text {
     padding-top: 1px;
->>>>>>> 6bc0f4fc
   }
 </style>