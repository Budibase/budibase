--- conflicted
+++ resolved
@@ -6,9 +6,7 @@
 
   import { flip } from "svelte/animate"
   import { fade, fly } from "svelte/transition"
-<<<<<<< HEAD
   import { _ as t } from "svelte-i18n"
-=======
   import {
     Detail,
     Icon,
@@ -17,7 +15,6 @@
     Modal,
   } from "@budibase/bbui"
   import { database } from "stores/backend"
->>>>>>> bede089c
 
   export let automation
   export let onSelect
@@ -59,23 +56,6 @@
   }
 </script>
 
-<<<<<<< HEAD
-{#if !blocks.length}<i
-    >{$t("add-a-trigger-to-your-automation-to-get-started")}</i
-  >{/if}
-<section class="canvas">
-  {#each blocks as block, idx (block.id)}
-    <div
-      class="block"
-      animate:flip={{ duration: 600 }}
-      in:fade|local
-      out:fly|local={{ x: 100 }}
-    >
-      <FlowItem {onSelect} {block} />
-      {#if idx !== blocks.length - 1}
-        <Arrow />
-      {/if}
-=======
 <div class="canvas">
   <div class="content">
     <div class="title">
@@ -93,11 +73,10 @@
               testDataModal.show()
             }}
             icon="MultipleCheck"
-            size="S">Run test</ActionButton
+            size="S">{$t("run-test")}</ActionButton
           >
         </div>
       </div>
->>>>>>> bede089c
     </div>
     {#each blocks as block, idx (block.id)}
       <div
