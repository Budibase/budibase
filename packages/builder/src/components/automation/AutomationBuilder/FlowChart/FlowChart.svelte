<script lang="ts">
  import { onMount, onDestroy, setContext, tick } from "svelte"
  import { writable, get } from "svelte/store"
  import dayjs from "dayjs"
  import {
    notifications,
    Modal,
    Toggle,
<<<<<<< HEAD
    Body,
=======
    Button,
>>>>>>> 3feb8777
    ActionButton,
    Switcher,
    StatusLight,
  } from "@budibase/bbui"
  import { memo } from "@budibase/frontend-core"
<<<<<<< HEAD
  import {
    PublishResourceState,
    AutomationStatus,
    AutomationActionStepId,
    type UIAutomation,
    type AutomationStep,
    type LayoutDirection,
  } from "@budibase/types"
  import { sdk } from "@budibase/shared-core"
=======
>>>>>>> 3feb8777
  import {
    automationStore,
    automationHistoryStore,
    selectedAutomation,
    workspaceDeploymentStore,
    deploymentStore,
  } from "@/stores/builder"
  import { environment } from "@/stores/portal"
  import { ViewMode } from "@/types/automations"
  import { ActionStepID } from "@/constants/backend/automations"
  import {
    getBlocks as getBlocksHelper,
    renderBranches,
    dagreLayoutAutomation,
    type GraphBuildDeps,
  } from "./AutomationStepHelpers"

  import PublishStatusBadge from "@/components/common/PublishStatusBadge.svelte"
  import ConfirmDialog from "@/components/common/ConfirmDialog.svelte"
  import { createFlowChartDnD } from "./FlowChartDnD"
  import TestDataModal from "./TestDataModal.svelte"
  import NodeWrapper from "./NodeWrapper.svelte"
  import CustomEdge from "./CustomEdge.svelte"
  import BranchNodeWrapper from "./BranchNodeWrapper.svelte"
  import AnchorNode from "./AnchorNode.svelte"

  import {
    SvelteFlow,
    Background,
    BackgroundVariant,
    MiniMap,
    useSvelteFlow,
    type Node as FlowNode,
    type Edge as FlowEdge,
    type NodeTypes,
    type EdgeTypes,
  } from "@xyflow/svelte"
  import "@xyflow/svelte/dist/style.css"
  import FlowControls from "./Controls.svelte"

  export let automation: UIAutomation

  const memoAutomation = memo(automation)

  const nodeTypes: NodeTypes = {
    "step-node": NodeWrapper as any,
    "branch-node": BranchNodeWrapper as any,
    "anchor-node": AnchorNode as any,
  }
  const edgeTypes: EdgeTypes = {
    "add-item": CustomEdge as any,
  }

  let testDataModal: Modal
  let confirmDeleteDialog
  let blockRefs: Record<string, any> = {}
  let prodErrors: number
  let paneEl: HTMLDivElement | null = null
  let changingStatus = false

  let initialViewportApplied = false
  let isApplyingViewport = false
  let preserveViewport = false
  let layoutDirection: LayoutDirection = automation.layoutDirection || "TB"

  let nodes = writable<FlowNode[]>([])
  let edges = writable<FlowEdge[]>([])

  const { getViewport, setViewport, getNodesBounds } = useSvelteFlow()

  const fitViewportTop = async () => {
    if (isApplyingViewport) return
    isApplyingViewport = true
    try {
      await tick()
      const currentNodes = get(nodes)
      if (!currentNodes?.length || !paneEl) return

      const bounds = getNodesBounds(currentNodes)
      const rect = paneEl.getBoundingClientRect()

      const padding = 40
      const widthWithPadding = bounds.width + padding * 2

      let zoom = rect.width / (widthWithPadding || rect.width)
      if (zoom > 1) zoom = 0.8
      if (zoom < 0.01) zoom = 0.01 // Allow much smaller zoom for large graphs

      const x = rect.width / 2 - (bounds.x + bounds.width / 2) * zoom
      const y =
        layoutDirection === "LR"
          ? rect.height / 2 - (bounds.y + bounds.height / 2) * zoom
          : padding - bounds.y * zoom

      setViewport({ x, y, zoom })
      initialViewportApplied = true
    } finally {
      isApplyingViewport = false
    }
  }

  // DnD helper and context stores
  const dnd = createFlowChartDnD({
    getViewport,
    setViewport,
    moveBlock: (sourcePath, destPath, automationData) =>
      automationStore.actions.moveBlock(sourcePath, destPath, automationData),
    getSelectedAutomation: () => get(selectedAutomation),
  })
  const { view, viewPos, contentPos } = dnd
  setContext("draggableView", view)
  setContext("viewPos", viewPos)
  setContext("contentPos", contentPos)

  $: updateGraph(blocks as any, viewMode, layoutDirection)

  $: $automationStore.showTestModal === true && testDataModal.show()

  $: displayToggleValue =
    automation.publishStatus.state === PublishResourceState.PUBLISHED

  // Memo auto - selectedAutomation
  $: memoAutomation.set($selectedAutomation.data || automation)

  // Parse the automation tree state
  $: $selectedAutomation.blockRefs && refresh()
  $: blocks = getBlocksHelper(
    $selectedAutomation.data || $memoAutomation,
    viewMode
  )
<<<<<<< HEAD
    .filter(x => x.stepId !== ActionStepID.LOOP)
    .map((block, idx) => ({ ...block, __top: idx }))

  $: viewMode = ViewMode.EDITOR

  $: isRowAction = sdk.automations.isRowAction($memoAutomation)
=======
>>>>>>> 3feb8777

  const updateGraph = async (
    blocks: any,
    currentViewMode: any,
    direction: LayoutDirection
  ) => {
    if (!preserveViewport) {
      initialViewportApplied = false
    }
    preserveViewport = true
    const xSpacing = 300
    const ySpacing = 340

    const newNodes: FlowNode[] = []
    const newEdges: FlowEdge[] = []

    // helper to get or create position
    const ensurePosition = (_id: string, fallback: { x: number; y: number }) =>
      fallback

    const deps: GraphBuildDeps = {
      ensurePosition,
      xSpacing,
      ySpacing,
      blockRefs,
      viewMode: currentViewMode,
      testDataModal,
      newNodes,
      newEdges,
      direction,
    }

    // Build linear chain of top-level steps first
    blocks.forEach((block: AutomationStep, idx: number) => {
      const isTrigger = idx === 0
      const baseId = block.id
      const pos = ensurePosition(baseId, { x: 0, y: idx * ySpacing })

      const isBranchStep = block.stepId === AutomationActionStepId.BRANCH

      if (!isBranchStep) {
        newNodes.push({
          id: baseId,
          type: "step-node",
          data: {
            testDataModal,
            block,
            isTopLevel: true,
            viewMode: currentViewMode,
            direction,
          },
          position: pos,
        })
      }

      if (!isTrigger && !isBranchStep) {
        const prevId = blocks[idx - 1].id
        newEdges.push({
          id: `edge-${prevId}-${baseId}`,
          type: "add-item",
          source: prevId,
          target: baseId,
          data: {
            block: blocks[idx - 1],
            viewMode: currentViewMode,
            direction,
            pathTo: blockRefs?.[prevId]?.pathTo,
          },
        })
      }

      // Add a terminal anchor so the FlowItemActions appears on an edge when there is no next node
      if (!isBranchStep && (blocks.length === 1 || idx === blocks.length - 1)) {
        const terminalId = `anchor-${baseId}`
        const terminalPos = ensurePosition(terminalId, {
          x: pos.x,
          y: pos.y + ySpacing,
        })
        newNodes.push({
          id: terminalId,
          type: "anchor-node",
          data: { viewMode: currentViewMode, direction },
          position: terminalPos,
        })

        newEdges.push({
          id: `edge-${baseId}-${terminalId}`,
          type: "add-item",
          source: baseId,
          target: terminalId,
          data: {
            block,
            viewMode: currentViewMode,
            direction,
            pathTo: blockRefs?.[baseId]?.pathTo,
          },
        })
      }

      // Branch fan-out
      if (isBranchStep) {
        const sourceForBranches = !isTrigger ? blocks[idx - 1].id : baseId
        const sourceBlock = !isTrigger ? blocks[idx - 1] : block
        renderBranches(
          block,
          sourceForBranches,
          sourceBlock,
          pos.x,
          pos.y + ySpacing,
          deps
        )
      }
    })

    // Run Dagre layout with selected direction
    const laidOut = dagreLayoutAutomation(
      { nodes: newNodes, edges: newEdges },
      { rankdir: direction, ranksep: 150, nodesep: 300 }
    )

    nodes.set(laidOut.nodes)
    edges.set(laidOut.edges)
  }

  // When nodes are available and we haven't applied our custom viewport yet, align the top
  $: $nodes?.length && !initialViewportApplied && fitViewportTop()

  // Check if automation has unpublished changes
  $: hasUnpublishedChanges =
    $workspaceDeploymentStore.automations[automation._id!]
      ?.unpublishedChanges === true

  const refresh = () => {
    // Get all processed block references
    blockRefs = $selectedAutomation.blockRefs
  }

  const deleteAutomation = async () => {
    try {
      await automationStore.actions.delete(automation)
    } catch (error) {
      notifications.error("Error deleting automation")
    }
  }

  const publishChanges = async () => {
    try {
      await deploymentStore.publishApp()
    } catch (error) {
      notifications.error("Error publishing changes")
    }
  }

  const saveDirectionChange = async (direction: LayoutDirection) => {
    layoutDirection = direction
    preserveViewport = false
    try {
      await automationStore.actions.save({
        ...automation,
        layoutDirection,
      })
    } catch (error) {
      notifications.error("Unable to save layout direction")
    }
  }

  const toggleLogsPanel = () => {
    if ($automationStore.showLogsPanel) {
      automationStore.actions.closeLogsPanel()
      viewMode = ViewMode.EDITOR
    } else {
      automationStore.actions.openLogsPanel()
      automationStore.actions.closeLogPanel()
      viewMode = ViewMode.LOGS
      // Clear editor selection when switching to logs mode
      automationStore.actions.selectNode(undefined)
    }
  }

  const closeAllPanels = () => {
    automationStore.actions.closeLogsPanel()
    automationStore.actions.closeLogPanel()
    viewMode = ViewMode.EDITOR
  }

  const handleToggleChange = async () => {
    try {
      changingStatus = true
      await automationStore.actions.toggleDisabled(automation._id!)
    } finally {
      changingStatus = false
    }
  }

  onMount(async () => {
    try {
      await automationStore.actions.initAppSelf()
      await environment.loadVariables()
      const response = await automationStore.actions.getLogs({
        automationId: automation._id,
        status: AutomationStatus.ERROR,
        startDate: dayjs().subtract(1, "day").toISOString(),
      })
      prodErrors = response?.data?.length || 0
    } catch (error) {
      console.error(error)
    }
    dnd.setPaneEl(paneEl)
    dnd.initDnD()
  })

  onDestroy(() => {
    dnd.destroyDnD()
  })
</script>

<div class="automation-heading">
  <div class="actions-right">
    <div class="actions-group">
      <Switcher
        on:left={() => {
          viewMode = ViewMode.EDITOR
          closeAllPanels()
        }}
        on:right={() => {
          viewMode = ViewMode.LOGS
          // Clear editor selection when switching to logs mode
          automationStore.actions.selectNode(undefined)
          if (
            !$automationStore.showLogsPanel &&
            !$automationStore.showLogDetailsPanel
          ) {
            toggleLogsPanel()
          }
        }}
        leftIcon="Edit"
        leftText="Editor"
        rightIcon="list-checks"
        rightText="Logs"
        rightNotificationTooltip="There are errors in production"
        rightNotificationCount={prodErrors}
        selected={$automationStore.showLogsPanel ||
        $automationStore.showLogDetailsPanel
          ? "right"
          : "left"}
      />
      {#if hasUnpublishedChanges}
        <button class="unpublished-changes-btn" on:click={publishChanges}>
          <StatusLight color="var(--spectrum-global-color-blue-600)" size="L" />
          <div class="unpublished-changes-text">Unpublished changes</div>
        </button>
      {/if}
    </div>

    <ActionButton
      icon="play"
      quiet
      disabled={!automation?.definition?.trigger}
      on:click={() => {
        automationStore.update(state => ({ ...state, showTestModal: true }))
      }}
    >
      Run test
    </ActionButton>

    <PublishStatusBadge
      status={automation.publishStatus.state}
      loading={changingStatus}
    />
    <div class="toggle-active setting-spacing">
      <Toggle
        on:change={handleToggleChange}
        disabled={!automation?.definition?.trigger || changingStatus}
        value={displayToggleValue}
      />
<<<<<<< HEAD
      <div class="toggle-active setting-spacing">
        <Toggle
          on:change={handleToggleChange}
          disabled={!automation?.definition?.trigger || changingStatus}
          value={displayToggleValue}
        />
      </div>
    {:else if !isRowAction}
      <div class="toggle-active setting-spacing">
        <Toggle
          text={automation.disabled ? "Disabled" : "Enabled"}
          on:change={() => {
            if (automation._id) {
              automationStore.actions.toggleDisabled(automation._id)
            }
          }}
          disabled={!automation?.definition?.trigger}
          value={!automation.disabled}
        />
      </div>
    {/if}
=======
    </div>
>>>>>>> 3feb8777
  </div>
</div>

<div class="main-flow">
  <div class="root">
    <!-- svelte-ignore a11y-no-static-element-interactions -->
    <div
      class="wrapper"
      bind:this={paneEl}
      on:mousemove={dnd.handlePointerMove}
      on:mousedown={dnd.updatePaneRect}
    >
      <SvelteFlow
        {nodes}
        {nodeTypes}
        {edges}
        {edgeTypes}
        colorMode="dark"
        nodesDraggable={false}
        minZoom={0.01}
        maxZoom={4}
      >
        <FlowControls
          historyStore={automationHistoryStore}
          {layoutDirection}
          onChangeDirection={saveDirectionChange}
        />
        <Background variant={BackgroundVariant.Dots} gap={25} />
        <MiniMap />
      </SvelteFlow>
    </div>
  </div>
</div>

<ConfirmDialog
  bind:this={confirmDeleteDialog}
  okText="Delete Automation"
  onOk={deleteAutomation}
  title="Confirm Deletion"
>
  Are you sure you wish to delete the automation
  <i>{automation.name}?</i>
  This action cannot be undone.
</ConfirmDialog>

<Modal
  bind:this={testDataModal}
  zIndex={5}
  on:hide={() => {
    automationStore.update(state => ({ ...state, showTestModal: false }))
  }}
>
  <TestDataModal />
</Modal>

<style>
  .wrapper {
    position: relative;
    height: 100%;
    --xy-background-color: var(--spectrum-global-color-gray-75);
    --xy-edge-label-background-color: var(--spectrum-global-color-gray-50);
    --xy-node-background-color: var(--background);
    --xy-node-border: 1px var(--grey-3) solid;
    --xy-node-boxshadow-selected: 0 0 0 1px
      var(--spectrum-global-color-blue-400);
    --xy-minimap-mask-background-color-props: var(
      --spectrum-global-color-gray-200
    );
    --xy-minimap-node-background-color-props: var(
      --spectrum-global-color-gray-400
    );
    --xy-controls-button-background-color: var(
      --spectrum-global-color-gray-200
    );
    --xy-edge-stroke: var(--spectrum-global-color-gray-400);
  }

  .main-flow {
    position: relative;
    width: 100%;
    height: 100%;
  }

  .automation-heading {
    display: flex;
    align-items: center;
    width: 100%;
    background: var(--background);
    padding: var(--spacing-m) var(--spacing-l);
    box-sizing: border-box;
    justify-content: space-between;
    border-bottom: 1px solid var(--spectrum-global-color-gray-200);
  }

  .toggle-active :global(.spectrum-Switch) {
    margin: 0px;
  }

  .root :global(.main-content) {
    display: flex;
    flex-direction: column;
    align-items: center;
  }

  .root {
    height: 100%;
    width: 100%;
  }

  .root :global(.block) {
    display: flex;
    flex-direction: column;
    justify-content: flex-start;
    align-items: center;
  }

  .root :global(.blockSection) {
    width: 100%;
    box-sizing: border-box;
  }

  .toggle-active :global(.spectrum-Switch-label) {
    margin-right: 0px;
  }

<<<<<<< HEAD
  .actions-left {
    display: flex;
    flex-direction: row;
    align-items: center;
    flex: 1;
    min-width: 0;
  }
  .grow {
    flex: 1 1 auto;
  }
=======
  .zoom .group {
    border-radius: 4px;
    display: flex;
    flex-direction: row;
  }

  .canvas-footer-left .group :global(.spectrum-Button),
  .canvas-footer-left .group :global(.spectrum-ActionButton),
  .canvas-footer-left .group :global(i) {
    color: var(--spectrum-global-color-gray-900) !important;
  }
  .zoom .group :global(> *:not(:first-child)) {
    border-top-left-radius: 0;
    border-bottom-left-radius: 0;
    border-left: 2px solid var(--spectrum-global-color-gray-300);
  }
  .zoom .group :global(> *:not(:last-child)) {
    border-top-right-radius: 0;
    border-bottom-right-radius: 0;
  }
  .zoom .group :global(.spectrum-Button),
  .zoom .group :global(.spectrum-ActionButton) {
    background: var(--spectrum-global-color-gray-200) !important;
  }
  .zoom .group :global(.spectrum-Button:hover),
  .zoom .group :global(.spectrum-ActionButton:hover) {
    background: var(--spectrum-global-color-gray-300) !important;
  }

>>>>>>> 3feb8777
  .actions-right {
    display: flex;
    gap: var(--spacing-xl);
    align-items: center;
    flex: 1 1 auto;
  }

  :global(.svelte-flow__handle.custom-handle) {
    background-color: var(--spectrum-global-color-gray-700);
    border-radius: 1px;
    width: 8px;
    height: 4px;
    border: none;
    min-width: 2px;
    min-height: 2px;
  }

  :global(.svelte-flow__handle.custom-handle:hover),
  :global(.svelte-flow__handle.custom-handle.connectionindicator:focus),
  :global(.svelte-flow__handle.custom-handle.connectingfrom),
  :global(.svelte-flow__handle.custom-handle.connectingto) {
    background-color: var(--xy-theme-edge-hover);
  }

  :global(.svelte-flow__handle-bottom.custom-handle) {
    bottom: -5px;
    transform: none;
  }

  :global(.svelte-flow__handle-top.custom-handle) {
    top: -5px;
    transform: none;
  }

  :global(.svelte-flow__handle-left.custom-handle) {
    height: 8px;
    width: 4px;
    left: -3px;
  }
  :global(.svelte-flow__handle-right.custom-handle) {
    height: 8px;
    width: 4px;
    right: -3px;
  }

  .unpublished-changes-btn {
    display: flex;
    align-items: center;
    gap: 5px;
    height: 28px;
    padding: 0 calc(var(--spacing-m) / 2);
    color: var(--spectrum-global-color-gray-900);
    border-radius: 9px;
    border: 1px solid transparent;
    background: transparent;
    cursor: pointer;
    transition:
      background 130ms ease-out,
      border 130ms ease-out,
      color 130ms ease-out;
  }

  .unpublished-changes-btn:hover {
    color: var(--spectrum-global-color-gray-900);
    background: var(--spectrum-global-color-gray-200);
    border: 1px solid var(--spectrum-global-color-gray-300);
  }

  .unpublished-changes-btn:active {
    background: var(--spectrum-global-color-gray-200);
  }

  .actions-group {
    flex: 1 1 auto;
    display: flex;
    gap: var(--spacing-m);
    align-items: center;
  }

  .unpublished-changes-text {
    padding-top: 1px;
  }
</style><|MERGE_RESOLUTION|>--- conflicted
+++ resolved
@@ -6,17 +6,13 @@
     notifications,
     Modal,
     Toggle,
-<<<<<<< HEAD
     Body,
-=======
     Button,
->>>>>>> 3feb8777
     ActionButton,
     Switcher,
     StatusLight,
   } from "@budibase/bbui"
   import { memo } from "@budibase/frontend-core"
-<<<<<<< HEAD
   import {
     PublishResourceState,
     AutomationStatus,
@@ -26,8 +22,6 @@
     type LayoutDirection,
   } from "@budibase/types"
   import { sdk } from "@budibase/shared-core"
-=======
->>>>>>> 3feb8777
   import {
     automationStore,
     automationHistoryStore,
@@ -158,15 +152,10 @@
     $selectedAutomation.data || $memoAutomation,
     viewMode
   )
-<<<<<<< HEAD
     .filter(x => x.stepId !== ActionStepID.LOOP)
     .map((block, idx) => ({ ...block, __top: idx }))
 
   $: viewMode = ViewMode.EDITOR
-
-  $: isRowAction = sdk.automations.isRowAction($memoAutomation)
-=======
->>>>>>> 3feb8777
 
   const updateGraph = async (
     blocks: any,
@@ -442,31 +431,7 @@
         disabled={!automation?.definition?.trigger || changingStatus}
         value={displayToggleValue}
       />
-<<<<<<< HEAD
-      <div class="toggle-active setting-spacing">
-        <Toggle
-          on:change={handleToggleChange}
-          disabled={!automation?.definition?.trigger || changingStatus}
-          value={displayToggleValue}
-        />
-      </div>
-    {:else if !isRowAction}
-      <div class="toggle-active setting-spacing">
-        <Toggle
-          text={automation.disabled ? "Disabled" : "Enabled"}
-          on:change={() => {
-            if (automation._id) {
-              automationStore.actions.toggleDisabled(automation._id)
-            }
-          }}
-          disabled={!automation?.definition?.trigger}
-          value={!automation.disabled}
-        />
-      </div>
-    {/if}
-=======
     </div>
->>>>>>> 3feb8777
   </div>
 </div>
 
@@ -592,48 +557,6 @@
     margin-right: 0px;
   }
 
-<<<<<<< HEAD
-  .actions-left {
-    display: flex;
-    flex-direction: row;
-    align-items: center;
-    flex: 1;
-    min-width: 0;
-  }
-  .grow {
-    flex: 1 1 auto;
-  }
-=======
-  .zoom .group {
-    border-radius: 4px;
-    display: flex;
-    flex-direction: row;
-  }
-
-  .canvas-footer-left .group :global(.spectrum-Button),
-  .canvas-footer-left .group :global(.spectrum-ActionButton),
-  .canvas-footer-left .group :global(i) {
-    color: var(--spectrum-global-color-gray-900) !important;
-  }
-  .zoom .group :global(> *:not(:first-child)) {
-    border-top-left-radius: 0;
-    border-bottom-left-radius: 0;
-    border-left: 2px solid var(--spectrum-global-color-gray-300);
-  }
-  .zoom .group :global(> *:not(:last-child)) {
-    border-top-right-radius: 0;
-    border-bottom-right-radius: 0;
-  }
-  .zoom .group :global(.spectrum-Button),
-  .zoom .group :global(.spectrum-ActionButton) {
-    background: var(--spectrum-global-color-gray-200) !important;
-  }
-  .zoom .group :global(.spectrum-Button:hover),
-  .zoom .group :global(.spectrum-ActionButton:hover) {
-    background: var(--spectrum-global-color-gray-300) !important;
-  }
-
->>>>>>> 3feb8777
   .actions-right {
     display: flex;
     gap: var(--spacing-xl);
