--- conflicted
+++ resolved
@@ -41,11 +41,7 @@
   </div>
   <div class="content">
     {#if activeTab === "JSON"}
-<<<<<<< HEAD
-      <JSONPanel data={rows || {}} />
-=======
       <JSONPanel data={rows?.length === 1 ? rows[0] : rows || {}} />
->>>>>>> 9c82f841
     {:else if activeTab === "Schema"}
       <SchemaPanel {onSchemaChange} {schema} />
     {:else}
