<script>
  import { goto } from "@roxi/routify"
  import {
    Icon,
    Select,
    Button,
    ButtonGroup,
    Body,
    Label,
    Layout,
    Input,
    Heading,
    Tabs,
    Tab,
  } from "@budibase/bbui"
  import { notifications, Divider } from "@budibase/bbui"
  import ExtraQueryConfig from "./ExtraQueryConfig.svelte"
  import IntegrationQueryEditor from "components/integration/index.svelte"
  import ExternalDataSourceTable from "components/backend/DataTable/ExternalDataSourceTable.svelte"
  import BindingBuilder from "components/integration/QueryViewerBindingBuilder.svelte"
  import { datasources, integrations, queries } from "stores/backend"
  import { capitalise } from "../../helpers"
  import CodeMirrorEditor from "components/common/CodeMirrorEditor.svelte"
  import JSONPreview from "./JSONPreview.svelte"
  import { SchemaTypeOptions } from "constants/backend"
  import KeyValueBuilder from "./KeyValueBuilder.svelte"
  import { fieldsToSchema, schemaToFields } from "helpers/data/utils"
  import AccessLevelSelect from "./AccessLevelSelect.svelte"

  export let query

  const transformerDocs = "https://docs.budibase.com/docs/transformers"

  let fields = query?.schema ? schemaToFields(query.schema) : []
  let parameters
  let data = []
  let saveId
<<<<<<< HEAD
=======
  let currentTab = "JSON"
>>>>>>> 40b173d1

  $: datasource = $datasources.list.find(ds => ds._id === query.datasourceId)
  $: query.schema = fieldsToSchema(fields)
  $: datasourceType = datasource?.source
  $: integrationInfo = datasourceType ? $integrations[datasourceType] : null
  $: queryConfig = integrationInfo?.query
  $: shouldShowQueryConfig = queryConfig && query.queryVerb
  $: readQuery = query.queryVerb === "read" || query.readable
  $: queryInvalid = !query.name || (readQuery && data.length === 0)

  //Cast field in query preview response to number if specified by schema
  $: {
    for (let i = 0; i < data.length; i++) {
      let row = data[i]
      for (let fieldName of Object.keys(fields)) {
        if (fields[fieldName] === "number" && !isNaN(Number(row[fieldName]))) {
          row[fieldName] = Number(row[fieldName])
        } else {
          row[fieldName] = row[fieldName]?.toString()
        }
      }
    }
  }

  // seed the transformer
  if (query && !query.transformer) {
    query.transformer = "return data"
  }

  function resetDependentFields() {
    if (query.fields.extra) {
      query.fields.extra = {}
    }
  }

  function populateExtraQuery(extraQueryFields) {
    query.fields.extra = extraQueryFields
  }

  async function previewQuery() {
    try {
      const response = await queries.preview(query)
      if (response.rows.length === 0) {
        notifications.info(
          "Query results empty. Please execute a query with results to create your schema."
        )
        return
      }
      data = response.rows
      // need to merge fields that already exist/might have changed
      if (fields) {
        for (let key of Object.keys(response.schema)) {
          if (fields[key]) {
            response.schema[key] = fields[key]
          }
        }
      }
      fields = response.schema
      currentTab = "JSON"
      notifications.success("Query executed successfully")
    } catch (error) {
      notifications.error(`Query Error: ${error.message}`)
    }
  }

  async function saveQuery() {
    try {
      const { _id } = await queries.save(query.datasourceId, query)
      saveId = _id
      notifications.success(`Query saved successfully`)

      // Go to the correct URL if we just created a new query
      if (!query._rev) {
        $goto(`../../${_id}`)
      }
    } catch (error) {
      notifications.error("Error saving query")
    }
  }
</script>

<div class="wrapper">
  <Layout gap="S" noPadding>
    <Heading size="M">Query {integrationInfo?.friendlyName}</Heading>
    <Divider />
    <Heading size="S">Config</Heading>
    <div class="config">
      <div class="config-field">
        <Label>Query Name</Label>
        <Input bind:value={query.name} />
      </div>
      {#if queryConfig}
        <div class="config-field">
          <Label>Function</Label>
          <Select
            bind:value={query.queryVerb}
            on:change={resetDependentFields}
            options={Object.keys(queryConfig)}
            getOptionLabel={verb =>
              queryConfig[verb]?.displayName || capitalise(verb)}
          />
        </div>
        <div class="config-field">
          <AccessLevelSelect {saveId} {query} label="Access Level" />
        </div>
        {#if integrationInfo?.extra && query.queryVerb}
          <ExtraQueryConfig
            {query}
            {populateExtraQuery}
            config={integrationInfo.extra}
          />
        {/if}
        {#key query.parameters}
          <BindingBuilder
            queryBindings={query.parameters}
            bindable={false}
            on:change={e => {
              query.parameters = e.detail.map(binding => {
                return {
                  name: binding.name,
                  default: binding.value,
                }
              })
            }}
          />
        {/key}
      {/if}
    </div>
    {#if shouldShowQueryConfig}
      <Divider />
      <div class="config">
        <Heading size="S">Fields</Heading>
        <Body size="S">Fill in the fields specific to this query.</Body>
        <IntegrationQueryEditor
          {datasource}
          {query}
          height={200}
          schema={queryConfig[query.queryVerb]}
          bind:parameters
        />
        <Divider />
      </div>
      <div class="config">
        <div class="help-heading">
          <Heading size="S">Transformer</Heading>
          <Icon
            on:click={() => window.open(transformerDocs)}
            hoverable
            name="Help"
            size="L"
          />
        </div>
        <Body size="S"
          >Add a JavaScript function to transform the query result.</Body
        >
        <CodeMirrorEditor
          height={200}
          label="Transformer"
          value={query.transformer}
          resize="vertical"
          on:change={e => (query.transformer = e.detail)}
        />
        <Divider />
      </div>
      <div class="viewer-controls">
        <Heading size="S">Results</Heading>
        <ButtonGroup gap="XS">
          <Button cta disabled={queryInvalid} on:click={saveQuery}>
            Save Query
          </Button>
          <Button secondary on:click={previewQuery}>Run Query</Button>
        </ButtonGroup>
      </div>
      <Body size="S">
        Below, you can preview the results from your query and change the
        schema.
      </Body>
      <section class="viewer">
        {#if data}
<<<<<<< HEAD
          <Tabs selected="JSON">
=======
          <Tabs bind:selected={currentTab}>
>>>>>>> 40b173d1
            <Tab title="JSON">
              <JSONPreview data={data[0]} minHeight="120" />
            </Tab>
            <Tab title="Schema">
              <KeyValueBuilder
                bind:object={fields}
                name="field"
                headings
                options={SchemaTypeOptions}
              />
            </Tab>
            <Tab title="Preview">
              <ExternalDataSourceTable {query} {data} />
            </Tab>
          </Tabs>
        {/if}
      </section>
    {/if}
  </Layout>
</div>

<style>
  .wrapper {
    width: 640px;
    margin: auto;
  }

  .config {
    display: grid;
    grid-gap: var(--spacing-s);
    z-index: 1;
  }

  .config-field {
    display: grid;
    grid-template-columns: 20% 1fr;
    grid-gap: var(--spacing-l);
    align-items: center;
  }

  .help-heading {
    display: flex;
    justify-content: space-between;
  }

  .viewer {
    min-height: 200px;
    width: 640px;
  }

  .viewer-controls {
    display: flex;
    flex-direction: row;
    justify-content: space-between;
    gap: var(--spacing-m);
    min-width: 150px;
    align-items: center;
  }
</style><|MERGE_RESOLUTION|>--- conflicted
+++ resolved
@@ -35,10 +35,7 @@
   let parameters
   let data = []
   let saveId
-<<<<<<< HEAD
-=======
   let currentTab = "JSON"
->>>>>>> 40b173d1
 
   $: datasource = $datasources.list.find(ds => ds._id === query.datasourceId)
   $: query.schema = fieldsToSchema(fields)
@@ -218,11 +215,7 @@
       </Body>
       <section class="viewer">
         {#if data}
-<<<<<<< HEAD
-          <Tabs selected="JSON">
-=======
           <Tabs bind:selected={currentTab}>
->>>>>>> 40b173d1
             <Tab title="JSON">
               <JSONPreview data={data[0]} minHeight="120" />
             </Tab>
