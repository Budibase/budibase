<script>
  import { goto } from "@roxi/routify"
  import {
    Icon,
    Select,
    Button,
    ButtonGroup,
    Body,
    Label,
    Layout,
    Input,
    Heading,
    Tabs,
    Tab,
  } from "@budibase/bbui"
  import { notifications, Divider } from "@budibase/bbui"
  import ExtraQueryConfig from "./ExtraQueryConfig.svelte"
  import IntegrationQueryEditor from "components/integration/index.svelte"
  import ExternalDataSourceTable from "components/backend/DataTable/ExternalDataSourceTable.svelte"
  import BindingBuilder from "components/integration/QueryViewerBindingBuilder.svelte"
  import { datasources, integrations, queries } from "stores/backend"
  import { capitalise } from "../../helpers"
  import CodeMirrorEditor from "components/common/CodeMirrorEditor.svelte"
  import JSONPreview from "./JSONPreview.svelte"
  import { SchemaTypeOptions } from "constants/backend"
  import KeyValueBuilder from "./KeyValueBuilder.svelte"
  import { fieldsToSchema, schemaToFields } from "helpers/data/utils"
  import AccessLevelSelect from "./AccessLevelSelect.svelte"

  export let query

  let fields = query?.schema ? schemaToFields(query.schema) : []
  let parameters
  let data = []
  let saveId
  const transformerDocs = "https://docs.budibase.com/docs/transformers"

  $: datasource = $datasources.list.find(ds => ds._id === query.datasourceId)
  $: query.schema = fieldsToSchema(fields)
  $: datasourceType = datasource?.source
  $: integrationInfo = datasourceType ? $integrations[datasourceType] : null
  $: queryConfig = integrationInfo?.query
  $: shouldShowQueryConfig = queryConfig && query.queryVerb
  $: readQuery = query.queryVerb === "read" || query.readable
  $: queryInvalid = !query.name || (readQuery && data.length === 0)

  //Cast field in query preview response to number if specified by schema
  $: {
    for (let i = 0; i < data.length; i++) {
      let row = data[i]
      for (let fieldName of Object.keys(fields)) {
        if (fields[fieldName] === "number" && !isNaN(Number(row[fieldName]))) {
          row[fieldName] = Number(row[fieldName])
        } else {
          row[fieldName] = row[fieldName]?.toString()
        }
      }
    }
  }

  // seed the transformer
  if (query && !query.transformer) {
    query.transformer = "return data"
  }

  function resetDependentFields() {
    if (query.fields.extra) {
      query.fields.extra = {}
    }
  }

  function populateExtraQuery(extraQueryFields) {
    query.fields.extra = extraQueryFields
  }

  async function previewQuery() {
    try {
      const response = await queries.preview(query)
      if (response.rows.length === 0) {
        notifications.info(
          "Query results empty. Please execute a query with results to create your schema."
        )
        return
      }
      data = response.rows
      fields = response.schema
      notifications.success("Query executed successfully")
    } catch (error) {
      notifications.error(`Query Error: ${error.message}`)
    }
  }

  async function saveQuery() {
    try {
      const { _id } = await queries.save(query.datasourceId, query)
      saveId = _id
      notifications.success(`Query saved successfully.`)
      $goto(`../${_id}`)
    } catch (error) {
      notifications.error("Error creating query")
    }
  }
</script>

<Layout gap="S" noPadding>
  <Heading size="M">Query {integrationInfo?.friendlyName}</Heading>
  <Divider />
  <Heading size="S">Config</Heading>
  <div class="config">
    <div class="config-field">
      <Label>Query Name</Label>
      <Input bind:value={query.name} />
    </div>
    {#if queryConfig}
      <div class="config-field">
        <Label>Function</Label>
        <Select
          bind:value={query.queryVerb}
          on:change={resetDependentFields}
          options={Object.keys(queryConfig)}
          getOptionLabel={verb =>
            queryConfig[verb]?.displayName || capitalise(verb)}
        />
      </div>
      <div class="config-field">
        <AccessLevelSelect {saveId} {query} label="Access Level" />
      </div>
      {#if integrationInfo?.extra && query.queryVerb}
        <ExtraQueryConfig
          {query}
          {populateExtraQuery}
          config={integrationInfo.extra}
        />
      {/if}
      {#key query.parameters}
        <BindingBuilder
          queryBindings={query.parameters}
          bindable={false}
          on:change={e => {
            query.parameters = e.detail.map(binding => {
              return {
                name: binding.name,
                default: binding.value,
              }
            })
          }}
        />
      {/key}
    {/if}
  </div>
  {#if shouldShowQueryConfig}
    <Divider />
    <div class="config">
      <Heading size="S">Fields</Heading>
      <Body size="S">Fill in the fields specific to this query.</Body>
      <IntegrationQueryEditor
        {datasource}
        {query}
        height={200}
        schema={queryConfig[query.queryVerb]}
        bind:parameters
      />
      <Divider />
    </div>
    <div class="config">
      <div class="help-heading">
        <Heading size="S">Transformer</Heading>
        <Icon
          on:click={() => window.open(transformerDocs)}
          hoverable
          name="Help"
          size="L"
        />
      </div>
      <Body size="S"
        >Add a JavaScript function to transform the query result.</Body
      >
      <CodeMirrorEditor
        height={200}
        label="Transformer"
        value={query.transformer}
        resize="vertical"
        on:change={e => (query.transformer = e.detail)}
      />
      <Divider />
    </div>
    <div class="viewer-controls">
      <Heading size="S">Results</Heading>
      <ButtonGroup gap="M">
        <Button cta disabled={queryInvalid} on:click={saveQuery}>
          Save Query
        </Button>
        <Button secondary on:click={previewQuery}>Run Query</Button>
      </ButtonGroup>
    </div>
    <Body size="S">
      Below, you can preview the results from your query and change the schema.
    </Body>
    <section class="viewer">
      {#if data}
        <Tabs selected="JSON">
          <Tab title="JSON">
<<<<<<< HEAD
            <pre class="preview">
                <!-- prettier-ignore -->
                {#if !data[0]}
                  Please run your query to fetch some data.
                {:else}
                  {JSON.stringify(data[0], undefined, 2)}
                {/if}
              </pre>
=======
            <JSONPreview data={data[0]} minHeight="120" />
>>>>>>> 221f9e38
          </Tab>
          <Tab title="Schema">
            <KeyValueBuilder
              bind:object={fields}
              name="field"
              headings
              options={SchemaTypeOptions}
            />
          </Tab>
          <Tab title="Preview">
            <ExternalDataSourceTable {query} {data} />
          </Tab>
        </Tabs>
      {/if}
    </section>
  {/if}
</Layout>

<style>
  .config {
    display: grid;
    grid-gap: var(--spacing-s);
    z-index: 1;
  }

  .config-field {
    display: grid;
    grid-template-columns: 20% 1fr;
    grid-gap: var(--spacing-l);
    align-items: center;
  }

  .help-heading {
    display: flex;
    justify-content: space-between;
  }

  .viewer {
    min-height: 200px;
    width: 640px;
  }

  .viewer-controls {
    display: flex;
    flex-direction: row;
    justify-content: space-between;
    gap: var(--spacing-m);
    min-width: 150px;
    align-items: center;
  }
</style><|MERGE_RESOLUTION|>--- conflicted
+++ resolved
@@ -200,18 +200,7 @@
       {#if data}
         <Tabs selected="JSON">
           <Tab title="JSON">
-<<<<<<< HEAD
-            <pre class="preview">
-                <!-- prettier-ignore -->
-                {#if !data[0]}
-                  Please run your query to fetch some data.
-                {:else}
-                  {JSON.stringify(data[0], undefined, 2)}
-                {/if}
-              </pre>
-=======
             <JSONPreview data={data[0]} minHeight="120" />
->>>>>>> 221f9e38
           </Tab>
           <Tab title="Schema">
             <KeyValueBuilder
