--- conflicted
+++ resolved
@@ -200,18 +200,7 @@
       {#if data}
         <Tabs selected="JSON">
           <Tab title="JSON">
-<<<<<<< HEAD
-            <pre class="preview">
-                <!-- prettier-ignore -->
-                {#if !data[0]}
-                  Please run your query to fetch some data.
-                {:else}
-                  {JSON.stringify(data[0], undefined, 2)}
-                {/if}
-              </pre>
-=======
             <JSONPreview data={data[0]} minHeight="120" />
->>>>>>> 7754ed5f
           </Tab>
           <Tab title="Schema">
             <KeyValueBuilder
