<script>
  import {
    Icon,
    ActionButton,
    Input,
    Label,
    Toggle,
    Select,
    ActionMenu,
    MenuItem,
  } from "@budibase/bbui"
  import { createEventDispatcher } from "svelte"
  import { lowercase } from "helpers"
  import DrawerBindableInput from "components/common/bindings/DrawerBindableInput.svelte"

  let dispatch = createEventDispatcher()

  export let defaults
  export let object = defaults || {}
  export let activity = {}
  export let readOnly
  export let noAddButton
  export let name
  export let headings = false
  export let options
  export let toggle
  export let keyPlaceholder = "Key"
  export let valuePlaceholder = "Value"
  export let valueHeading
  export let keyHeading
  export let tooltip
  export let menuItems
  export let showMenu = false
  export let bindings = []
  export let bindingDrawerLeft
  export let allowHelpers = true
  export let customButtonText = null
  export let compare = (option, value) => option === value

  let fields = Object.entries(object || {}).map(([name, value]) => ({
    name,
    value,
  }))
  let fieldActivity = buildFieldActivity(activity)

  $: object = fields.reduce(
    (acc, next) => ({ ...acc, [next.name]: next.value }),
    {}
  )

  function buildFieldActivity(obj) {
    if (!obj || typeof obj !== "object") {
      return []
    }
    const array = Array(fields.length)
    for (let [key, value] of Object.entries(obj)) {
      const field = fields.find(el => el.name === key)
      const idx = fields.indexOf(field)
      array[idx] = idx !== -1 ? value : true
    }
    return array
  }

  export function addEntry() {
    fields = [...fields, { name: "", value: "" }]
    fieldActivity = [...fieldActivity, true]
    changed()
  }

  function deleteEntry(idx) {
    fields.splice(idx, 1)
    fieldActivity.splice(idx, 1)
    changed()
  }

  function changed() {
    fields = fields
    const newActivity = {}
    for (let idx = 0; idx < fields.length; idx++) {
      const fieldName = fields[idx].name
      if (fieldName) {
        newActivity[fieldName] = fieldActivity[idx]
      }
    }
    activity = newActivity
    dispatch("change", fields)
  }
</script>

<!-- Builds Objects with Key Value Pairs. Useful for building things like Request Headers. -->
{#if Object.keys(object || {}).length > 0}
  {#if headings}
    <div class="container" class:container-active={toggle}>
      <Label {tooltip}>{keyHeading || keyPlaceholder}</Label>
      <Label>{valueHeading || valuePlaceholder}</Label>
      {#if toggle}
        <Label>Active</Label>
      {/if}
    </div>
  {/if}
  <div
    class="container"
    class:container-active={toggle}
    class:container-menu={showMenu}
    class:readOnly
    class:readOnly-menu={readOnly && showMenu}
  >
    {#each fields as field, idx}
      <Input
        placeholder={keyPlaceholder}
        readonly={readOnly}
        bind:value={field.name}
        on:blur={changed}
      />
<<<<<<< HEAD
      {#if field.value === "array"}
        <Select readonly={true} value="Array" options={["Array"]} />
      {:else if options}
        <Select bind:value={field.value} on:change={changed} {options} />
=======
      {#if options}
        <Select
          bind:value={field.value}
          {compare}
          on:change={changed}
          {options}
        />
>>>>>>> 9ab726f9
      {:else if bindings && bindings.length}
        <DrawerBindableInput
          {bindings}
          placeholder="Value"
          on:blur={e => {
            field.value = e.detail
            changed()
          }}
          disabled={readOnly}
          value={field.value}
          allowJS={false}
          {allowHelpers}
          fillWidth={true}
          drawerLeft={bindingDrawerLeft}
        />
      {:else}
        <Input
          placeholder={valuePlaceholder}
          readonly={readOnly}
          bind:value={field.value}
          on:blur={changed}
        />
      {/if}
      {#if toggle}
        <Toggle bind:value={fieldActivity[idx]} on:change={changed} />
      {/if}
      {#if !readOnly}
        <Icon hoverable name="Close" on:click={() => deleteEntry(idx)} />
      {/if}
      {#if menuItems?.length > 0 && showMenu}
        <ActionMenu>
          <div slot="control" class="control icon">
            <Icon size="S" hoverable name="MoreSmallList" />
          </div>
          {#each menuItems as item}
            <MenuItem on:click={() => item.onClick(field)}>
              {item.text}
            </MenuItem>
          {/each}
        </ActionMenu>
      {/if}
    {/each}
  </div>
{/if}
{#if !readOnly && !noAddButton}
  <div>
    <ActionButton icon="Add" secondary thin outline on:click={addEntry}>
      {#if customButtonText}
        {customButtonText}
      {:else}
        {`Add${name ? ` ${lowercase(name)}` : ""}`}
      {/if}
    </ActionButton>
  </div>
{/if}

<style>
  .container {
    display: grid;
    grid-template-columns: 1fr 1fr 20px;
    grid-gap: var(--spacing-m);
    align-items: center;
    margin-bottom: var(--spacing-m);
  }
  .container-active {
    grid-template-columns: 1fr 1fr 50px 20px;
  }
  .container-menu {
    grid-template-columns: 1fr 1fr 20px 20px;
  }
  .readOnly {
    grid-template-columns: 1fr 1fr;
  }
  .readOnly-menu {
    grid-template-columns: 1fr 1fr 20px;
  }
  .control {
    margin-top: 4px;
  }
</style><|MERGE_RESOLUTION|>--- conflicted
+++ resolved
@@ -112,20 +112,15 @@
         bind:value={field.name}
         on:blur={changed}
       />
-<<<<<<< HEAD
       {#if field.value === "array"}
         <Select readonly={true} value="Array" options={["Array"]} />
       {:else if options}
-        <Select bind:value={field.value} on:change={changed} {options} />
-=======
-      {#if options}
         <Select
           bind:value={field.value}
           {compare}
           on:change={changed}
           {options}
         />
->>>>>>> 9ab726f9
       {:else if bindings && bindings.length}
         <DrawerBindableInput
           {bindings}
