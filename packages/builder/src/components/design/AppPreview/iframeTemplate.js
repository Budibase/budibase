export default `
<html>
  <head>
    <link rel="stylesheet" href="https://rsms.me/inter/inter.css" />
    <link rel="preconnect" href="https://fonts.gstatic.com" />
    <link
      href="https://fonts.googleapis.com/css2?family=Source+Sans+Pro:wght@400;600;700&display=swap"
      rel="stylesheet"
    />
    <link
      href="https://cdn.jsdelivr.net/npm/remixicon@2.5.0/fonts/remixicon.css"
      rel="stylesheet"
    />
    <style>
      html, body {
        padding: 0;
        margin: 0;
      }
      html {
        height: calc(100% - 16px);
        width: calc(100% - 16px);
        overflow: hidden;
        margin: 8px;
        display: flex;
        flex-direction: column;
        justify-content: flex-start;
        align-items: stretch;
      }
      html.loaded {
<<<<<<< HEAD
              box-shadow: 0 2px 8px -2px rgba(0, 0, 0, 0.1);

=======
        box-shadow: 0 2px 8px -2px rgba(0, 0, 0, 0.1);
>>>>>>> c2b4d936
      }
      body {
        flex: 1 1 auto;
        overflow: hidden;
      }
  
      *,
      *:before,
      *:after {
        box-sizing: border-box;
      }
    </style>
    <script src='{{ CLIENT_LIB_PATH }}'></script>
    <script>
      function receiveMessage(event) { 
        if (!event.data) {
          return
        }

        // Extract data from message
        const {
          selectedComponentId,
          layout,
          screen,
          previewType,
          appId,
          theme
        } = JSON.parse(event.data)

        // Set some flags so the app knows we're in the builder
        window["##BUDIBASE_IN_BUILDER##"] = true
        window["##BUDIBASE_APP_ID##"] = appId
        window["##BUDIBASE_PREVIEW_LAYOUT##"] = layout
        window["##BUDIBASE_PREVIEW_SCREEN##"] = screen
        window["##BUDIBASE_SELECTED_COMPONENT_ID##"] = selectedComponentId
        window["##BUDIBASE_PREVIEW_ID##"] = Math.random()
        window["##BUDIBASE_PREVIEW_TYPE##"] = previewType
        window["##BUDIBASE_PREVIEW_THEME##"] = theme

        // Initialise app
        try {
          if (window.loadBudibase) {
            window.loadBudibase()
            document.documentElement.classList.add("loaded")
          } else {
            throw "The client library couldn't be loaded"
          }
        } catch (error) {
          window.dispatchEvent(new CustomEvent("error", { detail: error }))
        }
      }

      window.addEventListener("message", receiveMessage)
      window.dispatchEvent(new Event("ready"))
    </script>
  </head>
  <body/>
</html>
`<|MERGE_RESOLUTION|>--- conflicted
+++ resolved
@@ -27,12 +27,7 @@
         align-items: stretch;
       }
       html.loaded {
-<<<<<<< HEAD
-              box-shadow: 0 2px 8px -2px rgba(0, 0, 0, 0.1);
-
-=======
         box-shadow: 0 2px 8px -2px rgba(0, 0, 0, 0.1);
->>>>>>> c2b4d936
       }
       body {
         flex: 1 1 auto;
