--- conflicted
+++ resolved
@@ -3,11 +3,7 @@
   import sanitizeUrl from "@/helpers/sanitizeUrl"
   import { get } from "svelte/store"
   import { screenStore, workspaceAppStore, appStore } from "@/stores/builder"
-<<<<<<< HEAD
   import { buildLiveUrl } from "@/helpers/urls"
-=======
-
->>>>>>> a8b27b12
   import { featureFlags } from "@/stores/portal"
 
   export let onConfirm: (_data: { route: string }) => Promise<void>
@@ -20,7 +16,6 @@
   let error: string | undefined
   let modal: ModalContent
 
-<<<<<<< HEAD
   $: selectedWorkspaceApp = $workspaceAppStore.selectedWorkspaceApp
 
   $: workspacePrefix =
@@ -28,16 +23,11 @@
       ? selectedWorkspaceApp.url
       : ""
 
-  $: liveUrl = buildLiveUrl($appStore, workspacePrefix, false)
+  $: liveUrl = buildLiveUrl($appStore, workspacePrefix, true)
 
-  $: appUrl = route ? `${liveUrl}${route}` : `${liveUrl}`
-=======
   $: hashRoute = !route ? "" : `#${route}`
 
-  $: appUrl = $featureFlags.WORKSPACE_APPS
-    ? `${window.location.origin}${appPrefix}${$appStore.url}${$workspaceAppStore.selectedWorkspaceApp!.url}${hashRoute}`
-    : `${window.location.origin}${appPrefix}${$appStore.url}${hashRoute}`
->>>>>>> a8b27b12
+  $: appUrl = `${liveUrl}${hashRoute}`
 
   const routeChanged = (event: { detail: string }) => {
     if (!event.detail.startsWith("/")) {
