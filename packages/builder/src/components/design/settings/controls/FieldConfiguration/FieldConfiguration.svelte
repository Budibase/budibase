<script>
  import { Toggle } from "@budibase/bbui"
  import { cloneDeep, isEqual } from "lodash/fp"
  import {
    getDatasourceForProvider,
    getSchemaForDatasource,
    getBindableProperties,
    getComponentBindableProperties,
<<<<<<< HEAD
  } from "builder/dataBinding"
  import DraggableList from "../DraggableList/DraggableList.svelte"
  import { createEventDispatcher } from "svelte"
  import { selectedScreen, currentAsset, componentStore } from "stores/builder"
=======
  } from "builderStore/dataBinding"
  import { currentAsset, store, selectedScreen } from "builderStore"
  import DraggableList from "../DraggableList/DraggableList.svelte"
  import { createEventDispatcher } from "svelte"
>>>>>>> a4500841
  import FieldSetting from "./FieldSetting.svelte"
  import { convertOldFieldFormat, getComponentForField } from "./utils"

  export let componentInstance
  export let bindings
  export let value

  const dispatch = createEventDispatcher()

  let sanitisedFields
  let fieldList
  let schema
  let cachedValue
  let options
  let sanitisedValue
  let unconfigured

  let selectAll = true

  $: resolvedBindings =
    bindings || getBindableProperties($selectedScreen, componentInstance._id)

  $: actionType = componentInstance.actionType
  let componentBindings = []

  $: if (actionType) {
    componentBindings = getComponentBindableProperties(
      $selectedScreen,
      componentInstance._id
    )
  }

  $: datasource =
    componentInstance.dataSource ||
    getDatasourceForProvider($currentAsset, componentInstance)

  $: resourceId = datasource?.resourceId || datasource?.tableId

  $: if (!isEqual(value, cachedValue)) {
    cachedValue = cloneDeep(value)
  }

  const updateState = value => {
    schema = getSchema($currentAsset, datasource)
    options = Object.keys(schema || {})
    sanitisedValue = getValidColumns(convertOldFieldFormat(value), options)
    updateSanitsedFields(sanitisedValue)
    unconfigured = buildUnconfiguredOptions(schema, sanitisedFields)
    fieldList = [...sanitisedFields, ...unconfigured]
      .map(buildPseudoInstance)
      .filter(x => x != null)
  }

  $: updateState(cachedValue, resourceId)

  // Builds unused ones only
  const buildUnconfiguredOptions = (schema, selected) => {
    if (!schema) {
      return []
    }
    let schemaClone = cloneDeep(schema)
    selected.forEach(val => {
      delete schemaClone[val.field]
    })

    return Object.keys(schemaClone)
      .filter(key => !schemaClone[key].autocolumn)
      .map(key => {
        const col = schemaClone[key]
        let toggleOn = !value
        return {
          field: key,
          active: typeof col.active != "boolean" ? toggleOn : col.active,
        }
      })
  }

  const getSchema = (asset, datasource) => {
    const schema = getSchemaForDatasource(asset, datasource).schema

    // Don't show ID and rev in tables
    if (schema) {
      delete schema._id
      delete schema._rev
    }

    return schema
  }

  const updateSanitsedFields = value => {
    sanitisedFields = cloneDeep(value)
  }

  const getValidColumns = (columns, options) => {
    if (!Array.isArray(columns) || !columns.length) {
      return []
    }

    return columns.filter(column => {
      return options.includes(column.field)
    })
  }

  const buildPseudoInstance = instance => {
    if (instance._component) {
      return instance
    }
    const type = getComponentForField(instance.field, schema)
    if (!type) {
      return null
    }
    instance._component = `@budibase/standard-components/${type}`

    const pseudoComponentInstance = componentStore.createInstance(
      instance._component,
      {
        _instanceName: instance.field,
        field: instance.field,
        label: instance.field,
        placeholder: instance.field,
      },
      {}
    )

    return { ...instance, ...pseudoComponentInstance }
  }

  const processItemUpdate = e => {
    const updatedField = e.detail
    const parentFieldsUpdated = fieldList ? cloneDeep(fieldList) : []

    let parentFieldIdx = parentFieldsUpdated.findIndex(pSetting => {
      return pSetting.field === updatedField?.field
    })

    if (parentFieldIdx == -1) {
      parentFieldsUpdated.push(updatedField)
    } else {
      parentFieldsUpdated[parentFieldIdx] = updatedField
    }

    dispatch("change", getValidColumns(parentFieldsUpdated, options))
  }

  const listUpdated = columns => {
    const parsedColumns = getValidColumns(columns, options)
    dispatch("change", parsedColumns)
  }
</script>

<div class="field-configuration">
  <div class="toggle-all">
    <span>Fields</span>
    <Toggle
      on:change={() => {
        let update = fieldList.map(field => ({
          ...field,
          active: selectAll,
        }))
        listUpdated(update)
      }}
      text=""
      bind:value={selectAll}
      thin
    />
  </div>
  {#if fieldList?.length}
    <DraggableList
      on:change={e => listUpdated(e.detail)}
      on:itemChange={processItemUpdate}
      items={fieldList}
      listItemKey={"_id"}
      listType={FieldSetting}
      listTypeProps={{
        componentBindings,
        bindings: resolvedBindings,
      }}
    />
  {/if}
</div>

<style>
  .field-configuration {
    padding-top: 8px;
  }
  .field-configuration :global(.spectrum-ActionButton) {
    width: 100%;
  }
  .toggle-all {
    display: flex;
    justify-content: space-between;
  }
  .toggle-all :global(.spectrum-Switch) {
    margin-right: 0px;
    padding-right: calc(var(--spacing-s) - 1px);
    min-height: unset;
  }
  .toggle-all :global(.spectrum-Switch .spectrum-Switch-switch) {
    margin-top: 0px;
  }
  .toggle-all span {
    color: var(--spectrum-global-color-gray-700);
    font-size: 12px;
  }
</style><|MERGE_RESOLUTION|>--- conflicted
+++ resolved
@@ -6,17 +6,10 @@
     getSchemaForDatasource,
     getBindableProperties,
     getComponentBindableProperties,
-<<<<<<< HEAD
   } from "builder/dataBinding"
+  import { selectedScreen, currentAsset, componentStore } from "stores/builder"
   import DraggableList from "../DraggableList/DraggableList.svelte"
   import { createEventDispatcher } from "svelte"
-  import { selectedScreen, currentAsset, componentStore } from "stores/builder"
-=======
-  } from "builderStore/dataBinding"
-  import { currentAsset, store, selectedScreen } from "builderStore"
-  import DraggableList from "../DraggableList/DraggableList.svelte"
-  import { createEventDispatcher } from "svelte"
->>>>>>> a4500841
   import FieldSetting from "./FieldSetting.svelte"
   import { convertOldFieldFormat, getComponentForField } from "./utils"
 
