{
  "actions": [
    {
      "name": "Save Row",
      "type": "data",
      "component": "SaveRow",
      "context": [
        {
          "label": "Saved row",
          "value": "row"
        }
      ]
    },
    {
      "name": "Duplicate Row",
      "type": "data",
      "component": "DuplicateRow",
      "context": [
        {
          "label": "Duplicated row",
          "value": "row"
        }
      ]
    },
    {
      "name": "Delete Row",
      "type": "data",
      "component": "DeleteRow"
    },
    {
      "name": "Navigate To",
      "type": "application",
      "component": "NavigateTo"
    },
    {
      "name": "Execute Query",
      "type": "data",
      "component": "ExecuteQuery",
      "context": [
        {
          "label": "Query result",
          "value": "result"
        }
      ]
    },
    {
      "name": "Trigger Automation",
      "type": "application",
      "component": "TriggerAutomation"
    },
    {
      "name": "Update Field Value",
      "type": "form",
      "component": "UpdateFieldValue"
    },
    {
      "name": "Validate Form",
      "type": "form",
      "component": "ValidateForm"
    },
    {
      "name": "Change Form Step",
      "type": "form",
      "component": "ChangeFormStep"
    },
    {
      "name": "Clear Form",
      "type": "form",
      "component": "ClearForm"
    },
    {
      "name": "Log Out",
      "type": "application",
      "component": "LogOut"
    },
    {
      "name": "Close Screen Modal",
      "type": "application",
      "component": "CloseScreenModal"
    },
    {
      "name": "Refresh Data Provider",
      "type": "data",
      "component": "RefreshDataProvider"
    },
    {
      "name": "Update State",
      "type": "data",
      "component": "UpdateState",
      "dependsOnFeature": "state"
    },
    {
      "name": "Upload File to S3",
      "type": "data",
      "component": "S3Upload",
      "context": [
        {
          "label": "File URL",
          "value": "publicUrl"
        }
      ]
    },
    {
      "name": "Export Data",
      "type": "data",
      "component": "ExportData"
    },
    {
      "name": "Continue if / Stop if",
      "type": "logic",
      "component": "ContinueIf",
      "dependsOnFeature": "continueIfAction"
    },
    {
      "name": "Show Notification",
      "type": "application",
      "component": "ShowNotification",
      "dependsOnFeature": "showNotificationAction"
    },
    {
<<<<<<< HEAD
      "name": "Prompt User",
      "type": "application",
      "component": "PromptUser"
=======
      "name": "Open Side Panel",
      "type": "application",
      "component": "OpenSidePanel",
      "dependsOnFeature": "sidePanel"
    },
    {
      "name": "Close Side Panel",
      "type": "application",
      "component": "CloseSidePanel",
      "dependsOnFeature": "sidePanel"
>>>>>>> 9ed49221
    }
  ]
}<|MERGE_RESOLUTION|>--- conflicted
+++ resolved
@@ -118,11 +118,11 @@
       "dependsOnFeature": "showNotificationAction"
     },
     {
-<<<<<<< HEAD
       "name": "Prompt User",
       "type": "application",
       "component": "PromptUser"
-=======
+    },
+    {
       "name": "Open Side Panel",
       "type": "application",
       "component": "OpenSidePanel",
@@ -133,7 +133,6 @@
       "type": "application",
       "component": "CloseSidePanel",
       "dependsOnFeature": "sidePanel"
->>>>>>> 9ed49221
     }
   ]
 }