--- conflicted
+++ resolved
@@ -1,16 +1,8 @@
 <script>
   import { currentAsset, componentStore } from "stores/builder"
   import { Label, Combobox, Select } from "@budibase/bbui"
-<<<<<<< HEAD
-  import {
-    getActionProviderComponents,
-    buildFormSchema,
-  } from "builder/dataBinding"
+  import { getActionProviders, buildFormSchema } from "builder/dataBinding"
   import { findComponent } from "stores/builder/components/utils"
-=======
-  import { getActionProviders, buildFormSchema } from "builderStore/dataBinding"
-  import { findComponent } from "builderStore/componentUtils"
->>>>>>> a4500841
 
   export let parameters
   export let nested
@@ -23,14 +15,9 @@
   $: fieldOptions = Object.keys(formSchema || {})
   $: actionProviders = getActionProviders(
     $currentAsset,
-<<<<<<< HEAD
     $componentStore.selectedComponentId,
-    "ScrollTo"
-=======
-    $store.selectedComponentId,
     "ScrollTo",
     { includeSelf: nested }
->>>>>>> a4500841
   )
 
   const getFormComponent = (asset, id) => {
