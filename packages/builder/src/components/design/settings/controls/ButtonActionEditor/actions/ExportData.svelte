<script>
<<<<<<< HEAD
  import { Label, Select, Body } from "@budibase/bbui"
  import { findAllMatchingComponents } from "builderStore/componentUtils"
  import { currentAsset } from "builderStore"
  import { onMount } from "svelte"
  import ColumnEditor from "../../ColumnEditor/ColumnEditor.svelte"
=======
  import { Label, Select, Body, Multiselect } from "@budibase/bbui"
  import { findAllMatchingComponents, findComponent } from "helpers/components"
  import { selectedScreen } from "stores/builder"
  import { onMount } from "svelte"
  import { getDatasourceForProvider, getSchemaForDatasource } from "dataBinding"
>>>>>>> 44293ef1

  export let parameters

  const FORMATS = [
    {
      label: "CSV",
      value: "csv",
    },
    {
      label: "JSON",
      value: "json",
    },
  ]

<<<<<<< HEAD
  const DELIMITERS = [
    {
      label: ",",
      value: ",",
    },
    {
      label: ";",
      value: ";",
    },
    {
      label: ":",
      value: ":",
    },
    {
      label: "|",
      value: "|",
    },
    {
      label: "~",
      value: "~",
    },
    {
      label: "[tab]",
      value: "\t",
    },
    {
      label: "[space]",
      value: " ",
    },
  ]

  $: tables = findAllMatchingComponents($currentAsset?.props, component =>
    component._component.endsWith("table")
  )
  $: tableBlocks = findAllMatchingComponents($currentAsset?.props, component =>
    component._component.endsWith("tableblock")
  )
  $: components = tables.concat(tableBlocks)
  $: componentOptions = components.map(table => ({
    label: table._instanceName,
    value: table._component.includes("tableblock")
      ? `${table._id}-table`
      : table._id,
  }))
  $: selectedTableId = parameters.tableComponentId?.includes("-")
    ? parameters.tableComponentId.split("-")[0]
    : parameters.tableComponentId
  $: selectedTable = components.find(
    component => component._id === selectedTableId
  )
=======
  $: tables = findAllMatchingComponents($selectedScreen?.props, component =>
    component._component.endsWith("table")
  ).map(table => ({
    label: table._instanceName,
    value: table._id,
  }))
  $: tableBlocks = findAllMatchingComponents(
    $selectedScreen?.props,
    component => component._component.endsWith("tableblock")
  ).map(block => ({
    label: block._instanceName,
    value: `${block._id}-table`,
  }))
  $: componentOptions = tables.concat(tableBlocks)
  $: columnOptions = getColumnOptions(parameters.tableComponentId)

  const getColumnOptions = tableId => {
    // Strip block suffix if block component
    if (tableId?.includes("-")) {
      tableId = tableId.split("-")[0]
    }
    const selectedTable = findComponent($selectedScreen?.props, tableId)
    const datasource = getDatasourceForProvider($selectedScreen, selectedTable)
    const { schema } = getSchemaForDatasource($selectedScreen, datasource)
    return Object.keys(schema || {})
  }
>>>>>>> 44293ef1

  onMount(() => {
    if (!parameters.type) {
      parameters.type = "csv"
    }
    if (!parameters.delimiter) {
      parameters.delimiter = ","
    }
  })
</script>

<div class="root">
  <Body size="S">
    Choose the table component that you would like to export your row selection
    from.
    <br />
    Please ensure you have enabled row selection in the table settings.
  </Body>

  <div class="params">
    <Label small>Table</Label>
    <Select
      bind:value={parameters.tableComponentId}
      options={componentOptions}
      on:change={() => (parameters.columns = [])}
    />
    <span />
    <Label small>Export as</Label>
    <Select bind:value={parameters.type} options={FORMATS} />
    <Select
      bind:value={parameters.delimiter}
      placeholder={null}
      options={DELIMITERS}
      disabled={parameters.type !== "csv"}
    />
    <Label small>Export columns</Label>
    <ColumnEditor
      bind:value={parameters.columns}
      allowCellEditing={false}
      componentInstance={selectedTable}
      on:change={e => {
        const columns = e.detail
        parameters.customHeaders = columns.reduce((headerMap, column) => {
          return {
            [column.name]: column.displayName,
            ...headerMap,
          }
        }, {})
      }}
    />
  </div>
</div>

<style>
  .root {
    width: 100%;
    max-width: 500px;
    margin: 0 auto;
    display: flex;
    flex-direction: column;
    justify-content: flex-start;
    align-items: stretch;
    gap: var(--spacing-xl);
  }

  .root :global(p) {
    line-height: 1.5;
  }

  .params {
    display: grid;
    column-gap: var(--spacing-xs);
    row-gap: var(--spacing-m);
    grid-template-columns: 90px 1fr 90px;
    align-items: center;
  }
</style><|MERGE_RESOLUTION|>--- conflicted
+++ resolved
@@ -1,17 +1,9 @@
 <script>
-<<<<<<< HEAD
   import { Label, Select, Body } from "@budibase/bbui"
-  import { findAllMatchingComponents } from "builderStore/componentUtils"
-  import { currentAsset } from "builderStore"
   import { onMount } from "svelte"
   import ColumnEditor from "../../ColumnEditor/ColumnEditor.svelte"
-=======
-  import { Label, Select, Body, Multiselect } from "@budibase/bbui"
-  import { findAllMatchingComponents, findComponent } from "helpers/components"
+  import { findAllMatchingComponents } from "helpers/components"
   import { selectedScreen } from "stores/builder"
-  import { onMount } from "svelte"
-  import { getDatasourceForProvider, getSchemaForDatasource } from "dataBinding"
->>>>>>> 44293ef1
 
   export let parameters
 
@@ -26,7 +18,6 @@
     },
   ]
 
-<<<<<<< HEAD
   const DELIMITERS = [
     {
       label: ",",
@@ -58,11 +49,12 @@
     },
   ]
 
-  $: tables = findAllMatchingComponents($currentAsset?.props, component =>
+  $: tables = findAllMatchingComponents($selectedScreen?.props, component =>
     component._component.endsWith("table")
   )
-  $: tableBlocks = findAllMatchingComponents($currentAsset?.props, component =>
-    component._component.endsWith("tableblock")
+  $: tableBlocks = findAllMatchingComponents(
+    $selectedScreen?.props,
+    component => component._component.endsWith("tableblock")
   )
   $: components = tables.concat(tableBlocks)
   $: componentOptions = components.map(table => ({
@@ -77,34 +69,6 @@
   $: selectedTable = components.find(
     component => component._id === selectedTableId
   )
-=======
-  $: tables = findAllMatchingComponents($selectedScreen?.props, component =>
-    component._component.endsWith("table")
-  ).map(table => ({
-    label: table._instanceName,
-    value: table._id,
-  }))
-  $: tableBlocks = findAllMatchingComponents(
-    $selectedScreen?.props,
-    component => component._component.endsWith("tableblock")
-  ).map(block => ({
-    label: block._instanceName,
-    value: `${block._id}-table`,
-  }))
-  $: componentOptions = tables.concat(tableBlocks)
-  $: columnOptions = getColumnOptions(parameters.tableComponentId)
-
-  const getColumnOptions = tableId => {
-    // Strip block suffix if block component
-    if (tableId?.includes("-")) {
-      tableId = tableId.split("-")[0]
-    }
-    const selectedTable = findComponent($selectedScreen?.props, tableId)
-    const datasource = getDatasourceForProvider($selectedScreen, selectedTable)
-    const { schema } = getSchemaForDatasource($selectedScreen, datasource)
-    return Object.keys(schema || {})
-  }
->>>>>>> 44293ef1
 
   onMount(() => {
     if (!parameters.type) {
