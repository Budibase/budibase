<script>
  import { Select, Label, Body, Checkbox, Input } from "@budibase/bbui"
  import { store, currentAsset } from "builderStore"
  import { tables, viewsV2 } from "stores/backend"
<<<<<<< HEAD
  import {
    getComponentContexts,
    getSchemaForDatasourcePlus,
  } from "builderStore/dataBinding"
=======
  import { getSchemaForDatasourcePlus } from "builderStore/dataBinding"
>>>>>>> 6d4b5555
  import SaveFields from "./SaveFields.svelte"
  import { getDatasourceLikeProviders } from "components/design/settings/controls/ButtonActionEditor/actions/utils"

  export let parameters
  export let bindings = []
<<<<<<< HEAD

  $: formContexts = getComponentContexts(
    $currentAsset,
    $store.selectedComponentId,
    "form"
  )
  $: schemaContexts = getComponentContexts(
    $currentAsset,
    $store.selectedComponentId,
    "schema"
  )
  $: providerOptions = getProviderOptions(formContexts, schemaContexts)
=======
  export let nested

  $: providerOptions = getDatasourceLikeProviders({
    asset: $currentAsset,
    componentId: $store.selectedComponentId,
    nested,
  })
>>>>>>> 6d4b5555
  $: schemaFields = getSchemaFields(parameters?.tableId)
  $: tableOptions = $tables.list.map(table => ({
    label: table.name,
    resourceId: table._id,
  }))
  $: viewOptions = $viewsV2.list.map(view => ({
    label: view.name,
    resourceId: view.id,
  }))
  $: options = [...(tableOptions || []), ...(viewOptions || [])]

<<<<<<< HEAD
  // Gets options for valid context keys which provide valid data to submit
  const getProviderOptions = (formContexts, schemaContexts) => {
    const allContexts = formContexts.concat(schemaContexts)
    let options = []
    allContexts.forEach(({ component, contexts }) => {
      let runtimeBinding = component._id
      contexts.forEach(context => {
        if (context.suffix) {
          runtimeBinding += `-${context.suffix}`
        }
        options.push({
          label: component._instanceName,
          value: runtimeBinding,
        })
      })
    })
    return options
  }

  const getSchemaFields = resourceId => {
    let { schema } = getSchemaForDatasourcePlus(resourceId)

    // Since we're duplicating, we don't want to allow changing the ID or rev
    delete schema._id
    delete schema._rev

=======
  const getSchemaFields = resourceId => {
    const { schema } = getSchemaForDatasourcePlus(resourceId)
>>>>>>> 6d4b5555
    return Object.values(schema || {})
  }

  const onFieldsChanged = e => {
    parameters.fields = e.detail
  }
</script>

<div class="root">
  <Body size="S">
    Choose the datasource that provides the row you would like to duplicate.
    <br />
    You can always add or override fields manually.
  </Body>

  <div class="params">
    <Label small>Datasource</Label>
    <Select
      bind:value={parameters.providerId}
      options={providerOptions}
      placeholder="None"
    />

    <Label small>Duplicate to Table</Label>
    <Select
      bind:value={parameters.tableId}
      {options}
      getOptionLabel={option => option.label}
      getOptionValue={option => option.resourceId}
    />

    <Label small />
    <Checkbox
      text="Do not display default notification"
      bind:value={parameters.notificationOverride}
    />
    <br />
    <Checkbox text="Require confirmation" bind:value={parameters.confirm} />

    {#if parameters.confirm}
      <Label small>Confirm text</Label>
      <Input
        placeholder="Are you sure you want to duplicate this row?"
        bind:value={parameters.confirmText}
      />
    {/if}
  </div>

  {#if parameters.tableId}
    <div class="fields">
      <SaveFields
        parameterFields={parameters.fields}
        {schemaFields}
        on:change={onFieldsChanged}
        {bindings}
      />
    </div>
  {/if}
</div>

<style>
  .root {
    width: 100%;
    max-width: 800px;
    margin: 0 auto;
    display: flex;
    flex-direction: column;
    justify-content: flex-start;
    align-items: stretch;
    gap: var(--spacing-xl);
  }

  .root :global(p) {
    line-height: 1.5;
  }

  .params {
    display: grid;
    column-gap: var(--spacing-l);
    row-gap: var(--spacing-s);
    grid-template-columns: 100px 1fr;
    align-items: center;
  }

  .fields {
    display: grid;
    column-gap: var(--spacing-l);
    row-gap: var(--spacing-s);
    grid-template-columns: 100px 1fr auto 1fr auto;
    align-items: center;
  }
</style><|MERGE_RESOLUTION|>--- conflicted
+++ resolved
@@ -2,33 +2,12 @@
   import { Select, Label, Body, Checkbox, Input } from "@budibase/bbui"
   import { store, currentAsset } from "builderStore"
   import { tables, viewsV2 } from "stores/backend"
-<<<<<<< HEAD
-  import {
-    getComponentContexts,
-    getSchemaForDatasourcePlus,
-  } from "builderStore/dataBinding"
-=======
   import { getSchemaForDatasourcePlus } from "builderStore/dataBinding"
->>>>>>> 6d4b5555
   import SaveFields from "./SaveFields.svelte"
   import { getDatasourceLikeProviders } from "components/design/settings/controls/ButtonActionEditor/actions/utils"
 
   export let parameters
   export let bindings = []
-<<<<<<< HEAD
-
-  $: formContexts = getComponentContexts(
-    $currentAsset,
-    $store.selectedComponentId,
-    "form"
-  )
-  $: schemaContexts = getComponentContexts(
-    $currentAsset,
-    $store.selectedComponentId,
-    "schema"
-  )
-  $: providerOptions = getProviderOptions(formContexts, schemaContexts)
-=======
   export let nested
 
   $: providerOptions = getDatasourceLikeProviders({
@@ -36,7 +15,6 @@
     componentId: $store.selectedComponentId,
     nested,
   })
->>>>>>> 6d4b5555
   $: schemaFields = getSchemaFields(parameters?.tableId)
   $: tableOptions = $tables.list.map(table => ({
     label: table.name,
@@ -48,37 +26,8 @@
   }))
   $: options = [...(tableOptions || []), ...(viewOptions || [])]
 
-<<<<<<< HEAD
-  // Gets options for valid context keys which provide valid data to submit
-  const getProviderOptions = (formContexts, schemaContexts) => {
-    const allContexts = formContexts.concat(schemaContexts)
-    let options = []
-    allContexts.forEach(({ component, contexts }) => {
-      let runtimeBinding = component._id
-      contexts.forEach(context => {
-        if (context.suffix) {
-          runtimeBinding += `-${context.suffix}`
-        }
-        options.push({
-          label: component._instanceName,
-          value: runtimeBinding,
-        })
-      })
-    })
-    return options
-  }
-
-  const getSchemaFields = resourceId => {
-    let { schema } = getSchemaForDatasourcePlus(resourceId)
-
-    // Since we're duplicating, we don't want to allow changing the ID or rev
-    delete schema._id
-    delete schema._rev
-
-=======
   const getSchemaFields = resourceId => {
     const { schema } = getSchemaForDatasourcePlus(resourceId)
->>>>>>> 6d4b5555
     return Object.values(schema || {})
   }
 
