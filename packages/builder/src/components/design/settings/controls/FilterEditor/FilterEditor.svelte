--- conflicted
+++ resolved
@@ -36,15 +36,7 @@
     filters={value}
     {bindings}
     {schemaFields}
-<<<<<<< HEAD
-    tableId={dataSource?.tableId}
-    bind:allOr
-    on:change={event => {
-      toSaveFilters = event.detail
-    }}
-=======
     {datasource}
     on:change={e => (tempValue = e.detail)}
->>>>>>> c50493b5
   />
 </Drawer>