--- conflicted
+++ resolved
@@ -143,16 +143,12 @@
       automationIds: getIds(selectedAutomations),
       workspaceAppIds: getIds(selectedApps),
     })
-<<<<<<< HEAD
     // update the deployment status
     await workspaceDeploymentStore.fetch()
-    const publishedAutomations = getSelectedNames(selectedAutomations, filteredAutomations),
-=======
     const publishedAutomations = getSelectedNames(
         selectedAutomations,
         filteredAutomations
       ),
->>>>>>> 5071d54e
       publishedApps = getSelectedNames(selectedApps, apps)
     dispatcher("success", { publishedAutomations, publishedApps })
   }
