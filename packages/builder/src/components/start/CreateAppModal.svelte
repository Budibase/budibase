<script>
  import { writable, get as svelteGet } from "svelte/store"
  import { notifications, Heading, Button } from "@budibase/bbui"
  import { store, automationStore, hostingStore } from "builderStore"
  import { string, object } from "yup"
  import api, { get } from "builderStore/api"
  import Spinner from "components/common/Spinner.svelte"
  import { Info, User } from "./Steps"
  import Indicator from "./Indicator.svelte"
  import { goto } from "@roxi/routify"
  import { fade } from "svelte/transition"
  import { post } from "builderStore/api"
  import analytics from "analytics"
  import { onMount } from "svelte"
  import Logo from "/assets/bb-logo.svg"
  import { capitalise } from "../../helpers"

  export let template

<<<<<<< HEAD
  const currentStep = writable(0)
  const values = writable({ roleId: "ADMIN" })
  const errors = writable({})
  const touched = writable({})
  const steps = [Info, User]
  let validators = [
    {
      applicationName: string().required("Your application must have a name"),
    },
    {
      email: string()
        .email()
        .required("Your application needs a first user"),
      password: string().required(
        "Please enter a password for your first user"
      ),
      roleId: string()
        .nullable()
        .required("You need to select a role for your user"),
    },
  ]
=======
  const infoValidation = {
    applicationName: string().required("Your application must have a name."),
  }
  const userValidation = {
    roleId: string().required("You need to select a role for your user."),
  }
>>>>>>> e08df411

  let submitting = false
  let valid = false
  $: checkValidity($values, validators[$currentStep])

  onMount(async () => {
    const hostingInfo = await hostingStore.actions.fetch()
    if (hostingInfo.type === "self") {
      await hostingStore.actions.fetchDeployedApps()
      const existingAppNames = svelteGet(hostingStore).deployedAppNames
      validators[0].applicationName = string()
        .required("Your application must have a name.")
        .test(
          "non-existing-app-name",
          "App with same name already exists. Please try another app name.",
          value =>
            !existingAppNames.some(
              appName => appName.toLowerCase() === value.toLowerCase()
            )
        )
    }
  })

  const checkValidity = async (values, validator) => {
    const obj = object().shape(validator)
    Object.keys(validator).forEach(key => ($errors[key] = null))
    try {
      await obj.validate(values, { abortEarly: false })
    } catch (validationErrors) {
      validationErrors.inner.forEach(error => {
        $errors[error.path] = capitalise(error.message)
      })
    }
    valid = await obj.isValid(values)
  }

  async function createNewApp() {
    submitting = true
    try {
      // Create form data to create app
      let data = new FormData()
      data.append("name", $values.applicationName)
      data.append("useTemplate", template != null)
      if (template) {
        data.append("templateName", template.name)
        data.append("templateKey", template.key)
        data.append("templateFile", template.file)
      }

      // Create App
      const appResp = await post("/api/applications", data, {})
      const appJson = await appResp.json()
      if (!appResp.ok) {
        throw new Error(appJson.message)
      }

      analytics.captureEvent("App Created", {
        name: $values.applicationName,
        appId: appJson._id,
        template,
      })

      // Select Correct Application/DB in prep for creating user
      const applicationPkg = await get(
        `/api/applications/${appJson._id}/appPackage`
      )
      const pkg = await applicationPkg.json()
      if (applicationPkg.ok) {
        await store.actions.initialise(pkg)
        await automationStore.actions.fetch()
      } else {
        throw new Error(pkg)
      }

      // Create user
      const user = {
<<<<<<< HEAD
        email: $values.email,
        password: $values.password,
        roleId: $values.roleId,
      }
      const userResp = await api.post(`/api/users`, user)
=======
        roleId: $createAppStore.values.roleId,
      }
      const userResp = await api.post(`/api/users/metadata/self`, user)
>>>>>>> e08df411
      await userResp.json()
      $goto(`./${appJson._id}`)
    } catch (error) {
      console.error(error)
      notifications.error(error)
      submitting = false
    }
  }
</script>

<div class="container">
  <div class="sidebar">
    <img src={Logo} alt="budibase icon" />
    <div class="steps">
      {#each steps as component, i}
        <Indicator
          active={$currentStep === i}
          done={i < $currentStep}
          step={i + 1} />
      {/each}
    </div>
  </div>
  <div class="body">
    <div class="heading">
      <Heading h2 l>Get started with Budibase</Heading>
    </div>
    <div class="step">
      {#each steps as component, i (i)}
        <div class:hidden={$currentStep !== i}>
          <svelte:component
            this={component}
            {template}
            {values}
            {errors}
            {touched} />
        </div>
      {/each}
    </div>
    <div class="footer">
      {#if $currentStep > 0}
        <Button medium secondary on:click={() => $currentStep--}>Back</Button>
      {/if}
      {#if $currentStep < steps.length - 1}
        <Button medium cta on:click={() => $currentStep++} disabled={!valid}>
          Next
        </Button>
      {/if}
      {#if $currentStep === steps.length - 1}
        <Button
          medium
          cta
          on:click={createNewApp}
          disabled={!valid || submitting}>
          {submitting ? 'Loading...' : 'Submit'}
        </Button>
      {/if}
    </div>
  </div>
  {#if submitting}
    <div in:fade class="spinner-container">
      <Spinner />
      <span class="spinner-text">Creating your app...</span>
    </div>
  {/if}
</div>

<style>
  .container {
    min-height: 600px;
    display: grid;
    grid-template-columns: 80px 1fr;
    position: relative;
  }
  .sidebar {
    display: flex;
    flex-direction: column;
    justify-content: flex-start;
    align-items: stretch;
    padding: 40px 0;
    background: var(--grey-1);
  }
  .steps {
    flex: 1 1 auto;
    display: grid;
    border-bottom-left-radius: 0.5rem;
    border-top-left-radius: 0.5rem;
    grid-gap: 30px;
    align-content: center;
  }
  .heading {
    display: flex;
    flex-direction: row;
    align-items: center;
    margin-bottom: 20px;
  }
  .body {
    padding: 40px 60px 40px 60px;
    display: grid;
    align-items: center;
    grid-template-rows: auto 1fr auto;
  }
  .footer {
    display: flex;
    flex-direction: row;
    justify-content: flex-end;
    align-items: center;
    gap: 15px;
  }
  .spinner-container {
    background: var(--background);
    position: absolute;
    border-radius: 5px;
    left: 0;
    top: 0;
    right: 0;
    bottom: 0;
    display: grid;
    justify-items: center;
    align-content: center;
    grid-gap: 50px;
  }
  .spinner-text {
    font-size: 2em;
  }

  .hidden {
    display: none;
  }
  img {
    height: 40px;
    margin-bottom: 20px;
  }
</style><|MERGE_RESOLUTION|>--- conflicted
+++ resolved
@@ -17,7 +17,6 @@
 
   export let template
 
-<<<<<<< HEAD
   const currentStep = writable(0)
   const values = writable({ roleId: "ADMIN" })
   const errors = writable({})
@@ -28,25 +27,11 @@
       applicationName: string().required("Your application must have a name"),
     },
     {
-      email: string()
-        .email()
-        .required("Your application needs a first user"),
-      password: string().required(
-        "Please enter a password for your first user"
-      ),
       roleId: string()
         .nullable()
         .required("You need to select a role for your user"),
     },
   ]
-=======
-  const infoValidation = {
-    applicationName: string().required("Your application must have a name."),
-  }
-  const userValidation = {
-    roleId: string().required("You need to select a role for your user."),
-  }
->>>>>>> e08df411
 
   let submitting = false
   let valid = false
@@ -123,17 +108,9 @@
 
       // Create user
       const user = {
-<<<<<<< HEAD
-        email: $values.email,
-        password: $values.password,
         roleId: $values.roleId,
       }
-      const userResp = await api.post(`/api/users`, user)
-=======
-        roleId: $createAppStore.values.roleId,
-      }
       const userResp = await api.post(`/api/users/metadata/self`, user)
->>>>>>> e08df411
       await userResp.json()
       $goto(`./${appJson._id}`)
     } catch (error) {
