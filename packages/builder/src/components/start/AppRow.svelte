--- conflicted
+++ resolved
@@ -89,13 +89,9 @@
     </Button>
   </div>
   <ActionMenu align="right" dataCy="app-row-actions-menu-popover">
-<<<<<<< HEAD
-    <Icon hoverable slot="control" name="More" dataCy="app-row-actions-menu" />
-=======
     <span slot="control" class="app-row-actions-icon">
       <Icon hoverable name="More" />
     </span>
->>>>>>> 34050741
     {#if app.lockedYou}
       <MenuItem on:click={() => releaseLock(app)} icon="LockOpen">
         Release lock
