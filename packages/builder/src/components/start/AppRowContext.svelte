--- conflicted
+++ resolved
@@ -4,11 +4,8 @@
   import AppLimitModal from "components/portal/licensing/AppLimitModal.svelte"
   import ExportAppModal from "./ExportAppModal.svelte"
   import DuplicateAppModal from "./DuplicateAppModal.svelte"
-<<<<<<< HEAD
   import { onMount } from "svelte"
-=======
   import { licensing } from "stores/portal"
->>>>>>> befe2e59
 
   export let app
   export let align = "right"
@@ -18,7 +15,6 @@
   let exportModal
   let duplicateModal
   let exportPublishedVersion = false
-<<<<<<< HEAD
   let loaded = false
 
   const getActions = app => {
@@ -71,9 +67,7 @@
   onMount(() => {
     loaded = true
   })
-=======
   let appLimitModal
->>>>>>> befe2e59
 </script>
 
 <DeleteModal
@@ -105,43 +99,10 @@
   <div slot="control" class="icon">
     <Icon size="S" hoverable name="MoreSmallList" />
   </div>
-<<<<<<< HEAD
 
   {#each actions as action}
     <MenuItem icon={action.icon} on:click={action.onClick}>
       {action.body}
-=======
-  <MenuItem
-    icon="Copy"
-    on:click={() => {
-      if ($licensing?.usageMetrics?.apps < 100) {
-        duplicateModal.show()
-      } else {
-        appLimitModal.show()
-      }
-    }}
-  >
-    Duplicate
-  </MenuItem>
-  <MenuItem
-    icon="Export"
-    on:click={() => {
-      exportPublishedVersion = false
-      exportModal.show()
-    }}
-  >
-    Export latest edited app
-  </MenuItem>
-  {#if app.deployed}
-    <MenuItem
-      icon="Export"
-      on:click={() => {
-        exportPublishedVersion = true
-        exportModal.show()
-      }}
-    >
-      Export latest published app
->>>>>>> befe2e59
     </MenuItem>
   {/each}
 </ActionMenu>