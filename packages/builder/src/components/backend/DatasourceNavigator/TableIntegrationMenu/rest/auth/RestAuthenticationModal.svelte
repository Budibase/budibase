<script>
  import { onMount } from "svelte"
  import {
    ModalContent,
    Layout,
    Select,
    Body,
    Input,
    EnvDropdown,
    Modal,
    notifications,
  } from "@budibase/bbui"
  import { AUTH_TYPE_LABELS, AUTH_TYPES } from "./authTypes"
  import BindableCombobox from "components/common/bindings/BindableCombobox.svelte"
  import {
    getAuthBindings,
    getEnvironmentBindings,
  } from "builderStore/dataBinding"
  import { environment, licensing, auth } from "stores/portal"
  import CreateEditVariableModal from "components/portal/environment/CreateEditVariableModal.svelte"

  export let configs
  export let currentConfig
  export let onConfirm
  export let onRemove

  let form = {
    basic: {},
    bearer: {},
  }

  let errors = {
    basic: {},
    bearer: {},
  }

  let blurred = {
    basic: {},
    bearer: {},
  }

  let hasErrors = false
  let hasChanged = false

  let createVariableModal
  let formFieldkey

  onMount(async () => {
    try {
      await environment.loadVariables()
      if ($auth.user) {
        await licensing.init()
      }
    } catch (err) {
      console.error(err)
    }

    if (currentConfig) {
      deconstructConfig()
    }
  })

  /**
   * map the current config's data into the form by type
   */
  const deconstructConfig = () => {
    form.name = currentConfig.name
    form.type = currentConfig.type

    if (currentConfig.type === AUTH_TYPES.BASIC) {
      form.basic = {
        ...currentConfig.config,
      }
    } else if (currentConfig.type === AUTH_TYPES.BEARER) {
      form.bearer = {
        ...currentConfig.config,
      }
    }
  }

  /**
   * map the form into a new config to save by type
   */
  const constructConfig = () => {
    const newConfig = {
      name: form.name,
      type: form.type,
    }

    if (currentConfig) {
      newConfig._id = currentConfig._id
    }

    if (form.type === AUTH_TYPES.BASIC) {
      newConfig.config = {
        ...form.basic,
      }
    } else if (form.type === AUTH_TYPES.BEARER) {
      newConfig.config = {
        ...form.bearer,
      }
    }

    return newConfig
  }

  /**
   * compare the existing config with the new config to see if there are any changes
   */
  const checkChanged = () => {
    if (currentConfig) {
      hasChanged =
        JSON.stringify(currentConfig) !== JSON.stringify(constructConfig())
    } else {
      hasChanged = true
    }
  }

  const checkErrors = () => {
    hasErrors = false

    // NAME
    const nameError = () => {
      // Unique name
      if (form.name) {
        errors.name =
          // check for duplicate excluding the current config
          configs.find(
            c => c.name === form.name && c.name !== currentConfig?.name
          ) !== undefined
            ? "Name must be unique"
            : null
      }
      // Name required
      else {
        errors.name = "Name is required"
      }
      return !!errors.name
    }

    // TYPE
    const typeError = () => {
      errors.type = form.type ? null : "Type is required"
      return !!errors.type
    }

    // BASIC AUTH
    const basicAuthErrors = () => {
      errors.basic.username = form.basic.username
        ? null
        : "Username is required"
      errors.basic.password = form.basic.password
        ? null
        : "Password is required"

      return !!(errors.basic.username || errors.basic.password || commonError)
    }

    // BEARER TOKEN
    const bearerTokenErrors = () => {
      errors.bearer.token = form.bearer.token ? null : "Token is required"
      return !!(errors.bearer.token || commonError)
    }

    const commonError = nameError() || typeError()
    if (form.type === AUTH_TYPES.BASIC) {
      hasErrors = basicAuthErrors() || commonError
    } else if (form.type === AUTH_TYPES.BEARER) {
      hasErrors = bearerTokenErrors() || commonError
    } else {
      hasErrors = !!commonError
    }
  }

  const save = async data => {
<<<<<<< HEAD
    await environment.createVariable(data)
    form.basic[formFieldkey] = `{{ env.${data.name} }}`
    createVariableModal.hide()
=======
    try {
      await environment.createVariable(data)
      form.basic[formFieldkey] = `{{ env.${data.name} }}`
      createVariableModal.hide()
    } catch (err) {
      notifications.error(`Failed to create variable: ${err.message}`)
    }
>>>>>>> 3a00caed
  }

  const onFieldChange = () => {
    checkErrors()
    checkChanged()
  }

  const onConfirmInternal = () => {
    onConfirm(constructConfig())
  }

  async function handleUpgradePanel() {
    await environment.upgradePanelOpened()
    $licensing.goToUpgradePage()
  }

  function showModal(key) {
    formFieldkey = key
    createVariableModal.show()
  }
</script>

<ModalContent
  title={currentConfig ? "Update Authentication" : "Add Authentication"}
  onConfirm={onConfirmInternal}
  confirmText={currentConfig ? "Update" : "Add"}
  disabled={hasErrors || !hasChanged}
  cancelText={"Cancel"}
  size="M"
  showSecondaryButton={!!currentConfig}
  secondaryButtonText={"Remove"}
  secondaryAction={onRemove}
  secondaryButtonWarning={true}
>
  <Layout gap="S">
    <Body size="S">
      The authorization header will be automatically generated when you send the
      request.
    </Body>
    <Input
      label="Name"
      bind:value={form.name}
      on:change={onFieldChange}
      on:blur={() => (blurred.name = true)}
      error={blurred.name ? errors.name : null}
    />
    <Select
      label="Type"
      bind:value={form.type}
      on:change={onFieldChange}
      options={AUTH_TYPE_LABELS}
      on:blur={() => (blurred.type = true)}
      error={blurred.type ? errors.type : null}
    />
    {#if form.type === AUTH_TYPES.BASIC}
      <EnvDropdown
        label="Username"
        bind:value={form.basic.username}
        on:change={onFieldChange}
        on:blur={() => (blurred.basic.username = true)}
        error={blurred.basic.username ? errors.basic.username : null}
        showModal={() => showModal("configKey")}
        variables={$environment.variables}
        environmentVariablesEnabled={$licensing.environmentVariablesEnabled}
        {handleUpgradePanel}
      />
      <EnvDropdown
        label="Password"
        bind:value={form.basic.password}
        on:change={onFieldChange}
        on:blur={() => (blurred.basic.password = true)}
        error={blurred.basic.password ? errors.basic.password : null}
        showModal={() => showModal("configKey")}
        variables={$environment.variables}
        environmentVariablesEnabled={$licensing.environmentVariablesEnabled}
        {handleUpgradePanel}
      />
    {/if}
    {#if form.type === AUTH_TYPES.BEARER}
      <BindableCombobox
        label="Token"
        value={form.bearer.token}
        bindings={[
          ...getAuthBindings(),
          ...($licensing.environmentVariablesEnabled
            ? getEnvironmentBindings()
            : []),
        ]}
        on:change={e => {
          form.bearer.token = e.detail
          onFieldChange()
        }}
        on:blur={() => {
          blurred.bearer.token = true
          onFieldChange()
        }}
        allowJS={false}
        placeholder="Token"
        appendBindingsAsOptions={true}
        drawerEnabled={false}
        error={blurred.bearer.token ? errors.bearer.token : null}
      />
    {/if}
  </Layout>
</ModalContent>

<Modal bind:this={createVariableModal}>
  <CreateEditVariableModal {save} />
</Modal><|MERGE_RESOLUTION|>--- conflicted
+++ resolved
@@ -173,11 +173,6 @@
   }
 
   const save = async data => {
-<<<<<<< HEAD
-    await environment.createVariable(data)
-    form.basic[formFieldkey] = `{{ env.${data.name} }}`
-    createVariableModal.hide()
-=======
     try {
       await environment.createVariable(data)
       form.basic[formFieldkey] = `{{ env.${data.name} }}`
@@ -185,7 +180,6 @@
     } catch (err) {
       notifications.error(`Failed to create variable: ${err.message}`)
     }
->>>>>>> 3a00caed
   }
 
   const onFieldChange = () => {
