--- conflicted
+++ resolved
@@ -10,12 +10,9 @@
   import KeyValueBuilder from "components/integration/KeyValueBuilder.svelte"
   import { capitalise } from "helpers"
   import { IntegrationTypes } from "constants/backend"
-<<<<<<< HEAD
   import "@spectrum-css/accordion"
-=======
   import { createValidationStore } from "helpers/validation/yup"
   import { createEventDispatcher } from "svelte"
->>>>>>> e6713f33
 
   export let datasource
   export let schema
