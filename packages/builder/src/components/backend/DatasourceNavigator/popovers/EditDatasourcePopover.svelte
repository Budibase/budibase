--- conflicted
+++ resolved
@@ -27,17 +27,8 @@
   <div slot="control" class="icon">
     <Icon size="S" hoverable name="MoreSmallList" />
   </div>
-<<<<<<< HEAD
-  <MenuItem icon="Edit" on:click={updateDatasourceDialog.show}
-    >{$t("update")}</MenuItem
-  >
-  <MenuItem icon="Delete" on:click={confirmDeleteDialog.show}
-    >{$t("delete")}</MenuItem
-  >
-=======
-  <MenuItem icon="Edit" on:click={updateDatasourceDialog.show}>Edit</MenuItem>
-  <MenuItem icon="Delete" on:click={confirmDeleteDialog.show}>Delete</MenuItem>
->>>>>>> 1e3a78d0
+  <MenuItem icon="Edit" on:click={updateDatasourceDialog.show}>{ $t('edit') }</MenuItem>
+  <MenuItem icon="Delete" on:click={confirmDeleteDialog.show}>{ $t('delete') }</MenuItem>
 </ActionMenu>
 
 <ConfirmDialog
