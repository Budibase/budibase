--- conflicted
+++ resolved
@@ -1,13 +1,7 @@
 <script>
   import { get } from "svelte/store"
-<<<<<<< HEAD
   import { datasources, integrations } from "stores/builder"
-  import { notifications } from "@budibase/bbui"
-  import { Input, ModalContent, Modal } from "@budibase/bbui"
-=======
-  import { datasources, integrations } from "stores/backend"
   import { notifications, Input, ModalContent, Modal } from "@budibase/bbui"
->>>>>>> a4500841
   import { integrationForDatasource } from "stores/selectors"
 
   let error = ""
