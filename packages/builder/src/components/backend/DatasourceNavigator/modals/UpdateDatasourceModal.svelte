<script>
  import { datasources } from "stores/backend"
  import { notifications } from "@budibase/bbui"
  import { Input, ModalContent, Modal } from "@budibase/bbui"
  import analytics from "analytics"
  import { _ as t } from "svelte-i18n"

  let error = ""
  let modal
  let name

  export let datasource
  export let onCancel = undefined

  export const show = () => {
    name = datasource?.name
    modal.show()
  }
  export const hide = () => {
    modal.hide()
  }

  function checkValid(evt) {
    const datasourceName = evt.target.value
    if ($datasources?.list.some(ds => ds.name === datasourceName)) {
      error =
        $t("datasource-with-name") +
        ` ${datasourceName} ` +
        $t("already-exists-please-choose-another-name")
      return
    }
    error = ""
  }

  async function updateDatasource() {
    const updatedDatasource = {
      ...datasource,
      name,
    }
    await datasources.save(updatedDatasource)
    notifications.success(
      $t("datasource") + ` ${name} ` + $t("updated-successfully") + `.`
    )
    analytics.captureEvent("Datasource Updated", updatedDatasource)
    hide()
  }
</script>

<Modal bind:this={modal} on:hide={onCancel}>
  <ModalContent
<<<<<<< HEAD
    title={$t("update-datasource")}
    size="L"
    confirmText={$t("update")}
=======
    title="Edit Datasource"
    size="L"
    confirmText="Save"
>>>>>>> 1e3a78d0
    onConfirm={updateDatasource}
    disabled={error || !name || !datasource?.type}
  >
    <Input
      data-cy="datasource-name-input"
      label={$t("datasource-name")}
      on:input={checkValid}
      bind:value={name}
      {error}
    />
  </ModalContent>
</Modal><|MERGE_RESOLUTION|>--- conflicted
+++ resolved
@@ -48,15 +48,9 @@
 
 <Modal bind:this={modal} on:hide={onCancel}>
   <ModalContent
-<<<<<<< HEAD
-    title={$t("update-datasource")}
+    title={$t('edit-datasource')}
     size="L"
-    confirmText={$t("update")}
-=======
-    title="Edit Datasource"
-    size="L"
-    confirmText="Save"
->>>>>>> 1e3a78d0
+    confirmText={$t('save')}
     onConfirm={updateDatasource}
     disabled={error || !name || !datasource?.type}
   >
