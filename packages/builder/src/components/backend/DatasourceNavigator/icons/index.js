--- conflicted
+++ resolved
@@ -16,12 +16,8 @@
 import Redis from "./Redis.svelte"
 import Snowflake from "./Snowflake.svelte"
 import Custom from "./Custom.svelte"
-<<<<<<< HEAD
 import GoogleCloudStorage from "./GoogleCloudStorage.svelte"
-import { integrations } from "stores/backend"
-=======
 import { integrations } from "stores/builder"
->>>>>>> efe07cef
 import { get } from "svelte/store"
 
 const ICONS = {
