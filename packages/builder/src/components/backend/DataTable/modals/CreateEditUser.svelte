--- conflicted
+++ resolved
@@ -1,10 +1,6 @@
 <script>
   import { createEventDispatcher } from "svelte"
-<<<<<<< HEAD
   import { tables, roles } from "stores/builder"
-  import { notifications } from "@budibase/bbui"
-=======
-  import { tables, roles } from "stores/backend"
   import {
     notifications,
     keepOpen,
@@ -12,7 +8,6 @@
     Select,
     Link,
   } from "@budibase/bbui"
->>>>>>> 6f733ff9
   import RowFieldControl from "../RowFieldControl.svelte"
   import { API } from "api"
   import ErrorsBox from "components/common/ErrorsBox.svelte"
