<script>
  import {
    Input,
    Button,
    Label,
    Select,
    Multiselect,
    Toggle,
    Icon,
    DatePicker,
    Modal,
    notifications,
    Layout,
    AbsTooltip,
    ProgressCircle,
  } from "@budibase/bbui"
  import {
    SWITCHABLE_TYPES,
    ValidColumnNameRegex,
    helpers,
    PROTECTED_INTERNAL_COLUMNS,
    PROTECTED_EXTERNAL_COLUMNS,
    canHaveDefaultColumn,
  } from "@budibase/shared-core"
  import { makePropSafe } from "@budibase/string-templates"
  import { createEventDispatcher, getContext, onMount } from "svelte"
  import { cloneDeep } from "lodash/fp"
  import { tables, datasources } from "stores/builder"
  import { licensing } from "stores/portal"
  import { TableNames, UNEDITABLE_USER_FIELDS } from "constants"
  import {
    FIELDS,
    RelationshipType,
    PrettyRelationshipDefinitions,
    DB_TYPE_EXTERNAL,
  } from "constants/backend"
  import { getAutoColumnInformation, buildAutoColumn } from "helpers/utils"
  import ConfirmDialog from "components/common/ConfirmDialog.svelte"
  import AIFieldConfiguration from "components/common/AIFieldConfiguration.svelte"
  import ModalBindableInput from "components/common/bindings/ModalBindableInput.svelte"
  import { getBindings } from "components/backend/DataTable/formula"
  import JSONSchemaModal from "./JSONSchemaModal.svelte"
  import {
    BBReferenceFieldSubType,
    FieldType,
    SourceName,
  } from "@budibase/types"
  import RelationshipSelector from "components/common/RelationshipSelector.svelte"
  import { RowUtils, canBeDisplayColumn } from "@budibase/frontend-core"
  import ServerBindingPanel from "components/common/bindings/ServerBindingPanel.svelte"
  import OptionsEditor from "./OptionsEditor.svelte"
  import { isEnabled } from "helpers/featureFlags"
  import { getUserBindings } from "dataBinding"

<<<<<<< HEAD
  const AUTO_TYPE = FieldType.AUTO
  const FORMULA_TYPE = FieldType.FORMULA
  const LINK_TYPE = FieldType.LINK
  const STRING_TYPE = FieldType.STRING
  const NUMBER_TYPE = FieldType.NUMBER
  const JSON_TYPE = FieldType.JSON
  const DATE_TYPE = FieldType.DATETIME
  const AI_TYPE = FieldType.AI
=======
  export let field
>>>>>>> bb5b94f6

  const dispatch = createEventDispatcher()
  const { dispatch: gridDispatch, rows } = getContext("grid")
  const SafeID = `${makePropSafe("user")}.${makePropSafe("_id")}`
  const SingleUserDefault = `{{ ${SafeID} }}`
  const MultiUserDefault = `{{ js "${btoa(`return [$("${SafeID}")]`)}" }}`

  let mounted = false
  let originalName
  let linkEditDisabled
  let primaryDisplay
  let indexes = [...($tables.selected.indexes || [])]
  let isCreating = undefined
  let relationshipPart1 = PrettyRelationshipDefinitions.MANY
  let relationshipPart2 = PrettyRelationshipDefinitions.ONE
  let relationshipTableIdPrimary = null
  let relationshipTableIdSecondary = null
  let table = $tables.selected
  let confirmDeleteDialog
  let savingColumn
  let deleteColName
  let jsonSchemaModal
  let editableColumn = {
    type: FIELDS.STRING.type,
    constraints: FIELDS.STRING.constraints,
    // Initial value for column name in other table for linked records
    fieldName: $tables.selected.name,
  }
  let relationshipOpts1 = Object.values(PrettyRelationshipDefinitions)
  let relationshipOpts2 = Object.values(PrettyRelationshipDefinitions)
  const relationshipMap = {
    [RelationshipType.ONE_TO_MANY]: {
      part1: PrettyRelationshipDefinitions.MANY,
      part2: PrettyRelationshipDefinitions.ONE,
    },
    [RelationshipType.MANY_TO_MANY]: {
      part1: PrettyRelationshipDefinitions.MANY,
      part2: PrettyRelationshipDefinitions.MANY,
    },
    [RelationshipType.MANY_TO_ONE]: {
      part1: PrettyRelationshipDefinitions.ONE,
      part2: PrettyRelationshipDefinitions.MANY,
    },
  }
  const autoColumnInfo = getAutoColumnInformation()
  let optionsValid = true

  $: rowGoldenSample = RowUtils.generateGoldenSample($rows)
  $: aiEnabled =
    $licensing.customAIConfigsEnabled || $licensing.budibaseAIEnabled
  $: if (primaryDisplay) {
    editableColumn.constraints.presence = { allowEmpty: false }
  }
  $: {
    // this parses any changes the user has made when creating a new internal relationship
    // into what we expect the schema to look like
    if (editableColumn.type === FieldType.LINK) {
      relationshipTableIdPrimary = table._id
      if (relationshipPart1 === PrettyRelationshipDefinitions.ONE) {
        relationshipOpts2 = relationshipOpts2.filter(
          opt => opt !== PrettyRelationshipDefinitions.ONE
        )
      } else {
        relationshipOpts2 = Object.values(PrettyRelationshipDefinitions)
      }

      if (relationshipPart2 === PrettyRelationshipDefinitions.ONE) {
        relationshipOpts1 = relationshipOpts1.filter(
          opt => opt !== PrettyRelationshipDefinitions.ONE
        )
      } else {
        relationshipOpts1 = Object.values(PrettyRelationshipDefinitions)
      }
      // Determine the relationship type based on the selected values of both parts
      editableColumn.relationshipType = Object.entries(relationshipMap).find(
        ([_, parts]) =>
          parts.part1 === relationshipPart1 && parts.part2 === relationshipPart2
      )?.[0]
      // Set the tableId based on the selected table
      editableColumn.tableId = relationshipTableIdSecondary
    }
  }
  $: initialiseField(field, savingColumn)
  $: checkConstraints(editableColumn)
  $: required =
    primaryDisplay ||
    editableColumn?.constraints?.presence === true ||
    editableColumn?.constraints?.presence?.allowEmpty === false
  $: uneditable =
    $tables.selected?._id === TableNames.USERS &&
    UNEDITABLE_USER_FIELDS.includes(editableColumn.name)
  $: invalid =
    !editableColumn?.name ||
    (editableColumn?.type === FieldType.LINK && !editableColumn?.tableId) ||
    Object.keys(errors).length !== 0 ||
    !optionsValid
  $: errors = checkErrors(editableColumn)
  $: datasource = $datasources.list.find(
    source => source._id === table?.sourceId
  )
  $: tableAutoColumnsTypes = getTableAutoColumnTypes($tables?.selected)
  $: availableAutoColumns = Object.keys(autoColumnInfo).reduce((acc, key) => {
    if (!tableAutoColumnsTypes.includes(key)) {
      acc[key] = autoColumnInfo[key]
    }
    return acc
  }, {})
  $: availableAutoColumnKeys = availableAutoColumns
    ? Object.keys(availableAutoColumns)
    : []
  $: autoColumnOptions = editableColumn.autocolumn
    ? autoColumnInfo
    : availableAutoColumns
  // used to select what different options can be displayed for column type
  $: canBeDisplay =
    canBeDisplayColumn(editableColumn) && !editableColumn.autocolumn
  $: defaultValuesEnabled = isEnabled("DEFAULT_VALUES")
  $: canHaveDefault = !required && canHaveDefaultColumn(editableColumn.type)
  $: canBeRequired =
    editableColumn?.type !== FieldType.LINK &&
    !uneditable &&
    editableColumn?.type !== FieldType.AUTO &&
    !editableColumn.autocolumn
  $: hasDefault =
    editableColumn?.default != null && editableColumn?.default !== ""
  $: externalTable = table.sourceType === DB_TYPE_EXTERNAL
  // in the case of internal tables the sourceId will just be undefined
  $: tableOptions = $tables.list.filter(
    opt =>
      opt.sourceType === table.sourceType && table.sourceId === opt.sourceId
  )
  $: typeEnabled =
    !originalName ||
    (originalName &&
      SWITCHABLE_TYPES[field.type] &&
      !editableColumn?.autocolumn)
  $: allowedTypes = getAllowedTypes(datasource).map(t => ({
    fieldId: makeFieldId(t.type, t.subtype),
    ...t,
  }))
  $: defaultValueBindings = [
    {
      type: "context",
      runtimeBinding: `${makePropSafe("now")}`,
      readableBinding: `Date`,
      category: "Date",
      icon: "Date",
      display: {
        name: "Server date",
      },
    },
    ...getUserBindings(),
  ]
  $: sanitiseDefaultValue(
    editableColumn.type,
    editableColumn.constraints?.inclusion || [],
    editableColumn.default
  )

  const fieldDefinitions = Object.values(FIELDS).reduce(
    // Storing the fields by complex field id
    (acc, field) => ({
      ...acc,
      [makeFieldId(field.type, field.subtype)]: field,
    }),
    {}
  )

  function makeFieldId(type, subtype, autocolumn) {
    // don't make field IDs for auto types
    if (type === FieldType.AUTO || autocolumn) {
      return type.toUpperCase()
    } else if (
      type === FieldType.BB_REFERENCE ||
      type === FieldType.BB_REFERENCE_SINGLE
    ) {
      return `${type}${subtype || ""}`.toUpperCase()
    } else {
      return type.toUpperCase()
    }
  }

  const initialiseField = (field, savingColumn) => {
    isCreating = !field
    if (field && !savingColumn) {
      editableColumn = cloneDeep(field)
      originalName = editableColumn.name ? editableColumn.name + "" : null
      linkEditDisabled = originalName != null
      primaryDisplay =
        $tables.selected.primaryDisplay == null ||
        $tables.selected.primaryDisplay === editableColumn.name

      // Here we are setting the relationship values based on the editableColumn
      // This part of the code is used when viewing an existing field hence the check
      // for the tableId
      if (editableColumn.type === FieldType.LINK && editableColumn.tableId) {
        relationshipTableIdPrimary = table._id
        relationshipTableIdSecondary = editableColumn.tableId
        if (editableColumn.relationshipType in relationshipMap) {
          const { part1, part2 } =
            relationshipMap[editableColumn.relationshipType]
          relationshipPart1 = part1
          relationshipPart2 = part2
        }
      }
    }

    if (!savingColumn) {
      editableColumn.fieldId = makeFieldId(
        editableColumn.type,
        editableColumn.subtype,
        editableColumn.autocolumn
      )
    }
  }

  const getTableAutoColumnTypes = table => {
    return Object.keys(table?.schema).reduce((acc, key) => {
      let fieldSchema = table?.schema[key]
      if (fieldSchema.autocolumn) {
        acc.push(fieldSchema.subtype)
      }
      return acc
    }, [])
  }

  async function saveColumn() {
    if (errors?.length) {
      return
    }

    savingColumn = true
    let saveColumn = cloneDeep(editableColumn)

    delete saveColumn.fieldId

    if (saveColumn.type === FieldType.AUTO) {
      saveColumn = buildAutoColumn(
        $tables.selected.name,
        saveColumn.name,
        saveColumn.subtype
      )
    }
    if (saveColumn.type !== FieldType.LINK) {
      delete saveColumn.fieldName
    }

    // Ensure we don't have a default value if we can't have one
    if (!canHaveDefault || !defaultValuesEnabled) {
      delete saveColumn.default
    }

    // Ensure primary display columns are always required and don't have default values
    if (primaryDisplay) {
      saveColumn.constraints.presence = { allowEmpty: false }
      delete saveColumn.default
    }

    // Ensure the field is not required if we have a default value
    if (saveColumn.default) {
      saveColumn.constraints.presence = false
    }

    try {
      await tables.saveField({
        originalName,
        field: saveColumn,
        primaryDisplay,
        indexes,
      })
      dispatch("updatecolumns")
      gridDispatch("close-edit-column")

      if (originalName) {
        notifications.success("Column updated successfully")
      } else {
        notifications.success("Column created successfully")
      }
    } catch (err) {
      notifications.error(`Error saving column: ${err.message}`)
    } finally {
      savingColumn = false
    }
  }

  function cancelEdit() {
    editableColumn.name = originalName
    gridDispatch("close-edit-column")
  }

  async function deleteColumn() {
    try {
      editableColumn.name = deleteColName
      if (editableColumn.name === $tables.selected.primaryDisplay) {
        notifications.error("You cannot delete the display column")
      } else {
        await tables.deleteField(editableColumn)
        notifications.success(`Column ${editableColumn.name} deleted`)
        confirmDeleteDialog.hide()
        dispatch("updatecolumns")
        gridDispatch("close-edit-column")
      }
    } catch (error) {
      notifications.error(`Error deleting column: ${error.message}`)
    }
  }

  function onHandleTypeChange(event) {
    handleTypeChange(event.detail)
  }

  function handleTypeChange(type) {
    // remove any extra fields that may not be related to this type
    delete editableColumn.autocolumn
    delete editableColumn.subtype
    delete editableColumn.tableId
    delete editableColumn.relationshipType
    delete editableColumn.formulaType
    delete editableColumn.constraints

    // Add in defaults and initial definition
    const definition = fieldDefinitions[type?.toUpperCase()]
    if (definition?.constraints) {
      editableColumn.constraints = cloneDeep(definition.constraints)
    }

    editableColumn.type = definition.type
    editableColumn.subtype = definition.subtype

    // Default relationships many to many
    if (editableColumn.type === FieldType.LINK) {
      editableColumn.relationshipType = RelationshipType.MANY_TO_MANY
    } else if (editableColumn.type === FieldType.FORMULA) {
      editableColumn.formulaType = "dynamic"
    }
  }

  function setRequired(req) {
    editableColumn.constraints.presence = req ? { allowEmpty: false } : false
    required = req
  }

  function onChangeRequired(e) {
    setRequired(e.detail)
  }

  function openJsonSchemaEditor() {
    jsonSchemaModal.show()
  }

  function confirmDelete() {
    confirmDeleteDialog.show()
  }

  function hideDeleteDialog() {
    confirmDeleteDialog.hide()
    deleteColName = ""
  }

  function getAllowedTypes(datasource) {
    if (originalName) {
      let possibleTypes = SWITCHABLE_TYPES[field.type] || [editableColumn.type]
      if (helpers.schema.isDeprecatedSingleUserColumn(editableColumn)) {
        // This will handle old single users columns
        return [
          {
            ...FIELDS.USER,
            type: FieldType.BB_REFERENCE,
            subtype: BBReferenceFieldSubType.USER,
          },
        ]
      } else if (
        editableColumn.type === FieldType.BB_REFERENCE &&
        editableColumn.subtype === BBReferenceFieldSubType.USERS
      ) {
        // This will handle old multi users columns
        return [
          {
            ...FIELDS.USERS,
            subtype: BBReferenceFieldSubType.USERS,
          },
        ]
      }

      return Object.entries(FIELDS)
        .filter(([_, field]) => possibleTypes.includes(field.type))
        .map(([_, fieldDefinition]) => fieldDefinition)
    }

    if (!externalTable) {
      return [
        FIELDS.STRING,
        FIELDS.NUMBER,
        FIELDS.OPTIONS,
        FIELDS.ARRAY,
        FIELDS.BOOLEAN,
        FIELDS.DATETIME,
        FIELDS.LINK,
        ...(aiEnabled ? [FIELDS.AI] : []),
        FIELDS.LONGFORM,
        FIELDS.USER,
        FIELDS.USERS,
        FIELDS.ATTACHMENT_SINGLE,
        FIELDS.ATTACHMENTS,
        FIELDS.FORMULA,
        FIELDS.JSON,
        FIELDS.BARCODEQR,
        FIELDS.SIGNATURE_SINGLE,
        FIELDS.BIGINT,
        FIELDS.AUTO,
      ]
    } else {
      let fields = [
        FIELDS.STRING,
        FIELDS.NUMBER,
        FIELDS.OPTIONS,
        FIELDS.ARRAY,
        FIELDS.BOOLEAN,
        FIELDS.DATETIME,
        FIELDS.LINK,
        FIELDS.LONGFORM,
        FIELDS.USER,
        FIELDS.USERS,
        FIELDS.FORMULA,
        FIELDS.BARCODEQR,
        FIELDS.BIGINT,
      ]

      // Filter out multiple users for google sheets
      if (datasource?.source === SourceName.GOOGLE_SHEETS) {
        fields = fields.filter(x => x !== FIELDS.USERS)
      }

      // Filter out SQL-specific types for non-SQL datasources
      if (!table.sql) {
        fields = fields.filter(x => x !== FIELDS.LINK && x !== FIELDS.ARRAY)
      }

      return fields
    }
  }

  function checkConstraints(fieldToCheck) {
    if (!fieldToCheck) {
      return
    }

    // most types need this, just make sure its always present
    if (!fieldToCheck.constraints) {
      fieldToCheck.constraints = {}
    }
    // some string types may have been built by server, may not always have constraints
    if (
      fieldToCheck.type === FieldType.STRING &&
      !fieldToCheck.constraints.length
    ) {
      fieldToCheck.constraints.length = {}
    }
    // some number types made server-side will be missing constraints
    if (
      fieldToCheck.type === FieldType.NUMBER &&
      !fieldToCheck.constraints.numericality
    ) {
      fieldToCheck.constraints.numericality = {}
    }
    if (
      fieldToCheck.type === FieldType.DATETIME &&
      !fieldToCheck.constraints.datetime
    ) {
      fieldToCheck.constraints.datetime = {}
    }
  }

  function checkErrors(fieldInfo) {
    if (!editableColumn) {
      return {}
    }
    function inUse(tbl, column, ogName = null) {
      const parsedColumn = column ? column.toLowerCase().trim() : column

      return Object.keys(tbl?.schema || {}).some(key => {
        let lowerKey = key.toLowerCase()
        return lowerKey !== ogName?.toLowerCase() && lowerKey === parsedColumn
      })
    }
    const newError = {}
    const prohibited = externalTable
      ? PROTECTED_EXTERNAL_COLUMNS
      : PROTECTED_INTERNAL_COLUMNS
    if (!externalTable && fieldInfo.name?.startsWith("_")) {
      newError.name = `Column name cannot start with an underscore.`
    } else if (fieldInfo.name && !fieldInfo.name.match(ValidColumnNameRegex)) {
      newError.name = `Illegal character; must be alpha-numeric.`
    } else if (prohibited.some(name => fieldInfo?.name === name)) {
      newError.name = `${prohibited.join(
        ", "
      )} are not allowed as column names - case insensitive.`
    } else if (inUse($tables.selected, fieldInfo.name, originalName)) {
      newError.name = `Column name already in use.`
    }

    if (fieldInfo.type === FieldType.AUTO && !fieldInfo.subtype) {
      newError.subtype = `Auto Column requires a type.`
    }

    if (fieldInfo.fieldName && fieldInfo.tableId) {
      const relatedTable = $tables.list.find(
        tbl => tbl._id === fieldInfo.tableId
      )
      if (inUse(relatedTable, fieldInfo.fieldName) && !originalName) {
        newError.relatedName = `Column name already in use in table ${relatedTable.name}`
      }
    }
    return newError
  }

  const sanitiseDefaultValue = (type, options, defaultValue) => {
    if (!defaultValue?.length) {
      return
    }
    // Delete default value for options fields if the option is no longer available
    if (type === FieldType.OPTIONS && !options.includes(defaultValue)) {
      delete editableColumn.default
    }
    // Filter array default values to only valid options
    if (type === FieldType.ARRAY) {
      editableColumn.default = defaultValue.filter(x => options.includes(x))
    }
  }

  onMount(() => {
    mounted = true
  })
</script>

<Layout noPadding gap="S">
  {#if mounted}
    <Input
      value={editableColumn.name}
      autofocus
      on:input={e => {
        if (
          !uneditable &&
          !(linkEditDisabled && editableColumn.type === FieldType.LINK)
        ) {
          editableColumn.name = e.target.value
        }
      }}
      disabled={uneditable ||
        (linkEditDisabled && editableColumn.type === FieldType.LINK)}
      error={errors?.name}
    />
  {/if}
  <Select
    placeholder={null}
    disabled={!typeEnabled}
    bind:value={editableColumn.fieldId}
    on:change={onHandleTypeChange}
    options={allowedTypes}
    getOptionLabel={field => field.name}
    getOptionValue={field => field.fieldId}
    getOptionIcon={field => field.icon}
    isOptionEnabled={option => {
      if (option.type === FieldType.AUTO) {
        return availableAutoColumnKeys?.length > 0
      }
      return true
    }}
  />

  {#if editableColumn.type === FieldType.STRING}
    <Input
      type="number"
      label="Max Length"
      bind:value={editableColumn.constraints.length.maximum}
    />
  {:else if editableColumn.type === FieldType.OPTIONS}
    <OptionsEditor
      bind:constraints={editableColumn.constraints}
      bind:optionColors={editableColumn.optionColors}
      bind:valid={optionsValid}
    />
  {:else if editableColumn.type === FieldType.LONGFORM}
    <div>
      <div class="tooltip-alignment">
        <Label size="M">Formatting</Label>
        <AbsTooltip
          position="top"
          type="info"
          text={"Rich text includes support for images, link"}
        >
          <Icon size="XS" name="InfoOutline" />
        </AbsTooltip>
      </div>

      <Toggle
        bind:value={editableColumn.useRichText}
        text="Enable rich text support (markdown)"
      />
    </div>
  {:else if editableColumn.type === FieldType.ARRAY}
    <OptionsEditor
      bind:constraints={editableColumn.constraints}
      bind:optionColors={editableColumn.optionColors}
      bind:valid={optionsValid}
    />
  {:else if editableColumn.type === FieldType.DATETIME && !editableColumn.autocolumn}
    <div class="split-label">
      <div class="label-length">
        <Label size="M">Earliest</Label>
      </div>
      <div class="input-length">
        <DatePicker
          bind:value={editableColumn.constraints.datetime.earliest}
          enableTime={!editableColumn.dateOnly}
          timeOnly={editableColumn.timeOnly}
        />
      </div>
    </div>

    <div class="split-label">
      <div class="label-length">
        <Label size="M">Latest</Label>
      </div>
      <div class="input-length">
        <DatePicker
          bind:value={editableColumn.constraints.datetime.latest}
          enableTime={!editableColumn.dateOnly}
          timeOnly={editableColumn.timeOnly}
        />
      </div>
    </div>
    {#if !editableColumn.timeOnly}
      {#if datasource?.source !== SourceName.ORACLE && datasource?.source !== SourceName.SQL_SERVER && !editableColumn.dateOnly}
        <div>
          <div class="row">
            <Label>Time zones</Label>
            <AbsTooltip
              position="top"
              type="info"
              text={isCreating
                ? null
                : "We recommend not changing how timezones are handled for existing columns, as existing data will not be updated"}
            >
              <Icon size="XS" name="InfoOutline" />
            </AbsTooltip>
          </div>
          <Toggle
            bind:value={editableColumn.ignoreTimezones}
            text="Ignore time zones"
          />
        </div>
      {/if}
      <Toggle bind:value={editableColumn.dateOnly} text="Date only" />
    {/if}
  {:else if editableColumn.type === FieldType.NUMBER && !editableColumn.autocolumn}
    <div class="split-label">
      <div class="label-length">
        <Label size="M">Min Value</Label>
      </div>
      <div class="input-length">
        <Input
          type="number"
          bind:value={editableColumn.constraints.numericality
            .greaterThanOrEqualTo}
        />
      </div>
    </div>

    <div class="split-label">
      <div class="label-length">
        <Label size="M">Max Value</Label>
      </div>
      <div class="input-length">
        <Input
          type="number"
          bind:value={editableColumn.constraints.numericality.lessThanOrEqualTo}
        />
      </div>
    </div>
  {:else if editableColumn.type === FieldType.LINK && !editableColumn.autocolumn}
    <RelationshipSelector
      bind:relationshipPart1
      bind:relationshipPart2
      bind:relationshipTableIdPrimary
      bind:relationshipTableIdSecondary
      bind:editableColumn
      {relationshipOpts1}
      {relationshipOpts2}
      {linkEditDisabled}
      {tableOptions}
      {errors}
    />
  {:else if editableColumn.type === FieldType.FORMULA}
    {#if !externalTable}
      <div class="split-label">
        <div class="label-length">
          <Label size="M">Formula Type</Label>
        </div>
        <div class="input-length">
          <Select
            bind:value={editableColumn.formulaType}
            options={[
              { label: "Dynamic", value: "dynamic" },
              { label: "Static", value: "static" },
            ]}
            disabled={!isCreating}
            getOptionLabel={option => option.label}
            getOptionValue={option => option.value}
            tooltip="Dynamic formula are calculated when retrieved, but cannot be filtered or sorted by,
         while static formula are calculated when the row is saved."
          />
        </div>
      </div>
    {/if}
    <div class="split-label">
      <div class="label-length">
        <Label size="M">Formula</Label>
      </div>
      <div class="input-length">
        <ModalBindableInput
          panel={ServerBindingPanel}
          title="Formula"
          value={editableColumn.formula}
          on:change={e => {
            editableColumn = {
              ...editableColumn,
              formula: e.detail,
            }
          }}
          bindings={getBindings({ table })}
          allowJS
          context={rowGoldenSample}
        />
      </div>
    </div>
<<<<<<< HEAD
  {:else if editableColumn.type === AI_TYPE}
    <AIFieldConfiguration
      aiField={editableColumn}
      context={rowGoldenSample}
      bindings={getBindings({ table })}
      schema={table.schema}
    />
  {:else if editableColumn.type === JSON_TYPE}
=======
  {:else if editableColumn.type === FieldType.JSON}
>>>>>>> bb5b94f6
    <Button primary text on:click={openJsonSchemaEditor}>
      Open schema editor
    </Button>
  {/if}
  {#if editableColumn.type === FieldType.AUTO || editableColumn.autocolumn}
    <Select
      label="Auto column type"
      value={editableColumn.subtype}
      on:change={e => (editableColumn.subtype = e.detail)}
      options={Object.entries(autoColumnOptions)}
      getOptionLabel={option => option[1].name}
      getOptionValue={option => option[0]}
      disabled={!availableAutoColumnKeys?.length || editableColumn.autocolumn}
      error={errors?.subtype}
    />
  {/if}

  {#if canBeRequired || canBeDisplay}
    <div>
      {#if canBeRequired}
        <Toggle
          value={required}
          on:change={onChangeRequired}
          disabled={primaryDisplay || hasDefault}
          thin
          text="Required"
        />
      {/if}
    </div>
  {/if}

  {#if defaultValuesEnabled}
    {#if editableColumn.type === FieldType.OPTIONS}
      <Select
        disabled={!canHaveDefault}
        options={editableColumn.constraints?.inclusion || []}
        label="Default value"
        value={editableColumn.default}
        on:change={e => (editableColumn.default = e.detail)}
        placeholder="None"
      />
    {:else if editableColumn.type === FieldType.ARRAY}
      <Multiselect
        disabled={!canHaveDefault}
        options={editableColumn.constraints?.inclusion || []}
        label="Default value"
        value={editableColumn.default}
        on:change={e =>
          (editableColumn.default = e.detail?.length ? e.detail : undefined)}
        placeholder="None"
      />
    {:else if editableColumn.subtype === BBReferenceFieldSubType.USER}
      {@const defaultValue =
        editableColumn.type === FieldType.BB_REFERENCE_SINGLE
          ? SingleUserDefault
          : MultiUserDefault}
      <Toggle
        disabled={!canHaveDefault}
        text="Default to current user"
        value={editableColumn.default === defaultValue}
        on:change={e =>
          (editableColumn.default = e.detail ? defaultValue : undefined)}
      />
    {:else}
      <ModalBindableInput
        disabled={!canHaveDefault}
        panel={ServerBindingPanel}
        title="Default value"
        label="Default value"
        placeholder="None"
        value={editableColumn.default}
        on:change={e => (editableColumn.default = e.detail)}
        bindings={defaultValueBindings}
        allowJS
      />
    {/if}
  {/if}
</Layout>

<div class="action-buttons">
  {#if !uneditable && originalName != null}
    <Button quiet warning text on:click={confirmDelete}>Delete</Button>
  {/if}
  <Button secondary newStyles on:click={cancelEdit}>Cancel</Button>
  <Button
    disabled={invalid || savingColumn}
    newStyles
    cta
    on:click={saveColumn}
  >
    {#if savingColumn}
      <div class="save-loading">
        <ProgressCircle overBackground={true} size="S" />
      </div>
    {:else}
      Save
    {/if}
  </Button>
</div>
<Modal bind:this={jsonSchemaModal}>
  <JSONSchemaModal
    schema={editableColumn.schema}
    json={editableColumn.json}
    on:save={({ detail }) => {
      editableColumn.schema = detail.schema
      editableColumn.json = detail.json
    }}
  />
</Modal>

<!-- svelte-ignore a11y-click-events-have-key-events -->
<!-- svelte-ignore a11y-no-static-element-interactions -->
<ConfirmDialog
  bind:this={confirmDeleteDialog}
  okText="Delete Column"
  onOk={deleteColumn}
  onCancel={hideDeleteDialog}
  title="Confirm Deletion"
  disabled={deleteColName !== originalName}
>
  <p>
    Are you sure you wish to delete the column
    <b on:click={() => (deleteColName = originalName)}>{originalName}?</b>
    Your data will be deleted and this action cannot be undone - enter the column
    name to confirm.
  </p>
  <Input bind:value={deleteColName} placeholder={originalName} />
</ConfirmDialog>

<style>
  .action-buttons {
    display: flex;
    justify-content: flex-end;
    margin-top: var(--spacing-s);
    gap: var(--spacing-l);
  }
  .split-label {
    display: flex;
    align-items: center;
  }
  .tooltip-alignment {
    display: flex;
    align-items: center;
    gap: var(--spacing-xs);
  }
  .label-length {
    flex-basis: 40%;
  }
  .input-length {
    flex-grow: 1;
  }
  .row {
    gap: 8px;
    display: flex;
  }
  b {
    transition: color 130ms ease-out;
  }
  b:hover {
    cursor: pointer;
    color: var(--spectrum-global-color-gray-900);
  }

  .save-loading {
    display: flex;
    justify-content: center;
  }
</style><|MERGE_RESOLUTION|>--- conflicted
+++ resolved
@@ -52,18 +52,7 @@
   import { isEnabled } from "helpers/featureFlags"
   import { getUserBindings } from "dataBinding"
 
-<<<<<<< HEAD
-  const AUTO_TYPE = FieldType.AUTO
-  const FORMULA_TYPE = FieldType.FORMULA
-  const LINK_TYPE = FieldType.LINK
-  const STRING_TYPE = FieldType.STRING
-  const NUMBER_TYPE = FieldType.NUMBER
-  const JSON_TYPE = FieldType.JSON
-  const DATE_TYPE = FieldType.DATETIME
-  const AI_TYPE = FieldType.AI
-=======
   export let field
->>>>>>> bb5b94f6
 
   const dispatch = createEventDispatcher()
   const { dispatch: gridDispatch, rows } = getContext("grid")
@@ -800,18 +789,14 @@
         />
       </div>
     </div>
-<<<<<<< HEAD
-  {:else if editableColumn.type === AI_TYPE}
+  {:else if editableColumn.type === FieldType.AI}
     <AIFieldConfiguration
       aiField={editableColumn}
       context={rowGoldenSample}
       bindings={getBindings({ table })}
       schema={table.schema}
     />
-  {:else if editableColumn.type === JSON_TYPE}
-=======
   {:else if editableColumn.type === FieldType.JSON}
->>>>>>> bb5b94f6
     <Button primary text on:click={openJsonSchemaEditor}>
       Open schema editor
     </Button>
