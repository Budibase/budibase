<script>
  import {
    Input,
    Button,
    Label,
    Select,
    Toggle,
    RadioGroup,
    DatePicker,
    ModalContent,
    Context,
    Modal,
    notifications,
  } from "@budibase/bbui"
  import { createEventDispatcher } from "svelte"
  import { cloneDeep } from "lodash/fp"
  import { tables, datasources } from "stores/backend"
  import { TableNames, UNEDITABLE_USER_FIELDS } from "constants"
  import {
    FIELDS,
    RelationshipTypes,
    ALLOWABLE_STRING_OPTIONS,
    ALLOWABLE_NUMBER_OPTIONS,
    ALLOWABLE_STRING_TYPES,
    ALLOWABLE_NUMBER_TYPES,
    SWITCHABLE_TYPES,
  } from "constants/backend"
  import { getAutoColumnInformation, buildAutoColumn } from "builderStore/utils"
  import ValuesList from "components/common/ValuesList.svelte"
  import ConfirmDialog from "components/common/ConfirmDialog.svelte"
  import { truncate } from "lodash"
  import ModalBindableInput from "components/common/bindings/ModalBindableInput.svelte"
  import { getBindings } from "components/backend/DataTable/formula"
  import { getContext } from "svelte"
  import JSONSchemaModal from "./JSONSchemaModal.svelte"

  const AUTO_TYPE = "auto"
  const FORMULA_TYPE = FIELDS.FORMULA.type
  const LINK_TYPE = FIELDS.LINK.type
  const STRING_TYPE = FIELDS.STRING.type
  const NUMBER_TYPE = FIELDS.NUMBER.type
  const JSON_TYPE = FIELDS.JSON.type
  const DATE_TYPE = FIELDS.DATETIME.type

  const dispatch = createEventDispatcher()
  const PROHIBITED_COLUMN_NAMES = ["type", "_id", "_rev", "tableId"]
  const { hide } = getContext(Context.Modal)
  let fieldDefinitions = cloneDeep(FIELDS)

  export let field

  let originalName
  let linkEditDisabled
  let primaryDisplay
  let indexes = [...($tables.selected.indexes || [])]
  let isCreating

  let table = $tables.selected
  let confirmDeleteDialog
  let deletion
  let savingColumn
  let deleteColName
  let jsonSchemaModal

  let editableColumn = {
    type: "string",
    constraints: fieldDefinitions.STRING.constraints,

    // Initial value for column name in other table for linked records
    fieldName: $tables.selected.name,
  }

  $: if (primaryDisplay) {
    editableColumn.constraints.presence = { allowEmpty: false }
  }

  const initialiseField = (field, savingColumn) => {
    if (field && !savingColumn) {
      editableColumn = cloneDeep(field)
      originalName = editableColumn.name ? editableColumn.name + "" : null
      linkEditDisabled = originalName != null
      isCreating = originalName == null
      primaryDisplay =
        $tables.selected.primaryDisplay == null ||
        $tables.selected.primaryDisplay === editableColumn.name
    }
  }

  $: initialiseField(field, savingColumn)

  $: checkConstraints(editableColumn)
  $: required = !!editableColumn?.constraints?.presence || primaryDisplay
  $: uneditable =
    $tables.selected?._id === TableNames.USERS &&
    UNEDITABLE_USER_FIELDS.includes(editableColumn.name)
  $: invalid =
    !editableColumn?.name ||
    (editableColumn?.type === LINK_TYPE && !editableColumn?.tableId) ||
    Object.keys(errors).length !== 0
  $: errors = checkErrors(editableColumn)
  $: datasource = $datasources.list.find(
    source => source._id === table?.sourceId
  )

  const getTableAutoColumnTypes = table => {
    return Object.keys(table?.schema).reduce((acc, key) => {
      let fieldSchema = table?.schema[key]
      if (fieldSchema.autocolumn) {
        acc.push(fieldSchema.subtype)
      }
      return acc
    }, [])
  }

  let autoColumnInfo = getAutoColumnInformation()

  $: tableAutoColumnsTypes = getTableAutoColumnTypes($tables?.selected)
  $: availableAutoColumns = Object.keys(autoColumnInfo).reduce((acc, key) => {
    if (!tableAutoColumnsTypes.includes(key)) {
      acc[key] = autoColumnInfo[key]
    }
    return acc
  }, {})

  $: availableAutoColumnKeys = availableAutoColumns
    ? Object.keys(availableAutoColumns)
    : []

  $: autoColumnOptions = editableColumn.autocolumn
    ? autoColumnInfo
    : availableAutoColumns

  // used to select what different options can be displayed for column type
  $: canBeDisplay =
    editableColumn?.type !== LINK_TYPE &&
    editableColumn?.type !== AUTO_TYPE &&
    editableColumn?.type !== JSON_TYPE &&
    !editableColumn.autocolumn
  $: canBeRequired =
    editableColumn?.type !== LINK_TYPE &&
    !uneditable &&
    editableColumn?.type !== AUTO_TYPE &&
    !editableColumn.autocolumn
  $: relationshipOptions = getRelationshipOptions(editableColumn)
  $: external = table.type === "external"
  // in the case of internal tables the sourceId will just be undefined
  $: tableOptions = $tables.list.filter(
    opt =>
      opt._id !== $tables.selected._id &&
      opt.type === table.type &&
      table.sourceId === opt.sourceId
  )
  $: typeEnabled =
    !originalName ||
    (originalName &&
      SWITCHABLE_TYPES.indexOf(editableColumn.type) !== -1 &&
      !editableColumn?.autocolumn)

  async function saveColumn() {
    savingColumn = true
    if (errors?.length) {
      return
    }

    let saveColumn = cloneDeep(editableColumn)

    if (saveColumn.type === AUTO_TYPE) {
      saveColumn = buildAutoColumn(
        $tables.selected.name,
        saveColumn.name,
        saveColumn.subtype
      )
    }
    if (saveColumn.type !== LINK_TYPE) {
      delete saveColumn.fieldName
    }
    try {
      await tables.saveField({
        originalName,
        field: saveColumn,
        primaryDisplay,
        indexes,
      })
      dispatch("updatecolumns")
      if (originalName) {
        notifications.success("Column updated successfully")
      } else {
        notifications.success("Column created successfully")
      }
    } catch (err) {
      notifications.error(`Error saving column: ${err.message}`)
    }
  }

  function cancelEdit() {
    editableColumn.name = originalName
  }

  async function deleteColumn() {
    try {
      editableColumn.name = deleteColName
<<<<<<< HEAD
      await tables.deleteField(editableColumn)
      notifications.success(`Column ${editableColumn.name} deleted.`)
      confirmDeleteDialog.hide()
      hide()
      deletion = false
      dispatch("updatecolumns")
=======
      if (editableColumn.name === $tables.selected.primaryDisplay) {
        notifications.error("You cannot delete the display column")
      } else {
        await tables.deleteField(editableColumn)
        notifications.success(`Column ${editableColumn.name} deleted`)
        confirmDeleteDialog.hide()
        hide()
        deletion = false
        dispatch("updatecolumns")
      }
>>>>>>> 9e6319c0
    } catch (error) {
      notifications.error(`Error deleting column: ${error.message}`)
    }
  }

  function handleTypeChange(event) {
    // remove any extra fields that may not be related to this type
    delete editableColumn.autocolumn
    delete editableColumn.subtype
    delete editableColumn.tableId
    delete editableColumn.relationshipType
    delete editableColumn.formulaType

    // Add in defaults and initial definition
    const definition = fieldDefinitions[event.detail?.toUpperCase()]
    if (definition?.constraints) {
      editableColumn.constraints = definition.constraints
    }

    // Default relationships many to many
    if (editableColumn.type === LINK_TYPE) {
      editableColumn.relationshipType = RelationshipTypes.MANY_TO_MANY
    }
    if (editableColumn.type === FORMULA_TYPE) {
      editableColumn.formulaType = "dynamic"
    }
  }

  function onChangeRequired(e) {
    const req = e.detail
    editableColumn.constraints.presence = req ? { allowEmpty: false } : false
    required = req
  }

  function onChangePrimaryDisplay(e) {
    const isPrimary = e.detail
    // primary display is always required
    if (isPrimary) {
      editableColumn.constraints.presence = { allowEmpty: false }
    }
  }

  function openJsonSchemaEditor() {
    jsonSchemaModal.show()
  }

  function confirmDelete() {
    confirmDeleteDialog.show()
    deletion = true
  }

  function hideDeleteDialog() {
    confirmDeleteDialog.hide()
    deleteColName = ""
    deletion = false
  }

  function getRelationshipOptions(field) {
    if (!field || !field.tableId) {
      return null
    }
    const linkTable = tableOptions?.find(table => table._id === field.tableId)
    if (!linkTable) {
      return null
    }
    const thisName = truncate(table.name, { length: 14 }),
      linkName = truncate(linkTable.name, { length: 14 })
    return [
      {
        name: `Many ${thisName} rows → many ${linkName} rows`,
        alt: `Many ${table.name} rows → many ${linkTable.name} rows`,
        value: RelationshipTypes.MANY_TO_MANY,
      },
      {
        name: `One ${linkName} row → many ${thisName} rows`,
        alt: `One ${linkTable.name} rows → many ${table.name} rows`,
        value: RelationshipTypes.ONE_TO_MANY,
      },
      {
        name: `One ${thisName} row → many ${linkName} rows`,
        alt: `One ${table.name} rows → many ${linkTable.name} rows`,
        value: RelationshipTypes.MANY_TO_ONE,
      },
    ]
  }

  function getAllowedTypes() {
    if (
      originalName &&
      ALLOWABLE_STRING_TYPES.indexOf(editableColumn.type) !== -1
    ) {
      return ALLOWABLE_STRING_OPTIONS
    } else if (
      originalName &&
      ALLOWABLE_NUMBER_TYPES.indexOf(editableColumn.type) !== -1
    ) {
      return ALLOWABLE_NUMBER_OPTIONS
    } else if (!external) {
      return [
        ...Object.values(fieldDefinitions),
        { name: "Auto Column", type: AUTO_TYPE },
      ]
    } else {
      let fields = [
        FIELDS.STRING,
        FIELDS.BARCODEQR,
        FIELDS.LONGFORM,
        FIELDS.OPTIONS,
        FIELDS.DATETIME,
        FIELDS.NUMBER,
        FIELDS.BOOLEAN,
        FIELDS.FORMULA,
      ]
      // no-sql or a spreadsheet
      if (!external || table.sql) {
        fields = [...fields, FIELDS.LINK, FIELDS.ARRAY]
      }
      return fields
    }
  }

  function checkConstraints(fieldToCheck) {
    if (!fieldToCheck) {
      return
    }
    // most types need this, just make sure its always present
    if (fieldToCheck && !fieldToCheck.constraints) {
      fieldToCheck.constraints = {}
    }
    // some string types may have been built by server, may not always have constraints
    if (fieldToCheck.type === STRING_TYPE && !fieldToCheck.constraints.length) {
      fieldToCheck.constraints.length = {}
    }
    // some number types made server-side will be missing constraints
    if (
      fieldToCheck.type === NUMBER_TYPE &&
      !fieldToCheck.constraints.numericality
    ) {
      fieldToCheck.constraints.numericality = {}
    }
    if (fieldToCheck.type === DATE_TYPE && !fieldToCheck.constraints.datetime) {
      fieldToCheck.constraints.datetime = {}
    }
  }

  function checkErrors(fieldInfo) {
    if (!editableColumn) {
      return {}
    }
    function inUse(tbl, column, ogName = null) {
      const parsedColumn = column ? column.toLowerCase().trim() : column

      return Object.keys(tbl?.schema || {}).some(key => {
        let lowerKey = key.toLowerCase()
        return lowerKey !== ogName?.toLowerCase() && lowerKey === parsedColumn
      })
    }
    const newError = {}
    if (!external && fieldInfo.name?.startsWith("_")) {
      newError.name = `Column name cannot start with an underscore.`
    } else if (fieldInfo.name && !fieldInfo.name.match(/^[_a-zA-Z0-9\s]*$/g)) {
      newError.name = `Illegal character; must be alpha-numeric.`
    } else if (PROHIBITED_COLUMN_NAMES.some(name => fieldInfo.name === name)) {
      newError.name = `${PROHIBITED_COLUMN_NAMES.join(
        ", "
      )} are not allowed as column names`
    } else if (inUse($tables.selected, fieldInfo.name, originalName)) {
      newError.name = `Column name already in use.`
    }

    if (fieldInfo.type == "auto" && !fieldInfo.subtype) {
      newError.subtype = `Auto Column requires a type`
    }

    if (fieldInfo.fieldName && fieldInfo.tableId) {
      const relatedTable = $tables.list.find(
        tbl => tbl._id === fieldInfo.tableId
      )
      if (inUse(relatedTable, fieldInfo.fieldName) && !originalName) {
        newError.relatedName = `Column name already in use in table ${relatedTable.name}`
      }
    }
    return newError
  }
</script>

<ModalContent
  title={originalName ? "Edit Column" : "Create Column"}
  confirmText="Save Column"
  onConfirm={saveColumn}
  onCancel={cancelEdit}
  disabled={invalid}
>
  <Input
    label="Name"
    bind:value={editableColumn.name}
    disabled={uneditable ||
      (linkEditDisabled && editableColumn.type === LINK_TYPE)}
    error={errors?.name}
  />

  <Select
    disabled={!typeEnabled}
    label="Type"
    bind:value={editableColumn.type}
    on:change={handleTypeChange}
    options={getAllowedTypes()}
    getOptionLabel={field => field.name}
    getOptionValue={field => field.type}
    isOptionEnabled={option => {
      if (option.type == AUTO_TYPE) {
        return availableAutoColumnKeys?.length > 0
      }
      return true
    }}
  />

  {#if canBeRequired || canBeDisplay}
    <div>
      {#if canBeRequired}
        <Toggle
          value={required}
          on:change={onChangeRequired}
          disabled={primaryDisplay}
          thin
          text="Required"
        />
      {/if}
      {#if canBeDisplay}
        <Toggle
          bind:value={primaryDisplay}
          on:change={onChangePrimaryDisplay}
          thin
          text="Use as table display column"
        />
      {/if}
    </div>
  {/if}

  {#if editableColumn.type === "string"}
    <Input
      type="number"
      label="Max Length"
      bind:value={editableColumn.constraints.length.maximum}
    />
  {:else if editableColumn.type === "options"}
    <ValuesList
      label="Options (one per line)"
      bind:values={editableColumn.constraints.inclusion}
    />
  {:else if editableColumn.type === "longform"}
    <div>
      <Label
        size="M"
        tooltip="Rich text includes support for images, links, tables, lists and more"
      >
        Formatting
      </Label>
      <Toggle
        bind:value={editableColumn.useRichText}
        text="Enable rich text support (markdown)"
      />
    </div>
  {:else if editableColumn.type === "array"}
    <ValuesList
      label="Options (one per line)"
      bind:values={editableColumn.constraints.inclusion}
    />
  {:else if editableColumn.type === "datetime" && !editableColumn.autocolumn}
    <DatePicker
      label="Earliest"
      bind:value={editableColumn.constraints.datetime.earliest}
    />
    <DatePicker
      label="Latest"
      bind:value={editableColumn.constraints.datetime.latest}
    />
    {#if datasource?.source !== "ORACLE" && datasource?.source !== "SQL_SERVER"}
      <div>
        <Label
          tooltip={isCreating
            ? null
            : "We recommend not changing how timezones are handled for existing columns, as existing data will not be updated"}
        >
          Time zones
        </Label>
        <Toggle
          bind:value={editableColumn.ignoreTimezones}
          text="Ignore time zones"
        />
      </div>
    {/if}
  {:else if editableColumn.type === "number" && !editableColumn.autocolumn}
    <Input
      type="number"
      label="Min Value"
      bind:value={editableColumn.constraints.numericality.greaterThanOrEqualTo}
    />
    <Input
      type="number"
      label="Max Value"
      bind:value={editableColumn.constraints.numericality.lessThanOrEqualTo}
    />
  {:else if editableColumn.type === "link"}
    <Select
      label="Table"
      disabled={linkEditDisabled}
      bind:value={editableColumn.tableId}
      options={tableOptions}
      getOptionLabel={table => table.name}
      getOptionValue={table => table._id}
    />
    {#if relationshipOptions && relationshipOptions.length > 0}
      <RadioGroup
        disabled={linkEditDisabled}
        label="Define the relationship"
        bind:value={editableColumn.relationshipType}
        options={relationshipOptions}
        getOptionLabel={option => option.name}
        getOptionValue={option => option.value}
        getOptionTitle={option => option.alt}
      />
    {/if}
    <Input
      disabled={linkEditDisabled}
      label={`Column name in other table`}
      bind:value={editableColumn.fieldName}
      error={errors.relatedName}
    />
  {:else if editableColumn.type === FORMULA_TYPE}
    {#if !table.sql}
      <Select
        label="Formula type"
        bind:value={editableColumn.formulaType}
        options={[
          { label: "Dynamic", value: "dynamic" },
          { label: "Static", value: "static" },
        ]}
        getOptionLabel={option => option.label}
        getOptionValue={option => option.value}
        tooltip="Dynamic formula are calculated when retrieved, but cannot be filtered or sorted by,
         while static formula are calculated when the row is saved."
      />
    {/if}
    <ModalBindableInput
      title="Formula"
      label="Formula"
      value={editableColumn.formula}
      on:change={e => {
        editableColumn = {
          ...editableColumn,
          formula: e.detail,
        }
      }}
      bindings={getBindings({ table })}
      allowJS
    />
  {:else if editableColumn.type === JSON_TYPE}
    <Button primary text on:click={openJsonSchemaEditor}
      >Open schema editor</Button
    >
  {/if}
  {#if editableColumn.type === AUTO_TYPE || editableColumn.autocolumn}
    <Select
      label="Auto column type"
      value={editableColumn.subtype}
      on:change={e => (editableColumn.subtype = e.detail)}
      options={Object.entries(autoColumnOptions)}
      getOptionLabel={option => option[1].name}
      getOptionValue={option => option[0]}
      disabled={!availableAutoColumnKeys?.length || editableColumn.autocolumn}
      error={errors?.subtype}
    />
  {/if}

  <div slot="footer">
    {#if !uneditable && originalName != null}
      <Button warning text on:click={confirmDelete}>Delete</Button>
    {/if}
  </div>
</ModalContent>
<Modal bind:this={jsonSchemaModal}>
  <JSONSchemaModal
    schema={editableColumn.schema}
    json={editableColumn.json}
    on:save={({ detail }) => {
      editableColumn.schema = detail.schema
      editableColumn.json = detail.json
    }}
  />
</Modal>
<ConfirmDialog
  bind:this={confirmDeleteDialog}
  okText="Delete Column"
  onOk={deleteColumn}
  onCancel={hideDeleteDialog}
  title="Confirm Deletion"
  disabled={deleteColName !== originalName}
>
  <p>
    Are you sure you wish to delete the column <b>{originalName}?</b>
    Your data will be deleted and this action cannot be undone - enter the column
    name to confirm.
  </p>
  <Input bind:value={deleteColName} placeholder={originalName} />
</ConfirmDialog><|MERGE_RESOLUTION|>--- conflicted
+++ resolved
@@ -199,14 +199,6 @@
   async function deleteColumn() {
     try {
       editableColumn.name = deleteColName
-<<<<<<< HEAD
-      await tables.deleteField(editableColumn)
-      notifications.success(`Column ${editableColumn.name} deleted.`)
-      confirmDeleteDialog.hide()
-      hide()
-      deletion = false
-      dispatch("updatecolumns")
-=======
       if (editableColumn.name === $tables.selected.primaryDisplay) {
         notifications.error("You cannot delete the display column")
       } else {
@@ -217,7 +209,6 @@
         deletion = false
         dispatch("updatecolumns")
       }
->>>>>>> 9e6319c0
     } catch (error) {
       notifications.error(`Error deleting column: ${error.message}`)
     }
