<script>
  import {
    Input,
    Button,
    Label,
    Select,
    Toggle,
    RadioGroup,
    DatePicker,
    ModalContent,
    Context,
  } from "@budibase/bbui"
  import { cloneDeep } from "lodash/fp"
  import { tables } from "stores/backend"
  import { TableNames, UNEDITABLE_USER_FIELDS } from "constants"
  import {
    FIELDS,
    AUTO_COLUMN_SUB_TYPES,
    RelationshipTypes,
  } from "constants/backend"
  import { getAutoColumnInformation, buildAutoColumn } from "builderStore/utils"
  import { notifications } from "@budibase/bbui"
  import ValuesList from "components/common/ValuesList.svelte"
  import ConfirmDialog from "components/common/ConfirmDialog.svelte"
  import { truncate } from "lodash"
  import ModalBindableInput from "components/common/bindings/ModalBindableInput.svelte"
  import { getBindings } from "components/backend/DataTable/formula"
  import { getContext } from "svelte"

  const AUTO_TYPE = "auto"
  const FORMULA_TYPE = FIELDS.FORMULA.type
  const LINK_TYPE = FIELDS.LINK.type
  let fieldDefinitions = cloneDeep(FIELDS)
  const { hide } = getContext(Context.Modal)

  export let field = {
    type: "string",
    constraints: fieldDefinitions.STRING.constraints,

    // Initial value for column name in other table for linked records
    fieldName: $tables.selected.name,
  }

  let originalName = field.name
  let primaryDisplay =
    $tables.selected.primaryDisplay == null ||
    $tables.selected.primaryDisplay === field.name

  let table = $tables.selected
  let indexes = [...($tables.selected.indexes || [])]
  let confirmDeleteDialog
  let deletion

  $: tableOptions = $tables.list.filter(
    table => table._id !== $tables.draft._id
  )
  $: required = !!field?.constraints?.presence || primaryDisplay
  $: uneditable =
    ($tables.selected?._id === TableNames.USERS &&
      UNEDITABLE_USER_FIELDS.includes(field.name)) ||
    (originalName && field.type === LINK_TYPE)
  $: invalid =
    !field.name ||
    (field.type === LINK_TYPE && !field.tableId) ||
    Object.keys($tables.draft?.schema ?? {}).some(
      key => key !== originalName && key === field.name
    )

  // used to select what different options can be displayed for column type
  $: canBeSearched =
    field.type !== LINK_TYPE &&
    field.subtype !== AUTO_COLUMN_SUB_TYPES.CREATED_BY &&
    field.subtype !== AUTO_COLUMN_SUB_TYPES.UPDATED_BY &&
    field.type !== FORMULA_TYPE
  $: canBeDisplay =
    field.type !== LINK_TYPE &&
    field.type !== AUTO_TYPE &&
    field.type !== FORMULA_TYPE
  $: canBeRequired =
    field.type !== LINK_TYPE && !uneditable && field.type !== AUTO_TYPE
  $: relationshipOptions = getRelationshipOptions(field)

  async function saveColumn() {
    if (field.type === AUTO_TYPE) {
      field = buildAutoColumn($tables.draft.name, field.name, field.subtype)
    }
    tables.saveField({
      originalName,
      field,
      primaryDisplay,
      indexes,
    })
  }

  function deleteColumn() {
    if (field.name === $tables.selected.primaryDisplay) {
      notifications.error("You cannot delete the display column")
    } else {
      tables.deleteField(field)
      notifications.success(`Column ${field.name} deleted.`)
      hide()
    }
  }

  function handleTypeChange(event) {
    // remove any extra fields that may not be related to this type
    delete field.autocolumn
    delete field.subtype
    delete field.tableId
    delete field.relationshipType

    // Add in defaults and initial definition
    const definition = fieldDefinitions[event.detail?.toUpperCase()]
    if (definition?.constraints) {
      field.constraints = definition.constraints
    }

    // Default relationships many to many
    if (field.type === LINK_TYPE) {
      field.relationshipType = RelationshipTypes.MANY_TO_MANY
    }
  }

  function onChangeRequired(e) {
    const req = e.detail
    field.constraints.presence = req ? { allowEmpty: false } : false
    required = req
  }

  function onChangePrimaryDisplay(e) {
    const isPrimary = e.detail
    // primary display is always required
    if (isPrimary) {
      field.constraints.presence = { allowEmpty: false }
    }
  }

  function onChangePrimaryIndex(e) {
    indexes = e.detail ? [field.name] : []
  }

  function onChangeSecondaryIndex(e) {
    if (e.detail) {
      indexes[1] = field.name
    } else {
      indexes = indexes.slice(0, 1)
    }
  }

  function confirmDelete() {
    confirmDeleteDialog.show()
    deletion = true
  }

  function hideDeleteDialog() {
    confirmDeleteDialog.hide()
    deletion = false
  }

  function getRelationshipOptions(field) {
    if (!field || !field.tableId) {
      return null
    }
    const linkTable = tableOptions.find(table => table._id === field.tableId)
    if (!linkTable) {
      return null
    }
    const thisName = truncate(table.name, { length: 14 }),
      linkName = truncate(linkTable.name, { length: 14 })
    return [
      {
        name: `Many ${thisName} rows → many ${linkName} rows`,
        alt: `Many ${table.name} rows → many ${linkTable.name} rows`,
        value: RelationshipTypes.MANY_TO_MANY,
      },
      {
        name: `One ${linkName} row → many ${thisName} rows`,
        alt: `One ${linkTable.name} rows → many ${table.name} rows`,
        value: RelationshipTypes.ONE_TO_MANY,
      },
      {
        name: `One ${thisName} row → many ${linkName} rows`,
        alt: `One ${table.name} rows → many ${linkTable.name} rows`,
        value: RelationshipTypes.MANY_TO_ONE,
      },
    ]
  }
</script>

<ModalContent
  title={originalName ? "Edit Column" : "Create Column"}
  confirmText="Save Column"
  onConfirm={saveColumn}
  disabled={invalid}
>
  <Input label="Name" bind:value={field.name} disabled={uneditable} />

  <Select
    disabled={originalName}
    label="Type"
    bind:value={field.type}
    on:change={handleTypeChange}
<<<<<<< HEAD
    options={[...Object.values(fieldDefinitions), { name: 'Auto Column', type: AUTO_TYPE }]}
=======
    options={[
      ...Object.values(fieldDefinitions),
      { name: "Auto Column", type: AUTO_COL },
    ]}
>>>>>>> f406fb8e
    getOptionLabel={field => field.name}
    getOptionValue={field => field.type}
  />

  {#if canBeRequired || canBeDisplay}
    <div>
      {#if canBeRequired}
        <Toggle
          value={required}
          on:change={onChangeRequired}
          disabled={primaryDisplay}
          thin
          text="Required"
        />
      {/if}
      {#if canBeDisplay}
        <Toggle
          bind:value={primaryDisplay}
          on:change={onChangePrimaryDisplay}
          thin
          text="Use as table display column"
        />
      {/if}
    </div>
  {/if}

  {#if canBeSearched}
    <div>
      <Label grey small>Search Indexes</Label>
      <Toggle
        value={indexes[0] === field.name}
        disabled={indexes[1] === field.name}
        on:change={onChangePrimaryIndex}
        text="Primary"
      />
      <Toggle
        value={indexes[1] === field.name}
        disabled={!indexes[0] || indexes[0] === field.name}
        on:change={onChangeSecondaryIndex}
        text="Secondary"
      />
    </div>
  {/if}

  {#if field.type === "string"}
    <Input
      type="number"
      label="Max Length"
      bind:value={field.constraints.length.maximum}
    />
  {:else if field.type === "options"}
    <ValuesList
      label="Options (one per line)"
      bind:values={field.constraints.inclusion}
    />
  {:else if field.type === "datetime"}
    <DatePicker
      label="Earliest"
      bind:value={field.constraints.datetime.earliest}
    />
    <DatePicker label="Latest" bind:value={field.constraints.datetime.latest} />
  {:else if field.type === "number"}
    <Input
      type="number"
      label="Min Value"
      bind:value={field.constraints.numericality.greaterThanOrEqualTo}
    />
    <Input
      type="number"
      label="Max Value"
      bind:value={field.constraints.numericality.lessThanOrEqualTo}
    />
  {:else if field.type === "link"}
    <Select
      label="Table"
      bind:value={field.tableId}
      options={tableOptions}
      getOptionLabel={table => table.name}
      getOptionValue={table => table._id}
    />
    {#if relationshipOptions && relationshipOptions.length > 0}
      <RadioGroup
        disabled={originalName}
        label="Define the relationship"
        bind:value={field.relationshipType}
        options={relationshipOptions}
        getOptionLabel={option => option.name}
        getOptionValue={option => option.value}
      />
    {/if}
    <Input label={`Column name in other table`} bind:value={field.fieldName} />
  {:else if field.type === FORMULA_TYPE}
    <ModalBindableInput
      title="Handlebars Formula"
      label="Formula"
      value={field.formula}
      on:change={e => (field.formula = e.detail)}
      bindings={getBindings({ table })}
      serverSide="true" />
  {:else if field.type === AUTO_TYPE}
    <Select
      label="Auto Column Type"
      value={field.subtype}
      on:change={e => (field.subtype = e.detail)}
      options={Object.entries(getAutoColumnInformation())}
      getOptionLabel={option => option[1].name}
      getOptionValue={option => option[0]}
    />
  {/if}

  <div slot="footer">
    {#if !uneditable && originalName != null}
      <Button warning text on:click={confirmDelete}>Delete</Button>
    {/if}
  </div>
</ModalContent>
<ConfirmDialog
  bind:this={confirmDeleteDialog}
  body={`Are you sure you wish to delete this column? Your data will be deleted and this action cannot be undone.`}
  okText="Delete Column"
  onOk={deleteColumn}
  onCancel={hideDeleteDialog}
  title="Confirm Deletion"
/><|MERGE_RESOLUTION|>--- conflicted
+++ resolved
@@ -200,14 +200,10 @@
     label="Type"
     bind:value={field.type}
     on:change={handleTypeChange}
-<<<<<<< HEAD
-    options={[...Object.values(fieldDefinitions), { name: 'Auto Column', type: AUTO_TYPE }]}
-=======
     options={[
       ...Object.values(fieldDefinitions),
-      { name: "Auto Column", type: AUTO_COL },
+      { name: "Auto Column", type: AUTO_TYPE },
     ]}
->>>>>>> f406fb8e
     getOptionLabel={field => field.name}
     getOptionValue={field => field.type}
   />
@@ -306,7 +302,8 @@
       value={field.formula}
       on:change={e => (field.formula = e.detail)}
       bindings={getBindings({ table })}
-      serverSide="true" />
+      serverSide="true"
+    />
   {:else if field.type === AUTO_TYPE}
     <Select
       label="Auto Column Type"
