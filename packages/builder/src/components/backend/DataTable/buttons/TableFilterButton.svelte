--- conflicted
+++ resolved
@@ -50,16 +50,10 @@
   quiet
   {disabled}
   on:click={drawer.show}
-<<<<<<< HEAD
   selected={filterCount > 0}
+  accentColor="#004EA6"
 >
   {filterCount ? `Filter (${filterCount})` : "Filter"}
-=======
-  {selected}
-  accentColor="#004EA6"
->
-  {text}
->>>>>>> 87dca3d1
 </ActionButton>
 
 <Drawer
