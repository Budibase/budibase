--- conflicted
+++ resolved
@@ -40,50 +40,6 @@
     },
     ...getUserBindings(),
   ]
-<<<<<<< HEAD
-</script>
-
-<ActionButton
-  icon="Filter"
-  quiet
-  {disabled}
-  on:click={drawer.show}
-  selected={filterCount > 0}
-  accentColor="#004EA6"
->
-  {filterCount ? `Filter: ${filterCount}` : "Filter"}
-</ActionButton>
-
-<Drawer
-  bind:this={drawer}
-  title="Filtering"
-  on:drawerHide
-  on:drawerShow={() => {
-    localFilters = filters
-  }}
-  forceModal
->
-  <Button
-    cta
-    slot="buttons"
-    on:click={() => {
-      dispatch("change", localFilters)
-      drawer.hide()
-    }}
-  >
-    Save
-  </Button>
-  <DrawerContent slot="body">
-    <FilterBuilder
-      filters={localFilters}
-      {schemaFields}
-      datasource={{ type: "table", tableId }}
-      on:change={e => (localFilters = e.detail)}
-      {bindings}
-    />
-  </DrawerContent>
-</Drawer>
-=======
 
   const openPopover = () => {
     localFilters = filters
@@ -124,5 +80,4 @@
       Save
     </Button>
   </div>
-</DetailPopover>
->>>>>>> ff4d9190
+</DetailPopover>