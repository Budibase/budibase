--- conflicted
+++ resolved
@@ -70,7 +70,6 @@
     name: table.name,
     _id: table._id,
   }))
-<<<<<<< HEAD
 
   $: {
     // Determine the relationship type based on the selected values of both parts
@@ -83,11 +82,8 @@
       hasValidated = false
     })
   }
-  $: valid = getErrorCount(errors) === 0 && allRequiredAttributesSet()
-=======
   $: valid =
     getErrorCount(errors) === 0 && allRequiredAttributesSet(relationshipType)
->>>>>>> 6f91ff79
   $: isManyToMany = relationshipType === RelationshipType.MANY_TO_MANY
   $: isManyToOne = relationshipType === RelationshipType.MANY_TO_ONE
 
