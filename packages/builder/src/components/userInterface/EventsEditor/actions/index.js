import NavigateTo from "./NavigateTo.svelte"
<<<<<<< HEAD
import UpdateRow from "./UpdateRow.svelte"
import CreateRow from "./CreateRow.svelte"
=======
import SaveRecord from "./SaveRecord.svelte"
>>>>>>> db72579f

// defines what actions are available, when adding a new one
// the component is the setup panel for the action
// NOTE that the "name" is used by the client library,
// so if you want to change it, you must change it client lib too

export default [
  {
<<<<<<< HEAD
    name: "Create Row",
    component: CreateRow,
=======
    name: "Save Record",
    component: SaveRecord,
>>>>>>> db72579f
  },
  {
    name: "Navigate To",
    component: NavigateTo,
  },
<<<<<<< HEAD
  {
    name: "Update Row",
    component: UpdateRow,
  },
=======
>>>>>>> db72579f
]<|MERGE_RESOLUTION|>--- conflicted
+++ resolved
@@ -1,10 +1,5 @@
 import NavigateTo from "./NavigateTo.svelte"
-<<<<<<< HEAD
-import UpdateRow from "./UpdateRow.svelte"
-import CreateRow from "./CreateRow.svelte"
-=======
-import SaveRecord from "./SaveRecord.svelte"
->>>>>>> db72579f
+import SaveRow from "./SaveRow.svelte"
 
 // defines what actions are available, when adding a new one
 // the component is the setup panel for the action
@@ -13,23 +8,11 @@
 
 export default [
   {
-<<<<<<< HEAD
-    name: "Create Row",
-    component: CreateRow,
-=======
-    name: "Save Record",
-    component: SaveRecord,
->>>>>>> db72579f
+    name: "Save Row",
+    component: SaveRow,
   },
   {
     name: "Navigate To",
     component: NavigateTo,
   },
-<<<<<<< HEAD
-  {
-    name: "Update Row",
-    component: UpdateRow,
-  },
-=======
->>>>>>> db72579f
 ]