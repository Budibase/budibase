--- conflicted
+++ resolved
@@ -71,7 +71,6 @@
       ]
     },
     {
-<<<<<<< HEAD
       name: 'Form',
       isCategory: true,
       type: [
@@ -106,8 +105,6 @@
       ]
     },
     {
-=======
->>>>>>> 65250f5a
       name: 'Blocks',
       isCategory: true,
       type: [
