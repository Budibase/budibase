import {
  general,
  layout,
  typography,
  border,
  size,
  background,
  all,
} from "./propertyCategories.js"

export default {
  categories: [
    {
      name: "Basic",
      isCategory: true,
      children: [
        {
          _component: "##builtin/screenslot",
          name: "Screenslot",
          description:
            "This component is a placeholder for the rendering of a screen within a page.",
          icon: "ri-crop-2-line",
          commonProps: {},
          children: [],
        },
        {
          _component: "@budibase/standard-components/container",
          name: "Container",
          description: "This component contains things within itself",
          icon: "ri-layout-row-fill",
          commonProps: {},
          children: [],
<<<<<<< HEAD
=======
          properties: { background, size },
>>>>>>> 2e636dec
        },
        {
          name: "Text",
          description: "This is a simple text component",
          icon: "ri-t-box-fill",
          commonProps: {},
          children: [
            {
              _component: "@budibase/standard-components/heading",
              name: "Headline",
              description: "A component for displaying heading text",
              icon: "ri-heading",
              properties: {
               ...all
              },
            },
            {
              _component: "@budibase/standard-components/text",
              name: "Paragraph",
              description: "A component for displaying paragraph text.",
<<<<<<< HEAD
              icon: "ri-paragraph",
              props: {},
            },
          ],
=======
              icon: 'ri-paragraph',
              properties: { general, typography },
            }
          ]
>>>>>>> 2e636dec
        },
        {
          name: "Input",
          description: "These components handle user input.",
          icon: "ri-edit-box-line",
          commonProps: {},
          children: [
            {
              _component: "@budibase/standard-components/input",
              name: "Textfield",
<<<<<<< HEAD
              description:
                "A textfield component that allows the user to input text.",
              icon: "ri-edit-box-line",
              props: {},
=======
              description: "A textfield component that allows the user to input text.",
              icon: 'ri-edit-box-line',
              properties: {}
>>>>>>> 2e636dec
            },
            {
              _component: "@budibase/standard-components/checkbox",
              name: "Checkbox",
              description: "A selectable checkbox component",
<<<<<<< HEAD
              icon: "ri-checkbox-line",
              props: {},
=======
              icon: 'ri-checkbox-line',
              properties: {}
>>>>>>> 2e636dec
            },
            {
              _component: "@budibase/standard-components/radiobutton",
              name: "Radiobutton",
              description: "A selectable radiobutton component",
<<<<<<< HEAD
              icon: "ri-radio-button-line",
              props: {},
=======
              icon: 'ri-radio-button-line',
              properties: {}
>>>>>>> 2e636dec
            },
            {
              _component: "@budibase/standard-components/select",
              name: "Select",
<<<<<<< HEAD
              description:
                "A select component for choosing from different options",
              icon: "ri-file-list-line",
              props: {},
            },
          ],
        },
        {
          _component: "@budibase/standard-components/button",
          name: "Button",
          description: "A basic html button that is ready for styling",
          icon: "ri-radio-button-fill",
          commonProps: {},
          children: [],
        },
        {
          _component: "@budibase/standard-components/icon",
          name: "Icon",
          description: "A basic component for displaying icons",
          icon: "ri-sun-fill",
          commonProps: {},
          children: [],
        },
        {
          _component: "@budibase/standard-components/link",
          name: "Link",
          description: "A basic link component for internal and external links",
          icon: "ri-link",
          commonProps: {},
          children: [],
        },
      ],
=======
              description: "A select component for choosing from different options",
              icon: 'ri-file-list-line',
              properties: {}
            }
          ]
        },
        {
          _component: "@budibase/standard-components/button",
          name: 'Button',
          description: 'A basic html button that is ready for styling',
          icon: 'ri-radio-button-fill',
          children: [],
          properties: { background, typography, border, size },
        },
        {
          _component: "@budibase/standard-components/icon",
          name: 'Icon',
          description: 'A basic component for displaying icons',
          icon: 'ri-sun-fill',
          properties: {},
          children: []
        },
        {
          _component: "@budibase/standard-components/link",
          name: 'Link',
          description: 'A basic link component for internal and external links',
          icon: 'ri-link',
          properties: {},
          children: []
        }
      ]
>>>>>>> 2e636dec
    },
    {
      name: "Blocks",
      isCategory: true,
      children: [
        {
          _component: "@budibase/materialdesign-components/BasicCard",
<<<<<<< HEAD
          name: "Card",
          description:
            "A basic card component that can contain content and actions.",
          icon: "ri-layout-bottom-line",
          commonProps: {},
          children: [],
        },
        {
          _component: "@budibase/standard-components/login",
          name: "Login",
          description:
            "A component that automatically generates a login screen for your app.",
          icon: "ri-login-box-fill",
          commonProps: {},
          children: [],
=======
          name: 'Card',
          description: 'A basic card component that can contain content and actions.',
          icon: 'ri-layout-bottom-line',
          children: [],
          properties: { size, background, border },
        },
        {
          name: 'Login',
          description: 'A component that automatically generates a login screen for your app.',
          icon: 'ri-login-box-fill',
          properties: {},
          children: []
>>>>>>> 2e636dec
        },
        {
          name: "Navigation Bar",
          _component: "@budibase/standard-components/Navigation",
          description:
            "A component for handling the navigation within your app.",
          icon: "ri-navigation-fill",
<<<<<<< HEAD
          commonProps: {},
          children: [],
        },
      ],
=======
          properties: {},
          children: []
        }
      ]
>>>>>>> 2e636dec
    },
    {
      name: "Data",
      isCategory: true,
      children: [
        {
<<<<<<< HEAD
          name: "Table",
          _component: "@budibase/materialdesign-components/Datatable",
          description: "A component that generates a table from your data.",
          icon: "ri-archive-drawer-fill",
          commonProps: {},
          children: [],
        },
        {
          _component: "@budibase/materialdesign-components/Form",
          name: "Form",
          description: "A component that generates a form from your data.",
          icon: "ri-file-edit-fill",
          commonProps: {},
          component: "@budibase/materialdesign-components/Form",
=======
          name: 'Table',
          description: 'A component that generates a table from your data.',
          icon: 'ri-archive-drawer-fill',
          properties: {},
          children: []
        },
        {
          name: 'Form',
          description: 'A component that generates a form from your data.',
          icon: 'ri-file-edit-fill',
          properties: {},
          _component: "@budibase/materialdesign-components/Form",
>>>>>>> 2e636dec
          template: {
            component: "@budibase/materialdesign-components/Form",
            description: "Form for saving a record",
            name: "@budibase/materialdesign-components/recordForm",
          },
          children: [],
        },
        {
          _component: "@budibase/standard-components/datatable",
          name: "DataTable",
          description: "A table for displaying data from the backend.",
          icon: "ri-archive-drawer-fill",
          commonProps: {},
          children: [],
        },
        {
          _component: "@budibase/standard-components/dataform",
          name: "DataForm",
          description: "Form stuff",
          icon: "ri-file-edit-fill",
          commonProps: {},
          children: [],
        },
        {
          name: "Chart",
          _component: "@budibase/standard-components/datachart",
          description: "Shiny chart",
          icon: "ri-bar-chart-line",
          commonProps: {},
          children: [],
        },
        {
          name: "List",
          _component: "@budibase/standard-components/datalist",
          description: "Shiny list",
          icon: "ri-file-list-line",
          commonProps: {},
          children: [],
        },
        {
          name: "Map",
          _component: "@budibase/standard-components/datamap",
          description: "Shiny map",
          icon: "ri-map-pin-line",
          commonProps: {},
          children: [],
        },
      ],
    },
  ],
}<|MERGE_RESOLUTION|>--- conflicted
+++ resolved
@@ -30,10 +30,7 @@
           icon: "ri-layout-row-fill",
           commonProps: {},
           children: [],
-<<<<<<< HEAD
-=======
           properties: { background, size },
->>>>>>> 2e636dec
         },
         {
           name: "Text",
@@ -54,17 +51,10 @@
               _component: "@budibase/standard-components/text",
               name: "Paragraph",
               description: "A component for displaying paragraph text.",
-<<<<<<< HEAD
-              icon: "ri-paragraph",
-              props: {},
-            },
-          ],
-=======
               icon: 'ri-paragraph',
               properties: { general, typography },
             }
           ]
->>>>>>> 2e636dec
         },
         {
           name: "Input",
@@ -75,78 +65,27 @@
             {
               _component: "@budibase/standard-components/input",
               name: "Textfield",
-<<<<<<< HEAD
-              description:
-                "A textfield component that allows the user to input text.",
-              icon: "ri-edit-box-line",
-              props: {},
-=======
               description: "A textfield component that allows the user to input text.",
               icon: 'ri-edit-box-line',
               properties: {}
->>>>>>> 2e636dec
             },
             {
               _component: "@budibase/standard-components/checkbox",
               name: "Checkbox",
               description: "A selectable checkbox component",
-<<<<<<< HEAD
-              icon: "ri-checkbox-line",
-              props: {},
-=======
               icon: 'ri-checkbox-line',
               properties: {}
->>>>>>> 2e636dec
             },
             {
               _component: "@budibase/standard-components/radiobutton",
               name: "Radiobutton",
               description: "A selectable radiobutton component",
-<<<<<<< HEAD
-              icon: "ri-radio-button-line",
-              props: {},
-=======
               icon: 'ri-radio-button-line',
               properties: {}
->>>>>>> 2e636dec
             },
             {
               _component: "@budibase/standard-components/select",
               name: "Select",
-<<<<<<< HEAD
-              description:
-                "A select component for choosing from different options",
-              icon: "ri-file-list-line",
-              props: {},
-            },
-          ],
-        },
-        {
-          _component: "@budibase/standard-components/button",
-          name: "Button",
-          description: "A basic html button that is ready for styling",
-          icon: "ri-radio-button-fill",
-          commonProps: {},
-          children: [],
-        },
-        {
-          _component: "@budibase/standard-components/icon",
-          name: "Icon",
-          description: "A basic component for displaying icons",
-          icon: "ri-sun-fill",
-          commonProps: {},
-          children: [],
-        },
-        {
-          _component: "@budibase/standard-components/link",
-          name: "Link",
-          description: "A basic link component for internal and external links",
-          icon: "ri-link",
-          commonProps: {},
-          children: [],
-        },
-      ],
-=======
               description: "A select component for choosing from different options",
               icon: 'ri-file-list-line',
               properties: {}
@@ -178,7 +117,6 @@
           children: []
         }
       ]
->>>>>>> 2e636dec
     },
     {
       name: "Blocks",
@@ -186,23 +124,6 @@
       children: [
         {
           _component: "@budibase/materialdesign-components/BasicCard",
-<<<<<<< HEAD
-          name: "Card",
-          description:
-            "A basic card component that can contain content and actions.",
-          icon: "ri-layout-bottom-line",
-          commonProps: {},
-          children: [],
-        },
-        {
-          _component: "@budibase/standard-components/login",
-          name: "Login",
-          description:
-            "A component that automatically generates a login screen for your app.",
-          icon: "ri-login-box-fill",
-          commonProps: {},
-          children: [],
-=======
           name: 'Card',
           description: 'A basic card component that can contain content and actions.',
           icon: 'ri-layout-bottom-line',
@@ -215,7 +136,6 @@
           icon: 'ri-login-box-fill',
           properties: {},
           children: []
->>>>>>> 2e636dec
         },
         {
           name: "Navigation Bar",
@@ -223,39 +143,16 @@
           description:
             "A component for handling the navigation within your app.",
           icon: "ri-navigation-fill",
-<<<<<<< HEAD
-          commonProps: {},
-          children: [],
-        },
-      ],
-=======
           properties: {},
           children: []
         }
       ]
->>>>>>> 2e636dec
     },
     {
       name: "Data",
       isCategory: true,
       children: [
         {
-<<<<<<< HEAD
-          name: "Table",
-          _component: "@budibase/materialdesign-components/Datatable",
-          description: "A component that generates a table from your data.",
-          icon: "ri-archive-drawer-fill",
-          commonProps: {},
-          children: [],
-        },
-        {
-          _component: "@budibase/materialdesign-components/Form",
-          name: "Form",
-          description: "A component that generates a form from your data.",
-          icon: "ri-file-edit-fill",
-          commonProps: {},
-          component: "@budibase/materialdesign-components/Form",
-=======
           name: 'Table',
           description: 'A component that generates a table from your data.',
           icon: 'ri-archive-drawer-fill',
@@ -268,7 +165,6 @@
           icon: 'ri-file-edit-fill',
           properties: {},
           _component: "@budibase/materialdesign-components/Form",
->>>>>>> 2e636dec
           template: {
             component: "@budibase/materialdesign-components/Form",
             description: "Form for saving a record",
