<script>
  import { DataList } from "@budibase/bbui"
  import { createEventDispatcher } from "svelte"
  import { store, backendUiStore } from "builderStore"
  import fetchBindableProperties from "builderStore/fetchBindableProperties"

  const dispatch = createEventDispatcher()

  export let value = ""

  $: urls = getUrls()

  const handleBlur = () => dispatch("change", value)

  // this will get urls of all screens, but only
  // choose detail screens that are usable in the current context
  // and substitute the :id param for the actual {{ ._id }} binding
  const getUrls = () => {
    const urls = [
      ...$store.screens
        .filter(screen => !screen.props._component.endsWith("/rowdetail"))
        .map(screen => ({
          name: screen.props._instanceName,
          url: screen.route,
          sort: screen.props._component,
        })),
    ]

    const bindableProperties = fetchBindableProperties({
      componentInstanceId: $store.currentComponentInfo._id,
      components: $store.components,
      screen: $store.currentPreviewItem,
      models: $backendUiStore.models,
    })

    const detailScreens = $store.screens.filter(screen =>
      screen.props._component.endsWith("/rowdetail")
    )

    for (let detailScreen of detailScreens) {
      const idBinding = bindableProperties.find(p => {
        if (
          p.type === "context" &&
          p.runtimeBinding.endsWith("._id") &&
          p.model
        ) {
          const modelId =
            typeof p.model === "string" ? p.model : p.model.modelId
          return modelId === detailScreen.props.model
        }
        return false
      })

      if (idBinding) {
        urls.push({
          name: detailScreen.props._instanceName,
          url: detailScreen.route.replace(
            ":id",
            `{{ ${idBinding.runtimeBinding} }}`
          ),
          sort: detailScreen.props._component,
        })
      }

      return urls
    }
  }
</script>

<<<<<<< HEAD
<div>
  <DataList editable secondary thin on:blur={handleBlur} on:change bind:value>
    <option value="" />
    {#each $store.allScreens as screen}
      <option value={screen.route}>{screen.props._instanceName}</option>
    {/each}
  </DataList>
</div>

<style>
  div {
    flex: 1 1 auto;
    display: flex;
    flex-direction: row;
  }
  div :global(> div) {
    flex: 1 1 auto;
  }
</style>

=======
<DataList editable secondary on:blur={handleBlur} on:change bind:value>
  <option value="" />
  {#each urls as url}
    <option value={url.url}>{url.name}</option>
  {/each}
</DataList>

>>>>>>> e2118a4b
<|MERGE_RESOLUTION|>--- conflicted
+++ resolved
@@ -1,99 +1,88 @@
-<script>
-  import { DataList } from "@budibase/bbui"
-  import { createEventDispatcher } from "svelte"
-  import { store, backendUiStore } from "builderStore"
-  import fetchBindableProperties from "builderStore/fetchBindableProperties"
-
-  const dispatch = createEventDispatcher()
-
-  export let value = ""
-
-  $: urls = getUrls()
-
-  const handleBlur = () => dispatch("change", value)
-
-  // this will get urls of all screens, but only
-  // choose detail screens that are usable in the current context
-  // and substitute the :id param for the actual {{ ._id }} binding
-  const getUrls = () => {
-    const urls = [
-      ...$store.screens
-        .filter(screen => !screen.props._component.endsWith("/rowdetail"))
-        .map(screen => ({
-          name: screen.props._instanceName,
-          url: screen.route,
-          sort: screen.props._component,
-        })),
-    ]
-
-    const bindableProperties = fetchBindableProperties({
-      componentInstanceId: $store.currentComponentInfo._id,
-      components: $store.components,
-      screen: $store.currentPreviewItem,
-      models: $backendUiStore.models,
-    })
-
-    const detailScreens = $store.screens.filter(screen =>
-      screen.props._component.endsWith("/rowdetail")
-    )
-
-    for (let detailScreen of detailScreens) {
-      const idBinding = bindableProperties.find(p => {
-        if (
-          p.type === "context" &&
-          p.runtimeBinding.endsWith("._id") &&
-          p.model
-        ) {
-          const modelId =
-            typeof p.model === "string" ? p.model : p.model.modelId
-          return modelId === detailScreen.props.model
-        }
-        return false
-      })
-
-      if (idBinding) {
-        urls.push({
-          name: detailScreen.props._instanceName,
-          url: detailScreen.route.replace(
-            ":id",
-            `{{ ${idBinding.runtimeBinding} }}`
-          ),
-          sort: detailScreen.props._component,
-        })
-      }
-
-      return urls
-    }
-  }
-</script>
-
-<<<<<<< HEAD
-<div>
-  <DataList editable secondary thin on:blur={handleBlur} on:change bind:value>
-    <option value="" />
-    {#each $store.allScreens as screen}
-      <option value={screen.route}>{screen.props._instanceName}</option>
-    {/each}
-  </DataList>
-</div>
-
-<style>
-  div {
-    flex: 1 1 auto;
-    display: flex;
-    flex-direction: row;
-  }
-  div :global(> div) {
-    flex: 1 1 auto;
-  }
-</style>
-
-=======
-<DataList editable secondary on:blur={handleBlur} on:change bind:value>
-  <option value="" />
-  {#each urls as url}
-    <option value={url.url}>{url.name}</option>
-  {/each}
-</DataList>
-
->>>>>>> e2118a4b
+<script>
+  import { DataList } from "@budibase/bbui"
+  import { createEventDispatcher } from "svelte"
+  import { store, backendUiStore } from "builderStore"
+  import fetchBindableProperties from "builderStore/fetchBindableProperties"
+
+  const dispatch = createEventDispatcher()
+
+  export let value = ""
+
+  $: urls = getUrls()
+
+  const handleBlur = () => dispatch("change", value)
+
+  // this will get urls of all screens, but only
+  // choose detail screens that are usable in the current context
+  // and substitute the :id param for the actual {{ ._id }} binding
+  const getUrls = () => {
+    const urls = [
+      ...$store.screens
+        .filter(screen => !screen.props._component.endsWith("/rowdetail"))
+        .map(screen => ({
+          name: screen.props._instanceName,
+          url: screen.route,
+          sort: screen.props._component,
+        })),
+    ]
+
+    const bindableProperties = fetchBindableProperties({
+      componentInstanceId: $store.currentComponentInfo._id,
+      components: $store.components,
+      screen: $store.currentPreviewItem,
+      models: $backendUiStore.models,
+    })
+
+    const detailScreens = $store.screens.filter(screen =>
+      screen.props._component.endsWith("/rowdetail")
+    )
+
+    for (let detailScreen of detailScreens) {
+      const idBinding = bindableProperties.find(p => {
+        if (
+          p.type === "context" &&
+          p.runtimeBinding.endsWith("._id") &&
+          p.model
+        ) {
+          const modelId =
+            typeof p.model === "string" ? p.model : p.model.modelId
+          return modelId === detailScreen.props.model
+        }
+        return false
+      })
+
+      if (idBinding) {
+        urls.push({
+          name: detailScreen.props._instanceName,
+          url: detailScreen.route.replace(
+            ":id",
+            `{{ ${idBinding.runtimeBinding} }}`
+          ),
+          sort: detailScreen.props._component,
+        })
+      }
+
+      return urls
+    }
+  }
+</script>
+
+<div>
+  <DataList editable secondary thin on:blur={handleBlur} on:change bind:value>
+    <option value="" />
+    {#each urls as url}
+      <option value={url.url}>{url.name}</option>
+    {/each}
+  </DataList>
+</div>
+
+<style>
+  div {
+    flex: 1 1 auto;
+    display: flex;
+    flex-direction: row;
+  }
+  div :global(> div) {
+    flex: 1 1 auto;
+  }
+</style>