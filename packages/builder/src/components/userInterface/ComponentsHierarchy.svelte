--- conflicted
+++ resolved
@@ -31,19 +31,10 @@
 
   const isComponentSelected = (current, comp) => current === comp
 
-<<<<<<< HEAD
   $: _screens = pipe(
     screens,
     [map(c => ({ component: c, title: lastPartOfName(c) })), sortBy("title")]
   )
-=======
-  const isFolderSelected = (current, folder) => isInSubfolder(current, folder)
-
-  $: _screens = pipe(screens, [
-    map(c => ({ component: c, title: lastPartOfName(c) })),
-    sortBy("title"),
-  ])
->>>>>>> 5b9344d3
 
   const isScreenSelected = component =>
     component.component &&
