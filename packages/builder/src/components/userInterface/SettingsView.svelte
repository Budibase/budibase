<script>
  import { get } from "lodash"
  import { isEmpty } from "lodash/fp"
  import { FrontendTypes } from "constants"
  import PropertyControl from "./PropertyControl.svelte"
  import LayoutSelect from "./LayoutSelect.svelte"
  import RoleSelect from "./RoleSelect.svelte"
  import Input from "./PropertyPanelControls/Input.svelte"
  import { excludeProps } from "./propertyCategories.js"
  import { store, allScreens, currentAsset } from "builderStore"
  import { walkProps } from "builderStore/storeUtils"

  export let panelDefinition = []
  export let componentDefinition = {}
  export let componentInstance = {}
  export let onChange = () => {}
  export let onScreenPropChange = () => {}
  export let displayNameField = false
  export let assetInstance

  let assetProps = [
    "title",
    "description",
    "routing.route",
    "layoutId",
    "routing.roleId",
  ]
  let duplicateName = false

  const propExistsOnComponentDef = prop =>
    assetProps.includes(prop) || prop in componentDefinition.props

  function handleChange(key, data) {
    data.target ? onChange(key, data.target.value) : onChange(key, data)
  }

  const screenDefinition = [
    { key: "description", label: "Description", control: Input },
    { key: "routing.route", label: "Route", control: Input },
<<<<<<< HEAD
=======
    { key: "routing.roleId", label: "Access", control: RoleSelect },
>>>>>>> 1f589876
    { key: "layoutId", label: "Layout", control: LayoutSelect },
    { key: "routing.roleId", label: "Role", control: Input },
  ]

  const layoutDefinition = [{ key: "title", label: "Title", control: Input }]

  const canRenderControl = (key, dependsOn) => {
    let test = !isEmpty(componentInstance[dependsOn])

    return (
      propExistsOnComponentDef(key) &&
      (!dependsOn || !isEmpty(componentInstance[dependsOn]))
    )
  }

  $: isLayout = assetInstance && assetInstance.favicon
  $: assetDefinition = isLayout ? layoutDefinition : screenDefinition

  const isDuplicateName = name => {
    let duplicate = false

    const lookForDuplicate = rootProps => {
      walkProps(rootProps, (inst, cancel) => {
        if (inst._instanceName === name && inst._id !== componentInstance._id) {
          duplicate = true
          cancel()
        }
      })
    }
    // check against layouts
    for (let layout of $store.layouts) {
      lookForDuplicate(layout.props)
    }
    // if viewing screen, check current screen for duplicate
    if ($store.currentFrontEndType === FrontendTypes.SCREEN) {
      lookForDuplicate($currentAsset.props)
    } else {
      // need to dedupe against all screens
      for (let screen of $allScreens) {
        lookForDuplicate(screen.props)
      }
    }

    return duplicate
  }

  const onInstanceNameChange = (_, name) => {
    if (isDuplicateName(name)) {
      duplicateName = true
    } else {
      duplicateName = false
      onChange("_instanceName", name)
    }
  }
</script>

<div class="settings-view-container">
  {#if assetInstance}
    {#each assetDefinition as def}
      <PropertyControl
        bindable={false}
        control={def.control}
        label={def.label}
        key={def.key}
        value={get(assetInstance, def.key)}
        onChange={onScreenPropChange}
        props={{ ...excludeProps(def, ['control', 'label']) }} />
    {/each}
  {/if}

  {#if displayNameField}
    <PropertyControl
      control={Input}
      label="Name"
      key="_instanceName"
      value={componentInstance._instanceName}
      onChange={onInstanceNameChange} />
    {#if duplicateName}
      <span class="duplicate-name">Name must be unique</span>
    {/if}
  {/if}

  {#if panelDefinition && panelDefinition.length > 0}
    {#each panelDefinition as definition}
      {#if canRenderControl(definition.key, definition.dependsOn)}
        <PropertyControl
          control={definition.control}
          label={definition.label}
          key={definition.key}
          value={componentInstance[definition.key] ?? componentInstance[definition.key]?.defaultValue}
          {componentInstance}
          {onChange}
          props={{ ...excludeProps(definition, ['control', 'label']) }} />
      {/if}
    {/each}
  {:else}
    <div class="empty">
      This component doesn't have any additional settings.
    </div>
  {/if}
</div>

<style>
  .settings-view-container {
    display: flex;
    flex-direction: column;
    width: 100%;
    height: 100%;
    gap: var(--spacing-s);
  }

  .empty {
    font-size: var(--font-size-xs);
    margin-top: var(--spacing-m);
    color: var(--grey-5);
  }

  .duplicate-name {
    color: var(--red);
    font-size: var(--font-size-xs);
    position: relative;
    top: -10px;
  }
</style><|MERGE_RESOLUTION|>--- conflicted
+++ resolved
@@ -37,12 +37,8 @@
   const screenDefinition = [
     { key: "description", label: "Description", control: Input },
     { key: "routing.route", label: "Route", control: Input },
-<<<<<<< HEAD
-=======
     { key: "routing.roleId", label: "Access", control: RoleSelect },
->>>>>>> 1f589876
     { key: "layoutId", label: "Layout", control: LayoutSelect },
-    { key: "routing.roleId", label: "Role", control: Input },
   ]
 
   const layoutDefinition = [{ key: "title", label: "Title", control: Input }]
