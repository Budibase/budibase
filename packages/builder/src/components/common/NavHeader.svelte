--- conflicted
+++ resolved
@@ -53,27 +53,6 @@
   />
 
   <div class="title" class:hide={search}>
-<<<<<<< HEAD
-    <Body size="S">{title}</Body>
-  </div>
-  <div
-    on:click={openSearch}
-    on:keydown={keyUtils.handleEnter(openSearch)}
-    class="searchButton"
-    class:hide={search}
-  >
-    <Icon size="S" name="magnifying-glass" hoverable hoverColor="var(--ink)" />
-  </div>
-
-  <div
-    on:click={handleAddButton}
-    on:keydown={e => keyUtils.handleEnter(() => handleAddButton(e))}
-    class="addButton"
-    class:rotate={search}
-  >
-    <Icon name="plus" hoverable hoverColor="var(--ink)" />
-  </div>
-=======
     {#if $$slots.default}
       <slot></slot>
     {:else}
@@ -88,7 +67,12 @@
       class="searchButton"
       class:hide={search}
     >
-      <Icon size="S" name="Search" hoverable hoverColor="var(--ink)" />
+      <Icon
+        size="S"
+        name="magnifying-glass"
+        hoverable
+        hoverColor="var(--ink)"
+      />
     </div>
   {/if}
 
@@ -99,12 +83,11 @@
       class="addButton"
       class:rotate={search}
     >
-      <Icon name="Add" hoverable hoverColor="var(--ink)" />
+      <Icon name="plus" hoverable hoverColor="var(--ink)" />
     </div>
   {/if}
 
   <slot name="right" />
->>>>>>> d5dfab02
 </div>
 
 <style>
