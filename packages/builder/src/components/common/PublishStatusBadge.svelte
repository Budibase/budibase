--- conflicted
+++ resolved
@@ -7,15 +7,8 @@
 <div
   class="status"
   class:published={status === PublishResourceState.PUBLISHED}
-<<<<<<< HEAD
-  class:draft={[
-    PublishResourceState.UNPUBLISHED,
-    PublishResourceState.DISABLED,
-  ].includes(status)}
-=======
   class:unpublished={status === PublishResourceState.UNPUBLISHED}
   class:disabled={status === PublishResourceState.DISABLED}
->>>>>>> ffb21108
 >
   {status}
 </div>
