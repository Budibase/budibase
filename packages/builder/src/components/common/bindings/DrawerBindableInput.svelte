<script>
  import { Icon, Input, Drawer, Button } from "@budibase/bbui"
  import {
    readableToRuntimeBinding,
    runtimeToReadableBinding,
<<<<<<< HEAD
  } from "builderStore/dataBinding"
=======
  } from "dataBinding"

>>>>>>> 44293ef1
  import ClientBindingPanel from "components/common/bindings/ClientBindingPanel.svelte"
  import { createEventDispatcher, setContext } from "svelte"
  import { isJSBinding } from "@budibase/string-templates"
  import { builderStore } from "stores/builder"

  export let panel = ClientBindingPanel
  export let value = ""
  export let bindings = []
  export let title = "Bindings"
  export let placeholder
  export let label
  export let disabled = false
  export let fillWidth
  export let allowJS = true
  export let allowHelpers = true
  export let updateOnChange = true
  export let drawerLeft
  export let key
  export let disableBindings = false
  export let context = null

  const dispatch = createEventDispatcher()

  let bindingDrawer
  let valid = true
  let currentVal = value

  $: readableValue = runtimeToReadableBinding(bindings, value)
  $: tempValue = readableValue
  $: isJS = isJSBinding(value)

  const saveBinding = () => {
    onChange(tempValue)
    onBlur()
    builderStore.propertyFocus()
    bindingDrawer.hide()
  }

  setContext("binding-drawer-actions", {
    save: saveBinding,
  })

  const onChange = value => {
    currentVal = readableToRuntimeBinding(bindings, value)
    dispatch("change", currentVal)
  }

  const onBlur = () => {
    dispatch("blur", currentVal)
  }

  const onDrawerHide = e => {
    builderStore.propertyFocus()
    dispatch("drawerHide", e.detail)
  }
</script>

<div class="control" class:disabled>
  <Input
    {label}
    {disabled}
    readonly={isJS}
    value={isJS ? "(JavaScript function)" : readableValue}
    on:change={event => onChange(event.detail)}
    on:blur={onBlur}
    {placeholder}
    {updateOnChange}
  />
  {#if !disabled && !disableBindings}
    <div
      class="icon"
      on:click={() => {
        builderStore.propertyFocus(key)
        bindingDrawer.show()
      }}
    >
      <Icon size="S" name="FlashOn" />
    </div>
  {/if}
</div>
<Drawer
  on:drawerHide={onDrawerHide}
  on:drawerShow
  {fillWidth}
  bind:this={bindingDrawer}
  {title}
  left={drawerLeft}
  headless
>
  <svelte:fragment slot="description">
    Add the objects on the left to enrich your text.
  </svelte:fragment>
  <Button cta slot="buttons" disabled={!valid} on:click={saveBinding}>
    Save
  </Button>
  <svelte:component
    this={panel}
    slot="body"
    bind:valid
    value={readableValue}
    on:change={event => (tempValue = event.detail)}
    {context}
    {bindings}
    {allowJS}
    {allowHelpers}
  />
</Drawer>

<style>
  .control {
    flex: 1;
    position: relative;
  }

  .icon {
    right: 1px;
    bottom: 1px;
    position: absolute;
    justify-content: center;
    align-items: center;
    display: flex;
    flex-direction: row;
    box-sizing: border-box;
    border-left: 1px solid var(--spectrum-alias-border-color);
    border-top-right-radius: var(--spectrum-alias-border-radius-regular);
    border-bottom-right-radius: var(--spectrum-alias-border-radius-regular);
    width: 31px;
    color: var(--spectrum-alias-text-color);
    background-color: var(--spectrum-global-color-gray-75);
    transition: background-color
        var(--spectrum-global-animation-duration-100, 130ms),
      box-shadow var(--spectrum-global-animation-duration-100, 130ms),
      border-color var(--spectrum-global-animation-duration-100, 130ms);
    height: calc(var(--spectrum-alias-item-height-m) - 2px);
  }

  .icon:hover {
    cursor: pointer;
    color: var(--spectrum-alias-text-color-hover);
    background-color: var(--spectrum-global-color-gray-50);
    border-color: var(--spectrum-alias-border-color-hover);
  }

  .control:not(.disabled) :global(.spectrum-Textfield-input) {
    padding-right: 40px;
  }
</style><|MERGE_RESOLUTION|>--- conflicted
+++ resolved
@@ -3,12 +3,8 @@
   import {
     readableToRuntimeBinding,
     runtimeToReadableBinding,
-<<<<<<< HEAD
-  } from "builderStore/dataBinding"
-=======
   } from "dataBinding"
 
->>>>>>> 44293ef1
   import ClientBindingPanel from "components/common/bindings/ClientBindingPanel.svelte"
   import { createEventDispatcher, setContext } from "svelte"
   import { isJSBinding } from "@budibase/string-templates"
