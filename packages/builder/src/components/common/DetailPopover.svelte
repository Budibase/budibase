<script lang="ts">
<<<<<<< HEAD
  import { Popover, Icon } from "@budibase/bbui"
  import { PopoverAlign } from "@budibase/types"

  export let title: string = ""
  export let align: PopoverAlign = PopoverAlign.Left
  export let showPopover: boolean = true
  export let width: number = 400

  let popover: any
  let anchor: HTMLElement
  let open: boolean
=======
  import {
    Popover,
    Icon,
    PopoverAlignment,
    type PopoverAPI,
  } from "@budibase/bbui"

  export let title: string = ""
  export let subtitle: string | undefined = undefined
  export let align: PopoverAlignment = PopoverAlignment.Left
  export let showPopover: boolean = true
  export let width: number | undefined = undefined

  let popover: PopoverAPI | undefined
  let anchor: HTMLElement | undefined
  let open: boolean = false
>>>>>>> ad063b7d

  export const show = () => popover?.show()
  export const hide = () => popover?.hide()
</script>

<!-- svelte-ignore a11y-click-events-have-key-events -->
<!-- svelte-ignore a11y-no-static-element-interactions -->
<div class="anchor" bind:this={anchor} on:click={show}>
  <slot name="anchor" {open} />
</div>

<Popover
  bind:this={popover}
  bind:open
  minWidth={width || 400}
  maxWidth={width || 400}
  {anchor}
  {align}
  {showPopover}
  on:open
  on:close
  customZIndex={100}
>
  <div class="detail-popover">
    <div class="detail-popover__header">
      <div class="detail-popover__title">
        {title}
        <Icon
          name="Close"
          hoverable
          color="var(--spectrum-global-color-gray-600)"
          hoverColor="var(--spectrum-global-color-gray-900)"
          on:click={hide}
          size="S"
        />
      </div>
      {#if subtitle}
        <div class="detail-popover__subtitle">{subtitle}</div>
      {/if}
    </div>
    <div class="detail-popover__body">
      <slot />
    </div>
  </div>
</Popover>

<style>
  .detail-popover {
    background-color: var(--spectrum-alias-background-color-primary);
  }
  .detail-popover__header {
    display: flex;
    flex-direction: column;
    align-items: stretch;
    border-bottom: 1px solid var(--spectrum-global-color-gray-300);
    padding: var(--spacing-l) var(--spacing-xl);
    gap: var(--spacing-s);
  }
  .detail-popover__title {
    display: flex;
    flex-direction: row;
    justify-content: space-between;
    align-items: center;
    font-size: 16px;
    font-weight: 600;
  }
  .detail-popover__body {
    padding: var(--spacing-xl) var(--spacing-xl);
    display: flex;
    flex-direction: column;
    align-items: stretch;
    gap: var(--spacing-xl);
  }
</style><|MERGE_RESOLUTION|>--- conflicted
+++ resolved
@@ -1,17 +1,4 @@
 <script lang="ts">
-<<<<<<< HEAD
-  import { Popover, Icon } from "@budibase/bbui"
-  import { PopoverAlign } from "@budibase/types"
-
-  export let title: string = ""
-  export let align: PopoverAlign = PopoverAlign.Left
-  export let showPopover: boolean = true
-  export let width: number = 400
-
-  let popover: any
-  let anchor: HTMLElement
-  let open: boolean
-=======
   import {
     Popover,
     Icon,
@@ -28,7 +15,6 @@
   let popover: PopoverAPI | undefined
   let anchor: HTMLElement | undefined
   let open: boolean = false
->>>>>>> ad063b7d
 
   export const show = () => popover?.show()
   export const hide = () => popover?.hide()
