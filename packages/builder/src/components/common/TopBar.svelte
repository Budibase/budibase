--- conflicted
+++ resolved
@@ -19,9 +19,6 @@
   let publishSuccessPopover: PopoverAPI | undefined
   let publishCount = 0
 
-<<<<<<< HEAD
-=======
-  $: workspaceAppsEnabled = $featureFlags.WORKSPACE_APPS
   $: hasBeenPublished($deploymentStore.publishCount)
 
   const hasBeenPublished = (count: number) => {
@@ -31,7 +28,6 @@
     }
   }
 
->>>>>>> b870ff3d
   const publish = async () => {
     await deploymentStore.publishApp()
     publishSuccessPopover?.show()
