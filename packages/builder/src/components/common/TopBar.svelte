<script context="module" lang="ts">
  interface Breadcrumb {
    text?: string
    url?: string
  }
</script>

<script lang="ts">
<<<<<<< HEAD
  import { Body, Button, Icon, Popover, PopoverAlignment } from "@budibase/bbui"
=======
  import { Body, Icon, Popover, PopoverAlignment } from "@budibase/bbui"
  import PublishMenu from "./PublishMenu.svelte"
>>>>>>> cc7b9d81
  import { deploymentStore } from "@/stores/builder"
  import type { PopoverAPI } from "@budibase/bbui"
  import { url } from "@roxi/routify"

  export let icon: string
  export let breadcrumbs: Breadcrumb[]
  export let showPublish = true

  let publishPopoverAnchor: HTMLElement | undefined
  let publishSuccessPopover: PopoverAPI | undefined

  $: hasBeenPublished($deploymentStore.publishCount)

  let publishCount = 0

  const hasBeenPublished = (count: number) => {
    if (publishCount < count) {
      publishCount = count
      publishSuccessPopover?.show()
    }
  }
</script>

<div class="top-bar">
  {#if icon}
    <div class="icon-container">
      <Icon name={icon} size="M" weight="regular" />
    </div>
  {/if}
  <div class="breadcrumbs">
    {#each breadcrumbs as breadcrumb, idx}
      {#if breadcrumb.text}
        <a href={$url(breadcrumb.url || "./")}>{breadcrumb.text}</a>
        {#if idx < breadcrumbs.length - 1}
          <div class="divider">/</div>
        {/if}
      {/if}
    {/each}
  </div>
<<<<<<< HEAD
  <slot></slot>
  {#if showPublish}
    <Button
      icon="arrow-circle-up"
      primary
      on:click={publish}
      disabled={$deploymentStore.isPublishing}
      bind:ref={publishButton}
    >
      Publish
    </Button>
=======

  <slot />
  {#if showPublish}
    <PublishMenu />
>>>>>>> cc7b9d81
  {/if}
</div>

<Popover
  anchor={publishPopoverAnchor}
  bind:this={publishSuccessPopover}
  align={PopoverAlignment.Right}
  offset={6}
>
  <div class="popover-content">
    <Icon
      name="CheckmarkCircle"
      color="var(--spectrum-global-color-green-600)"
      size="L"
      weight="fill"
    />
    <Body size="S" weight="500" color="var(--spectrum-global-color-gray-900)"
      >All workspace updates published successfully</Body
    >
  </div>
</Popover>

<style>
  .top-bar {
    height: 50px;
    display: flex;
    flex-direction: row;
    justify-content: flex-start;
    align-items: center;
    gap: 10px;
    border-bottom: 1px solid var(--spectrum-global-color-gray-200);
    padding: 0 10px 0 12px;
    background: var(--background);
  }
  .breadcrumbs {
    flex: 1 1 auto;
    display: flex;
    flex-direction: row;
    align-items: center;
    gap: 6px;
  }
  .breadcrumbs a,
  .breadcrumbs .divider {
    font-size: 14px;
    font-weight: 500;
    color: var(--spectrum-global-color-gray-900);
  }
  .popover-content {
    display: flex;
    gap: var(--spacing-s);
    padding: var(--spacing-m);
  }
  .icon-container {
    padding: 3px;
    border-radius: 6px;
    border: 1px solid var(--spectrum-global-color-gray-300);
    background-color: var(--spectrum-global-color-gray-200);
  }
</style><|MERGE_RESOLUTION|>--- conflicted
+++ resolved
@@ -6,12 +6,8 @@
 </script>
 
 <script lang="ts">
-<<<<<<< HEAD
-  import { Body, Button, Icon, Popover, PopoverAlignment } from "@budibase/bbui"
-=======
   import { Body, Icon, Popover, PopoverAlignment } from "@budibase/bbui"
   import PublishMenu from "./PublishMenu.svelte"
->>>>>>> cc7b9d81
   import { deploymentStore } from "@/stores/builder"
   import type { PopoverAPI } from "@budibase/bbui"
   import { url } from "@roxi/routify"
@@ -51,24 +47,10 @@
       {/if}
     {/each}
   </div>
-<<<<<<< HEAD
-  <slot></slot>
-  {#if showPublish}
-    <Button
-      icon="arrow-circle-up"
-      primary
-      on:click={publish}
-      disabled={$deploymentStore.isPublishing}
-      bind:ref={publishButton}
-    >
-      Publish
-    </Button>
-=======
 
   <slot />
   {#if showPublish}
     <PublishMenu />
->>>>>>> cc7b9d81
   {/if}
 </div>
 
