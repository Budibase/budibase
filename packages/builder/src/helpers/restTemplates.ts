import type { ImportEndpoint } from "@budibase/types"

const normalizeEndpointLabel = (value?: string) =>
  (value || "").toLowerCase().replace(/[^a-z0-9]/g, "")

<<<<<<< HEAD
export const formatEndpointLabel = (endpoint: ImportEndpoint) => {
=======
const ENDPOINT_LABEL_CHAR_LIMIT = 70

export const formatEndpointLabel = (endpoint: QueryImportEndpoint) => {
>>>>>>> 08731843
  const path = endpoint.path || ""
  const name = endpoint.name || ""

  if (!path && !name) {
    return ""
  }
  if (!path) {
    return name
  }
  if (!name) {
    return path
  }

  const normalizedPath = normalizeEndpointLabel(path)
  const normalizedName = normalizeEndpointLabel(name)
  if (normalizedPath && normalizedPath === normalizedName) {
    return path
  }

  const combined = name !== path ? `${path} – ${name}` : path
  if (combined !== path && combined.length > ENDPOINT_LABEL_CHAR_LIMIT) {
    return path
  }
  return combined
}<|MERGE_RESOLUTION|>--- conflicted
+++ resolved
@@ -3,13 +3,9 @@
 const normalizeEndpointLabel = (value?: string) =>
   (value || "").toLowerCase().replace(/[^a-z0-9]/g, "")
 
-<<<<<<< HEAD
-export const formatEndpointLabel = (endpoint: ImportEndpoint) => {
-=======
 const ENDPOINT_LABEL_CHAR_LIMIT = 70
 
-export const formatEndpointLabel = (endpoint: QueryImportEndpoint) => {
->>>>>>> 08731843
+export const formatEndpointLabel = (endpoint: ImportEndpoint) => {
   const path = endpoint.path || ""
   const name = endpoint.name || ""
 
