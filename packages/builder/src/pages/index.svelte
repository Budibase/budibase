<script>
  import { getContext } from "svelte"
  import { store } from "builderStore"
  import api from "builderStore/api"
  import AppList from "components/start/AppList.svelte"
  import { onMount } from "svelte"
  import ActionButton from "components/common/ActionButton.svelte"
  import Spinner from "components/common/Spinner.svelte"
  import CreateAppModal from "components/start/CreateAppModal.svelte"
  import TemplateList from "components/start/TemplateList.svelte"
  import { Button } from "@budibase/bbui"
  import analytics from "analytics"

  let hasKey

  async function fetchKeys() {
    const response = await api.get(`/api/keys/`)
    return await response.json()
  }

  async function checkIfKeysAndApps() {
<<<<<<< HEAD
    const key = await fetchKeys()
    if (key) {
=======
    const keys = await fetchKeys()
    const apps = await getApps()
    if (keys.userId) {
>>>>>>> 2dedafc9
      hasKey = true
      analytics.identify(keys.userId)
    }

    if (!keys.budibase) {
      showCreateAppModal()
    }
  }

  // Handle create app modal
  const { open } = getContext("simple-modal")

  const showCreateAppModal = template => {
    open(
      CreateAppModal,
      {
        hasKey,
        template,
      },
      {
        closeButton: false,
        closeOnEsc: false,
        closeOnOuterClick: false,
        styleContent: { padding: 0 },
        closeOnOuterClick: true,
      }
    )
  }

  checkIfKeysAndApps()
</script>

<div class="header">
  <div class="welcome">Welcome to the Budibase Beta</div>
  <Button primary purple on:click={() => showCreateAppModal()}>
    Create New Web App
  </Button>
</div>

<div class="banner">
  <img src="/_builder/assets/orange-landscape.png" alt="rocket" />
  <div class="banner-content">
    Every accomplishment starts with a decision to try.
  </div>
</div>

<TemplateList onSelect={showCreateAppModal} />
<AppList />

<style>
  .header {
    display: flex;
    justify-content: space-between;
    align-items: center;
    margin: 40px 80px 0px 80px;
  }

  .welcome {
    font-size: var(--font-size-3xl);
    color: var(--ink);
    font-weight: 600;
  }

  .banner {
    display: flex;
    align-items: center;
    justify-content: center;
    position: relative;
    text-align: center;
    color: white;
    margin: 20px 80px 40px 80px;
    border-radius: 16px;
  }

  .banner img {
    height: 250px;
    width: 100%;
    border-radius: 5px;
  }

  .banner-content {
    position: absolute;
    font-size: 24px;
    color: var(--white);
    font-weight: 500;
  }
</style><|MERGE_RESOLUTION|>--- conflicted
+++ resolved
@@ -19,14 +19,9 @@
   }
 
   async function checkIfKeysAndApps() {
-<<<<<<< HEAD
-    const key = await fetchKeys()
-    if (key) {
-=======
     const keys = await fetchKeys()
     const apps = await getApps()
     if (keys.userId) {
->>>>>>> 2dedafc9
       hasKey = true
       analytics.identify(keys.userId)
     }
