<script>
<<<<<<< HEAD
    import { datasources, tables } from 'stores/backend/'
    import { goto } from "@sveltech/routify"
    import { onMount } from "svelte"

    onMount(async () => {
      // navigate to first table in list, if not already selected
      $datasources.list.length > 0 && $goto(`../${$datasources.list[0]._id}`)
    })
  </script>
  
  {#if $tables.list.length === 0}
    <i>Connect your first datasource to start building.</i>
  {:else}<i>Select a datasource to edit</i>{/if}
  
  <style>
    i {
      font-size: var(--font-size-m);
      color: var(--grey-5);
      margin-top: 2px;
    }
  </style>
=======
  import { backendUiStore } from "builderStore"
  import { goto } from "@sveltech/routify"
  import { onMount } from "svelte"

  onMount(async () => {
    // navigate to first table in list, if not already selected
    $backendUiStore.datasources.length > 0 &&
      $goto(`../${$backendUiStore.datasources[0]._id}`)
  })
</script>

{#if $backendUiStore.tables.length === 0}
  <i>Connect your first datasource to start building.</i>
{:else}<i>Select a datasource to edit</i>{/if}

<style>
  i {
    font-size: var(--font-size-m);
    color: var(--grey-5);
    margin-top: 2px;
  }
</style>
>>>>>>> 91a78102
<|MERGE_RESOLUTION|>--- conflicted
+++ resolved
@@ -1,5 +1,4 @@
 <script>
-<<<<<<< HEAD
     import { datasources, tables } from 'stores/backend/'
     import { goto } from "@sveltech/routify"
     import { onMount } from "svelte"
@@ -20,28 +19,4 @@
       color: var(--grey-5);
       margin-top: 2px;
     }
-  </style>
-=======
-  import { backendUiStore } from "builderStore"
-  import { goto } from "@sveltech/routify"
-  import { onMount } from "svelte"
-
-  onMount(async () => {
-    // navigate to first table in list, if not already selected
-    $backendUiStore.datasources.length > 0 &&
-      $goto(`../${$backendUiStore.datasources[0]._id}`)
-  })
-</script>
-
-{#if $backendUiStore.tables.length === 0}
-  <i>Connect your first datasource to start building.</i>
-{:else}<i>Select a datasource to edit</i>{/if}
-
-<style>
-  i {
-    font-size: var(--font-size-m);
-    color: var(--grey-5);
-    margin-top: 2px;
-  }
-</style>
->>>>>>> 91a78102
+  </style>