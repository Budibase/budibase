<script>
  import { datasources, tables } from "stores/backend"
  import { goto } from "@roxi/routify"
  import { onMount } from "svelte"

  onMount(async () => {
<<<<<<< HEAD
    // navigate to first table in list, if not already selected
    $datasources.list.length > 0 && $goto(`./${$datasources.list[0]._id}`)
=======
    // navigate to first datasource in list, if not already selected
    $datasources.list.length > 0 && $goto(`../${$datasources.list[0]._id}`)
>>>>>>> e08df411
  })
</script>

{#if $datasources.list.length === 0}
  <i>Connect your first datasource to start building.</i>
{:else}<i>Select a datasource to edit</i>{/if}

<style>
  i {
    font-size: var(--font-size-m);
    color: var(--grey-5);
    margin-top: 2px;
  }
</style><|MERGE_RESOLUTION|>--- conflicted
+++ resolved
@@ -4,13 +4,8 @@
   import { onMount } from "svelte"
 
   onMount(async () => {
-<<<<<<< HEAD
     // navigate to first table in list, if not already selected
     $datasources.list.length > 0 && $goto(`./${$datasources.list[0]._id}`)
-=======
-    // navigate to first datasource in list, if not already selected
-    $datasources.list.length > 0 && $goto(`../${$datasources.list[0]._id}`)
->>>>>>> e08df411
   })
 </script>
 
