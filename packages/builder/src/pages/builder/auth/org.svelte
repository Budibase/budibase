<script>
  import { Body, Button, Divider, Heading, Input, Layout } from "@budibase/bbui"
  import { goto } from "@roxi/routify"
  import { auth, admin } from "stores/portal"
  import Logo from "assets/bb-emblem.svg"
  import { get } from "svelte/store"
  import { onMount } from "svelte"

  let tenantId = get(auth).tenantSet ? get(auth).tenantId : ""
  $: multiTenancyEnabled = $admin.multiTenancy

  async function setOrg() {
    if (tenantId == null || tenantId === "") {
      tenantId = "default"
    }
<<<<<<< HEAD
    auth.setOrg(tenantId)
    await admin.checklist()
=======
    await auth.setOrg(tenantId)
    // re-init now org selected
    await admin.init()
>>>>>>> 906d89e7
    $goto("../")
  }

  function handleKeydown(evt) {
    if (evt.key === "Enter") setOrg()
  }

  onMount(async () => {
    await auth.checkQueryString()
    if (!multiTenancyEnabled) {
      $goto("../")
    } else {
      admin.unload()
    }
  })
</script>

<svelte:window on:keydown={handleKeydown} />
<div class="login">
  <div class="main">
    <Layout>
      <Layout noPadding justifyItems="center">
        <img alt="logo" src={Logo} />
        <Heading>Set Budibase organisation</Heading>
      </Layout>
      <Divider noGrid />
      <Layout gap="XS" noPadding>
        <Body size="S" textAlign="center">Set organisation</Body>
        <Input label="Organisation" bind:value={tenantId} />
      </Layout>
      <Layout gap="XS" noPadding>
        <Button cta on:click={setOrg}>Set organisation</Button>
      </Layout>
    </Layout>
  </div>
</div>

<style>
  .login {
    width: 100%;
    height: 100%;
    display: flex;
    flex-direction: column;
    justify-content: center;
    align-items: center;
  }

  .main {
    width: 300px;
  }

  img {
    width: 48px;
  }
</style><|MERGE_RESOLUTION|>--- conflicted
+++ resolved
@@ -13,14 +13,9 @@
     if (tenantId == null || tenantId === "") {
       tenantId = "default"
     }
-<<<<<<< HEAD
-    auth.setOrg(tenantId)
-    await admin.checklist()
-=======
     await auth.setOrg(tenantId)
     // re-init now org selected
     await admin.init()
->>>>>>> 906d89e7
     $goto("../")
   }
 
