--- conflicted
+++ resolved
@@ -31,17 +31,12 @@
   }
 
   onMount(async () => {
-<<<<<<< HEAD
     try {
-      await auth.checkAuth()
+      await auth.getSelf()
       await organisation.init()
     } catch (error) {
       notifications.error("Error getting org config")
     }
-=======
-    await auth.getSelf()
-    await organisation.init()
->>>>>>> d13dc39b
   })
 </script>
 
