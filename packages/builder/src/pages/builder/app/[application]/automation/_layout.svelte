<script>
  import { Heading, Body, Layout, Button, Modal, Icon } from "@budibase/bbui"
  import AutomationPanel from "@/components/automation/AutomationPanel/AutomationPanel.svelte"
  import CreateAutomationModal from "@/components/automation/AutomationPanel/CreateAutomationModal.svelte"
  import CreateWebhookModal from "@/components/automation/Shared/CreateWebhookModal.svelte"
  import { onDestroy } from "svelte"
  import { syncURLToState } from "@/helpers/urlStateSync"
  import * as routify from "@roxi/routify"
  import {
    builderStore,
    automationStore,
    selectedAutomation,
  } from "@/stores/builder"
  import StepPanel from "@/components/automation/AutomationBuilder/StepPanel.svelte"
  import SelectStepSidePanel from "@/components/automation/AutomationBuilder/FlowChart/SelectStepSidePanel.svelte"
<<<<<<< HEAD
  import TopBar from "@/components/common/TopBar.svelte"
=======
  import LogDetailsPanel from "@/components/automation/AutomationBuilder/FlowChart/LogDetailsPanel.svelte"
  import AutomationLogsPanel from "@/components/automation/AutomationBuilder/FlowChart/AutomationLogsPanel.svelte"
>>>>>>> dcef40e1

  $: automationId = $selectedAutomation?.data?._id
  $: blockRefs = $selectedAutomation.blockRefs
  $: builderStore.selectResource(automationId)

  const stopSyncing = syncURLToState({
    urlParam: "automationId",
    stateKey: "selectedAutomationId",
    validate: id => $automationStore.automations.some(x => x._id === id),
    fallbackUrl: "./index",
    store: automationStore,
    update: automationStore.actions.select,
    routify,
  })

  let modal
  let webhookModal

  onDestroy(stopSyncing)
</script>

<!-- routify:options index=3 -->
<div class="wrapper">
  <TopBar breadcrumbs={[{ text: "Automations" }]} icon="lightning-a"></TopBar>
  <div class="root">
    <AutomationPanel {modal} {webhookModal} />
    <div class="content drawer-container">
      {#if $automationStore.automations?.length}
        <slot />
      {:else}
        <div class="centered">
          <div class="main">
            <Layout gap="S" justifyItems="center">
              <Icon
                name="tree-structure"
                size="XXXL"
                color="var(--spectrum-global-color-gray-700)"
              />
              <Heading size="M">You have no automations</Heading>
              <Body size="M">Let's fix that. Call the bots!</Body>
              <Button on:click={() => modal.show()} size="M" cta>
                Create automation
              </Button>
            </Layout>
          </div>
        </div>
      {/if}
    </div>

    {#if blockRefs[$automationStore.selectedNodeId] && $automationStore.selectedNodeId}
      <div class="step-panel">
        <StepPanel />
      </div>
    {/if}

<<<<<<< HEAD
    {#if $automationStore.actionPanelBlock && !$automationStore.selectedNodeId}
      <SelectStepSidePanel
        block={$automationStore.actionPanelBlock}
        onClose={() => automationStore.actions.closeActionPanel()}
      />
    {/if}
  </div>
=======
  {#if $automationStore.showLogsPanel && $selectedAutomation?.data}
    <div class="logs-panel-container">
      <div class="panels-wrapper">
        <div class="logs-panel">
          <AutomationLogsPanel
            automation={$selectedAutomation.data}
            onSelectLog={log =>
              automationStore.actions.selectLogForDetails(log)}
            selectedLog={$automationStore.selectedLog}
          />
        </div>

        {#if $automationStore.showLogDetailsPanel && $automationStore.selectedLog}
          <div class="log-details-panel">
            <LogDetailsPanel
              log={$automationStore.selectedLog}
              selectedStep={$automationStore.selectedLogStepData}
              onBack={() => automationStore.actions.closeLogPanel()}
            />
          </div>
        {/if}
      </div>
    </div>
  {/if}

  <Modal bind:this={modal}>
    <CreateAutomationModal {webhookModal} />
  </Modal>
  <Modal bind:this={webhookModal}>
    <CreateWebhookModal />
  </Modal>
>>>>>>> dcef40e1
</div>

<Modal bind:this={modal}>
  <CreateAutomationModal {webhookModal} />
</Modal>
<Modal bind:this={webhookModal}>
  <CreateWebhookModal />
</Modal>

<style>
  .wrapper {
    display: flex;
    flex-direction: column;
    align-items: stretch;
    flex: 1 1 auto;
  }
  .root {
    flex: 1 1 auto;
    display: grid;
    grid-auto-flow: column dense;
    grid-template-columns: 260px minmax(510px, 1fr) fit-content(500px);
    overflow: hidden;
  }
  .content {
    position: relative;
    display: flex;
    flex-direction: column;
    justify-content: flex-start;
    align-items: stretch;
    overflow: auto;
  }
  .centered {
    top: 0;
    bottom: 0;
    left: 0;
    right: 0;
    width: 100%;
    height: 100%;
    display: flex;
    flex-direction: column;
    justify-content: center;
    align-items: center;
  }
  .main {
    width: 300px;
  }
  .step-panel {
    border-left: var(--border-light);
    display: flex;
    flex-direction: column;
    justify-content: flex-start;
    align-items: stretch;
    background-color: var(--background);
    overflow: auto;
    grid-column: 3;
    width: 400px;
    max-width: 400px;
  }

  .logs-panel-container {
    position: relative;
    width: 400px;
    max-width: 400px;
    overflow: hidden;
    height: 100%;
    border-left: var(--border-light);
  }

  .panels-wrapper {
    position: relative;
    width: 100%;
    height: 100%;
  }

  .logs-panel {
    position: absolute;
    top: 0;
    left: 0;
    width: 100%;
    height: 100%;
    display: flex;
    flex-direction: column;
    justify-content: flex-start;
    align-items: stretch;
    background-color: var(--background);
    overflow: auto;
    transition: transform 0.2s ease;
  }

  .log-details-panel {
    position: absolute;
    top: 0;
    left: 0;
    width: 100%;
    height: 100%;
    display: flex;
    flex-direction: column;
    justify-content: flex-start;
    align-items: stretch;
    background-color: var(--background);
    overflow: auto;
  }
</style><|MERGE_RESOLUTION|>--- conflicted
+++ resolved
@@ -13,12 +13,9 @@
   } from "@/stores/builder"
   import StepPanel from "@/components/automation/AutomationBuilder/StepPanel.svelte"
   import SelectStepSidePanel from "@/components/automation/AutomationBuilder/FlowChart/SelectStepSidePanel.svelte"
-<<<<<<< HEAD
   import TopBar from "@/components/common/TopBar.svelte"
-=======
   import LogDetailsPanel from "@/components/automation/AutomationBuilder/FlowChart/LogDetailsPanel.svelte"
   import AutomationLogsPanel from "@/components/automation/AutomationBuilder/FlowChart/AutomationLogsPanel.svelte"
->>>>>>> dcef40e1
 
   $: automationId = $selectedAutomation?.data?._id
   $: blockRefs = $selectedAutomation.blockRefs
@@ -74,47 +71,38 @@
       </div>
     {/if}
 
-<<<<<<< HEAD
     {#if $automationStore.actionPanelBlock && !$automationStore.selectedNodeId}
       <SelectStepSidePanel
         block={$automationStore.actionPanelBlock}
         onClose={() => automationStore.actions.closeActionPanel()}
       />
     {/if}
-  </div>
-=======
-  {#if $automationStore.showLogsPanel && $selectedAutomation?.data}
-    <div class="logs-panel-container">
-      <div class="panels-wrapper">
-        <div class="logs-panel">
-          <AutomationLogsPanel
-            automation={$selectedAutomation.data}
-            onSelectLog={log =>
-              automationStore.actions.selectLogForDetails(log)}
-            selectedLog={$automationStore.selectedLog}
-          />
-        </div>
-
-        {#if $automationStore.showLogDetailsPanel && $automationStore.selectedLog}
-          <div class="log-details-panel">
-            <LogDetailsPanel
-              log={$automationStore.selectedLog}
-              selectedStep={$automationStore.selectedLogStepData}
-              onBack={() => automationStore.actions.closeLogPanel()}
+
+    {#if $automationStore.showLogsPanel && $selectedAutomation?.data}
+      <div class="logs-panel-container">
+        <div class="panels-wrapper">
+          <div class="logs-panel">
+            <AutomationLogsPanel
+              automation={$selectedAutomation.data}
+              onSelectLog={log =>
+                automationStore.actions.selectLogForDetails(log)}
+              selectedLog={$automationStore.selectedLog}
             />
           </div>
-        {/if}
+
+          {#if $automationStore.showLogDetailsPanel && $automationStore.selectedLog}
+            <div class="log-details-panel">
+              <LogDetailsPanel
+                log={$automationStore.selectedLog}
+                selectedStep={$automationStore.selectedLogStepData}
+                onBack={() => automationStore.actions.closeLogPanel()}
+              />
+            </div>
+          {/if}
+        </div>
       </div>
-    </div>
-  {/if}
-
-  <Modal bind:this={modal}>
-    <CreateAutomationModal {webhookModal} />
-  </Modal>
-  <Modal bind:this={webhookModal}>
-    <CreateWebhookModal />
-  </Modal>
->>>>>>> dcef40e1
+    {/if}
+  </div>
 </div>
 
 <Modal bind:this={modal}>
