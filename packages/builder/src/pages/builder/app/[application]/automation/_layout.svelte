<script>
  import { Heading, Body, Layout, Button, Modal } from "@budibase/bbui"
<<<<<<< HEAD
=======
  import { automationStore, selectedAutomation, store } from "builderStore"
>>>>>>> a4500841
  import AutomationPanel from "components/automation/AutomationPanel/AutomationPanel.svelte"
  import CreateAutomationModal from "components/automation/AutomationPanel/CreateAutomationModal.svelte"
  import CreateWebhookModal from "components/automation/Shared/CreateWebhookModal.svelte"
  import TestPanel from "components/automation/AutomationBuilder/TestPanel.svelte"
  import { onDestroy, onMount } from "svelte"
  import { syncURLToState } from "helpers/urlStateSync"
  import * as routify from "@roxi/routify"
<<<<<<< HEAD
  import {
    builderStore,
    automationStore,
    selectedAutomation,
  } from "stores/builder"
=======
>>>>>>> a4500841

  $: automationId = $selectedAutomation?._id
  $: builderStore.selectResource(automationId)

  // Keep URL and state in sync for selected screen ID
  const stopSyncing = syncURLToState({
    urlParam: "automationId",
    stateKey: "selectedAutomationId",
    validate: id => $automationStore.automations.some(x => x._id === id),
    fallbackUrl: "./index",
    store: automationStore,
    update: automationStore.actions.select,
    routify,
  })

  let modal
  let webhookModal

  onMount(() => {
    $automationStore.showTestPanel = false
  })

  onDestroy(stopSyncing)
</script>

<!-- routify:options index=3 -->
<div class="root">
  <AutomationPanel {modal} {webhookModal} />
  <div class="content">
    {#if $automationStore.automations?.length}
      <slot />
    {:else}
      <div class="centered">
        <div class="main">
          <Layout gap="S" justifyItems="center">
            <svg
              width="60px"
              height="60px"
              class="spectrum-Icon"
              focusable="false"
            >
              <use xlink:href="#spectrum-icon-18-WorkflowAdd" />
            </svg>
            <Heading size="M">You have no automations</Heading>
            <Body size="M">Let's fix that. Call the bots!</Body>
            <Button on:click={() => modal.show()} size="M" cta>
              Create automation
            </Button>
          </Layout>
        </div>
      </div>
    {/if}
  </div>

  {#if $automationStore.showTestPanel}
    <div class="setup">
      <TestPanel automation={$selectedAutomation} />
    </div>
  {/if}
  <Modal bind:this={modal}>
    <CreateAutomationModal {webhookModal} />
  </Modal>
  <Modal bind:this={webhookModal} width="30%">
    <CreateWebhookModal />
  </Modal>
</div>

<style>
  .root {
    flex: 1 1 auto;
    height: 0;
    display: grid;
    grid-auto-flow: column dense;
    grid-template-columns: 260px minmax(510px, 1fr) fit-content(500px);
    overflow: hidden;
  }
  .content {
    position: relative;
    display: flex;
    flex-direction: column;
    justify-content: flex-start;
    align-items: stretch;
    overflow: auto;
  }
  .centered {
    top: 0;
    bottom: 0;
    left: 0;
    right: 0;
    width: 100%;
    height: 100%;
    display: flex;
    flex-direction: column;
    justify-content: center;
    align-items: center;
  }

  .main {
    width: 300px;
  }

  .setup {
    padding-top: 9px;
    border-left: var(--border-light);
    display: flex;
    flex-direction: column;
    justify-content: flex-start;
    align-items: stretch;
    gap: var(--spacing-l);
    background-color: var(--background);
    grid-column: 3;
    overflow: auto;
  }
</style><|MERGE_RESOLUTION|>--- conflicted
+++ resolved
@@ -1,9 +1,5 @@
 <script>
   import { Heading, Body, Layout, Button, Modal } from "@budibase/bbui"
-<<<<<<< HEAD
-=======
-  import { automationStore, selectedAutomation, store } from "builderStore"
->>>>>>> a4500841
   import AutomationPanel from "components/automation/AutomationPanel/AutomationPanel.svelte"
   import CreateAutomationModal from "components/automation/AutomationPanel/CreateAutomationModal.svelte"
   import CreateWebhookModal from "components/automation/Shared/CreateWebhookModal.svelte"
@@ -11,14 +7,11 @@
   import { onDestroy, onMount } from "svelte"
   import { syncURLToState } from "helpers/urlStateSync"
   import * as routify from "@roxi/routify"
-<<<<<<< HEAD
   import {
     builderStore,
     automationStore,
     selectedAutomation,
   } from "stores/builder"
-=======
->>>>>>> a4500841
 
   $: automationId = $selectedAutomation?._id
   $: builderStore.selectResource(automationId)
