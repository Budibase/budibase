<script>
  import {
    Layout,
    Table,
    Select,
    Pagination,
    Button,
    Body,
    Heading,
    Divider,
    Toggle,
    notifications,
  } from "@budibase/bbui"
  import DateTimeRenderer from "components/common/renderers/DateTimeRenderer.svelte"
  import StatusRenderer from "./_components/StatusRenderer.svelte"
  import HistoryDetailsPanel from "./_components/HistoryDetailsPanel.svelte"
  import { automationStore, appStore } from "stores/builder"
  import { createPaginationStore } from "helpers/pagination"
  import { getContext, onDestroy, onMount } from "svelte"
  import dayjs from "dayjs"
  import { auth, licensing, admin, apps } from "stores/portal"
  import { Constants } from "@budibase/frontend-core"
  import Portal from "svelte-portal"

  const ERROR = "error",
    SUCCESS = "success",
    STOPPED = "stopped",
    STOPPED_ERROR = "stopped_error"
  const sidePanel = getContext("side-panel")

  let pageInfo = createPaginationStore()
  let runHistory = null
  let selectedHistory = null
  let automationOptions = []
  let automationId = null
  let status = null
  let timeRange = null
  let loaded = false
<<<<<<< HEAD

  $: app = $apps.find(app => app.devId === $appStore.appId?.includes(app.appId))
=======
  $: app = $apps.find(app => $store.appId?.includes(app.appId))
>>>>>>> bcdad498
  $: licensePlan = $auth.user?.license?.plan
  $: page = $pageInfo.page
  $: fetchLogs(automationId, status, page, timeRange)
  $: isCloud = $admin.cloud
  $: chainAutomations = app?.automations?.chainAutomations ?? !isCloud
  const timeOptions = [
    { value: "90-d", label: "Past 90 days" },
    { value: "30-d", label: "Past 30 days" },
    { value: "1-w", label: "Past week" },
    { value: "1-d", label: "Past day" },
    { value: "1-h", label: "Past 1 hour" },
    { value: "15-m", label: "Past 15 mins" },
    { value: "5-m", label: "Past 5 mins" },
  ]

  const statusOptions = [
    { value: SUCCESS, label: "Success" },
    { value: ERROR, label: "Error" },
    { value: STOPPED, label: "Stopped" },
    { value: STOPPED_ERROR, label: "Stopped - Error" },
  ]

  const runHistorySchema = {
    status: { displayName: "Status" },
    automationName: { displayName: "Automation" },
    createdAt: { displayName: "Time" },
  }

  const customRenderers = [
    { column: "createdAt", component: DateTimeRenderer },
    { column: "status", component: StatusRenderer },
  ]

  async function fetchLogs(
    automationId,
    status,
    page,
    timeRange,
    force = false
  ) {
    if (!force && !loaded) {
      return
    }
    let startDate = null
    if (timeRange) {
      const [length, units] = timeRange.split("-")
      startDate = dayjs().subtract(length, units)
    }
    const response = await automationStore.actions.getLogs({
      automationId,
      status,
      page,
      startDate,
    })
    pageInfo.fetched(response.hasNextPage, response.nextPage)
    runHistory = enrichHistory($automationStore.blockDefinitions, response.data)
  }

  function enrichHistory(definitions, runHistory) {
    if (!definitions) {
      return []
    }
    const finalHistory = []
    for (let history of runHistory) {
      if (!history.steps) {
        continue
      }
      let notFound = false
      for (let step of history.steps) {
        const trigger = definitions.TRIGGER[step.stepId],
          action = definitions.ACTION[step.stepId]
        if (!trigger && !action) {
          notFound = true
          break
        }
        step.icon = trigger ? trigger.icon : action.icon
        step.name = trigger ? trigger.name : action.name
      }
      if (!notFound) {
        finalHistory.push(history)
      }
    }
    return finalHistory
  }

  function viewDetails({ detail }) {
    selectedHistory = detail
    sidePanel.open()
  }

  async function save({ detail }) {
    try {
      await apps.update($appStore.appId, {
        automations: {
          chainAutomations: detail,
        },
      })
    } catch (error) {
      notifications.error("Error updating automation chaining setting")
    }
  }

  onMount(async () => {
    await automationStore.actions.fetch()
    const params = new URLSearchParams(window.location.search)
    const shouldOpen = params.get("open") === ERROR
    if (shouldOpen) {
      status = ERROR
    }
    automationOptions = []
    for (let automation of $automationStore.automations) {
      automationOptions.push({ value: automation._id, label: automation.name })
    }
    await fetchLogs(automationId, status, 0, timeRange, true)
    // Open the first automation info if one exists
    if (shouldOpen && runHistory?.[0]) {
      viewDetails({ detail: runHistory[0] })
    }
    loaded = true
  })

  onDestroy(() => {
    sidePanel.close()
  })
</script>

<Layout noPadding>
  <Layout gap="XS" noPadding>
    <Heading>Automations</Heading>
    <Body size="S">See your automation history and edit advanced settings</Body>
  </Layout>
  <Divider />

  <Layout gap="XS" noPadding>
    <Heading size="XS">Chain automations</Heading>
    <Body size="S">Allow automations to trigger from other automations</Body>
    <div class="setting-spacing">
      <Toggle
        text={"Enable chaining"}
        on:change={e => {
          save(e)
        }}
        value={chainAutomations}
      />
    </div>
  </Layout>

  <Divider />
  <Layout gap="XS" noPadding>
    <Heading size="XS">History</Heading>
    <Body size="S">Free plan stores up to 1 day of automation history</Body>
  </Layout>
  <div class="controls">
    <div class="search">
      <div class="select">
        <Select
          placeholder="All"
          label="Status"
          bind:value={status}
          options={statusOptions}
        />
      </div>
      <div class="select">
        <Select
          placeholder="All"
          label="Automation"
          bind:value={automationId}
          options={automationOptions}
        />
      </div>
      <div class="select">
        <Select
          placeholder="All"
          label="Date range"
          bind:value={timeRange}
          options={timeOptions}
          isOptionEnabled={x => {
            if (licensePlan?.type === Constants.PlanType.FREE) {
              return ["1-w", "30-d", "90-d"].indexOf(x.value) < 0
            } else if (licensePlan?.type === Constants.PlanType.TEAM) {
              return ["90-d"].indexOf(x.value) < 0
            } else if (licensePlan?.type === Constants.PlanType.PRO) {
              return ["30-d", "90-d"].indexOf(x.value) < 0
            }
            return true
          }}
        />
      </div>
    </div>

    {#if (!$licensing.isEnterprisePlan && $auth.user.accountPortalAccess) || !$admin.cloud}
      <Button secondary on:click={$licensing.goToUpgradePage()}>
        Get more history
      </Button>
    {/if}
  </div>

  {#if runHistory}
    <div>
      <Table
        on:click={viewDetails}
        schema={runHistorySchema}
        allowSelectRows={false}
        allowEditColumns={false}
        allowEditRows={false}
        data={runHistory}
        {customRenderers}
        placeholderText="No history found"
        border={false}
      />
      <div class="pagination">
        <Pagination
          page={$pageInfo.pageNumber}
          hasPrevPage={$pageInfo.loading ? false : $pageInfo.hasPrevPage}
          hasNextPage={$pageInfo.loading ? false : $pageInfo.hasNextPage}
          goToPrevPage={pageInfo.prevPage}
          goToNextPage={pageInfo.nextPage}
        />
      </div>
    </div>
  {/if}
</Layout>

{#if selectedHistory}
  <Portal target="#side-panel">
    <HistoryDetailsPanel
      appId={$appStore.appId}
      bind:history={selectedHistory}
      close={sidePanel.close}
    />
  </Portal>
{/if}

<style>
  .setting-spacing {
    padding-top: var(--spacing-s);
  }
  .controls {
    display: flex;
    flex-direction: row;
    gap: var(--spacing-xl);
    align-items: flex-end;
    flex-wrap: wrap;
  }
  .search {
    display: flex;
    gap: var(--spacing-xl);
    align-items: flex-start;
    flex: 1 0 auto;
    max-width: 100%;
  }
  .select {
    flex: 1 1 0;
    max-width: 150px;
    min-width: 80px;
  }
  .pagination {
    display: flex;
    flex-direction: row;
    justify-content: flex-end;
    margin-top: var(--spacing-xl);
  }
</style><|MERGE_RESOLUTION|>--- conflicted
+++ resolved
@@ -36,12 +36,7 @@
   let status = null
   let timeRange = null
   let loaded = false
-<<<<<<< HEAD
-
-  $: app = $apps.find(app => app.devId === $appStore.appId?.includes(app.appId))
-=======
-  $: app = $apps.find(app => $store.appId?.includes(app.appId))
->>>>>>> bcdad498
+  $: app = $apps.find(app => $appStore.appId?.includes(app.appId))
   $: licensePlan = $auth.user?.license?.plan
   $: page = $pageInfo.page
   $: fetchLogs(automationId, status, page, timeRange)
