<script>
  import {
    ActionMenu,
    MenuItem,
    Icon,
    Heading,
    Body,
    Modal,
    AbsTooltip,
    TooltipPosition,
  } from "@budibase/bbui"
  import ConfirmDialog from "components/common/ConfirmDialog.svelte"
  import CreateRestoreModal from "./CreateRestoreModal.svelte"
  import { createEventDispatcher } from "svelte"
<<<<<<< HEAD
  import { isOnlyUser } from "stores/builder"
=======
  import { isOnlyUser } from "builderStore"
  import { BackupType } from "constants/backend/backups"
>>>>>>> c05b0906

  export let row

  let deleteDialog
  let restoreDialog
  let restoreBackupModal

  const dispatch = createEventDispatcher()

  const onClickRestore = () => {
    dispatch("buttonclick", {
      type: "backupRestore",
      backupId: row._id,
    })
  }

  const onClickDelete = () => {
    dispatch("buttonclick", {
      type: "backupDelete",
      backupId: row._id,
    })
  }

  async function downloadExport() {
    window.open(`/api/apps/${row.appId}/backups/${row._id}/file`, "_blank")
  }
</script>

<div class="cell">
  {#if row.type !== BackupType.RESTORE}
    <ActionMenu align="right">
      <div slot="control">
        <Icon size="M" hoverable name="MoreSmallList" />
      </div>
      <AbsTooltip
        position={TooltipPosition.Left}
        text="Unavailable - another user is editing this app"
      >
        <MenuItem
          on:click={restoreDialog.show}
          icon="Revert"
          disabled={!$isOnlyUser}
        >
          Restore
        </MenuItem>
      </AbsTooltip>
      <MenuItem on:click={deleteDialog.show} icon="Delete">Delete</MenuItem>
      <MenuItem on:click={downloadExport} icon="Download">Download</MenuItem>
    </ActionMenu>
  {/if}
</div>

<Modal bind:this={restoreBackupModal}>
  <CreateRestoreModal confirm={onClickRestore} />
</Modal>

<ConfirmDialog
  bind:this={deleteDialog}
  okText="Delete Backup"
  onOk={onClickDelete}
  title="Confirm Deletion"
>
  Are you sure you wish to delete this backup? This action cannot be undone.
</ConfirmDialog>

<ConfirmDialog
  bind:this={restoreDialog}
  okText="Continue"
  onOk={restoreBackupModal?.show}
  title="Confirm restore"
  warning={false}
>
  <Heading size="S">Backup</Heading>
  <Body size="S">{new Date(row.timestamp).toLocaleString()}</Body>
</ConfirmDialog>

<style>
  .cell {
    display: flex;
    flex-direction: row;
    gap: var(--spacing-m);
    align-items: center;
    margin-left: auto;
  }
</style><|MERGE_RESOLUTION|>--- conflicted
+++ resolved
@@ -12,12 +12,8 @@
   import ConfirmDialog from "components/common/ConfirmDialog.svelte"
   import CreateRestoreModal from "./CreateRestoreModal.svelte"
   import { createEventDispatcher } from "svelte"
-<<<<<<< HEAD
-  import { isOnlyUser } from "stores/builder"
-=======
   import { isOnlyUser } from "builderStore"
   import { BackupType } from "constants/backend/backups"
->>>>>>> c05b0906
 
   export let row
 
