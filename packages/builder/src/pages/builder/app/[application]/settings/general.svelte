<script>
  import {
    Layout,
    Divider,
    Heading,
    Body,
    Button,
    Modal,
    Icon,
  } from "@budibase/bbui"
  import UpdateAppForm from "@/components/common/UpdateAppForm.svelte"
  import { isOnlyUser, appStore, deploymentStore } from "@/stores/builder"
  import VersionModal from "@/components/deploy/VersionModal.svelte"
  import { appsStore, admin } from "@/stores/portal"
  import ExportAppModal from "@/components/start/ExportAppModal.svelte"
  import ImportAppModal from "@/components/start/ImportAppModal.svelte"
  import ConfirmDialog from "@/components/common/ConfirmDialog.svelte"
  import RevertModal from "@/components/deploy/RevertModal.svelte"
  import DeleteModal from "@/components/deploy/DeleteModal.svelte"

  let versionModal
  let exportModal
  let importModal
  let exportPublishedVersion = false
  let unpublishModal
  let revertModal
  let deleteModal

  $: filteredApps = $appsStore.apps.filter(app => app.devId === $appStore.appId)
  $: selectedApp = filteredApps.length ? filteredApps[0] : {}
  $: updateAvailable = $appStore.upgradableVersion !== $appStore.version
  $: revertAvailable = $appStore.revertableVersion != null

  const exportApp = opts => {
    exportPublishedVersion = !!opts?.published
    exportModal.show()
  }
</script>

<Layout gap="S" noPadding>
  <Layout gap="XS" noPadding>
    <Heading>General settings</Heading>
    <Body>Control app version, deployment and settings</Body>
  </Layout>
  <Divider noMargin />
  <Heading size="S">App info</Heading>
  <UpdateAppForm />
<<<<<<< HEAD
  <Divider noMargin />
  <Heading size="S">Deployment</Heading>
=======
>>>>>>> 5a6c3945
  {#if $deploymentStore.isPublished}
    <Divider />
    <Heading size="S">Deployment</Heading>
    <div class="row top">
      <Icon
        name="CheckmarkCircle"
        color="var(--spectrum-global-color-green-400)"
        size="L"
      />
      <Body size="S">
        {$deploymentStore.lastPublished}
        <br />
        <!-- svelte-ignore a11y-click-events-have-key-events -->
        <!-- svelte-ignore a11y-no-static-element-interactions -->
        <div class="link" on:click={deploymentStore.viewPublishedApp}>
          View app
        </div>
      </Body>
    </div>
    <div class="row">
      <Button warning on:click={unpublishModal?.show}>Unpublish</Button>
      <Button secondary on:click={revertModal?.show}>Revert changes</Button>
    </div>
  {/if}
  <Divider noMargin />
  <Layout gap="XS" noPadding>
    <Heading size="S">App version</Heading>
    {#if $admin.isDev}
      <Body size="S">
        You're running the latest client version from your file system, as
        you're in developer mode.
      </Body>
    {:else if updateAvailable}
      <Body size="S">
        The app is currently using version <strong>{$appStore.version}</strong>
        but version <strong>{$appStore.upgradableVersion}</strong> is available.
        <br />
        Updates can contain new features, performance improvements and bug fixes.
      </Body>
      <div class="buttons">
        <Button
          cta
          on:click={versionModal.show}
          disabled={!$isOnlyUser}
          tooltip={$isOnlyUser
            ? null
            : "Unavailable - another user is editing this app"}
        >
          Update version
        </Button>
      </div>
    {:else}
      <Body size="S">
        The app is currently using version <strong>{$appStore.version}</strong>.
        <br />
        You're running the latest!
      </Body>
      {#if revertAvailable}
        <div class="buttons">
          <Button
            secondary
            on:click={versionModal.show}
            disabled={!$isOnlyUser}
            tooltip={$isOnlyUser
              ? null
              : "Unavailable - another user is editing this app"}
          >
            Revert version
          </Button>
        </div>
      {/if}
    {/if}
  </Layout>
  <Divider noMargin />
  <Layout noPadding gap="XS">
    <Heading size="S">Export</Heading>
    <Body size="S">
      Export your app for backup or to share it with someone else
    </Body>
  </Layout>
  <div class="row">
    <Button secondary on:click={() => exportApp({ published: false })}>
      Export latest edited app
    </Button>
    <Button
      secondary
      disabled={!$deploymentStore.isPublished}
      on:click={() => exportApp({ published: true })}
    >
      Export latest published app
    </Button>
  </div>
  <Divider noMargin />
  <Layout noPadding gap="XS">
    <Heading size="S">Import</Heading>
    <Body size="S">Import an app export bundle to update this app</Body>
  </Layout>
  <div class="row">
    <Button secondary on:click={importModal?.show}>Import app</Button>
  </div>
  <Divider noMargin />
  <Heading size="S">Danger zone</Heading>
  <div class="row">
    <Button
      warning
      disabled={!$isOnlyUser}
      on:click={() => {
        deleteModal.show()
      }}
      tooltip={$isOnlyUser
        ? undefined
        : "Unavailable - another user is editing this app"}
    >
      Delete app
    </Button>
  </div>
</Layout>

<VersionModal bind:this={versionModal} hideIcon={true} />

<Modal bind:this={exportModal} padding={false}>
  <ExportAppModal app={selectedApp} published={exportPublishedVersion} />
</Modal>

<Modal bind:this={importModal} padding={false}>
  <ImportAppModal app={selectedApp} />
</Modal>

<ConfirmDialog
  bind:this={unpublishModal}
  title="Confirm unpublish"
  okText="Unpublish app"
  onOk={deploymentStore.unpublishApp}
>
  Are you sure you want to unpublish the app <b>{selectedApp?.name}</b>?
</ConfirmDialog>

<RevertModal bind:this={revertModal} />

<DeleteModal
  bind:this={deleteModal}
  appId={$appStore.appId}
  appName={$appStore.name}
/>

<style>
  .link {
    text-decoration: underline;
    color: var(--spectrum-global-color-gray-900);
  }
  .link:hover {
    cursor: pointer;
    filter: brightness(110%);
  }
  .row {
    display: flex;
    gap: var(--spacing-m);
  }
  .buttons {
    margin-top: var(--spacing-xl);
  }
</style><|MERGE_RESOLUTION|>--- conflicted
+++ resolved
@@ -45,13 +45,8 @@
   <Divider noMargin />
   <Heading size="S">App info</Heading>
   <UpdateAppForm />
-<<<<<<< HEAD
-  <Divider noMargin />
-  <Heading size="S">Deployment</Heading>
-=======
->>>>>>> 5a6c3945
   {#if $deploymentStore.isPublished}
-    <Divider />
+    <Divider noMargin />
     <Heading size="S">Deployment</Heading>
     <div class="row top">
       <Icon
