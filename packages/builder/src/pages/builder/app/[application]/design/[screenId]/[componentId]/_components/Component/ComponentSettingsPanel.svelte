<script>
  import Panel from "components/design/Panel.svelte"
<<<<<<< HEAD
  import { store, selectedComponent, selectedScreen } from "builderStore"
  import { auth } from "stores/portal"
  import { getComponentName } from "builderStore/componentUtils"
=======
  import {
    selectedScreen,
    componentStore,
    selectedComponent,
  } from "stores/builder"
>>>>>>> ea3bf34d
  import ComponentSettingsSection from "./ComponentSettingsSection.svelte"
  import DesignSection from "./DesignSection.svelte"
  import CustomStylesSection from "./CustomStylesSection.svelte"
  import ConditionalUISection from "./ConditionalUISection.svelte"
<<<<<<< HEAD
  import { notifications, ActionButton } from "@budibase/bbui"
  import TourWrap from "components/portal/onboarding/TourWrap.svelte"
  import {
    TOUR_STEP_KEYS,
    TOUR_KEYS,
  } from "components/portal/onboarding/tours.js"

=======
  import { getComponentName } from "helpers/components"
>>>>>>> ea3bf34d
  import {
    getBindableProperties,
    getComponentBindableProperties,
  } from "dataBinding"
  import { ActionButton, notifications } from "@budibase/bbui"
  import { capitalise } from "helpers"

  const {
    BUILDER_FORM_CREATE_STEPS,
    BUILDER_FORM_VIEW_UPDATE_STEPS,
    BUILDER_FORM_ROW_ID,
  } = TOUR_STEP_KEYS

  const onUpdateName = async value => {
    try {
      await componentStore.updateSetting("_instanceName", value)
    } catch (error) {
      notifications.error("Error updating component name")
    }
  }

  $: componentInstance = $selectedComponent
  $: componentDefinition = componentStore.getDefinition(
    $selectedComponent?._component
  )
  $: bindings = getBindableProperties(
    $selectedScreen,
    $componentStore.selectedComponentId
  )

  $: componentBindings = getComponentBindableProperties(
    $selectedScreen,
    $componentStore.selectedComponentId
  )
  $: isScreen = $selectedComponent?._id === $selectedScreen?.props._id
  $: title = isScreen ? "Screen" : $selectedComponent?._instanceName

  let section = "settings"
  const tabs = ["settings", "styles", "conditions"]

  $: id = $selectedComponent?._id
  $: id, (section = tabs[0])
  $: componentName = getComponentName(componentInstance)
</script>

{#if $selectedComponent}
  {#key $selectedComponent._id}
    <Panel
      {title}
      icon={componentDefinition?.icon}
      iconTooltip={componentName}
      borderLeft
      wide
    >
      <span class="panel-title-content" slot="panel-title-content">
        <input
          class="input"
          value={title}
          {title}
          placeholder={componentName}
          on:keypress={e => {
            if (e.key.toLowerCase() === "enter") {
              e.target.blur()
            }
          }}
          on:change={e => {
            onUpdateName(e.target.value)
          }}
        />
      </span>
      <span slot="panel-header-content">
        <div class="settings-tabs">
          {#each tabs as tab}
            <ActionButton
              size="M"
              quiet
              selected={section === tab}
              on:click={() => {
                section = tab
              }}
            >
              {capitalise(tab)}
            </ActionButton>
          {/each}
        </div>
      </span>
      {#if section == "settings"}
        <TourWrap
          stepKeys={[
            BUILDER_FORM_CREATE_STEPS,
            BUILDER_FORM_VIEW_UPDATE_STEPS,
            BUILDER_FORM_ROW_ID,
          ]}
        >
          <ComponentSettingsSection
            {componentInstance}
            {componentDefinition}
            {bindings}
            {componentBindings}
            {isScreen}
          />
        </TourWrap>
      {/if}
      {#if section == "styles"}
        <DesignSection
          {componentInstance}
          {componentBindings}
          {componentDefinition}
          {bindings}
        />
        <CustomStylesSection
          {componentInstance}
          {componentDefinition}
          {bindings}
          iconTooltip={componentName}
          componentTitle={title}
        />
      {/if}
      {#if section == "conditions"}
        <ConditionalUISection
          {componentInstance}
          {componentDefinition}
          {bindings}
        />
      {/if}
    </Panel>
  {/key}
{/if}

<style>
  .settings-tabs {
    display: flex;
    gap: var(--spacing-s);
    padding: 0 var(--spacing-l);
    padding-bottom: var(--spacing-l);
  }
  .input {
    color: inherit;
    font-family: inherit;
    font-size: inherit;
    background-color: transparent;
    border: none;
    flex: 1;
    overflow: hidden;
    text-overflow: ellipsis;
    white-space: nowrap;
  }
  .panel-title-content {
    display: contents;
  }
  .input:focus {
    outline: none;
  }
  input::placeholder {
    color: var(--spectrum-global-color-gray-600);
  }
</style><|MERGE_RESOLUTION|>--- conflicted
+++ resolved
@@ -1,37 +1,23 @@
 <script>
   import Panel from "components/design/Panel.svelte"
-<<<<<<< HEAD
-  import { store, selectedComponent, selectedScreen } from "builderStore"
-  import { auth } from "stores/portal"
-  import { getComponentName } from "builderStore/componentUtils"
-=======
   import {
     selectedScreen,
     componentStore,
     selectedComponent,
   } from "stores/builder"
->>>>>>> ea3bf34d
   import ComponentSettingsSection from "./ComponentSettingsSection.svelte"
   import DesignSection from "./DesignSection.svelte"
   import CustomStylesSection from "./CustomStylesSection.svelte"
   import ConditionalUISection from "./ConditionalUISection.svelte"
-<<<<<<< HEAD
-  import { notifications, ActionButton } from "@budibase/bbui"
-  import TourWrap from "components/portal/onboarding/TourWrap.svelte"
-  import {
-    TOUR_STEP_KEYS,
-    TOUR_KEYS,
-  } from "components/portal/onboarding/tours.js"
-
-=======
   import { getComponentName } from "helpers/components"
->>>>>>> ea3bf34d
   import {
     getBindableProperties,
     getComponentBindableProperties,
   } from "dataBinding"
   import { ActionButton, notifications } from "@budibase/bbui"
   import { capitalise } from "helpers"
+  import TourWrap from "components/portal/onboarding/TourWrap.svelte"
+  import { TOUR_STEP_KEYS } from "components/portal/onboarding/tours.js"
 
   const {
     BUILDER_FORM_CREATE_STEPS,
