<<<<<<< HEAD
<script>
=======
<script lang="ts">
>>>>>>> 13f52f00
  import { featureFlag } from "@/helpers"
  import { screenStore, workspaceAppStore } from "@/stores/builder"
  import { FeatureFlag } from "@budibase/types"
  import { redirect } from "@roxi/routify"

  $: {
    if (
      featureFlag.isEnabled(FeatureFlag.WORKSPACE_APPS) &&
<<<<<<< HEAD
      workspaceAppStore.workspaceApps?.[0]?.screens?.[0]
=======
      $workspaceAppStore.workspaceApps?.[0]?.screens?.[0]
>>>>>>> 13f52f00
    ) {
      $redirect(`./${$workspaceAppStore.workspaceApps[0].screens[0]._id}`)
    } else if ($screenStore.screens.length > 0) {
      $redirect(`./${$screenStore.screens[0]._id}`)
    } else {
      $redirect("./new")
    }
  }
</script><|MERGE_RESOLUTION|>--- conflicted
+++ resolved
@@ -1,8 +1,4 @@
-<<<<<<< HEAD
-<script>
-=======
 <script lang="ts">
->>>>>>> 13f52f00
   import { featureFlag } from "@/helpers"
   import { screenStore, workspaceAppStore } from "@/stores/builder"
   import { FeatureFlag } from "@budibase/types"
@@ -11,11 +7,7 @@
   $: {
     if (
       featureFlag.isEnabled(FeatureFlag.WORKSPACE_APPS) &&
-<<<<<<< HEAD
-      workspaceAppStore.workspaceApps?.[0]?.screens?.[0]
-=======
       $workspaceAppStore.workspaceApps?.[0]?.screens?.[0]
->>>>>>> 13f52f00
     ) {
       $redirect(`./${$workspaceAppStore.workspaceApps[0].screens[0]._id}`)
     } else if ($screenStore.screens.length > 0) {
