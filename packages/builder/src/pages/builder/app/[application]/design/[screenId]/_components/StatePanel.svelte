--- conflicted
+++ resolved
@@ -246,32 +246,6 @@
 </script>
 
 <div class="state-panel">
-<<<<<<< HEAD
-  <div class="section">
-    <Select
-      label="State variables"
-      bind:value={selectedKey}
-      placeholder={keyOptions.length > 0 ? false : "No state variables found"}
-      options={keyOptions}
-      on:change={handleStateKeySelect}
-    />
-  </div>
-  {#if selectedKey && keyOptions.length > 0}
-    <div class="section">
-      <DrawerBindableInput
-        value={editorValue}
-        title={`Set value for "${selectedKey}"`}
-        placeholder="Enter a value"
-        label="Set temporary value for design preview"
-        on:change={e => handleStateInspectorChange(e)}
-        {bindings}
-      />
-    </div>
-  {/if}
-  {#if componentsUsingState.length > 0}
-    <div class="section">
-      <span class="text">Updates:</span>
-=======
   <Select
     label="State variables"
     bind:value={selectedKey}
@@ -292,7 +266,6 @@
   {#if componentsUsingState.length > 0}
     <div class="section">
       <span class="text">Updates</span>
->>>>>>> 111eac2c
       <div class="updates-section">
         {#each componentsUsingState as component}
           <button
@@ -307,11 +280,7 @@
   {/if}
   {#if componentsUpdatingState.length > 0}
     <div class="section">
-<<<<<<< HEAD
-      <span class="text">Controlled by:</span>
-=======
       <span class="text">Controlled by</span>
->>>>>>> 111eac2c
       <div class="updates-section">
         {#each componentsUpdatingState as component}
           <button
@@ -336,17 +305,6 @@
   .section {
     display: flex;
     flex-direction: column;
-<<<<<<< HEAD
-    gap: var(--spacing-xs);
-  }
-  .text {
-    color: var(--spectrum-global-color-gray-600);
-    font-size: var(--spectrum-global-dimension-font-size-50);
-  }
-
-  .updates-colour {
-    color: var(--spectrum-global-color-blue-700);
-=======
     gap: var(--spacing-s);
     margin-top: var(--spacing-s);
   }
@@ -357,7 +315,6 @@
 
   .updates-colour {
     color: var(--bb-indigo-light);
->>>>>>> 111eac2c
   }
   .controlled-by-colour {
     color: var(--spectrum-global-color-orange-700);
@@ -368,15 +325,9 @@
     background: none;
     text-decoration: underline;
     cursor: pointer;
-<<<<<<< HEAD
-    font-size: var(--spectrum-global-dimension-font-size-50);
-    padding: 0;
-    white-space: nowrap;
-=======
     padding: 0;
     white-space: nowrap;
     font-size: 12px;
->>>>>>> 111eac2c
   }
   .component-link:hover {
     text-decoration: underline;
@@ -386,10 +337,6 @@
     display: flex;
     flex-direction: column;
     align-items: flex-start;
-<<<<<<< HEAD
-    gap: var(--spacing-xs);
-=======
     gap: var(--spacing-s);
->>>>>>> 111eac2c
   }
 </style>