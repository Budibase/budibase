<script>
  import ScreenDetailsModal from "components/design/ScreenDetailsModal.svelte"
  import DatasourceModal from "./DatasourceModal.svelte"
  import ScreenRoleModal from "./ScreenRoleModal.svelte"
<<<<<<< HEAD
  import FormTypeModal from "./FormTypeModal.svelte"
  import sanitizeUrl from "builderStore/store/screenTemplates/utils/sanitizeUrl"
  import rowListScreen from "builderStore/store/screenTemplates/rowListScreen"
  import formScreen from "builderStore/store/screenTemplates/formScreen"
=======
  import sanitizeUrl from "helpers/sanitizeUrl"
>>>>>>> 44293ef1
  import { Modal, notifications } from "@budibase/bbui"
  import { screenStore, navigationStore, tables } from "stores/builder"
  import { get } from "svelte/store"
<<<<<<< HEAD
  import getTemplates from "builderStore/store/screenTemplates"
  import { tables } from "stores/backend"
  import { auth } from "stores/portal"
=======
  import getTemplates from "templates"
>>>>>>> 44293ef1
  import { Roles } from "constants/backend"
  import { capitalise } from "helpers"
  import { goto } from "@roxi/routify"
  import { TOUR_KEYS } from "components/portal/onboarding/tours.js"

  let mode
  let pendingScreen

  // Modal refs
  let screenDetailsModal
  let datasourceModal
  let screenAccessRoleModal
  let formTypeModal

  // Cache variables for workflow
  let screenAccessRole = Roles.BASIC

  let templates = null
  let screens = null

  let selectedDatasources = null
  let blankScreenUrl = null
  let screenMode = null
  let formType = null

  // Creates an array of screens, checking and sanitising their URLs
  const createScreens = async ({ screens, screenAccessRole }) => {
    if (!screens?.length) {
      return
    }

    try {
      let screenId
      let createdScreens = []

      for (let screen of screens) {
        // Check we aren't clashing with an existing URL
        if (hasExistingUrl(screen.routing.route)) {
          let suffix = 2
          let candidateUrl = makeCandidateUrl(screen, suffix)
          while (hasExistingUrl(candidateUrl)) {
            candidateUrl = makeCandidateUrl(screen, ++suffix)
          }
          screen.routing.route = candidateUrl
        }

        // Sanitise URL
        screen.routing.route = sanitizeUrl(screen.routing.route)

        // Use the currently selected role
        if (!screenAccessRole) {
          return
        }
        screen.routing.roleId = screenAccessRole

        // Create the screen
        const response = await screenStore.save(screen)
        screenId = response._id
        createdScreens.push(response)

        // Add link in layout. We only ever actually create 1 screen now, even
        // for autoscreens, so it's always safe to do this.
        await navigationStore.saveLink(
          screen.routing.route,
          capitalise(screen.routing.route.split("/")[1])
        )
      }

<<<<<<< HEAD
      return createdScreens
=======
      // Go to new screen
      $goto(`./${screenId}`)
      screenStore.select(screenId)
>>>>>>> 44293ef1
    } catch (error) {
      console.error(error)
      notifications.error("Error creating screens")
    }
  }

  // Checks if any screens exist in the store with the given route and
  // currently selected role
  const hasExistingUrl = url => {
    const roleId = screenAccessRole
    const screens = get(screenStore).screens.filter(
      s => s.routing.roleId === roleId
    )
    return !!screens.find(s => s.routing?.route === url)
  }

  // Constructs a candidate URL for a new screen, suffixing the base of the
  // screen's URL with a given suffix.
  // e.g. "/sales/:id" => "/sales-1/:id"
  const makeCandidateUrl = (screen, suffix) => {
    let url = screen.routing?.route || ""
    if (url.startsWith("/")) {
      url = url.slice(1)
    }
    if (!url.includes("/")) {
      return `/${url}-${suffix}`
    } else {
      const split = url.split("/")
      return `/${split[0]}-${suffix}/${split.slice(1).join("/")}`
    }
  }

  // Handler for NewScreenModal
  export const show = newMode => {
    mode = newMode
    templates = null
    screens = null
    selectedDatasources = null
    blankScreenUrl = null
    screenMode = mode
    pendingScreen = null
    screenAccessRole = Roles.BASIC
    formType = null

    if (mode === "table" || mode === "grid" || mode === "form") {
      datasourceModal.show()
    } else if (mode === "blank") {
      let templates = getTemplates($tables.list)
      const blankScreenTemplate = templates.find(
        t => t.id === "createFromScratch"
      )
      pendingScreen = blankScreenTemplate.create()
      screenDetailsModal.show()
    } else {
      throw new Error("Invalid mode provided")
    }
  }

  // Handler for DatasourceModal confirmation, move to screen access select
  const confirmScreenDatasources = async ({ datasources }) => {
    selectedDatasources = datasources
    if (screenMode === "form") {
      formTypeModal.show()
    } else {
      screenAccessRoleModal.show()
    }
  }

  // Handler for Datasource Screen Creation
  const completeDatasourceScreenCreation = async () => {
    templates = rowListScreen(selectedDatasources)

    const screens = templates.map(template => {
      let screenTemplate = template.create()
      screenTemplate.autoTableId = template.resourceId
      return screenTemplate
    })
    const createdScreens = await createScreens({ screens, screenAccessRole })
    loadNewScreen(createdScreens)
  }

  const confirmScreenBlank = async ({ screenUrl }) => {
    blankScreenUrl = screenUrl
    screenAccessRoleModal.show()
  }

  // Submit request for a blank screen
  const confirmBlankScreenCreation = async ({
    screenUrl,
    screenAccessRole,
  }) => {
    if (!pendingScreen) {
      return
    }
    pendingScreen.routing.route = screenUrl
    const createdScreens = await createScreens({
      screens: [pendingScreen],
      screenAccessRole,
    })
    loadNewScreen(createdScreens)
  }

  const onConfirmFormType = () => {
    screenAccessRoleModal.show()
  }

  const loadNewScreen = createdScreens => {
    const lastScreen = createdScreens.slice(-1)

    // Go to new screen
    $goto(`./${lastScreen._id}`)
    store.actions.screens.select(lastScreen._id)
  }

  const confirmFormScreenCreation = async () => {
    templates = formScreen(selectedDatasources, { actionType: formType })
    screens = templates.map(template => {
      let screenTemplate = template.create()
      return screenTemplate
    })
    const createdScreens = await createScreens({ screens, screenAccessRole })
    const lastScreen = createdScreens?.slice(-1)?.pop()
    const mainComponent = lastScreen?.props?._children?.[0]._id

    if (formType === "Update" || formType === "Create") {
      const associatedTour =
        formType === "Update"
          ? TOUR_KEYS.BUILDER_FORM_VIEW_UPDATE
          : TOUR_KEYS.BUILDER_FORM_CREATE

      const tourRequired = !$auth?.user?.tours?.[associatedTour]
      if (tourRequired) {
        store.update(state => ({
          ...state,
          tourStepKey: null,
          tourNodes: null,
          tourKey: associatedTour,
        }))
      }
    }

    // Go to new screen
    $goto(`./${lastScreen._id}/${mainComponent}`)
    store.actions.screens.select(lastScreen._id)
  }

  // Submit screen config for creation.
  const confirmScreenCreation = async () => {
    if (screenMode === "blank") {
      confirmBlankScreenCreation({
        screenUrl: blankScreenUrl,
        screenAccessRole,
      })
    } else if (screenMode === "form") {
      confirmFormScreenCreation()
    } else {
      completeDatasourceScreenCreation()
    }
  }

  const roleSelectBack = () => {
    if (screenMode === "blank") {
      screenDetailsModal.show()
    } else {
      datasourceModal.show()
    }
  }
</script>

<Modal bind:this={datasourceModal} autoFocus={false}>
  <DatasourceModal {mode} onConfirm={confirmScreenDatasources} />
</Modal>

<Modal bind:this={screenAccessRoleModal}>
  <ScreenRoleModal
    onConfirm={() => {
      confirmScreenCreation()
    }}
    bind:screenAccessRole
    onCancel={roleSelectBack}
    screenUrl={blankScreenUrl}
    confirmText={screenMode === "form" ? "Confirm" : "Done"}
  />
</Modal>

<Modal bind:this={screenDetailsModal}>
  <ScreenDetailsModal
    onConfirm={confirmScreenBlank}
    initialUrl={blankScreenUrl}
  />
</Modal>

<Modal bind:this={formTypeModal}>
  <FormTypeModal
    onConfirm={onConfirmFormType}
    onCancel={() => {
      formTypeModal.hide()
      datasourceModal.show()
    }}
    on:select={e => {
      formType = e.detail
    }}
    type={formType}
  />
</Modal><|MERGE_RESOLUTION|>--- conflicted
+++ resolved
@@ -2,28 +2,24 @@
   import ScreenDetailsModal from "components/design/ScreenDetailsModal.svelte"
   import DatasourceModal from "./DatasourceModal.svelte"
   import ScreenRoleModal from "./ScreenRoleModal.svelte"
-<<<<<<< HEAD
+  import sanitizeUrl from "helpers/sanitizeUrl"
   import FormTypeModal from "./FormTypeModal.svelte"
-  import sanitizeUrl from "builderStore/store/screenTemplates/utils/sanitizeUrl"
-  import rowListScreen from "builderStore/store/screenTemplates/rowListScreen"
-  import formScreen from "builderStore/store/screenTemplates/formScreen"
-=======
-  import sanitizeUrl from "helpers/sanitizeUrl"
->>>>>>> 44293ef1
   import { Modal, notifications } from "@budibase/bbui"
-  import { screenStore, navigationStore, tables } from "stores/builder"
+  import {
+    screenStore,
+    navigationStore,
+    tables,
+    builderStore,
+  } from "stores/builder"
+  import { auth } from "stores/portal"
   import { get } from "svelte/store"
-<<<<<<< HEAD
-  import getTemplates from "builderStore/store/screenTemplates"
-  import { tables } from "stores/backend"
-  import { auth } from "stores/portal"
-=======
   import getTemplates from "templates"
->>>>>>> 44293ef1
   import { Roles } from "constants/backend"
   import { capitalise } from "helpers"
   import { goto } from "@roxi/routify"
   import { TOUR_KEYS } from "components/portal/onboarding/tours.js"
+  import formScreen from "templates/formScreen"
+  import rowListScreen from "templates/rowListScreen"
 
   let mode
   let pendingScreen
@@ -88,13 +84,7 @@
         )
       }
 
-<<<<<<< HEAD
       return createdScreens
-=======
-      // Go to new screen
-      $goto(`./${screenId}`)
-      screenStore.select(screenId)
->>>>>>> 44293ef1
     } catch (error) {
       console.error(error)
       notifications.error("Error creating screens")
@@ -206,7 +196,7 @@
 
     // Go to new screen
     $goto(`./${lastScreen._id}`)
-    store.actions.screens.select(lastScreen._id)
+    screenStore.select(lastScreen._id)
   }
 
   const confirmFormScreenCreation = async () => {
@@ -227,7 +217,7 @@
 
       const tourRequired = !$auth?.user?.tours?.[associatedTour]
       if (tourRequired) {
-        store.update(state => ({
+        builderStore.update(state => ({
           ...state,
           tourStepKey: null,
           tourNodes: null,
@@ -238,7 +228,7 @@
 
     // Go to new screen
     $goto(`./${lastScreen._id}/${mainComponent}`)
-    store.actions.screens.select(lastScreen._id)
+    screenStore.select(lastScreen._id)
   }
 
   // Submit screen config for creation.
