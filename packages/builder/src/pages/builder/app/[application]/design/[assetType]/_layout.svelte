--- conflicted
+++ resolved
@@ -145,41 +145,22 @@
 
 <!-- routify:options index=1 -->
 <div class="root">
-<<<<<<< HEAD
   <SplitPane type="horizontal" pos="85">
     <SplitPane type="horizontal" slot="a" pos="25">
       <div class="ui-nav" slot="a">
         <FrontendNavigatePane />
-=======
-  <div class="ui-nav">
-    <FrontendNavigatePane />
-  </div>
-
-  <div class="preview-pane">
-    {#if $currentAsset}
-      <div class="preview-header">
-        <ComponentSelectionList />
-        {#if $store.clientFeatures.devicePreview}
-          <DevicePreviewSelect />
-        {/if}
-        {#if $store.clientFeatures.customThemes}
-          <ThemeEditor />
-        {:else if $store.clientFeatures.spectrumThemes}
-          <AppThemeSelect />
-        {/if}
-      </div>
-      <div class="preview-content">
-        {#key $store.version}
-          <CurrentItemPreview />
-        {/key}
->>>>>>> bede089c
       </div>
 
       <div class="preview-pane" slot="b">
         {#if $currentAsset}
           <div class="preview-header">
             <ComponentSelectionList />
-            {#if $store.clientFeatures.spectrumThemes}
+            {#if $store.clientFeatures.devicePreview}
+              <DevicePreviewSelect />
+            {/if}
+            {#if $store.clientFeatures.customThemes}
+              <ThemeEditor />
+            {:else if $store.clientFeatures.spectrumThemes}
               <AppThemeSelect />
             {/if}
           </div>
