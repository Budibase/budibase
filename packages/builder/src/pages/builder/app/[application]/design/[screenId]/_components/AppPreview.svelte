--- conflicted
+++ resolved
@@ -10,11 +10,8 @@
     navigationStore,
     selectedScreen,
     hoverStore,
-<<<<<<< HEAD
     componentTreeNodesStore,
-=======
     snippets,
->>>>>>> 1e0a0798
   } from "stores/builder"
   import ConfirmDialog from "components/common/ConfirmDialog.svelte"
   import {
