<script lang="ts">
  import AppPreview from "./AppPreview.svelte"
  import {
    screenStore,
    appStore,
    selectedScreen,
    previewStore,
    selectedAppUrls,
    workspaceAppStore,
    workspaceDeploymentStore,
  } from "@/stores/builder"
  import { featureFlags } from "@/stores/portal"
  import UndoRedoControl from "@/components/common/UndoRedoControl.svelte"
  import ScreenErrorsButton from "./ScreenErrorsButton.svelte"
<<<<<<< HEAD
  import { ActionButton, Divider, Link, Icon } from "@budibase/bbui"
=======
  import { ActionButton, Divider, Link, Toggle, Label } from "@budibase/bbui"
>>>>>>> 3cad2985
  import { ScreenVariant } from "@budibase/types"
  import ThemeSettings from "./Theme/ThemeSettings.svelte"

  $: mobile = $previewStore.previewDevice === "mobile"
  $: isPDF = $selectedScreen?.variant === ScreenVariant.PDF
  $: selectedWorkspaceApp = $workspaceAppStore.selectedWorkspaceApp
  $: selectedWorkspaceAppId = selectedWorkspaceApp?._id

  $: isWorkspacePublished =
    selectedWorkspaceAppId &&
    $workspaceDeploymentStore.workspaceApps?.[selectedWorkspaceAppId]?.published

  $: liveUrl = $selectedAppUrls.liveUrl

  const previewApp = () => {
    previewStore.showPreview(true)
  }

  const togglePreviewDevice = () => {
    previewStore.setDevice(mobile ? "desktop" : "mobile")
  }
</script>

<div class="app-panel">
  <div class="drawer-container" />
  <div class="header">
    <div class="header-left">
<<<<<<< HEAD
      {#if $featureFlags.WORKSPACE_APPS && isWorkspacePublished}
        <Icon
          name="globe-simple"
          size="M"
          weight="regular"
          color="var(--spectrum-global-color-gray-600)"
        ></Icon>
        <Link quiet secondary href={liveUrl} target="_blank">{liveUrl}</Link>
=======
      {#if $featureFlags.WORKSPACE_APPS}
        <div class="workspace-info">
          {#if selectedWorkspaceAppId}
            <div class="workspace-info-toggle">
              <Toggle
                noPadding
                on:change={() =>
                  workspaceAppStore.toggleDisabled(
                    selectedWorkspaceAppId,
                    !selectedWorkspaceApp?.disabled
                  )}
                value={!selectedWorkspaceApp?.disabled}
              />
              <Label
                >{selectedWorkspaceApp?.disabled
                  ? "Disabled"
                  : "Enabled"}</Label
              >
            </div>
            <div class="divider-container">
              <Divider size="S" vertical />
            </div>
          {/if}
          {#if isWorkspacePublished}
            <Link href={liveUrl} target="_blank">{liveUrl}</Link>
          {/if}
        </div>
>>>>>>> 3cad2985
      {/if}
    </div>
    <div class="header-right">
      <UndoRedoControl store={screenStore.history} />
      <div class="divider-container">
        <Divider size="S" vertical />
      </div>
      <div class="actions">
        {#if !isPDF}
          {#if $appStore.clientFeatures.devicePreview}
            <ActionButton
              quiet
              icon={mobile ? "device-mobile-camera" : "monitor"}
              on:click={togglePreviewDevice}
            />
          {/if}
          <ThemeSettings />
        {/if}
        <ScreenErrorsButton />
      </div>
      <div class="divider-container">
        <Divider size="S" vertical />
      </div>
      <ActionButton quiet icon="play" on:click={previewApp}>
        Preview
      </ActionButton>
    </div>
  </div>
  <div class="content">
    {#key $appStore.version}
      <AppPreview />
    {/key}
  </div>
</div>

<style>
  .app-panel {
    min-width: 410px;
    flex: 1 1 auto;
    overflow-y: auto;
    display: flex;
    flex-direction: column;
    justify-content: flex-start;
    align-items: stretch;
    padding: 9px 10px 12px 10px;
    position: relative;
    transition: width 360ms ease-out;
  }
  .drawer-container {
    position: absolute;
    height: 100%;
    width: 100%;
    overflow: hidden;
    top: 0;
    left: 0;
    /* this container is just used for measurement, doesn't need to be seen */
    visibility: hidden;
  }
  .header {
    display: flex;
    margin: 0 6px 4px 0;
  }

  .header-left {
    display: flex;
    padding-left: var(--spacing-s);
    align-items: center;
    gap: 6px;
  }

  .workspace-info-toggle {
    display: flex;
    align-items: center;
    gap: var(--spacing-s);
    padding-top: 2px;
  }

  .workspace-info {
    display: flex;
    align-items: center;
    gap: var(--spacing-xl);
  }

  .header-right {
    margin-left: auto;
    display: flex;
    flex-direction: row;
    justify-content: flex-start;
    align-items: center;
    gap: var(--spacing-m);
  }
  .divider-container {
    display: flex;
    align-items: center;
    height: 18px;
  }
  .content {
    flex: 1 1 auto;
  }
  .actions {
    display: flex;
    flex-direction: row;
    gap: 2px;
    align-items: center;
  }
</style><|MERGE_RESOLUTION|>--- conflicted
+++ resolved
@@ -12,11 +12,14 @@
   import { featureFlags } from "@/stores/portal"
   import UndoRedoControl from "@/components/common/UndoRedoControl.svelte"
   import ScreenErrorsButton from "./ScreenErrorsButton.svelte"
-<<<<<<< HEAD
-  import { ActionButton, Divider, Link, Icon } from "@budibase/bbui"
-=======
-  import { ActionButton, Divider, Link, Toggle, Label } from "@budibase/bbui"
->>>>>>> 3cad2985
+  import {
+    ActionButton,
+    Divider,
+    Link,
+    Toggle,
+    Label,
+    Icon,
+  } from "@budibase/bbui"
   import { ScreenVariant } from "@budibase/types"
   import ThemeSettings from "./Theme/ThemeSettings.svelte"
 
@@ -44,16 +47,6 @@
   <div class="drawer-container" />
   <div class="header">
     <div class="header-left">
-<<<<<<< HEAD
-      {#if $featureFlags.WORKSPACE_APPS && isWorkspacePublished}
-        <Icon
-          name="globe-simple"
-          size="M"
-          weight="regular"
-          color="var(--spectrum-global-color-gray-600)"
-        ></Icon>
-        <Link quiet secondary href={liveUrl} target="_blank">{liveUrl}</Link>
-=======
       {#if $featureFlags.WORKSPACE_APPS}
         <div class="workspace-info">
           {#if selectedWorkspaceAppId}
@@ -78,10 +71,15 @@
             </div>
           {/if}
           {#if isWorkspacePublished}
-            <Link href={liveUrl} target="_blank">{liveUrl}</Link>
+            <Icon
+              name="globe-simple"
+              size="M"
+              weight="regular"
+              color="var(--spectrum-global-color-gray-600)"
+            ></Icon>
+            <Link quiet href={liveUrl} target="_blank">{liveUrl}</Link>
           {/if}
         </div>
->>>>>>> 3cad2985
       {/if}
     </div>
     <div class="header-right">
