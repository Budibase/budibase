--- conflicted
+++ resolved
@@ -32,14 +32,11 @@
     previewStore.setDevice(mobile ? "desktop" : "mobile")
   }
 
-<<<<<<< HEAD
   const handleToggleChange = async (e: CustomEvent<boolean>) => {
-=======
-  const handleToggleChange = async () => {
     if (!selectedWorkspaceApp) {
       return
     }
->>>>>>> 194b7f5c
+
     try {
       changingStatus = true
 
