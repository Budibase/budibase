<script>
  import { Icon } from "@budibase/bbui"

  export let title
  export let body
  export let icon = "HelpOutline"
<<<<<<< HEAD
  export let quiet = false
</script>

<div class="info" class:noTitle={!title} class:quiet>
=======
  export let warning = false
  export let error = false
</script>

<div class="info" class:noTitle={!title} class:warning class:error>
>>>>>>> 6aad8b91
  {#if title}
    <div class="title">
      <Icon name={icon} />
      {title || ""}
    </div>
    <!-- eslint-disable-next-line svelte/no-at-html-tags -->
    {@html body}
  {:else}
    <span class="icon">
      <Icon size="S" name={icon} />
    </span>
    <!-- eslint-disable-next-line svelte/no-at-html-tags -->
    {@html body}
  {/if}
</div>

<style>
  .info {
    padding: var(--spacing-m) var(--spacing-l);
    background-color: var(--spectrum-global-color-gray-200);
    border-radius: var(--border-radius-s);
    font-size: 13px;
  }
  .warning {
    background: rgba(255, 200, 0, 0.2);
  }
  .error {
    background: rgba(255, 0, 0, 0.2);
  }
  .noTitle {
    display: flex;
    align-items: center;
    gap: var(--spacing-m);
  }
  .title {
    font-size: 12px;
    font-weight: 600;
    text-transform: uppercase;
    margin-bottom: var(--spacing-m);
    display: flex;
    flex-direction: row;
    justify-content: flex-start;
    align-items: center;
    gap: var(--spacing-s);
  }
  .title,
  .icon {
    color: var(--spectrum-global-color-gray-600);
  }
<<<<<<< HEAD
  .info {
    background-color: var(--background-alt);
    padding: var(--spacing-m) var(--spacing-l) var(--spacing-m) var(--spacing-l);
    border-radius: var(--border-radius-s);
    font-size: 13px;
  }
  .quiet {
    background: none;
    color: var(--spectrum-global-color-gray-700);
    padding: 0;
  }
  .noTitle {
    display: flex;
    align-items: center;
    gap: var(--spacing-l);
  }
=======

>>>>>>> 6aad8b91
  .info :global(a) {
    color: inherit;
    transition: color 130ms ease-out;
    overflow: hidden;
    white-space: nowrap;
    text-overflow: ellipsis;
  }
  .info :global(a:hover) {
    color: var(--spectrum-global-color-gray-900);
  }
  .info :global(a) {
    text-decoration: underline;
  }
</style><|MERGE_RESOLUTION|>--- conflicted
+++ resolved
@@ -4,18 +4,12 @@
   export let title
   export let body
   export let icon = "HelpOutline"
-<<<<<<< HEAD
   export let quiet = false
-</script>
-
-<div class="info" class:noTitle={!title} class:quiet>
-=======
   export let warning = false
   export let error = false
 </script>
 
-<div class="info" class:noTitle={!title} class:warning class:error>
->>>>>>> 6aad8b91
+<div class="info" class:noTitle={!title} class:warning class:error class:quiet>
   {#if title}
     <div class="title">
       <Icon name={icon} />
@@ -65,7 +59,6 @@
   .icon {
     color: var(--spectrum-global-color-gray-600);
   }
-<<<<<<< HEAD
   .info {
     background-color: var(--background-alt);
     padding: var(--spacing-m) var(--spacing-l) var(--spacing-m) var(--spacing-l);
@@ -82,9 +75,6 @@
     align-items: center;
     gap: var(--spacing-l);
   }
-=======
-
->>>>>>> 6aad8b91
   .info :global(a) {
     color: inherit;
     transition: color 130ms ease-out;
