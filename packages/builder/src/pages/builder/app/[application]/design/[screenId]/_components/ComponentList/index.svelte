--- conflicted
+++ resolved
@@ -2,20 +2,12 @@
   import { notifications, Icon, Body } from "@budibase/bbui"
   import { isActive, goto } from "@roxi/routify"
   import {
-<<<<<<< HEAD
     selectedScreen,
     screenStore,
     componentStore,
     userSelectedResourceMap,
-    builderStore,
+    hoverStore,
   } from "stores/builder"
-=======
-    store,
-    selectedScreen,
-    userSelectedResourceMap,
-    hoverStore,
-  } from "builderStore"
->>>>>>> 3e3a34ba
   import NavItem from "components/common/NavItem.svelte"
   import ComponentTree from "./ComponentTree.svelte"
   import { dndStore, DropPosition } from "./dndStore.js"
@@ -50,11 +42,7 @@
     scrolling = e.target.scrollTop !== 0
   }
 
-<<<<<<< HEAD
-  const hover = builderStore.hover
-=======
-  const hover = hoverStore.actions.update
->>>>>>> 3e3a34ba
+  const hover = hoverStore.hover
 </script>
 
 <div class="components">
@@ -77,15 +65,10 @@
             scrollable
             icon="WebPage"
             on:drop={onDrop}
-<<<<<<< HEAD
             on:click={() => {
               componentStore.select(`${$screenStore.selectedScreenId}-screen`)
             }}
-            hovering={$builderStore.hoveredComponentId === screenComponentId}
-=======
-            on:click={() => ($store.selectedComponentId = screenComponentId)}
             hovering={$hoverStore.componentId === screenComponentId}
->>>>>>> 3e3a34ba
             on:mouseenter={() => hover(screenComponentId)}
             on:mouseleave={() => hover(null)}
             id="component-screen"
@@ -103,17 +86,12 @@
               ? "Visibility"
               : "VisibilityOff"}
             on:drop={onDrop}
-<<<<<<< HEAD
             on:click={() => {
               componentStore.select(
                 `${$screenStore.selectedScreenId}-navigation`
               )
             }}
-            hovering={$builderStore.hoveredComponentId === navComponentId}
-=======
-            on:click={() => ($store.selectedComponentId = navComponentId)}
             hovering={$hoverStore.componentId === navComponentId}
->>>>>>> 3e3a34ba
             on:mouseenter={() => hover(navComponentId)}
             on:mouseleave={() => hover(null)}
             id="component-nav"
