<script lang="ts">
  import CreationPage from "@/components/common/CreationPage.svelte"
  import { AutoScreenTypes } from "@/constants"
  import { screenStore } from "@/stores/builder"
  import { licensing } from "@/stores/portal"
  import {
    Body,
    Modal,
    ModalCancelFrom,
    ModalContent,
    notifications,
    Tag,
    Tags,
  } from "@budibase/bbui"
  import CreateScreenModal from "./CreateScreenModal.svelte"
  import blank from "./images/blank.svg"
  import form from "./images/formUpdate.svg"
  import pdf from "./images/pdf.svg"
<<<<<<< HEAD
  import CreateScreenModal from "./CreateScreenModal.svelte"
  import { screenStore } from "@/stores/builder"
  import { licensing } from "@/stores/portal"
  import { AutoScreenTypes } from "@/constants"

  export let workspaceAppId
  export let onClose = null
=======
  import table from "./images/tableInline.svg"
>>>>>>> 98fb7315

  export let onClose: (() => void) | null = null
  export let inline: boolean = false
  export let submitOnClick: boolean = false

  $: hasScreens = $screenStore.screens?.length
  $: title = hasScreens ? "Create new screen" : "Create your first screen"

  let rootModal: Modal
  export const show = () => rootModal.show()

  let createScreenModal: CreateScreenModal
  let selectedType: AutoScreenTypes | undefined

  function onSelect(screenType: AutoScreenTypes) {
    if (submitOnClick) {
      onConfirm(screenType)
    } else if (selectedType === screenType) {
      selectedType = undefined
    } else {
      selectedType = screenType
    }
  }

  function onConfirm(type = selectedType) {
    if (!type) {
      notifications.error("Select screen type")
      return
    }
    rootModal.hide()
    createScreenModal.show(type)

    const selectedTypeSnapshot = selectedType
    createScreenModal.$on("cancel", e => {
      if (
        [ModalCancelFrom.CANCEL_BUTTON, ModalCancelFrom.ESCAPE_KEY].includes(
          e.detail
        )
      ) {
        selectedType = selectedTypeSnapshot
        rootModal.show()
      }
    })
  }
</script>

<Modal
  bind:this={rootModal}
  on:hide={() => (selectedType = undefined)}
  {inline}
>
  <ModalContent
    title={inline ? "" : title}
    size="L"
    {onConfirm}
    disabled={!selectedType}
    confirmText="Next"
    showDivider={!inline}
    showCloseIcon={!inline}
    showCancelButton={!inline}
    showConfirmButton={!submitOnClick}
  >
    <!-- svelte-ignore a11y-no-static-element-interactions -->
    <!-- svelte-ignore a11y-click-events-have-key-events -->
    <CreationPage showClose={!!onClose} {onClose} heading={inline ? title : ""}>
      <div class="subHeading" class:inline>
        Start from scratch or create screens from your data
      </div>
      <div class="cards">
        <div
          class="card"
          on:click={() => onSelect(AutoScreenTypes.BLANK)}
          class:selected={selectedType === AutoScreenTypes.BLANK}
        >
          <div class="image">
            <img alt="A blank screen" src={blank} />
          </div>
          <div class="text">
            <Body size="M">Blank</Body>
            <Body size="XS">Add an empty blank screen</Body>
          </div>
        </div>

        <div
          class="card"
          on:click={() => onSelect(AutoScreenTypes.TABLE)}
          class:selected={selectedType === AutoScreenTypes.TABLE}
        >
          <div class="image">
            <img alt="A table of data" src={table} />
          </div>
          <div class="text">
            <Body size="M">Table</Body>
            <Body size="XS">List rows in a table</Body>
          </div>
        </div>

        <div
          class="card"
          on:click={() => onSelect(AutoScreenTypes.FORM)}
          class:selected={selectedType === AutoScreenTypes.FORM}
        >
          <div class="image">
            <img alt="A form containing data" src={form} />
          </div>
          <div class="text">
            <Body size="M">Form</Body>
            <Body size="XS">Capture data from your users</Body>
          </div>
        </div>

        <div
          class="card"
          class:disabled={!$licensing.pdfEnabled}
          on:click={$licensing.pdfEnabled
            ? () => onSelect(AutoScreenTypes.PDF)
            : null}
          class:selected={selectedType === AutoScreenTypes.PDF}
        >
          <div class="image">
            <img alt="A PDF document" src={pdf} width="185" />
          </div>
          <div class="text">
            <Body size="M">
              PDF
              {#if !$licensing.pdfEnabled}
                <Tags>
                  <Tag icon="LockClosed">Premium</Tag>
                </Tags>
              {/if}
            </Body>
            <Body size="XS">Create, edit and export your PDF</Body>
          </div>
        </div>
      </div>
    </CreationPage>
  </ModalContent></Modal
>

<CreateScreenModal {workspaceAppId} bind:this={createScreenModal} />

<style>
  .subHeading {
    padding-bottom: var(--spacing-l);
  }
  .subHeading:not(.inline) {
    align-self: start;
  }

  .cards {
    display: flex;
    flex-wrap: wrap;
    justify-content: center;
    gap: 24px;
  }

  .card {
    max-width: 235px;
    transition: filter 150ms;
  }

  .card:not(.disabled):hover {
    filter: brightness(1.1);
    cursor: pointer;
  }

  .image {
    border-radius: 4px 4px 0 0;
    width: 100%;
    max-height: 127px;
    overflow: hidden;
    min-width: 235px;
    height: 127px;
    background-color: var(--grey-2);
    position: relative;
  }
  .card.disabled .image:after {
    content: "";
    height: 100%;
    width: 100%;
    top: 0;
    left: 0;
    position: absolute;
    background: rgba(0, 0, 0, 0.5);
  }
  .image img {
    width: 100%;
  }

  .text {
    border: 1px solid var(--grey-4);
    border-radius: 0 0 4px 4px;
    padding: 12px 16px 12px 16px;
    display: flex;
    flex-direction: column;
    gap: 2px;
    min-height: 46px;
  }
  .text :global(p:first-child) {
    display: flex;
    gap: var(--spacing-m);
    align-items: center;
  }
  .text :global(p:nth-child(2)) {
    color: var(--spectrum-global-color-gray-600);
  }

  .selected {
    border-radius: 4px;
    outline: 1px solid var(--blue);
  }
</style><|MERGE_RESOLUTION|>--- conflicted
+++ resolved
@@ -16,18 +16,9 @@
   import blank from "./images/blank.svg"
   import form from "./images/formUpdate.svg"
   import pdf from "./images/pdf.svg"
-<<<<<<< HEAD
-  import CreateScreenModal from "./CreateScreenModal.svelte"
-  import { screenStore } from "@/stores/builder"
-  import { licensing } from "@/stores/portal"
-  import { AutoScreenTypes } from "@/constants"
-
-  export let workspaceAppId
-  export let onClose = null
-=======
   import table from "./images/tableInline.svg"
->>>>>>> 98fb7315
-
+
+  export let workspaceAppId: string
   export let onClose: (() => void) | null = null
   export let inline: boolean = false
   export let submitOnClick: boolean = false
