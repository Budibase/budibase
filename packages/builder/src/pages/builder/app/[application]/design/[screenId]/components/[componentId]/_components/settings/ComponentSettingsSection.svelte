--- conflicted
+++ resolved
@@ -120,40 +120,11 @@
       <div class="settings">
         {#if idx === 0 && !componentInstance._component.endsWith("/layout") && !isScreen}
           <PropertyControl
-<<<<<<< HEAD
             control={Input}
             label="Name"
             key="_instanceName"
             value={componentInstance._instanceName}
             onChange={val => updateSetting({ key: "_instanceName" }, val)}
-=======
-            type={setting.type}
-            control={getComponentForSetting(setting)}
-            label={setting.label}
-            labelHidden={setting.labelHidden}
-            key={setting.key}
-            value={componentInstance[setting.key]}
-            defaultValue={setting.defaultValue}
-            nested={setting.nested}
-            onChange={val => updateSetting(setting, val)}
-            highlighted={$store.highlightedSettingKey === setting.key}
-            info={setting.info}
-            props={{
-              // Generic settings
-              placeholder: setting.placeholder || null,
-
-              // Select settings
-              options: setting.options || [],
-
-              // Number fields
-              min: setting.min ?? null,
-              max: setting.max ?? null,
-            }}
-            {bindings}
-            {componentBindings}
-            {componentInstance}
-            {componentDefinition}
->>>>>>> 8dc5f879
           />
         {/if}
         {#each section.settings as setting (setting.key)}
@@ -162,6 +133,7 @@
               type={setting.type}
               control={getComponentForSetting(setting)}
               label={setting.label}
+              labelHidden={setting.labelHidden}
               key={setting.key}
               value={componentInstance[setting.key]}
               defaultValue={setting.defaultValue}
