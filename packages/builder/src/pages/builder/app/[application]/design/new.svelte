--- conflicted
+++ resolved
@@ -4,35 +4,17 @@
 
   let newScreenModal: NewScreen
 
-<<<<<<< HEAD
   $: workspaceAppId =
     new URLSearchParams(window.location.search).get("workspaceAppId") ||
     "default"
 
-  const getOnClose = ({ screens, selectedScreenId }) => {
-    if (!screens?.length) {
-      return null
-    }
-    if (selectedScreenId) {
-      return () => {
-        $goto(`./${selectedScreenId}`)
-      }
-    }
-    return () => {
-      $goto(`./${screens[0]._id}`)
-    }
-  }
-</script>
-
-<NewScreen {workspaceAppId} {onClose} />
-=======
   onMount(() => {
     newScreenModal.show()
   })
 </script>
 
 <div class="new-screen-picker">
-  <NewScreen bind:this={newScreenModal} inline submitOnClick />
+  <NewScreen bind:this={newScreenModal} inline submitOnClick {workspaceAppId} />
 </div>
 
 <style>
@@ -44,5 +26,4 @@
     border: none;
     background: none;
   }
-</style>
->>>>>>> 98fb7315
+</style>