--- conflicted
+++ resolved
@@ -11,13 +11,7 @@
 <div class="data">
   <Panel title="Sources" borderRight>
     <Layout paddingX="L" paddingY="XL" gap="S">
-<<<<<<< HEAD
-      <Button dataCy={`new-datasource`} cta on:click={modal.show}>
-        Add source
-      </Button>
-=======
       <Button cta on:click={modal.show}>Add source</Button>
->>>>>>> 40b173d1
       <CreateDatasourceModal bind:modal />
       <DatasourceNavigator />
     </Layout>
