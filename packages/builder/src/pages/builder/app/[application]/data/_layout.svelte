--- conflicted
+++ resolved
@@ -3,14 +3,10 @@
   import DatasourceNavigator from "components/backend/DatasourceNavigator/DatasourceNavigator.svelte"
   import Panel from "components/design/Panel.svelte"
   import { isActive, redirect, goto, params } from "@roxi/routify"
-<<<<<<< HEAD
   import { datasources } from "stores/builder"
-=======
-  import { datasources } from "stores/backend"
   import NavHeader from "components/common/NavHeader.svelte"
 
   let searchValue
->>>>>>> a4500841
 
   $: {
     // If we ever don't have any data other than the users table, prompt the
