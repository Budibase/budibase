--- conflicted
+++ resolved
@@ -63,15 +63,6 @@
   $: rowActions.refreshRowActions(id)
 
   const makeRowActionButtons = actions => {
-<<<<<<< HEAD
-    return (actions || []).map(action => ({
-      text: action.name,
-      onClick: async row => {
-        await rowActions.trigger(id, action.id, row._id)
-        notifications.success("Row action triggered successfully")
-      },
-    }))
-=======
     return (actions || [])
       .filter(action => action.allowedSources?.includes(id))
       .map(action => ({
@@ -81,7 +72,6 @@
           notifications.success("Row action triggered successfully")
         },
       }))
->>>>>>> 0ca8e956
   }
 
   const relationshipSupport = datasource => {
