<script>
  import { store, automationStore } from "builderStore"
  import { roles, flags } from "stores/backend"
  import { auth } from "stores/portal"
  import { TENANT_FEATURE_FLAGS, isEnabled } from "helpers/featureFlags"
  import {
    ActionMenu,
    MenuItem,
    Icon,
    Tabs,
    Tab,
    Heading,
    Modal,
    notifications,
  } from "@budibase/bbui"

  import AppActions from "components/deploy/AppActions.svelte"
  import { API } from "api"
  import { isActive, goto, layout, redirect } from "@roxi/routify"
  import { capitalise } from "helpers"
  import { onMount, onDestroy } from "svelte"
<<<<<<< HEAD
  import CommandPalette from "components/commandPalette/CommandPalette.svelte"
=======
  import TourWrap from "components/portal/onboarding/TourWrap.svelte"
  import TourPopover from "components/portal/onboarding/TourPopover.svelte"
  import BuilderSidePanel from "./_components/BuilderSidePanel.svelte"
  import { TOUR_KEYS, TOURS } from "components/portal/onboarding/tours.js"
>>>>>>> 40b173d1

  export let application

  // let betaAccess = false
  let loaded = false
  let commandPaletteModal

  $: selected = capitalise(
    $layout.children.find(layout => $isActive(layout.path))?.title ?? "data"
  )

  const loadPackage = async () => {
    try {
      store.actions.reset()
      const pkg = await API.fetchAppPackage(application)
      await store.actions.initialise(pkg)
      await automationStore.actions.fetch()
      await roles.fetch()
      await flags.fetch()
      loaded = true
    } catch (error) {
      notifications.error(`Error initialising app: ${error?.message}`)
      $redirect("../../")
    }
  }

  // Handles navigation between frontend, backend, automation.
  // This remembers your last place on each of the sections
  // e.g. if one of your screens is selected on front end, then
  // you browse to backend, when you click frontend, you will be
  // brought back to the same screen.
  const topItemNavigate = path => () => {
    const activeTopNav = $layout.children.find(c => $isActive(c.path))
    if (!activeTopNav) return
    store.update(state => {
      if (!state.previousTopNavPath) state.previousTopNavPath = {}
      state.previousTopNavPath[activeTopNav.path] = window.location.pathname
      $goto(state.previousTopNavPath[path] || path)
      return state
    })
  }

<<<<<<< HEAD
  // Event handler for the command palette
  const handleKeyDown = e => {
    if (e.key === "k" && (e.ctrlKey || e.metaKey)) {
      e.preventDefault()
      commandPaletteModal.toggle()
=======
  const initTour = async () => {
    // Check if onboarding is enabled.
    if (isEnabled(TENANT_FEATURE_FLAGS.ONBOARDING_TOUR)) {
      if (!$auth.user?.onboardedAt) {
        // Determine the correct step
        const activeNav = $layout.children.find(c => $isActive(c.path))
        const onboardingTour = TOURS[TOUR_KEYS.TOUR_BUILDER_ONBOARDING]
        const targetStep = activeNav
          ? onboardingTour.find(step => step.route === activeNav?.path)
          : null
        await store.update(state => ({
          ...state,
          onboarding: true,
          tourKey: TOUR_KEYS.TOUR_BUILDER_ONBOARDING,
          tourStepKey: targetStep?.id,
        }))
      } else {
        // Feature tour date
        const release_date = new Date("2023-03-01T00:00:00.000Z")
        const onboarded = new Date($auth.user?.onboardedAt)
        if (onboarded < release_date) {
          await store.update(state => ({
            ...state,
            tourKey: TOUR_KEYS.FEATURE_ONBOARDING,
          }))
        }
      }
>>>>>>> 40b173d1
    }
  }

  onMount(async () => {
<<<<<<< HEAD
    try {
      await loadPackage()
      await API.syncApp(application)
      // check if user has beta access
      // const betaResponse = await API.checkBetaAccess($auth?.user?.email)
      // betaAccess = betaResponse.access
    } catch (error) {
      notifications.error("Failed to sync with production database")
=======
    if (!hasSynced && application) {
      try {
        await API.syncApp(application)
        // check if user has beta access
        // const betaResponse = await API.checkBetaAccess($auth?.user?.email)
        // betaAccess = betaResponse.access
        initTour()
      } catch (error) {
        notifications.error("Failed to sync with production database")
      }
      hasSynced = true
>>>>>>> 40b173d1
    }
    loaded = true
  })

  onDestroy(() => {
    store.update(state => {
      state.appId = null
      return state
    })
  })
</script>

<<<<<<< HEAD
{#if loaded}
  <div class="root">
    <div class="top-nav">
      <div class="topleftnav">
        <ActionMenu>
          <div slot="control">
            <Icon size="M" hoverable name="ShowMenu" />
          </div>
          <MenuItem on:click={() => $goto("../../portal/apps")}>
            Exit to portal
          </MenuItem>
          <MenuItem
            on:click={() => $goto(`../../portal/overview/${application}`)}
          >
            Overview
          </MenuItem>
          <MenuItem
            on:click={() =>
              $goto(`../../portal/overview/${application}?tab=Access`)}
          >
            Access
          </MenuItem>
          <MenuItem
            on:click={() =>
              $goto(
                `../../portal/overview/${application}?tab=${encodeURIComponent(
                  "Automation History"
                )}`
              )}
          >
            Automation history
          </MenuItem>
          <MenuItem
            on:click={() =>
              $goto(`../../portal/overview/${application}?tab=Backups`)}
          >
            Backups
          </MenuItem>

          <MenuItem
            on:click={() =>
              $goto(`../../portal/overview/${application}?tab=Settings`)}
          >
            Settings
          </MenuItem>
        </ActionMenu>
        <Heading size="XS">{$store.name || "App"}</Heading>
      </div>
      <div class="topcenternav">
        <Tabs {selected} size="M">
          {#each $layout.children as { path, title }}
=======
<TourPopover />

{#if $store.builderSidePanel}
  <BuilderSidePanel />
{/if}

<div class="root">
  <div class="top-nav">
    <div class="topleftnav">
      <ActionMenu>
        <div slot="control">
          <Icon size="M" hoverable name="ShowMenu" />
        </div>
        <MenuItem on:click={() => $goto("../../portal/apps")}>
          Exit to portal
        </MenuItem>
        <MenuItem
          on:click={() => $goto(`../../portal/overview/${application}`)}
        >
          Overview
        </MenuItem>
        <MenuItem
          on:click={() => $goto(`../../portal/overview/${application}/access`)}
        >
          Access
        </MenuItem>
        <MenuItem
          on:click={() =>
            $goto(`../../portal/overview/${application}/automation-history`)}
        >
          Automation history
        </MenuItem>
        <MenuItem
          on:click={() => $goto(`../../portal/overview/${application}/backups`)}
        >
          Backups
        </MenuItem>

        <MenuItem
          on:click={() =>
            $goto(`../../portal/overview/${application}/name-and-url`)}
        >
          Name and URL
        </MenuItem>
        <MenuItem
          on:click={() => $goto(`../../portal/overview/${application}/version`)}
        >
          Version
        </MenuItem>
      </ActionMenu>
      <Heading size="XS">{$store.name}</Heading>
    </div>
    <div class="topcenternav">
      <Tabs {selected} size="M">
        {#each $layout.children as { path, title }}
          <TourWrap tourStepKey={`builder-${title}-section`}>
>>>>>>> 40b173d1
            <Tab
              quiet
              selected={$isActive(path)}
              on:click={topItemNavigate(path)}
              title={capitalise(title)}
              id={`builder-${title}-tab`}
            />
          </TourWrap>
        {/each}
      </Tabs>
    </div>
    <div class="toprightnav">
      <AppActions {application} />
    </div>
  </div>
<<<<<<< HEAD
{/if}

<svelte:window on:keydown={handleKeyDown} />
<Modal bind:this={commandPaletteModal}>
  <CommandPalette />
</Modal>
=======
  {#await promise}
    <!-- This should probably be some kind of loading state? -->
    <div class="loading" />
  {:then _}
    <slot />
  {:catch error}
    <p>Something went wrong: {error.message}</p>
  {/await}
</div>
>>>>>>> 40b173d1

<style>
  .root {
    min-height: 100%;
    height: 100%;
    width: 100%;
    display: flex;
    flex-direction: column;
  }

  .top-nav {
    flex: 0 0 60px;
    background: var(--background);
    padding: 0 var(--spacing-xl);
    display: grid;
    grid-template-columns: 1fr auto 1fr;
    flex-direction: row;
    box-sizing: border-box;
    align-items: stretch;
    border-bottom: var(--border-light);
  }

  .topleftnav {
    display: flex;
    flex-direction: row;
    justify-content: flex-start;
    align-items: center;
    gap: var(--spacing-xl);
  }
  .topleftnav :global(.spectrum-Heading) {
    flex: 1 1 auto;
    width: 0;
    font-weight: 600;
    overflow: hidden;
    text-overflow: ellipsis;
  }

  .topcenternav {
    display: flex;
    position: relative;
    margin-bottom: -2px;
  }
  .topcenternav :global(.spectrum-Tabs-itemLabel) {
    font-weight: 600;
  }

  .toprightnav {
    display: flex;
    flex-direction: row;
    justify-content: flex-end;
    align-items: center;
    gap: var(--spacing-l);
  }
</style><|MERGE_RESOLUTION|>--- conflicted
+++ resolved
@@ -19,26 +19,23 @@
   import { isActive, goto, layout, redirect } from "@roxi/routify"
   import { capitalise } from "helpers"
   import { onMount, onDestroy } from "svelte"
-<<<<<<< HEAD
   import CommandPalette from "components/commandPalette/CommandPalette.svelte"
-=======
   import TourWrap from "components/portal/onboarding/TourWrap.svelte"
   import TourPopover from "components/portal/onboarding/TourPopover.svelte"
   import BuilderSidePanel from "./_components/BuilderSidePanel.svelte"
   import { TOUR_KEYS, TOURS } from "components/portal/onboarding/tours.js"
->>>>>>> 40b173d1
 
   export let application
 
-  // let betaAccess = false
-  let loaded = false
+  let promise = getPackage()
+  let hasSynced = false
   let commandPaletteModal
 
   $: selected = capitalise(
     $layout.children.find(layout => $isActive(layout.path))?.title ?? "data"
   )
 
-  const loadPackage = async () => {
+  async function getPackage() {
     try {
       store.actions.reset()
       const pkg = await API.fetchAppPackage(application)
@@ -46,13 +43,12 @@
       await automationStore.actions.fetch()
       await roles.fetch()
       await flags.fetch()
-      loaded = true
+      return pkg
     } catch (error) {
       notifications.error(`Error initialising app: ${error?.message}`)
       $redirect("../../")
     }
   }
-
   // Handles navigation between frontend, backend, automation.
   // This remembers your last place on each of the sections
   // e.g. if one of your screens is selected on front end, then
@@ -69,13 +65,14 @@
     })
   }
 
-<<<<<<< HEAD
   // Event handler for the command palette
   const handleKeyDown = e => {
     if (e.key === "k" && (e.ctrlKey || e.metaKey)) {
       e.preventDefault()
       commandPaletteModal.toggle()
-=======
+    }
+  }
+
   const initTour = async () => {
     // Check if onboarding is enabled.
     if (isEnabled(TENANT_FEATURE_FLAGS.ONBOARDING_TOUR)) {
@@ -103,21 +100,10 @@
           }))
         }
       }
->>>>>>> 40b173d1
     }
   }
 
   onMount(async () => {
-<<<<<<< HEAD
-    try {
-      await loadPackage()
-      await API.syncApp(application)
-      // check if user has beta access
-      // const betaResponse = await API.checkBetaAccess($auth?.user?.email)
-      // betaAccess = betaResponse.access
-    } catch (error) {
-      notifications.error("Failed to sync with production database")
-=======
     if (!hasSynced && application) {
       try {
         await API.syncApp(application)
@@ -129,9 +115,7 @@
         notifications.error("Failed to sync with production database")
       }
       hasSynced = true
->>>>>>> 40b173d1
-    }
-    loaded = true
+    }
   })
 
   onDestroy(() => {
@@ -142,59 +126,6 @@
   })
 </script>
 
-<<<<<<< HEAD
-{#if loaded}
-  <div class="root">
-    <div class="top-nav">
-      <div class="topleftnav">
-        <ActionMenu>
-          <div slot="control">
-            <Icon size="M" hoverable name="ShowMenu" />
-          </div>
-          <MenuItem on:click={() => $goto("../../portal/apps")}>
-            Exit to portal
-          </MenuItem>
-          <MenuItem
-            on:click={() => $goto(`../../portal/overview/${application}`)}
-          >
-            Overview
-          </MenuItem>
-          <MenuItem
-            on:click={() =>
-              $goto(`../../portal/overview/${application}?tab=Access`)}
-          >
-            Access
-          </MenuItem>
-          <MenuItem
-            on:click={() =>
-              $goto(
-                `../../portal/overview/${application}?tab=${encodeURIComponent(
-                  "Automation History"
-                )}`
-              )}
-          >
-            Automation history
-          </MenuItem>
-          <MenuItem
-            on:click={() =>
-              $goto(`../../portal/overview/${application}?tab=Backups`)}
-          >
-            Backups
-          </MenuItem>
-
-          <MenuItem
-            on:click={() =>
-              $goto(`../../portal/overview/${application}?tab=Settings`)}
-          >
-            Settings
-          </MenuItem>
-        </ActionMenu>
-        <Heading size="XS">{$store.name || "App"}</Heading>
-      </div>
-      <div class="topcenternav">
-        <Tabs {selected} size="M">
-          {#each $layout.children as { path, title }}
-=======
 <TourPopover />
 
 {#if $store.builderSidePanel}
@@ -251,7 +182,6 @@
       <Tabs {selected} size="M">
         {#each $layout.children as { path, title }}
           <TourWrap tourStepKey={`builder-${title}-section`}>
->>>>>>> 40b173d1
             <Tab
               quiet
               selected={$isActive(path)}
@@ -267,14 +197,6 @@
       <AppActions {application} />
     </div>
   </div>
-<<<<<<< HEAD
-{/if}
-
-<svelte:window on:keydown={handleKeyDown} />
-<Modal bind:this={commandPaletteModal}>
-  <CommandPalette />
-</Modal>
-=======
   {#await promise}
     <!-- This should probably be some kind of loading state? -->
     <div class="loading" />
@@ -284,7 +206,11 @@
     <p>Something went wrong: {error.message}</p>
   {/await}
 </div>
->>>>>>> 40b173d1
+
+<svelte:window on:keydown={handleKeyDown} />
+<Modal bind:this={commandPaletteModal}>
+  <CommandPalette />
+</Modal>
 
 <style>
   .root {
