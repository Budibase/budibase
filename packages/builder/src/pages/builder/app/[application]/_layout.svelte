--- conflicted
+++ resolved
@@ -1,70 +1,18 @@
 <script>
   import { store, automationStore } from "builderStore"
   import { roles, flags } from "stores/backend"
-<<<<<<< HEAD
-  import {
-    Icon,
-    Tabs,
-    Tab,
-    notifications,
-    PopoverMenu,
-    Layout,
-    Button,
-    Heading,
-    Body,
-  } from "@budibase/bbui"
-  import DeployModal from "components/deploy/DeployModal.svelte"
+  import { Icon, Tabs, Tab, Heading, notifications } from "@budibase/bbui"
   import RevertModal from "components/deploy/RevertModal.svelte"
-  import ConfirmDialog from "components/common/ConfirmDialog.svelte"
-=======
-  import { Icon, ActionGroup, Tabs, Tab, notifications } from "@budibase/bbui"
-  import RevertModal from "components/deploy/RevertModal.svelte"
-  import VersionModal from "components/deploy/VersionModal.svelte"
   import DeployNavigation from "components/deploy/DeployNavigation.svelte"
->>>>>>> a024db7d
   import { API } from "api"
-  import { auth, apps } from "stores/portal"
   import { isActive, goto, layout, redirect } from "@roxi/routify"
   import { capitalise } from "helpers"
   import { onMount, onDestroy } from "svelte"
-  import { processStringSync } from "@budibase/string-templates"
-  import { checkIncomingDeploymentStatus } from "components/deploy/utils"
-  import analytics, { Events, EventSource } from "analytics"
 
   export let application
 
   // Get Package and set store
   let promise = getPackage()
-  let unpublishModal
-  let publishPopover
-
-  $: enrichedApps = enrichApps($apps, $auth.user)
-  const enrichApps = (apps, user) => {
-    const enrichedApps = apps
-      .map(app => ({
-        ...app,
-        deployed: app.status === "published",
-        lockedYou: app.lockedBy && app.lockedBy.email === user?.email,
-        lockedOther: app.lockedBy && app.lockedBy.email !== user?.email,
-      }))
-      .filter(app => {
-        return app.devId === application
-      })
-
-    return enrichedApps
-  }
-
-  $: selectedApp = enrichedApps.length > 0 ? enrichedApps[0] : {}
-
-  $: deployments = []
-  $: latestDeployments = deployments
-    .filter(deployment => deployment.status === "SUCCESS")
-    .sort((a, b) => a.updatedAt > b.updatedAt)
-
-  $: isPublished =
-    selectedApp.deployed && latestDeployments && latestDeployments?.length
-      ? true
-      : false
 
   // Sync once when you load the app
   let hasSynced = false
@@ -72,23 +20,9 @@
   $: selected = capitalise(
     $layout.children.find(layout => $isActive(layout.path))?.title ?? "data"
   )
-  $: appInfo = $apps?.find(app => app.devId === application)
-  $: published = appInfo?.status === "published"
 
   const previewApp = () => {
     window.open(`/${application}`)
-  }
-
-  const viewApp = () => {
-    analytics.captureEvent(Events.APP.VIEW_PUBLISHED, {
-      appId: selectedApp.appId,
-      eventSource: EventSource.PORTAL,
-    })
-    if (selectedApp.url) {
-      window.open(`/app${selectedApp.url}`)
-    } else {
-      window.open(`/${selectedApp.prodId}`)
-    }
   }
 
   async function getPackage() {
@@ -121,74 +55,20 @@
     })
   }
 
-  const reviewPendingDeployments = (deployments, newDeployments) => {
-    if (deployments.length > 0) {
-      const pending = checkIncomingDeploymentStatus(deployments, newDeployments)
-      if (pending.length) {
-        notifications.warning(
-          "Deployment has been queued and will be processed shortly"
-        )
-      }
-    }
-  }
-
-  async function fetchDeployments() {
-    try {
-      const newDeployments = await API.getAppDeployments()
-      reviewPendingDeployments(deployments, newDeployments)
-      return newDeployments
-    } catch (err) {
-      notifications.error("Error fetching deployment history")
-    }
-  }
-
   onMount(async () => {
     if (!hasSynced && application) {
       try {
         await API.syncApp(application)
-        await apps.load()
       } catch (error) {
         notifications.error("Failed to sync with production database")
       }
       hasSynced = true
     }
-    deployments = await fetchDeployments()
   })
 
   onDestroy(() => {
     store.actions.reset()
   })
-
-  const unpublishApp = () => {
-    publishPopover.hide()
-    unpublishModal.show()
-  }
-
-  const completePublish = async () => {
-    try {
-      await apps.load()
-      deployments = await fetchDeployments()
-    } catch (err) {
-      notifications.error("Error refreshing app")
-    }
-  }
-
-  const confirmUnpublishApp = async () => {
-    if (!application || !isPublished) {
-      //confirm the app has loaded.
-      return
-    }
-    try {
-      analytics.captureEvent(Events.APP.UNPUBLISHED, {
-        appId: selectedApp.appId,
-      })
-      await API.unpublishApp(selectedApp.prodId)
-      await apps.load()
-      notifications.success("App unpublished successfully")
-    } catch (err) {
-      notifications.error("Error unpublishing app")
-    }
-  }
 </script>
 
 {#await promise}
@@ -220,94 +100,22 @@
       </div>
       <div class="toprightnav">
         <RevertModal />
-<<<<<<< HEAD
         <Icon
           name="Visibility"
+          tooltip="Open app preview"
           hoverable
           on:click={previewApp}
-          tooltip="View app preview"
         />
-        {#if isPublished}
-          <PopoverMenu
-            bind:this={publishPopover}
-            align="right"
-            disabled={!isPublished}
-            dataCy="publish-popover-menu"
-          >
-            <div slot="control" class="icon app-status-icon">
-              <Icon
-                size="M"
-                hoverable
-                name="Globe"
-                disabled={!isPublished}
-                tooltip="Your published app"
-              />
-            </div>
-            <Layout gap="M">
-              <Heading size="XS">Your published app</Heading>
-              <Body size="S">
-                {#if isPublished}
-                  {processStringSync(
-                    "Last published {{ duration time 'millisecond' }} ago",
-                    {
-                      time:
-                        new Date().getTime() -
-                        new Date(latestDeployments[0].updatedAt).getTime(),
-                    }
-                  )}
-                {/if}
-              </Body>
-              <div class="publish-popover-actions">
-                <Button
-                  warning={true}
-                  icon="GlobeStrike"
-                  disabled={!isPublished}
-                  on:click={unpublishApp}
-                  dataCy="publish-popover-action"
-                >
-                  Unpublish
-                </Button>
-                <Button cta on:click={viewApp}>View app</Button>
-              </div>
-            </Layout>
-          </PopoverMenu>
-        {/if}
-
-        {#if !isPublished}
-          <Icon
-            size="M"
-            name="GlobeStrike"
-            disabled
-            tooltip="Your app has not been published yet"
-          />
-        {/if}
-
-        <DeployModal onOk={completePublish} />
-=======
-        <Icon name="Play" hoverable on:click={previewApp} />
         <DeployNavigation {application} />
->>>>>>> a024db7d
       </div>
     </div>
     <slot />
-    <ConfirmDialog
-      bind:this={unpublishModal}
-      title="Confirm unpublish"
-      okText="Unpublish app"
-      onOk={confirmUnpublishApp}
-      dataCy={"unpublish-modal"}
-    >
-      Are you sure you want to unpublish the app <b>{selectedApp?.name}</b>?
-    </ConfirmDialog>
   </div>
 {:catch error}
   <p>Something went wrong: {error.message}</p>
 {/await}
 
 <style>
-  .publish-popover-actions :global([data-cy="publish-popover-action"]) {
-    margin-right: var(--spacing-s);
-  }
   .loading {
     min-height: 100%;
     height: 100%;
