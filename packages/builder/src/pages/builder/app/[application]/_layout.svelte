<script>
  import {
    initialise,
    reset,
    appStore,
    builderStore,
    previewStore,
    userStore,
    deploymentStore,
  } from "stores/builder"
  import { auth, appsStore } from "stores/portal"
  import { TENANT_FEATURE_FLAGS, isEnabled } from "helpers/featureFlags"
  import {
    Icon,
    Tabs,
    Tab,
    Heading,
    Modal,
    notifications,
    TooltipPosition,
  } from "@budibase/bbui"
  import AppActions from "components/deploy/AppActions.svelte"
  import { API } from "api"
  import { isActive, url, goto, layout, redirect } from "@roxi/routify"
  import { capitalise } from "helpers"
  import { onMount, onDestroy } from "svelte"
  import VerificationPromptBanner from "components/common/VerificationPromptBanner.svelte"
  import CommandPalette from "components/commandPalette/CommandPalette.svelte"
  import TourWrap from "components/portal/onboarding/TourWrap.svelte"
  import TourPopover from "components/portal/onboarding/TourPopover.svelte"
  import BuilderSidePanel from "./_components/BuilderSidePanel.svelte"
  import { UserAvatars } from "@budibase/frontend-core"
  import { TOUR_KEYS } from "components/portal/onboarding/tours.js"
  import PreviewOverlay from "./_components/PreviewOverlay.svelte"
  import EnterpriseBasicTrialModal from "components/portal/onboarding/EnterpriseBasicTrialModal.svelte"

  export let application

  let promise = getPackage()
  let hasSynced = false
  let commandPaletteModal
  let loaded = false

  $: loaded && initTour()
  $: selected = capitalise(
    $layout.children.find(layout => $isActive(layout.path))?.title ?? "data"
  )

  async function getPackage() {
    try {
      reset()

      const pkg = await API.fetchAppPackage(application)
      await initialise(pkg)

      await appsStore.load()
      await deploymentStore.load()

      loaded = true
      return pkg
    } catch (error) {
      notifications.error(`Error initialising app: ${error?.message}`)
      $redirect("../../")
    }
  }
  // Handles navigation between frontend, backend, automation.
  // This remembers your last place on each of the sections
  // e.g. if one of your screens is selected on front end, then
  // you browse to backend, when you click frontend, you will be
  // brought back to the same screen.
  const topItemNavigate = path => () => {
    const activeTopNav = $layout.children.find(c => $isActive(c.path))
    if (activeTopNav) {
      builderStore.setPreviousTopNavPath(
        activeTopNav.path,
        window.location.pathname
      )
    }
    $goto($builderStore.previousTopNavPath[path] || path)
  }

  // Event handler for the command palette
  const handleKeyDown = e => {
    if (e.key === "k" && (e.ctrlKey || e.metaKey)) {
      e.preventDefault()
      commandPaletteModal.toggle()
    }
  }

  const initTour = async () => {
    // Check if onboarding is enabled.
    if (isEnabled(TENANT_FEATURE_FLAGS.ONBOARDING_TOUR)) {
      if (!$auth.user?.onboardedAt) {
        builderStore.startBuilderOnboarding()
      } else {
        // Feature tour date
        const release_date = new Date("2023-03-01T00:00:00.000Z")
        const onboarded = new Date($auth.user?.onboardedAt)
        if (onboarded < release_date) {
          builderStore.setTour(TOUR_KEYS.FEATURE_ONBOARDING)
        }
      }
    }
  }

  onMount(async () => {
    document.fonts.onloadingdone = e => {
      builderStore.loadFonts(e.fontfaces)
    }

    if (!hasSynced && application) {
      try {
        await API.syncApp(application)
        // check if user has beta access
        // const betaResponse = await API.checkBetaAccess($auth?.user?.email)
        // betaAccess = betaResponse.access
      } catch (error) {
        notifications.error("Failed to sync with production database")
      }
      hasSynced = true
    }
  })

  onDestroy(() => {
    // Run async on a slight delay to let other cleanup logic run without
    // being confused by the store wiping
    setTimeout(reset, 10)
  })
</script>

<TourPopover />

{#if $builderStore.builderSidePanel}
  <BuilderSidePanel />
{/if}

<div class="root" class:blur={$previewStore.showPreview}>
  <VerificationPromptBanner />
  <div class="top-nav">
    {#if $appStore.initialised}
      <div class="topleftnav">
        <a href={$url("../../portal/apps")} class="linkWrapper back-to-apps">
          <Icon size="S" hoverable name="BackAndroid" />
        </a>
        <Tabs {selected} size="M">
<<<<<<< HEAD
          {#each $layout.children as { path, title }}
            <TourWrap stepKeys={[`builder-${title}-section`]}>
              <Tab
                link
                href={$url(path)}
                quiet
                selected={$isActive(path)}
                on:click={topItemNavigate(path)}
                title={capitalise(title)}
                id={`builder-${title}-tab`}
              />
            </TourWrap>
          {/each}
=======
          {#key $builderStore?.fonts}
            {#each $layout.children as { path, title }}
              <TourWrap stepKeys={[`builder-${title}-section`]}>
                <Tab
                  quiet
                  selected={$isActive(path)}
                  on:click={topItemNavigate(path)}
                  title={capitalise(title)}
                  id={`builder-${title}-tab`}
                />
              </TourWrap>
            {/each}
          {/key}
>>>>>>> 180c1970
        </Tabs>
      </div>
      <div class="topcenternav">
        <Heading size="XS">{$appStore.name}</Heading>
      </div>
      <div class="toprightnav">
        <span>
          <UserAvatars
            users={$userStore}
            order="rtl"
            tooltipPosition={TooltipPosition.Bottom}
          />
        </span>
        <AppActions {application} {loaded} />
      </div>
    {/if}
  </div>
  {#await promise}
    <!-- This should probably be some kind of loading state? -->
    <div class="loading" />
  {:then _}
    <div class="body">
      <slot />
    </div>
  {:catch error}
    <p>Something went wrong: {error.message}</p>
  {/await}
</div>

{#if $previewStore.showPreview}
  <PreviewOverlay />
{/if}

<svelte:window on:keydown={handleKeyDown} />
<Modal bind:this={commandPaletteModal} zIndex={999999}>
  <CommandPalette />
</Modal>

<EnterpriseBasicTrialModal />

<style>
  .linkWrapper {
    text-decoration: none;
    color: inherit;
  }

  .back-to-apps {
    display: contents;
  }
  .back-to-apps :global(.icon) {
    margin-left: 12px;
    margin-right: 12px;
  }
  .loading {
    min-height: 100%;
    height: 100%;
    width: 100%;
    background: var(--background);
  }
  .root {
    min-height: 100%;
    height: 100%;
    width: 100%;
    display: flex;
    flex-direction: column;
    transition: filter 260ms ease-out;
  }
  .root.blur {
    filter: blur(8px);
  }

  .top-nav {
    flex: 0 0 60px;
    background: var(--background);
    padding-left: var(--spacing-xl);
    display: grid;
    grid-template-columns: 1fr auto 1fr;
    flex-direction: row;
    box-sizing: border-box;
    align-items: stretch;
    border-bottom: var(--border-light);
    z-index: 2;
  }

  .topcenternav {
    display: flex;
    flex-direction: row;
    justify-content: flex-start;
    align-items: center;
    gap: var(--spacing-xl);
  }

  .topcenternav :global(.spectrum-Heading) {
    flex: 1 1 auto;
    font-weight: 600;
    overflow: hidden;
    text-overflow: ellipsis;
    padding: 0px var(--spacing-m);
  }

  .topleftnav {
    display: flex;
    position: relative;
    margin-bottom: -2px;
    overflow: hidden;
  }

  .topleftnav :global(.spectrum-Tabs-itemLabel) {
    font-weight: 600;
  }

  .toprightnav {
    display: flex;
    flex-direction: row;
    justify-content: flex-end;
    align-items: center;
  }

  .toprightnav :global(.avatars) {
    margin-right: var(--spacing-l);
  }

  .body {
    flex: 1 1 auto;
    z-index: 1;
    display: flex;
    flex-direction: column;
  }
</style><|MERGE_RESOLUTION|>--- conflicted
+++ resolved
@@ -143,25 +143,12 @@
           <Icon size="S" hoverable name="BackAndroid" />
         </a>
         <Tabs {selected} size="M">
-<<<<<<< HEAD
-          {#each $layout.children as { path, title }}
-            <TourWrap stepKeys={[`builder-${title}-section`]}>
-              <Tab
-                link
-                href={$url(path)}
-                quiet
-                selected={$isActive(path)}
-                on:click={topItemNavigate(path)}
-                title={capitalise(title)}
-                id={`builder-${title}-tab`}
-              />
-            </TourWrap>
-          {/each}
-=======
           {#key $builderStore?.fonts}
             {#each $layout.children as { path, title }}
               <TourWrap stepKeys={[`builder-${title}-section`]}>
                 <Tab
+                  link
+                  href={$url(path)}
                   quiet
                   selected={$isActive(path)}
                   on:click={topItemNavigate(path)}
@@ -171,7 +158,6 @@
               </TourWrap>
             {/each}
           {/key}
->>>>>>> 180c1970
         </Tabs>
       </div>
       <div class="topcenternav">
