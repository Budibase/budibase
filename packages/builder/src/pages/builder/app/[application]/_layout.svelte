--- conflicted
+++ resolved
@@ -22,12 +22,6 @@
   import { isActive, url, goto, layout, redirect } from "@roxi/routify"
   import { capitalise } from "@/helpers"
   import { onMount, onDestroy } from "svelte"
-<<<<<<< HEAD
-  import VerificationPromptBanner from "@/components/common/VerificationPromptBanner.svelte"
-=======
-  import TourWrap from "@/components/portal/onboarding/TourWrap.svelte"
-  import TourPopover from "@/components/portal/onboarding/TourPopover.svelte"
->>>>>>> 64ba9911
   import BuilderSidePanel from "./_components/BuilderSidePanel.svelte"
   import { UserAvatars } from "@budibase/frontend-core"
   import PreviewOverlay from "./_components/PreviewOverlay.svelte"
