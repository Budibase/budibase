<script>
  import { goto, leftover } from "@roxi/routify"
  import { onMount } from "svelte"
  import { automationStore } from "builderStore"
  import { _ as t } from "svelte-i18n"

  onMount(async () => {
    // navigate to first automation in list, if not already selected
    if (
      !$leftover &&
      $automationStore.automations.length > 0 &&
      (!$automationStore.selectedAutomation ||
        !$automationStore.selectedAutomation?.automation?._id)
    ) {
      $goto(`./${$automationStore.automations[0]._id}`)
    }
  })
<<<<<<< HEAD
</script>

<i>{$t("create-your-first-automation-to-get-started")}</i>

<style>
  i {
    font-size: var(--font-size-m);
    color: var(--grey-5);
    margin-top: 2px;
  }
</style>
=======
</script>
>>>>>>> bede089c
<|MERGE_RESOLUTION|>--- conflicted
+++ resolved
@@ -2,7 +2,6 @@
   import { goto, leftover } from "@roxi/routify"
   import { onMount } from "svelte"
   import { automationStore } from "builderStore"
-  import { _ as t } from "svelte-i18n"
 
   onMount(async () => {
     // navigate to first automation in list, if not already selected
@@ -15,18 +14,4 @@
       $goto(`./${$automationStore.automations[0]._id}`)
     }
   })
-<<<<<<< HEAD
-</script>
-
-<i>{$t("create-your-first-automation-to-get-started")}</i>
-
-<style>
-  i {
-    font-size: var(--font-size-m);
-    color: var(--grey-5);
-    margin-top: 2px;
-  }
-</style>
-=======
-</script>
->>>>>>> bede089c
+</script>