<script>
  import { isActive, redirect } from "@roxi/routify"
  import { admin, auth } from "stores/portal"
  import { onMount } from "svelte"

  let loaded = false
  $: hasAdminUser = !!$admin?.checklist?.adminUser

  onMount(async () => {
    await admin.init()
    await auth.checkAuth()
    loaded = true
  })

  // Force creation of an admin user if one doesn't exist
  $: {
    if (loaded && !hasAdminUser) {
      $redirect("./admin")
    }
  }

  // Redirect to log in at any time if the user isn't authenticated
  $: {
    if (
      loaded &&
      hasAdminUser &&
      !$auth.user &&
      !$isActive("./auth") &&
      !$isActive("./invite")
    ) {
<<<<<<< HEAD
      $redirect("./auth/login")
    } else if ($auth?.user?.forceResetPassword) {
      $redirect("./auth/reset")
=======
      const returnUrl = encodeURIComponent(window.location.pathname)
      $redirect("./auth/login?", { returnUrl })
>>>>>>> e8e4ee3d
    }
  }
</script>

{#if loaded}
  <slot />
{/if}<|MERGE_RESOLUTION|>--- conflicted
+++ resolved
@@ -28,14 +28,10 @@
       !$isActive("./auth") &&
       !$isActive("./invite")
     ) {
-<<<<<<< HEAD
-      $redirect("./auth/login")
+      const returnUrl = encodeURIComponent(window.location.pathname)
+      $redirect("./auth/login?", { returnUrl })
     } else if ($auth?.user?.forceResetPassword) {
       $redirect("./auth/reset")
-=======
-      const returnUrl = encodeURIComponent(window.location.pathname)
-      $redirect("./auth/login?", { returnUrl })
->>>>>>> e8e4ee3d
     }
   }
 </script>
