--- conflicted
+++ resolved
@@ -1,5 +1,5 @@
 <script>
-  import { Home as Link } from "@budibase/bbui"
+  import { Home as Link, Button } from "@budibase/bbui"
   import {
     AppsIcon,
     HostingIcon,
@@ -9,44 +9,19 @@
   } from "components/common/Icons"
   import LoginForm from "components/login/LoginForm.svelte"
   import BuilderSettingsButton from "components/start/BuilderSettingsButton.svelte"
+  import LogoutButton from "components/start/LogoutButton.svelte"
   import Logo from "/assets/budibase-logo.svg"
   import { auth } from "stores/backend"
 
   let modal
 </script>
 
-<<<<<<< HEAD
 {#if $auth}
   {#if $auth.user}
     <div class="root">
       <div class="ui-nav">
         <div class="home-logo">
           <img src={Logo} alt="Budibase icon" />
-=======
-{#if $auth.user}
-  <div class="root">
-    <div class="ui-nav">
-      <div class="home-logo"><img src={Logo} alt="Budibase icon" /></div>
-      <div class="nav-section">
-        <div class="nav-top">
-          <Link icon={AppsIcon} title="Apps" href="/" active />
-          <Link
-            icon={HostingIcon}
-            title="Hosting"
-            href="https://portal.budi.live/" />
-          <Link
-            icon={DocumentationIcon}
-            title="Documentation"
-            href="https://docs.budibase.com/" />
-          <Link
-            icon={CommunityIcon}
-            title="Community"
-            href="https://github.com/Budibase/budibase/discussions" />
-          <Link
-            icon={BugIcon}
-            title="Raise an issue"
-            href="https://github.com/Budibase/budibase/issues/new/choose" />
->>>>>>> 7685d294
         </div>
         <div class="nav-section">
           <div class="nav-top">
@@ -70,6 +45,7 @@
           </div>
           <div class="nav-bottom">
             <BuilderSettingsButton />
+            <LogoutButton />
           </div>
         </div>
       </div>
