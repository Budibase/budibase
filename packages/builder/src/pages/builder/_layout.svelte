--- conflicted
+++ resolved
@@ -37,16 +37,11 @@
   import EnterpriseBasicTrialBanner from "@/components/portal/licensing/EnterpriseBasicTrialBanner.svelte"
   import { writable } from "svelte/store"
 
-<<<<<<< HEAD
   $isActive
-  $params
   $redirect
 
-  let loaded = false
-=======
   let initPromise
   let loaded = writable(false)
->>>>>>> a4a525c8
   let commandPaletteModal
   let settingsModal
   let accountLockedModal
