<script lang="ts">
  import NavHeader from "@/components/common/NavHeader.svelte"
  import NavItem from "@/components/common/NavItem.svelte"
  import TopBar from "@/components/common/TopBar.svelte"
  import Panel from "@/components/design/Panel.svelte"
  import InfoDisplay from "@/pages/builder/workspace/[application]/design/[workspaceAppId]/[screenId]/[componentId]/_components/Component/InfoDisplay.svelte"
  import { contextMenuStore } from "@/stores/builder"
  import { agentsStore } from "@/stores/portal"
  import {
    Body,
    Button,
    Heading,
    Icon,
    Input,
    Layout,
    Modal,
    ModalContent,
    notifications,
    TextArea,
    Toggle,
  } from "@budibase/bbui"
  import { Chatbox } from "@budibase/frontend-core"
  import type {
    AgentChat,
    AgentToolSourceWithTools,
    CreateToolSourceRequest,
  } from "@budibase/types"
<<<<<<< HEAD
  import { onMount, type ComponentType } from "svelte"
  import { AgentChatbox } from "@budibase/frontend-core"
  import BBAI from "@/components/common/Icons/BBAI.svelte"
  import NavHeader from "@/components/common/NavHeader.svelte"
  import NavItem from "@/components/common/NavItem.svelte"
  import InfoDisplay from "@/pages/builder/workspace/[application]/design/[workspaceAppId]/[screenId]/[componentId]/_components/Component/InfoDisplay.svelte"
  import { contextMenuStore } from "@/stores/builder"
  import { params } from "@roxi/routify"
=======
  import { params } from "@roxi/routify"
  import { onMount, type ComponentType } from "svelte"
>>>>>>> 256ea0cf
  import BambooHRLogo from "./logos/BambooHR.svelte"
  import BudibaseLogo from "./logos/Budibase.svelte"
  import ConfluenceLogo from "./logos/Confluence.svelte"
  import GithubLogo from "./logos/Github.svelte"

  const Logos: Record<string, ComponentType> = {
    BUDIBASE: BudibaseLogo,
    CONFLUENCE: ConfluenceLogo,
    GITHUB: GithubLogo,
    BAMBOOHR: BambooHRLogo,
  }

  const ToolSources = [
    {
      name: "Budibase",
      type: "BUDIBASE",
      description: "Connect agent to your Budibase tools",
    },
    {
      name: "Github",
      type: "GITHUB",
      description: "Automate development workflows.",
    },
    {
      name: "Confluence",
      type: "CONFLUENCE",
      description: "Connect agent to your teams documentation",
    },
    {
      name: "Sharepoint",
      type: "SHAREPOINT",
      description: "Sharepoint stuff",
    },
    {
      name: "JIRA Service Manaagement",
      type: "JIRA_SM",
      description: "Automate ITSM Workflows",
    },
    {
      name: "BambooHR",
      type: "BAMBOOHR",
      description: "Automate HR workflows and employee management",
    },
  ]

  let chat: AgentChat = { title: "", messages: [] }
  let toolSourceModal: Modal
  let toolConfigModal: Modal
  let deleteConfirmModal: Modal
  let selectedToolSource: any = null
  let selectedConfigToolSource: any = null
  let toolSourceToDelete: any = null
  let panelView: "tools" | "toolConfig" = "tools"
  let toolConfig: Record<string, string> = {}
  let toolConfigChanged = false

  $: chatHistory = $agentsStore.chats || []
  $: toolSources = $agentsStore.toolSources || []

<<<<<<< HEAD
  const selectChat = (selectedChat: AgentChat) => {
    chat = { ...selectedChat }
    agentsStore.setCurrentChatId(selectedChat._id!)
  }

  const startNewChat = () => {
    chat = { title: "", messages: [] }
    agentsStore.clearCurrentChatId()
  }

  const handleChatSaved = (event: CustomEvent<{ chat: AgentChat }>) => {
    const savedChat = event.detail?.chat
    if (!savedChat) {
      return
    }

    chat = { ...savedChat }

    if (savedChat._id) {
      agentsStore.setCurrentChatId(savedChat._id)
    } else {
      agentsStore.clearCurrentChatId()
    }

    agentsStore.fetchChats()
=======
  const selectChat = async (selectedChat: AgentChat) => {
    chat = { ...selectedChat }
    agentsStore.setCurrentChatId(selectedChat._id!)
>>>>>>> 256ea0cf
  }

  const handleChatError = (event: CustomEvent<{ message: string }>) => {
    const message = event.detail?.message || "An error occurred"
    notifications.error(message)
  }

  const openToolConfig = (toolSource: any) => {
    selectedToolSource = toolSource
    toolConfig = {}
    toolSourceModal.hide()
    toolConfigModal.show()
  }

  const editToolSource = (toolSource: any) => {
    selectedToolSource = {
      ...ToolSources.find(ts => ts.type === toolSource.type),
      _id: toolSource._id,
      _rev: toolSource._rev,
      existingToolSource: toolSource,
    }
    toolConfig = { ...toolSource.auth }
    toolConfigModal.show()
  }

  const confirmDeleteToolSource = (toolSource: any) => {
    toolSourceToDelete = toolSource
    deleteConfirmModal.show()
  }

  const deleteToolSource = async () => {
    if (!toolSourceToDelete) return

    try {
      await agentsStore.deleteToolSource(toolSourceToDelete._id)
      notifications.success("Tool source deleted successfully.")
      deleteConfirmModal.hide()
      toolSourceToDelete = null
    } catch (err) {
      console.error(err)
      notifications.error("Error deleting tool source")
    }
  }

  const handleConfigBack = () => {
    toolConfigModal.hide()
    toolSourceModal.show()
  }

  const handleConfigSave = async () => {
    try {
      const authConfig = { ...toolConfig }

      if (selectedToolSource.existingToolSource) {
        // Update existing tool source
        const updatedToolSource = {
          ...selectedToolSource.existingToolSource,
          auth: authConfig,
        }
        await agentsStore.updateToolSource(updatedToolSource)
        notifications.success("Tool source updated successfully.")
      } else {
        // Create new tool source
        const toolSourceData: CreateToolSourceRequest = {
          type: selectedToolSource.type,
          disabledTools: [],
          auth: authConfig,
        }
        await agentsStore.createToolSource(toolSourceData)
        notifications.success("Tool source saved successfully.")
      }

      await agentsStore.fetchToolSources()
      toolConfigModal.hide()
    } catch (err: any) {
      console.error(err)
      const message = selectedToolSource.existingToolSource
        ? "Error updating tool source"
        : "Error saving tool source"
      notifications.error(`${message}: ${err.message}`)
    }
  }

  const openToolsConfig = (toolSource: any) => {
    selectedConfigToolSource = { ...toolSource }
    panelView = "toolConfig"
  }

  const backToToolsList = () => {
    panelView = "tools"
    selectedConfigToolSource = null
    toolConfigChanged = false
  }

  const toggleTool = (toolName: string) => {
    if (!selectedConfigToolSource) return

    const currentDisabled = selectedConfigToolSource.disabledTools || []
    const isDisabled = currentDisabled.includes(toolName)

    if (isDisabled) {
      // Enable the tool by removing from disabled list
      selectedConfigToolSource.disabledTools = currentDisabled.filter(
        (name: string) => name !== toolName
      )
    } else {
      // Disable the tool by adding to disabled list
      selectedConfigToolSource.disabledTools = [...currentDisabled, toolName]
    }
    toolConfigChanged = true
  }

  const saveToolConfig = async () => {
    if (!selectedConfigToolSource) return
    try {
      selectedConfigToolSource = await agentsStore.updateToolSource(
        selectedConfigToolSource
      )
      notifications.success("Tool configuration saved successfully.")
      toolConfigChanged = false
    } catch (err) {
      console.error(err)
      notifications.error("Error saving tool configuration")
    }
  }

  const getChatPreview = (chat: AgentChat): string => {
    const messageCount = chat.messages.length
    if (!messageCount) {
      return "No messages"
    }
    const msg = chat.messages[messageCount - 1]?.content?.slice(0, 50)
    return typeof msg === "string" ? msg : "No preview available"
  }

  const getContextMenuItems = (toolSource: AgentToolSourceWithTools) => {
    return [
      {
        icon: "Edit",
        name: "Edit",
        keyBind: null,
        visible: true,
        disabled: false,
        callback: () => editToolSource(toolSource),
      },
      {
        icon: "Delete",
        name: "Delete",
        keyBind: null,
        visible: true,
        disabled: false,
        callback: () => confirmDeleteToolSource(toolSource),
      },
    ]
  }

  const createToolMenuCallback =
    (toolSource: AgentToolSourceWithTools) => (e: MouseEvent) => {
      e.preventDefault()
      e.stopPropagation()
      const items = getContextMenuItems(toolSource)
      contextMenuStore.open("agent-tool", items, { x: e.clientX, y: e.clientY })
    }

  const setCurrentChat = (event: CustomEvent<{ chatId: string }>) => {
    const { chatId } = event.detail
    agentsStore.setCurrentChatId(chatId)

    agentsStore.fetchChats()
  }

  onMount(async () => {
    await agentsStore.init()
    chat = { title: "", messages: [] }
  })
</script>

<div class="wrapper">
  <TopBar breadcrumbs={[{ text: "Agent" }]} icon="cpu"></TopBar>
  <div class="page">
    <Panel customWidth={260} borderRight noHeaderBorder>
      <NavHeader
        slot="panel-title-content"
        title="Chats"
        onAdd={startNewChat}
        searchable={false}
      />

      {#each chatHistory as chatItem}
        <NavItem
          text={chatItem.title || "Untitled Chat"}
          subtext={getChatPreview(chatItem)}
          on:click={() => selectChat(chatItem)}
          selected={$agentsStore.currentChatId === chatItem._id}
          withActions={false}
        />
      {/each}
      {#if !chatHistory.length}
        <div class="empty-state">
          <Body size="S">
            No chat history yet.<br />
            Start a new conversation!
          </Body>
        </div>
      {/if}
    </Panel>

    <div class="chat-wrapper">
<<<<<<< HEAD
      <AgentChatbox
        bind:chat
        workspaceId={$params.application}
        agentChatStream={API.agentChatStream}
        botAvatar={BBAI}
        placeholder="Ask anything"
        intro={null}
        showSendButton={false}
        showErrorInline={false}
        autoFocusInput={true}
        maxHeight={null}
        on:chatSaved={handleChatSaved}
        on:error={handleChatError}
=======
      <Chatbox
        bind:chat
        workspaceId={$params.application}
        on:chatSaved={setCurrentChat}
>>>>>>> 256ea0cf
      />
    </div>

    <Panel customWidth={320} borderLeft noHeaderBorder={panelView === "tools"}>
      <NavHeader
        slot="panel-title-content"
        title="Tools"
        onAdd={toolSourceModal?.show}
        searchable={false}
        showAddIcon={panelView === "tools"}
      >
        {#if panelView === "tools"}
          <Body size="S">Tools</Body>
        {:else}
          <div class="tool-config-header">
            <Icon
              name="BackAndroid"
              size="XS"
              hoverable
              on:click={backToToolsList}
            />
            <svelte:component
              this={Logos[selectedConfigToolSource.type]}
              height="16"
              width="16"
            />
            <Body size="S">
              {ToolSources.find(ts => selectedConfigToolSource.type === ts.type)
                ?.name}
            </Body>
          </div>
        {/if}
        <div slot="right" style="display:contents;">
          {#if panelView === "toolConfig"}
            <Button
              cta
              size="S"
              on:click={saveToolConfig}
              disabled={!toolConfigChanged}>Save</Button
            >
          {/if}
        </div>
      </NavHeader>
      {#if panelView === "tools"}
        <Layout paddingX="L" paddingY="none" gap="S">
          <InfoDisplay
            body="Add tools to give your agent knowledge and allow it to take
                action"
          />
          {#if toolSources.length > 0}
            <div class="saved-tools-list">
              {#each toolSources as toolSource}
                {@const menuCallback = createToolMenuCallback(toolSource)}
                <NavItem
                  text={ToolSources.find(ts => ts.type === toolSource.type)
                    ?.name || ""}
                  on:click={() => openToolsConfig(toolSource)}
                  on:contextmenu={menuCallback}
                >
                  <div class="tool-icon" slot="icon">
                    <svelte:component
                      this={Logos[toolSource.type]}
                      height="16"
                      width="16"
                    />
                  </div>
                  <Icon
                    on:click={menuCallback}
                    hoverable
                    name="MoreSmallList"
                  />
                  <Icon size="S" name="ChevronRight" slot="right" />
                </NavItem>
              {/each}
            </div>
          {:else}
            <div class="empty-state">
              <Body size="S">
                No tools connected yet.
                <br />
                Click "Add Tools" to get started!
              </Body>
            </div>
          {/if}
        </Layout>
      {:else if panelView === "toolConfig"}
        <Layout paddingX="L" paddingY="L" gap="S">
          {#if selectedConfigToolSource?.tools}
            <div class="tools-list">
              {#each selectedConfigToolSource.tools as tool}
                <div class="tool-toggle-item">
                  <div class="tool-toggle-info">
                    <div class="tool-toggle-name">{tool.name}</div>
                    <div class="tool-toggle-description">
                      {tool.description}
                    </div>
                  </div>
                  <div class="tool-toggle-switch">
                    <Toggle
                      value={!selectedConfigToolSource.disabledTools?.includes(
                        tool.name
                      )}
                      on:change={() => toggleTool(tool.name)}
                    />
                  </div>
                </div>
              {/each}
            </div>
          {:else}
            <div class="empty-state">
              <Body size="S">No tools available for this source.</Body>
            </div>
          {/if}
        </Layout>
      {/if}
    </Panel>
  </div>
</div>

<Modal bind:this={toolSourceModal}>
  <ModalContent
    title="Tools"
    size="L"
    showCancelButton={false}
    showConfirmButton={false}
    showCloseIcon
    onCancel={() => toolSourceModal.hide()}
  >
    <section class="tool-source-tiles">
      {#each ToolSources as toolSource}
        <div class="tool-source-tile">
          <div class="tool-source-header">
            {#if Logos[toolSource.type]}
              <div class="tool-source-icon">
                <svelte:component
                  this={Logos[toolSource.type]}
                  height="20"
                  width="20"
                />
              </div>
            {/if}
            <Heading size="XS">{toolSource.name}</Heading>
          </div>
          <div class="tool-source-description">
            <Body size="S" color="var(--spectrum-global-color-gray-700)">
              {toolSource.description}
            </Body>
          </div>
          {#if toolSources.some(ts => ts.type === toolSource.type)}
            <div class="tile-connected">
              <Icon size="S" name="CheckmarkCircle" />
              Connected
            </div>
          {:else}
            <div>
              <Button cta size="S" on:click={() => openToolConfig(toolSource)}>
                Connect
              </Button>
            </div>
          {/if}
        </div>
      {/each}
    </section>
  </ModalContent>
</Modal>

<Modal bind:this={toolConfigModal}>
  <ModalContent
    title={`${selectedToolSource?.existingToolSource ? "Edit" : "Configure"} ${
      selectedToolSource?.name || "Tool"
    }`}
    size="M"
    showCancelButton={true}
    cancelText="Back"
    showConfirmButton={true}
    confirmText="Save"
    showCloseIcon
    onCancel={handleConfigBack}
    onConfirm={handleConfigSave}
  >
    <div class="config-form">
      {#if selectedToolSource}
        {#if selectedToolSource.type === "GITHUB"}
          <Input
            label="API Key"
            bind:value={toolConfig.apiKey}
            type="password"
            placeholder="Enter your GitHub API token"
          />
          <Input
            label="Base URL (Optional)"
            bind:value={toolConfig.baseUrl}
            type="text"
            placeholder="https://api.github.com (leave empty for default)"
          />
          <TextArea
            label="Tool Source Guidelines"
            bind:value={toolConfig.guidelines}
            placeholder="Add additional information to help guide the Budibase agent in the usage of this tool"
          />
        {:else if selectedToolSource.type === "CONFLUENCE"}
          <Input
            label="API Key"
            bind:value={toolConfig.apiKey}
            type="password"
            placeholder="Enter your Confluence API token"
          />
          <Input
            label="Email Address"
            bind:value={toolConfig.email}
            type="email"
            placeholder="your.email@domain.com"
            helpText="Your Atlassian account email address"
          />
          <Input
            label="Base URL (Optional)"
            bind:value={toolConfig.baseUrl}
            type="text"
            placeholder="https://your-domain.atlassian.net"
          />
          <TextArea
            label="Tool Source Guidelines"
            bind:value={toolConfig.guidelines}
            placeholder="Add additional information to help guide the Budibase agent in the usage of this tool"
          />
        {:else if selectedToolSource.type === "BAMBOOHR"}
          <Input
            label="API Key"
            bind:value={toolConfig.apiKey}
            type="password"
            placeholder="Enter your BambooHR API key"
          />
          <Input
            label="Subdomain"
            bind:value={toolConfig.subdomain}
            type="text"
            placeholder="your-company"
            helpText="Your BambooHR subdomain (e.g., 'mycompany' for mycompany.bamboohr.com)"
          />
          <TextArea
            label="Tool Source Guidelines"
            bind:value={toolConfig.guidelines}
            placeholder="Add additional information to help guide the Budibase agent in the usage of this tool"
          />
        {:else if selectedToolSource.type === "BUDIBASE"}
          <TextArea
            label="Tool Source Guidelines"
            bind:value={toolConfig.guidelines}
            placeholder="Add additional information to help guide the Budibase agent in the usage of this tool"
          />
        {/if}
      {/if}
    </div>
  </ModalContent>
</Modal>

<Modal bind:this={deleteConfirmModal}>
  <ModalContent
    title="Delete Tool Source"
    size="S"
    showCancelButton={true}
    cancelText="Cancel"
    showConfirmButton={true}
    confirmText="Delete"
    showCloseIcon
    onCancel={() => deleteConfirmModal.hide()}
    onConfirm={deleteToolSource}
  >
    <div class="delete-confirm-content">
      <Body size="S">
        Are you sure you want to delete this tool source? This action cannot be
        undone.
      </Body>
      {#if toolSourceToDelete}
        <div class="tool-source-preview">
          <div class="tool-icon">
            <svelte:component
              this={Logos[toolSourceToDelete.type]}
              height="20"
              width="20"
            />
          </div>
          <span class="tool-name">
            {ToolSources.find(ts => ts.type === toolSourceToDelete.type)?.name}
          </span>
        </div>
      {/if}
    </div>
  </ModalContent>
</Modal>

<style>
  .wrapper {
    display: flex;
    flex-direction: column;
    align-items: stretch;
    flex: 1 1 auto;
  }

  .page {
    flex: 1 1 auto;
    display: flex;
    position: relative;
    overflow-y: hidden;
    overflow-x: hidden;
    flex-direction: row;
    height: 0;
    width: 100%;
    align-items: stretch;
  }

  .chat-wrapper {
    overflow-y: auto;
    flex: 1 1 auto;
    display: flex;
    flex-direction: column;
  }
<<<<<<< HEAD
=======

>>>>>>> 256ea0cf
  .tool-source-tiles {
    display: grid;
    grid-template-columns: 1fr 1fr;
    gap: 12px;
  }

  .tool-source-tile {
    padding: var(--spacing-xl);
    border: 1px solid var(--spectrum-global-color-gray-300);
    display: flex;
    flex-direction: column;
    justify-content: flex-start;
    gap: var(--spacing-m);
    height: 110px;
    border-radius: 4px;
  }

  .tool-source-header {
    display: flex;
    align-items: center;
    gap: var(--spacing-m);
  }
  .tool-source-description {
    flex: 1 1 auto;
  }
  .tool-source-description :global(p) {
    overflow: hidden;
    line-clamp: 2;
    -webkit-line-clamp: 2;
    -webkit-box-orient: vertical;
    display: -webkit-box;
  }
  .tile-connected {
    color: var(--spectrum-global-color-green-400);
    display: flex;
    gap: 6px;
    font-size: 12px;
  }
  .tool-source-icon {
    display: flex;
    align-items: center;
    justify-content: center;
  }

  .config-form {
    display: flex;
    flex-direction: column;
    gap: var(--spacing-l);
  }

  .empty-state {
    text-align: center;
    padding: var(--spacing-xl);
  }
  .empty-state :global(p) {
    color: var(--spectrum-global-color-gray-700);
  }

  .saved-tools-list {
    margin: 0 calc(-1 * var(--spacing-l));
    display: flex;
    flex-direction: column;
  }
  .tool-icon {
    display: grid;
    place-items: center;
    margin-right: 4px;
  }

  .tool-name {
    font-weight: 600;
    color: var(--spectrum-global-color-gray-900);
    margin-bottom: var(--spacing-xs);
  }

  .tool-config-header {
    display: flex;
    flex-direction: row;
    gap: var(--spacing-m);
    align-items: center;
  }

  .tools-list {
    display: flex;
    flex-direction: column;
    gap: var(--spacing-m);
    margin-bottom: var(--spacing-xl);
    overflow: hidden;
  }

  .tool-toggle-item {
    display: flex;
    align-items: center;
    padding: var(--spacing-m);
    border: 1px solid var(--spectrum-global-color-gray-300);
    border-radius: 8px;
    background-color: var(--background-alt);
    gap: var(--spacing-m);
  }
  .tool-toggle-info {
    flex: 1 1 auto;
    display: flex;
    flex-direction: column;
    gap: 2px;
    overflow: hidden;
  }
  .tool-toggle-name {
    color: var(--spectrum-global-color-gray-900);
    margin-bottom: var(--spacing-xs);
    font-family: var(--font-mono), monospace;
    font-size: 11px;
    word-break: break-all;
  }
  .tool-toggle-description {
    font-size: 12px;
    color: var(--spectrum-global-color-gray-700);
  }
  .tool-toggle-switch {
    margin-right: -14px;
  }

  .delete-confirm-content {
    display: flex;
    flex-direction: column;
    gap: var(--spacing-l);
  }

  .tool-source-preview {
    display: flex;
    align-items: center;
    gap: var(--spacing-s);
    padding: var(--spacing-m);
    border: 1px solid var(--spectrum-global-color-gray-300);
    border-radius: 8px;
    background-color: var(--background-alt);
  }

  .tool-source-preview .tool-name {
    font-weight: 600;
    color: var(--spectrum-global-color-gray-900);
    margin: 0;
  }
</style><|MERGE_RESOLUTION|>--- conflicted
+++ resolved
@@ -25,19 +25,8 @@
     AgentToolSourceWithTools,
     CreateToolSourceRequest,
   } from "@budibase/types"
-<<<<<<< HEAD
-  import { onMount, type ComponentType } from "svelte"
-  import { AgentChatbox } from "@budibase/frontend-core"
-  import BBAI from "@/components/common/Icons/BBAI.svelte"
-  import NavHeader from "@/components/common/NavHeader.svelte"
-  import NavItem from "@/components/common/NavItem.svelte"
-  import InfoDisplay from "@/pages/builder/workspace/[application]/design/[workspaceAppId]/[screenId]/[componentId]/_components/Component/InfoDisplay.svelte"
-  import { contextMenuStore } from "@/stores/builder"
-  import { params } from "@roxi/routify"
-=======
   import { params } from "@roxi/routify"
   import { onMount, type ComponentType } from "svelte"
->>>>>>> 256ea0cf
   import BambooHRLogo from "./logos/BambooHR.svelte"
   import BudibaseLogo from "./logos/Budibase.svelte"
   import ConfluenceLogo from "./logos/Confluence.svelte"
@@ -97,7 +86,6 @@
   $: chatHistory = $agentsStore.chats || []
   $: toolSources = $agentsStore.toolSources || []
 
-<<<<<<< HEAD
   const selectChat = (selectedChat: AgentChat) => {
     chat = { ...selectedChat }
     agentsStore.setCurrentChatId(selectedChat._id!)
@@ -106,33 +94,6 @@
   const startNewChat = () => {
     chat = { title: "", messages: [] }
     agentsStore.clearCurrentChatId()
-  }
-
-  const handleChatSaved = (event: CustomEvent<{ chat: AgentChat }>) => {
-    const savedChat = event.detail?.chat
-    if (!savedChat) {
-      return
-    }
-
-    chat = { ...savedChat }
-
-    if (savedChat._id) {
-      agentsStore.setCurrentChatId(savedChat._id)
-    } else {
-      agentsStore.clearCurrentChatId()
-    }
-
-    agentsStore.fetchChats()
-=======
-  const selectChat = async (selectedChat: AgentChat) => {
-    chat = { ...selectedChat }
-    agentsStore.setCurrentChatId(selectedChat._id!)
->>>>>>> 256ea0cf
-  }
-
-  const handleChatError = (event: CustomEvent<{ message: string }>) => {
-    const message = event.detail?.message || "An error occurred"
-    notifications.error(message)
   }
 
   const openToolConfig = (toolSource: any) => {
@@ -336,26 +297,10 @@
     </Panel>
 
     <div class="chat-wrapper">
-<<<<<<< HEAD
-      <AgentChatbox
-        bind:chat
-        workspaceId={$params.application}
-        agentChatStream={API.agentChatStream}
-        botAvatar={BBAI}
-        placeholder="Ask anything"
-        intro={null}
-        showSendButton={false}
-        showErrorInline={false}
-        autoFocusInput={true}
-        maxHeight={null}
-        on:chatSaved={handleChatSaved}
-        on:error={handleChatError}
-=======
       <Chatbox
         bind:chat
         workspaceId={$params.application}
         on:chatSaved={setCurrentChat}
->>>>>>> 256ea0cf
       />
     </div>
 
@@ -668,15 +613,10 @@
   }
 
   .chat-wrapper {
-    overflow-y: auto;
     flex: 1 1 auto;
     display: flex;
     flex-direction: column;
   }
-<<<<<<< HEAD
-=======
-
->>>>>>> 256ea0cf
   .tool-source-tiles {
     display: grid;
     grid-template-columns: 1fr 1fr;
