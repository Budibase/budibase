--- conflicted
+++ resolved
@@ -6,12 +6,8 @@
   import { datasources } from "@/stores/builder"
   import NavHeader from "@/components/common/NavHeader.svelte"
   import TopBar from "@/components/common/TopBar.svelte"
-<<<<<<< HEAD
-  import { featureFlags } from "@/stores/portal"
   import { getHorizontalResizeActions } from "@/components/common/resizable"
   import { onMount, onDestroy } from "svelte"
-=======
->>>>>>> d0799b7d
 
   let searchValue
   let maxWidth = window.innerWidth / 3
