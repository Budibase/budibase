--- conflicted
+++ resolved
@@ -16,10 +16,6 @@
   let addHeader
 
   // Use parent-provided updatedDatasource when available
-<<<<<<< HEAD
-  let localUpdatedDatasource
-=======
->>>>>>> f4f4bc08
   $: localUpdatedDatasource = updatedDatasource ?? cloneDeep(datasource)
   $: parsedHeaders = runtimeToReadableMap(
     restBindings,
@@ -30,12 +26,7 @@
     const flatHeaders = cloneDeep(headers).reduce((acc, entry) => {
       const name = (entry?.name ?? "").toString().trim()
       const valueRaw = entry?.value
-<<<<<<< HEAD
-      const valueStr =
-        valueRaw == null ? "" : valueRaw.toString ? valueRaw.toString() : ""
-=======
       const valueStr = valueRaw?.toString?.() || ""
->>>>>>> f4f4bc08
       const value = valueStr.trim()
 
       if (name !== "" || value !== "") {
