--- conflicted
+++ resolved
@@ -306,7 +306,6 @@
 
     <div class="nav_body">
       <div class="links core">
-<<<<<<< HEAD
         {#if appId}
           <div>
             <SideNavLink
@@ -366,58 +365,106 @@
                 on:click={keepCollapsed}
               />
             {/if}
-=======
-        <div>
-          <SideNavLink
-            icon="browser"
-            text="Apps"
-            url={$url("./design")}
-            {collapsed}
-            on:click={keepCollapsed}
-          />
-          <SideNavLink
-            icon="path"
-            text="Automations"
-            url={$url("./automation")}
-            {collapsed}
-            on:click={keepCollapsed}
-          />
-          <SideNavLink
-            icon="database"
-            text="Data"
-            url={$url("./data")}
-            {collapsed}
-            on:click={keepCollapsed}
-          />
-          <!-- <SideNavLink
-          icon="webhooks-logo"
-          text="APIs"
-          url={$url("./data")}
-          {collapsed}
-          on:click={keepCollapsed}
-        />
-        <SideNavLink
-          icon="sparkle"
-          text="AI"
-          url={$url("./data")}
-          {collapsed}
-          on:click={keepCollapsed}
-        />
-        <SideNavLink
-          icon="paper-plane-tilt"
-          text="Email"
-          url={$url("./data")}
-          {collapsed}
-          on:click={keepCollapsed}
-        /> -->
-          {#if $featureFlags.AI_AGENTS}
-            <SideNavLink
-              icon="cpu"
-              text="Agent"
-              url={$url("./agent")}
-              {collapsed}
-              on:click={keepCollapsed}
-            />
+          </div>
+          <Divider size="S" />
+          <div class="favourite-wrapper">
+            <div class="favourite-title">
+              <Body color="var(--spectrum-global-color-gray-700)" size="XS">
+                FAVOURITES
+              </Body>
+            </div>
+            {#if !favourites?.length || !resourceLookup}
+              <div class="favourite-empty-state">
+                <div>
+                  <Icon name="star" size="L" color="#6A9BCC" weight="fill" />
+                </div>
+                <Body
+                  color="var(--spectrum-global-color-gray-700)"
+                  size="XS"
+                  textAlign="center"
+                >
+                  You have no favorites yet! Favourite an automation, app, table
+                  or API for quicker access.
+                </Body>
+                <Link
+                  href="https://docs.budibase.com/docs/favouriting-in-a-workspace"
+                  target="_blank"
+                  secondary
+                  quiet
+                >
+                  Learn how
+                </Link>
+              </div>
+            {:else}
+              <div class="favourite-links">
+                {#each favourites as favourite}
+                  {@const lookup = getFavouriteResourceLookup(favourite)}
+                  {@const workspaceApp = lookup.workspaceApp}
+                  {@const showLiveLink =
+                    favourite.resourceType ===
+                      WorkspaceResource.WORKSPACE_APP &&
+                    workspaceApp &&
+                    workspaceApp.publishStatus?.state ===
+                      PublishResourceState.PUBLISHED &&
+                    !workspaceApp.disabled}
+                  {@const liveUrl =
+                    showLiveLink && workspaceApp
+                      ? buildLiveWorkspaceAppUrl(workspaceApp)
+                      : null}
+                  <div class="link">
+                    <SideNavLink
+                      icon={lookup?.icon}
+                      text={lookup?.name}
+                      {collapsed}
+                      on:click={() => {
+                        const targetLink = resourceLink(favourite)
+                        if (targetLink) $goto(targetLink)
+                        keepCollapsed()
+                      }}
+                    >
+                      <div slot="actions">
+                        <div class="action-buttons">
+                          {#if liveUrl}
+                            <button
+                              type="button"
+                              class="live-app-link"
+                              aria-label="View live app"
+                              on:click|stopPropagation|preventDefault={() =>
+                                openLiveWorkspaceApp(liveUrl)}
+                            >
+                              <Icon
+                                name="globe-simple"
+                                size="S"
+                                hoverable
+                                color="#fff"
+                                hoverColor="#fff"
+                                tooltip="View live app"
+                                tooltipType={TooltipType.Info}
+                                tooltipPosition={TooltipPosition.Top}
+                              />
+                            </button>
+                          {/if}
+                          <FavouriteResourceButton {favourite} />
+                        </div>
+                      </div>
+                    </SideNavLink>
+                  </div>
+                {/each}
+              </div>
+            {/if}
+          </div>
+        {/if}
+      </div>
+
+      <div class="links">
+        <span class="root-nav" class:error={backupErrorCount}>
+          {#if collapsed && backupErrorCount}
+            <span class="status-indicator">
+              <StatusLight
+                color="var(--spectrum-global-color-static-red-600)"
+                size="M"
+              />
+            </span>
           {/if}
         </div>
         <Divider size="S" />
@@ -426,7 +473,6 @@
             <Body color="var(--spectrum-global-color-gray-700)" size="XS">
               FAVOURITES
             </Body>
->>>>>>> c36a5bd2
           </div>
           {#if !favourites?.length || !resourceLookup}
             <div class="favourite-empty-state">
