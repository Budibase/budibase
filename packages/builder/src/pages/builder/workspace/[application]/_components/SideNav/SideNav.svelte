<script lang="ts">
  import {
    Context,
    Icon,
    Body,
    Link,
    Divider,
    Modal,
    PopoverAlignment,
    TooltipPosition,
    TooltipType,
    notifications,
    StatusLight,
  } from "@budibase/bbui"
  import { createLocalStorageStore, derivedMemo } from "@budibase/frontend-core"
  import { url, goto, isActive } from "@roxi/routify"
  import BBLogo from "assets/BBLogo.svelte"
  import {
    appStore,
    builderStore,
    workspaceFavouriteStore,
    workspaceAppStore,
    automationStore,
    datasources,
    tables,
    queries,
    viewsV2,
  } from "@/stores/builder"
  import FavouriteResourceButton from "@/pages/builder/_components/FavouriteResourceButton.svelte"
  import {
    appsStore,
    featureFlags,
    licensing,
    enrichedApps,
  } from "@/stores/portal"
  import SideNavLink from "./SideNavLink.svelte"
  import SideNavUserSettings from "./SideNavUserSettings.svelte"
  import { onDestroy, setContext } from "svelte"
  import {
    type Datasource,
    type Query,
    type Table,
    type UIAutomation,
    type UIInternalDatasource,
    type UIWorkspaceApp,
    type ViewV2,
    type WorkspaceFavourite,
    PublishResourceState,
    WorkspaceResource,
  } from "@budibase/types"
  import { derived, get, type Readable } from "svelte/store"
  import { IntegrationTypes } from "@/constants/backend"
  import { bb } from "@/stores/bb"
  import WorkspaceSelect from "@/components/common/WorkspaceSelect.svelte"
  import CreateWorkspaceModal from "../CreateWorkspaceModal.svelte"
  import HelpMenu from "@/components/common/HelpMenu.svelte"
  import { buildLiveUrl } from "@/helpers/urls"
  import { type EnrichedApp } from "@/types"

  export const show = () => {
    pinned.set(true)
  }

  $: automationErrors = getAutomationErrors($enrichedApps || [], appId)
  $: automationErrorCount = Object.keys(automationErrors).length
  $: backupErrors = getBackupErrors($enrichedApps || [], appId)
  $: backupErrorCount = Object.keys(backupErrors).length

  const getAutomationErrors = (apps: EnrichedApp[], appId: string) => {
    const target = apps.find(app => app.devId === appId)
    return target?.automationErrors || {}
  }

  const getBackupErrors = (apps: EnrichedApp[], appId: string) => {
    const target = apps.find(app => app.devId === appId)
    return target?.backupErrors || {}
  }

  type ResourceLinkFn = (_id: string) => string

  interface UIFavouriteResource {
    name: string
    icon: string
    workspaceApp?: UIWorkspaceApp
  }
  interface AllResourceStores {
    automations: UIAutomation[]
    apps: UIWorkspaceApp[]
    datasources: (Datasource | UIInternalDatasource)[]
    tables: Table[]
    queries: Query[]
    views: ViewV2[]
  }

  setContext(Context.PopoverRoot, ".nav .popover-container")

  // Default icon mapping
  const ResourceIcons: Record<WorkspaceResource, string> = {
    [WorkspaceResource.AUTOMATION]: "path",
    [WorkspaceResource.DATASOURCE]: "plugs-connected",
    [WorkspaceResource.TABLE]: "table",
    [WorkspaceResource.WORKSPACE_APP]: "browser",
    [WorkspaceResource.QUERY]: "database", // regular db queries
    [WorkspaceResource.VIEW]: "table",
  }

  const datasourceLookup = datasources.lookup
  const favouriteLookup = workspaceFavouriteStore.lookup
  const pinned = createLocalStorageStore("builder-nav-pinned", true)
  const navLogoSize = 20

  let ignoreFocus = false
  let focused = false
  let timeout: ReturnType<typeof setTimeout> | undefined
  let resourceLookup: Readable<Record<string, UIFavouriteResource>> | null =
    null
  let workspaceSelect: WorkspaceSelect | undefined
  let createWorkspaceModal: Modal | undefined

  $: appId = $appStore.appId
  $: !$pinned && unPin()
  $: collapsed = !focused && !$pinned

  // Ensure the workspaceSelect closes if the sidebar is hidden
  $: if (collapsed && workspaceSelect) {
    workspaceSelect.hide()
  }

  // Hide the picker if the user cannot see it
  $: canSelectedWorkspace = !$licensing.isFreePlan || $appsStore.apps.length > 1

  // Ignore resources without names
  $: favourites = $workspaceFavouriteStore
    .filter(f => $resourceLookup?.[f.resourceId])
    .sort((a, b) => a.resourceId.localeCompare(b.resourceId))

  const initResourceStores = (): Readable<AllResourceStores> =>
    derived(
      [
        automationStore,
        workspaceAppStore,
        datasources,
        tables,
        queries,
        viewsV2,
        workspaceFavouriteStore,
      ],
      ([$automations, $apps, $datasources, $tables, $queries, $views]) => ({
        automations: $automations.automations,
        apps: $apps.workspaceApps,
        datasources: $datasources.list,
        tables: $tables.list,
        queries: $queries.list,
        views: $views.list,
      })
    )

  type ResourceItem = AllResourceStores[keyof AllResourceStores][number]

  const getResourceId = (item: ResourceItem) => {
    if ("_id" in item && typeof item._id === "string") {
      return item._id
    }
    if ("id" in item && typeof item.id === "string") {
      return item.id
    }
  }

  const hasName = (
    item: ResourceItem
  ): item is ResourceItem & { name: string } =>
    "name" in item && typeof item.name === "string"

  const isQueryResource = (item: ResourceItem): item is Query =>
    "datasourceId" in item && typeof item.datasourceId === "string"

  const generateResourceLookup = (
    allResourceStores: Readable<AllResourceStores>
  ) => {
    return derivedMemo(allResourceStores, stores => {
      const lookup: Record<string, UIFavouriteResource> = {}
      const favourites = get(favouriteLookup)
      const datasourceMap = get(datasourceLookup)

      for (const key of Object.keys(stores) as Array<keyof AllResourceStores>) {
        const resources = stores[key] as ResourceItem[]
        for (const resource of resources) {
          const id = getResourceId(resource)
          if (!id) {
            continue
          }

          const favourite = favourites[id]
          if (!favourite || !hasName(resource)) {
            continue
          }

          const isRestQuery =
            favourite.resourceType === WorkspaceResource.QUERY &&
            isQueryResource(resource) &&
            datasourceMap[resource.datasourceId]?.source ===
              IntegrationTypes.REST

          const entry: UIFavouriteResource = {
            name: resource.name,
            icon: isRestQuery
              ? "globe-hemisphere-west"
              : ResourceIcons[favourite.resourceType],
          }

          if (favourite.resourceType === WorkspaceResource.WORKSPACE_APP) {
            const workspaceApp = stores.apps.find(app => app._id === id)
            if (workspaceApp) {
              entry.workspaceApp = workspaceApp
            }
          }

          lookup[id] = entry
        }
      }

      return lookup
    })
  }

  // None of this needs to be done if the side bar is closed
  const initFavourites = () => {
    const stores = initResourceStores()
    resourceLookup = generateResourceLookup(stores)
  }

  const resourceLink = (favourite: WorkspaceFavourite) => {
    const appPrefix = `/builder/workspace/${appId}`
    const link: Record<WorkspaceResource, ResourceLinkFn> = {
      [WorkspaceResource.AUTOMATION]: (id: string) =>
        `${appPrefix}/automation/${id}`,
      [WorkspaceResource.DATASOURCE]: (id: string) => {
        const datasourceMap = get(datasourceLookup) || {}
        const datasource = datasourceMap[id]
        const basePath =
          datasource?.source === IntegrationTypes.REST ? "apis" : "data"
        return `${appPrefix}/${basePath}/datasource/${id}`
      },
      [WorkspaceResource.TABLE]: (id: string) =>
        `${appPrefix}/data/table/${id}`,
      [WorkspaceResource.WORKSPACE_APP]: (id: string) => {
        const wsa = $workspaceAppStore.workspaceApps.find(
          (app: UIWorkspaceApp) => app._id === id
        )
        if (!wsa) {
          notifications.error("Could not resolve the workspace app URL")
          return ""
        }
        return `${appPrefix}/design/${wsa.screens[0]?._id}`
      },
      [WorkspaceResource.QUERY]: (id: string) => {
        const queriesStore = get(queries)
        const datasourceMap = get(datasourceLookup) || {}
        const query = queriesStore.list?.find(q => q._id === id)
        const datasource = query?.datasourceId
          ? datasourceMap[query.datasourceId]
          : undefined
        const basePath =
          datasource?.source === IntegrationTypes.REST ? "apis" : "data"
        return `${appPrefix}/${basePath}/query/${id}`
      },
      [WorkspaceResource.VIEW]: (id: string) => {
        const view = $viewsV2.list.find(v => v.id === id)
        return `${appPrefix}/data/table/${view?.tableId}/${id}`
      },
    }
    if (!link[favourite.resourceType]) return null
    return link[favourite.resourceType]?.(favourite.resourceId)
  }

  const buildLiveWorkspaceAppUrl = (workspaceApp?: UIWorkspaceApp) => {
    if (!workspaceApp) {
      return null
    }

    const liveUrl = buildLiveUrl($appStore, workspaceApp.url ?? "", true)

    return liveUrl || null
  }

  const getFavouriteResourceLookup = (
    favourite: WorkspaceFavourite
  ): UIFavouriteResource => {
    return (
      $resourceLookup?.[favourite.resourceId] ?? {
        name: favourite.resourceId,
        icon:
          ResourceIcons[favourite.resourceType] ??
          ResourceIcons[WorkspaceResource.TABLE],
      }
    )
  }

  const openLiveWorkspaceApp = (liveUrl?: string | null) => {
    if (!liveUrl) {
      notifications.error("Could not resolve live workspace app URL")
      return
    }
    window.open(liveUrl, "_blank")
  }

  const unPin = () => {
    // We need to ignore pointer events for a while since otherwise we would
    // instantly trigger a mouseenter and show it again
    ignoreFocus = true
    focused = false
    timeout = setTimeout(() => {
      ignoreFocus = false
    }, 130)
  }

  const setFocused = (nextFocused: boolean) => {
    if (ignoreFocus) {
      return
    }
    if (!focused && !resourceLookup) {
      initFavourites()
    }
    focused = nextFocused
  }

  const keepCollapsed = () => {
    if (!$pinned) {
      unPin()
    }
  }

  onDestroy(() => {
    clearTimeout(timeout)
  })
</script>

<Modal bind:this={createWorkspaceModal}>
  <CreateWorkspaceModal />
</Modal>

<div class="nav_wrapper" style={`--nav-logo-width: ${navLogoSize}px;`}>
  <div class="nav_spacer" class:pinned={$pinned} />
  <div
    class="nav"
    class:pinned={$pinned}
    class:focused
    role="tooltip"
    on:mouseenter={() => setFocused(true)}
    on:mouseleave={() => setFocused(false)}
  >
    <div class="nav_header">
      <div>
        <BBLogo
          color={"var(--spectrum-global-color-gray-900)"}
          size={navLogoSize}
        />
      </div>

      <div class="nav-title">
        {#if canSelectedWorkspace}
          <WorkspaceSelect
            bind:this={workspaceSelect}
            on:create={() => {
              createWorkspaceModal?.show()
              setFocused(false)
            }}
          />
        {:else}
          <h1>{$appStore.name}</h1>
        {/if}
      </div>
      <Icon
        name="sidebar-simple"
        hoverable
        on:click={() => pinned.set(!$pinned)}
      />
    </div>

    <div class="nav_body">
      <div class="links core">
<<<<<<< HEAD
        <div>
          <SideNavLink
            icon="browser"
            text="Apps"
            url={$url("./design")}
            {collapsed}
            on:click={keepCollapsed}
          />
          <SideNavLink
            icon="path"
            text="Automations"
            url={$url("./automation")}
            {collapsed}
            on:click={keepCollapsed}
          />
          <SideNavLink
            icon="database"
            text="Data"
            url={$url("./data")}
            {collapsed}
            on:click={keepCollapsed}
          />
          <SideNavLink
            icon="globe-hemisphere-west"
            text="APIs"
            url={$url("./apis")}
            {collapsed}
            on:click={keepCollapsed}
          />
          <!-- <SideNavLink
=======
        {#if appId}
          <div>
            <SideNavLink
              icon="browser"
              text="Apps"
              url={$url("./design")}
              {collapsed}
              on:click={keepCollapsed}
            />
            <span class="root-nav" class:selected={$isActive("./automation")}>
              {#if collapsed && automationErrorCount}
                <span class="status-indicator">
                  <StatusLight
                    color="var(--spectrum-global-color-static-red-600)"
                    size="M"
                  />
                </span>
              {/if}
              <SideNavLink
                icon="path"
                text="Automations"
                url={$url("./automation")}
                {collapsed}
                on:click={keepCollapsed}
              >
                <svelte:fragment slot="right">
                  {#if automationErrorCount}
                    <StatusLight
                      color="var(--spectrum-global-color-static-red-600)"
                      size="M"
                    />
                  {/if}
                </svelte:fragment>
              </SideNavLink>
            </span>

            <SideNavLink
              icon="database"
              text="Data"
              url={$url("./data")}
              {collapsed}
              on:click={keepCollapsed}
            />
            <!-- <SideNavLink
>>>>>>> 98ded8c9
          icon="webhooks-logo"
          text="APIs"
          url={$url("./data")}
          {collapsed}
          on:click={keepCollapsed}
        />
        <SideNavLink
          icon="sparkle"
          text="AI"
          url={$url("./data")}
          {collapsed}
          on:click={keepCollapsed}
        />
        <SideNavLink
          icon="paper-plane-tilt"
          text="Email"
          url={$url("./data")}
          {collapsed}
          on:click={keepCollapsed}
        /> -->
            {#if $featureFlags.AI_AGENTS}
              <SideNavLink
                icon="cpu"
                text="Agent"
                url={$url("./agent")}
                {collapsed}
                on:click={keepCollapsed}
              />
            {/if}
          </div>
          <Divider size="S" />
          <div class="favourite-wrapper">
            <div class="favourite-title">
              <Body color="var(--spectrum-global-color-gray-700)" size="XS">
                FAVOURITES
              </Body>
            </div>
            {#if !favourites?.length || !resourceLookup}
              <div class="favourite-empty-state">
                <div>
                  <Icon name="star" size="L" color="#6A9BCC" weight="fill" />
                </div>
                <Body
                  color="var(--spectrum-global-color-gray-700)"
                  size="XS"
                  textAlign="center"
                >
                  You have no favorites yet! Favourite an automation, app, table
                  or API for quicker access.
                </Body>
                <Link
                  href="https://docs.budibase.com/docs/favouriting-in-a-workspace"
                  target="_blank"
                  secondary
                  quiet
                >
                  Learn how
                </Link>
              </div>
            {:else}
              <div class="favourite-links">
                {#each favourites as favourite}
                  {@const lookup = getFavouriteResourceLookup(favourite)}
                  {@const workspaceApp = lookup.workspaceApp}
                  {@const showLiveLink =
                    favourite.resourceType ===
                      WorkspaceResource.WORKSPACE_APP &&
                    workspaceApp &&
                    workspaceApp.publishStatus?.state ===
                      PublishResourceState.PUBLISHED &&
                    !workspaceApp.disabled}
                  {@const liveUrl =
                    showLiveLink && workspaceApp
                      ? buildLiveWorkspaceAppUrl(workspaceApp)
                      : null}
                  <div class="link">
                    <SideNavLink
                      icon={lookup?.icon}
                      text={lookup?.name}
                      {collapsed}
                      on:click={() => {
                        const targetLink = resourceLink(favourite)
                        if (targetLink) $goto(targetLink)
                        keepCollapsed()
                      }}
                    >
                      <div slot="actions">
                        <div class="action-buttons">
                          {#if liveUrl}
                            <button
                              type="button"
                              class="live-app-link"
                              aria-label="View live app"
                              on:click|stopPropagation|preventDefault={() =>
                                openLiveWorkspaceApp(liveUrl)}
                            >
                              <Icon
                                name="globe-simple"
                                size="S"
                                hoverable
                                color="#fff"
                                hoverColor="#fff"
                                tooltip="View live app"
                                tooltipType={TooltipType.Info}
                                tooltipPosition={TooltipPosition.Top}
                              />
                            </button>
                          {/if}
                          <FavouriteResourceButton {favourite} />
                        </div>
                      </div>
                    </SideNavLink>
                  </div>
                {/each}
              </div>
            {/if}
          </div>
        {/if}
      </div>

      <div class="links">
        <span class="root-nav" class:error={backupErrorCount}>
          {#if collapsed && backupErrorCount}
            <span class="status-indicator">
              <StatusLight
                color="var(--spectrum-global-color-static-red-600)"
                size="M"
              />
            </span>
          {/if}
          <SideNavLink
            icon="gear"
            text="Settings"
            {collapsed}
            on:click={() => {
              bb.settings()
              keepCollapsed()
            }}
          >
            <svelte:fragment slot="right">
              {#if backupErrorCount}
                <StatusLight
                  color="var(--spectrum-global-color-static-red-600)"
                  size="M"
                />
              {/if}
            </svelte:fragment>
          </SideNavLink>
        </span>
        {#if $appStore.appId}
          <SideNavLink
            icon="user-plus"
            text="Invite member"
            on:click={() => {
              builderStore.showBuilderSidePanel()
              keepCollapsed()
            }}
            {collapsed}
          />
        {/if}
        <HelpMenu align={PopoverAlignment.RightOutside} let:open>
          <SideNavLink
            icon={"question"}
            text={"Help"}
            {collapsed}
            forceActive={open}
          />
        </HelpMenu>
        <SideNavUserSettings {collapsed} />
      </div>
      <div class="popover-container"></div>
    </div>
  </div>
</div>

<style>
  .status-indicator {
    position: absolute;
    top: -10px;
    z-index: 3;
    right: -6px;
  }

  .root-nav.error .status-indicator :global(.spectrum-StatusLight::before) {
    border: unset;
  }

  .root-nav {
    position: relative;
  }
  .root-nav :global(.custom-icon .spectrum-Avatar) {
    line-height: 0.8em;
  }

  .root-nav:not(.selected) .status-indicator {
    top: -5px;
    right: -5px;
  }

  .nav_wrapper {
    display: contents;
    --nav-padding: 12px;
    --nav-collapsed-width: calc(
      var(--nav-logo-width) + var(--nav-padding) * 2 + 2px
    );
    --nav-width: 240px;
    --nav-border: 1px solid var(--spectrum-global-color-gray-200);
  }
  /* Spacer to allow nav to always be absolutely positioned */
  .nav_spacer {
    flex: 0 0 var(--nav-collapsed-width);
  }
  .nav_spacer.pinned {
    display: none;
  }

  .nav {
    background: var(--background-alt);
    position: absolute;
    width: var(--nav-collapsed-width);
    top: 0;
    left: 0;
    z-index: 2;
    height: 100%;
    display: flex;
    flex-direction: column;
    justify-content: flex-start;
    align-items: stretch;
    border-right: var(--nav-border);
    transition: width 130ms ease-out;
    overflow: hidden;
    padding-bottom: var(--nav-padding);
    container-type: inline-size;
  }
  .nav:not(.pinned).focused {
    width: var(--nav-width);
  }
  .nav.pinned {
    position: relative;
    flex: 0 0 var(--nav-width);
    width: var(--nav-width);
  }

  .nav_header {
    width: 100%;
    box-sizing: border-box;
    display: flex;
    justify-content: flex-start;
    align-items: center;
    flex: 0 0 50px;
    padding: 0 var(--nav-padding);
    gap: var(--spacing-m);
    border-bottom: var(--nav-border);
    color: var(--spectrum-global-color-gray-800);
  }
  .nav_header > div :global(> svg) {
    display: grid;
    place-items: center;
    transition: filter 130ms ease-out;
  }
  .nav:not(.pinned):not(.focused) .nav-title {
    opacity: 0;
  }

  .nav-title {
    max-width: 100%;
    min-width: 0;
    width: 0;
    flex: 1 1 auto;
    display: flex;
    flex-direction: row;
    justify-content: flex-start;
    align-items: center;
    transition: opacity 130ms ease-out;
    color: var(--spectrum-global-color-gray-900);
  }

  .nav-title :global(> div) {
    width: 100%;
    min-width: 0;
    overflow: hidden;
  }

  .nav-title h1 {
    font-size: 16px;
    font-weight: 500;
    white-space: nowrap;
    text-overflow: ellipsis;
    margin: 0;
    padding: 0;
    overflow: hidden;
    color: var(--spectrum-global-color-gray-900);
  }

  .nav_body {
    display: flex;
    flex-direction: column;
    align-items: stretch;
    justify-content: space-between;
    flex: 1 1 auto;
    padding: var(--nav-padding) 0;
    gap: 3px;
    min-height: 0;
  }

  .popover-container {
    position: absolute;
  }

  .links {
    display: flex;
    flex-direction: column;
    align-items: stretch;
    padding: 0 calc(var(--nav-padding) / 2);
    gap: 4px;
  }

  .links.core {
    flex: 1;
    min-height: 0;
    overflow: hidden;
    flex: 1 1 auto;
  }

  .favourite-links {
    flex: 1;
    overflow: auto;
    min-height: 0;
  }

  .favourite-wrapper {
    display: flex;
    flex-direction: column;
    color: var(--spectrum-global-color-gray-800);
    flex: 1;
    overflow: hidden;
    flex: 1 1 auto;
  }

  .favourite-title {
    padding: 0 calc(var(--nav-padding) / 2);
    margin-bottom: 8px;
  }
  .favourite-empty-state {
    display: flex;
    flex-direction: column;
    align-items: center;
    border: 1px dashed var(--spectrum-global-color-gray-200);
    border-radius: 12px;
    padding: 12px;
    gap: 8px;
    transition: all 130ms ease-out;
  }

  .live-app-link {
    border: none;
    background: none;
    padding: 0;
    display: inline-flex;
    align-items: center;
    cursor: pointer;
  }

  .action-buttons {
    display: flex;
    align-items: center;
    gap: 4px;
  }

  @container (max-width: 239px) {
    .favourite-wrapper {
      display: none;
      transition: all 130ms ease-in-out;
    }
    .favourite-title {
      display: all 130ms ease-in-out;
    }
    .favourite-empty-state {
      display: all 130ms ease-in-out;
    }
  }
</style><|MERGE_RESOLUTION|>--- conflicted
+++ resolved
@@ -379,38 +379,6 @@
 
     <div class="nav_body">
       <div class="links core">
-<<<<<<< HEAD
-        <div>
-          <SideNavLink
-            icon="browser"
-            text="Apps"
-            url={$url("./design")}
-            {collapsed}
-            on:click={keepCollapsed}
-          />
-          <SideNavLink
-            icon="path"
-            text="Automations"
-            url={$url("./automation")}
-            {collapsed}
-            on:click={keepCollapsed}
-          />
-          <SideNavLink
-            icon="database"
-            text="Data"
-            url={$url("./data")}
-            {collapsed}
-            on:click={keepCollapsed}
-          />
-          <SideNavLink
-            icon="globe-hemisphere-west"
-            text="APIs"
-            url={$url("./apis")}
-            {collapsed}
-            on:click={keepCollapsed}
-          />
-          <!-- <SideNavLink
-=======
         {#if appId}
           <div>
             <SideNavLink
@@ -454,28 +422,13 @@
               {collapsed}
               on:click={keepCollapsed}
             />
-            <!-- <SideNavLink
->>>>>>> 98ded8c9
-          icon="webhooks-logo"
-          text="APIs"
-          url={$url("./data")}
-          {collapsed}
-          on:click={keepCollapsed}
-        />
-        <SideNavLink
-          icon="sparkle"
-          text="AI"
-          url={$url("./data")}
-          {collapsed}
-          on:click={keepCollapsed}
-        />
-        <SideNavLink
-          icon="paper-plane-tilt"
-          text="Email"
-          url={$url("./data")}
-          {collapsed}
-          on:click={keepCollapsed}
-        /> -->
+            <SideNavLink
+              icon="globe-hemisphere-west"
+              text="APIs"
+              url={$url("./apis")}
+              {collapsed}
+              on:click={keepCollapsed}
+            />
             {#if $featureFlags.AI_AGENTS}
               <SideNavLink
                 icon="cpu"
