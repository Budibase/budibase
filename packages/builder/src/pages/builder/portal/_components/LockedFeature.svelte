<script>
  import {
    AbsTooltip,
    Layout,
    Body,
    Button,
    Divider,
    Icon,
    Tags,
    Tag,
  } from "@budibase/bbui"
  import { auth, admin } from "@/stores/portal"

  export let planType
  export let description
  export let enabled
  export let upgradeButtonClick

  $: upgradeDisabled = !$auth.accountPortalAccess && $admin.cloud
</script>

<Layout noPadding gap="L">
  <Layout gap="XS" noPadding>
<<<<<<< HEAD
    {#if !enabled}
      <Tags>
        <Tag icon="LockClosed">{planType}</Tag>
      </Tags>
    {/if}
=======
    <div class="title">
      <Heading size="M">{title}</Heading>
      {#if !enabled}
        <Tags>
          <Tag icon="lock">{planType}</Tag>
        </Tags>
      {/if}
    </div>
>>>>>>> 95447dec
    <Body>{description}</Body>
  </Layout>
  <Divider noMargin />

  {#if enabled}
    <slot />
  {:else}
    <div class="buttons">
      <Button
        primary={!upgradeDisabled}
        secondary={upgradeDisabled}
        disabled={upgradeDisabled}
        on:click={async () => upgradeButtonClick()}
      >
        Upgrade
      </Button>
      <!--Show the view plans button-->
      <Button
        secondary
        on:click={() => {
          window.open("https://budibase.com/pricing/", "_blank")
        }}
      >
        View Plans
      </Button>
      {#if upgradeDisabled}
        <AbsTooltip
          text={"Please contact the account holder to upgrade"}
          position={"right"}
        >
          <div class="icon" on:focus>
            <Icon name="info" size="L" disabled hoverable />
          </div>
        </AbsTooltip>
      {/if}
    </div>
  {/if}
</Layout>

<style>
  .buttons {
    display: flex;
    gap: var(--spacing-l);
  }
  .icon {
    position: relative;
    display: flex;
    justify-content: center;
  }
  .buttons {
    display: flex;
    flex-direction: row;
    gap: var(--spacing-m);
  }
</style><|MERGE_RESOLUTION|>--- conflicted
+++ resolved
@@ -21,22 +21,13 @@
 
 <Layout noPadding gap="L">
   <Layout gap="XS" noPadding>
-<<<<<<< HEAD
-    {#if !enabled}
-      <Tags>
-        <Tag icon="LockClosed">{planType}</Tag>
-      </Tags>
-    {/if}
-=======
     <div class="title">
-      <Heading size="M">{title}</Heading>
       {#if !enabled}
         <Tags>
           <Tag icon="lock">{planType}</Tag>
         </Tags>
       {/if}
     </div>
->>>>>>> 95447dec
     <Body>{description}</Body>
   </Layout>
   <Divider noMargin />
