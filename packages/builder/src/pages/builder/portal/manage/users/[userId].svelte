<script>
  import { goto } from "@roxi/routify"
  import {
    ActionButton,
    Button,
    Layout,
    Heading,
    Body,
    Divider,
    Label,
    Input,
    Select,
    Toggle,
    Modal,
    Table,
    ModalContent,
    notifications,
  } from "@budibase/bbui"
  import { fetchData } from "helpers"
  import { users, auth } from "stores/portal"

  import TagsRenderer from "./_components/TagsTableRenderer.svelte"
  import UpdateRolesModal from "./_components/UpdateRolesModal.svelte"
  import ForceResetPasswordModal from "./_components/ForceResetPasswordModal.svelte"

  export let userId
  let deleteUserModal
  let editRolesModal
  let resetPasswordModal

  const roleSchema = {
    name: { displayName: "App" },
    role: {},
  }

  // Merge the Apps list and the roles response to get something that makes sense for the table
  $: appList = Object.keys($apps?.data).map(id => ({
    ...$apps?.data?.[id],
    _id: id,
    role: [$userFetch?.data?.roles?.[id]],
  }))
  let selectedApp

  const userFetch = fetchData(`/api/admin/users/${userId}`)
  const apps = fetchData(`/api/admin/roles`)

  async function deleteUser() {
    const res = await users.delete(userId)
    if (res.message) {
      notifications.success(`User ${$userFetch?.data?.email} deleted.`)
      $goto("./")
    } else {
      notifications.error("Failed to delete user.")
    }
  }

  let toggleDisabled = false

  async function toggleFlag(flagName, detail) {
    toggleDisabled = true
    await users.save({ ...$userFetch?.data, [flagName]: { global: detail } })
    await userFetch.refresh()
    toggleDisabled = false
  }

  async function toggleBuilderAccess({ detail }) {
    return toggleFlag("builder", detail)
  }

  async function toggleAdminAccess({ detail }) {
    return toggleFlag("admin", detail)
  }

  async function openUpdateRolesModal({ detail }) {
    selectedApp = detail
    editRolesModal.show()
  }
</script>

<Layout noPadding>
  <Layout gap="XS" noPadding>
    <div class="back">
      <ActionButton
        on:click={() => $goto("./")}
        quiet
        size="S"
        icon="BackAndroid"
      >
        Back to users
      </ActionButton>
    </div>
    <Heading>User: {$userFetch?.data?.email}</Heading>
    <Body>
      Change user settings and update their app roles. Also contains the ability
      to delete the user as well as force reset their password.
    </Body>
  </Layout>
  <Divider size="S" />
  <Layout gap="S" noPadding>
    <Heading size="S">General</Heading>
    <div class="fields">
      <div class="field">
        <Label size="L">Email</Label>
        <Input disabled thin value={$userFetch?.data?.email} />
      </div>
      <div class="field">
        <Label size="L">Group(s)</Label>
        <Select disabled options={["All users"]} value="All users" />
      </div>
      <div class="field">
        <Label size="L">First name</Label>
        <Input disabled thin value={$userFetch?.data?.firstName} />
      </div>
      <div class="field">
        <Label size="L">Last name</Label>
        <Input disabled thin value={$userFetch?.data?.lastName} />
      </div>
<<<<<<< HEAD
      <!-- don't let a user remove the privileges that let them be here -->
      {#if userId !== $auth.user._id}
        <div class="field">
          <Label size="L">Development access?</Label>
          <Toggle
            text=""
            value={$userFetch?.data?.builder?.global}
            on:change={toggleBuilderAccess}
            disabled={toggleDisabled}
          />
        </div>
        <div class="field">
          <Label size="L">Administration access?</Label>
          <Toggle
              text=""
              value={$userFetch?.data?.admin?.global}
              on:change={toggleAdminAccess}
              disabled={toggleDisabled}
          />
        </div>
      {/if}
=======
      <div class="field">
        <Label size="L">Development access</Label>
        <Toggle
          text=""
          value={$userFetch?.data?.builder?.global}
          on:change={toggleBuilderAccess}
          disabled={toggleDisabled}
        />
      </div>
>>>>>>> 7fb96732
    </div>
    <div class="regenerate">
      <ActionButton
        size="S"
        icon="Refresh"
        quiet
        on:click={resetPasswordModal.show}>Force password reset</ActionButton
      >
    </div>
  </Layout>
  <Divider size="S" />
  <Layout gap="S" noPadding>
    <Heading size="S">Configure roles</Heading>
    <Table
      on:click={openUpdateRolesModal}
      schema={roleSchema}
      data={appList}
      allowEditColumns={false}
      allowEditRows={false}
      allowSelectRows={false}
      customRenderers={[{ column: "role", component: TagsRenderer }]}
    />
  </Layout>
  <Divider size="S" />
  <Layout gap="XS" noPadding>
    <Heading size="S">Delete user</Heading>
    <Body>Deleting a user completely removes them from your account.</Body>
  </Layout>
  <div class="delete-button">
    <Button warning on:click={deleteUserModal.show}>Delete user</Button>
  </div>
</Layout>

<Modal bind:this={deleteUserModal}>
  <ModalContent
    warning
    onConfirm={deleteUser}
    title="Delete User"
    confirmText="Delete user"
    cancelText="Cancel"
    showCloseIcon={false}
  >
    <Body>
      Are you sure you want to delete <strong>{$userFetch?.data?.email}</strong>
    </Body>
  </ModalContent>
</Modal>
<Modal bind:this={editRolesModal}>
  <UpdateRolesModal
    app={selectedApp}
    user={$userFetch.data}
    on:update={userFetch.refresh}
  />
</Modal>
<Modal bind:this={resetPasswordModal}>
  <ForceResetPasswordModal
    user={$userFetch.data}
    on:update={userFetch.refresh}
  />
</Modal>

<style>
  .fields {
    display: grid;
    grid-gap: var(--spacing-m);
  }
  .field {
    display: grid;
    grid-template-columns: 32% 1fr;
    align-items: center;
  }
  .regenerate {
    position: absolute;
    top: 0;
    right: 0;
  }
</style><|MERGE_RESOLUTION|>--- conflicted
+++ resolved
@@ -115,11 +115,10 @@
         <Label size="L">Last name</Label>
         <Input disabled thin value={$userFetch?.data?.lastName} />
       </div>
-<<<<<<< HEAD
       <!-- don't let a user remove the privileges that let them be here -->
       {#if userId !== $auth.user._id}
         <div class="field">
-          <Label size="L">Development access?</Label>
+          <Label size="L">Development access</Label>
           <Toggle
             text=""
             value={$userFetch?.data?.builder?.global}
@@ -128,7 +127,7 @@
           />
         </div>
         <div class="field">
-          <Label size="L">Administration access?</Label>
+          <Label size="L">Administration access</Label>
           <Toggle
               text=""
               value={$userFetch?.data?.admin?.global}
@@ -137,17 +136,6 @@
           />
         </div>
       {/if}
-=======
-      <div class="field">
-        <Label size="L">Development access</Label>
-        <Toggle
-          text=""
-          value={$userFetch?.data?.builder?.global}
-          on:change={toggleBuilderAccess}
-          disabled={toggleDisabled}
-        />
-      </div>
->>>>>>> 7fb96732
     </div>
     <div class="regenerate">
       <ActionButton
