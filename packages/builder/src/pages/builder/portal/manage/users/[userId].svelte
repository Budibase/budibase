--- conflicted
+++ resolved
@@ -69,23 +69,6 @@
   }
 </script>
 
-<<<<<<< HEAD
-<Layout noPadding gap="XS">
-  <div class="back">
-    <ActionButton on:click={() => $goto("./")} quiet size="S" icon="BackAndroid"
-      >Back to users</ActionButton
-    >
-  </div>
-  <div class="heading">
-    <Layout noPadding gap="XS">
-      <Heading>User: {$userFetch?.data?.email}</Heading>
-      <Body
-        >Change user settings and update their app roles. Also contains the
-        ability to delete the user as well as force reset their password.
-      </Body>
-    </Layout>
-  </div>
-=======
 <Layout noPadding>
   <Layout gap="XS" noPadding>
     <div class="back">
@@ -98,14 +81,12 @@
         Back to users
       </ActionButton>
     </div>
-    <Heading>User: {$roleFetch?.data?.email}</Heading>
+    <Heading>User: {$userFetch?.data?.email}</Heading>
     <Body>
-      Lorem ipsum dolor sit amet consectetur adipisicing elit. Debitis porro ut
-      nesciunt ipsam perspiciatis aliquam et hic minus alias beatae. Odit
-      veritatis quos quas laborum magnam tenetur perspiciatis ex hic.
+      Change user settings and update their app roles. Also contains the ability
+      to delete the user as well as force reset their password..
     </Body>
   </Layout>
->>>>>>> 47fd393e
   <Divider size="S" />
   <Layout gap="S" noPadding>
     <Heading size="S">General</Heading>
@@ -119,6 +100,14 @@
         <Select disabled options={["All users"]} value="All users" />
       </div>
       <div class="field">
+        <Label size="L">First name</Label>
+        <Input disabled thin value={$userFetch?.data?.firstName} />
+      </div>
+      <div class="field">
+        <Label size="L">Last name</Label>
+        <Input disabled thin value={$userFetch?.data?.lastName} />
+      </div>
+      <div class="field">
         <Label size="L">Development access?</Label>
         <Toggle
           text=""
@@ -127,28 +116,14 @@
           disabled={toggleDisabled}
         />
       </div>
-      <div class="field">
-        <Label size="L">First name</Label>
-        <Input disabled thin value={$roleFetch?.data?.firstName} />
-      </div>
-      <div class="field">
-        <Label size="L">Last name</Label>
-        <Input disabled thin value={$roleFetch?.data?.lastName} />
-      </div>
     </div>
     <div class="regenerate">
-<<<<<<< HEAD
       <ActionButton
         size="S"
         icon="Refresh"
         quiet
         on:click={resetPasswordModal.show}>Force password reset</ActionButton
       >
-=======
-      <ActionButton size="S" icon="Refresh" quiet>
-        Regenerate password
-      </ActionButton>
->>>>>>> 47fd393e
     </div>
   </Layout>
   <Divider size="S" />
@@ -183,16 +158,9 @@
     cancelText="Cancel"
     showCloseIcon={false}
   >
-<<<<<<< HEAD
-    <Body
-      >Are you sure you want to delete <strong>{$userFetch?.data?.email}</strong
-      ></Body
-    >
-=======
     <Body>
-      Are you sure you want to delete <strong>{$roleFetch?.data?.email}</strong>
+      Are you sure you want to delete <strong>{$userFetch?.data?.email}</strong>
     </Body>
->>>>>>> 47fd393e
   </ModalContent>
 </Modal>
 <Modal bind:this={editRolesModal}>
