<script>
  import GoogleLogo from "./_logos/Google.svelte"
  import OidcLogo from "./_logos/OIDC.svelte"
  import MicrosoftLogo from "assets/microsoft-logo.png"
  import Auth0Logo from "assets/auth0-logo.png"
  import OktaLogo from "assets/okta-logo.png"
  import OneLoginLogo from "assets/onelogin-logo.png"
  import OidcLogoPng from "assets/oidc-logo.png"
  import { isEqual, cloneDeep } from "lodash/fp"
  import {
    Button,
    Heading,
    Divider,
    Label,
    notifications,
    Layout,
    Input,
    Body,
    Select,
    Toggle,
    Tag,
    Tags,
    Icon,
    Helpers,
  } from "@budibase/bbui"
  import { onMount } from "svelte"
  import { API } from "api"
  import { organisation, admin } from "stores/portal"
<<<<<<< HEAD
  import { Helpers } from "@budibase/frontend-core"
=======
>>>>>>> f81c2081

  const ConfigTypes = {
    Google: "google",
    OIDC: "oidc",
  }

  const HasSpacesRegex = /[\\"\s]/

  // Some older google configs contain a manually specified value - retain the functionality to edit the field
  // When there is no value or we are in the cloud - prohibit editing the field, must use platform url to change
  $: googleCallbackUrl = undefined
  $: googleCallbackReadonly = $admin.cloud || !googleCallbackUrl

  // Indicate to user that callback is based on platform url
  // If there is an existing value, indicate that it may be removed to return to default behaviour
  $: googleCallbackTooltip = $admin.cloud
    ? null
    : googleCallbackReadonly
    ? "Vist the organisation page to update the platform URL"
    : "Leave blank to use the default callback URL"

  $: GoogleConfigFields = {
    Google: [
      { name: "clientID", label: "Client ID" },
      { name: "clientSecret", label: "Client secret" },
      {
        name: "callbackURL",
        label: "Callback URL",
        readonly: googleCallbackReadonly,
        tooltip: googleCallbackTooltip,
        placeholder: $organisation.googleCallbackUrl,
        copyButton: true,
      },
    ],
  }

  $: OIDCConfigFields = {
    Oidc: [
      { name: "configUrl", label: "Config URL" },
      { name: "clientID", label: "Client ID" },
      { name: "clientSecret", label: "Client Secret" },
      {
        name: "callbackURL",
        readonly: true,
        tooltip: $admin.cloud
          ? null
          : "Vist the organisation page to update the platform URL",
        label: "Callback URL",
        placeholder: $organisation.oidcCallbackUrl,
        copyButton: true,
      },
    ],
  }

  let iconDropdownOptions = [
    {
      label: "Microsoft",
      value: "Microsoft",
      icon: MicrosoftLogo,
    },
    {
      label: "Okta",
      value: "Okta",
      icon: OktaLogo,
    },
    {
      label: "OneLogin",
      value: "OneLogin",
      icon: OneLoginLogo,
    },
    {
      label: "Auth0",
      value: "Auth0",
      icon: Auth0Logo,
    },
    {
      label: "OIDC",
      value: "Oidc",
      icon: OidcLogoPng,
    },
    {
      label: "Upload your own",
      value: "Upload",
    },
  ]

  let fileinput
  let image

  let google
  let oidc
  const providers = { google, oidc }

  // control the state of the save button depending on whether form has changed
  let originalGoogleDoc
  let originalOidcDoc
  let googleSaveButtonDisabled
  let oidcSaveButtonDisabled
  $: {
    isEqual(providers.google?.config, originalGoogleDoc?.config)
      ? (googleSaveButtonDisabled = true)
      : (googleSaveButtonDisabled = false)
    isEqual(providers.oidc?.config, originalOidcDoc?.config)
      ? (oidcSaveButtonDisabled = true)
      : (oidcSaveButtonDisabled = false)
  }

  // Create a flag so that it will only try to save completed forms
  $: partialGoogle =
    providers.google?.config?.clientID || providers.google?.config?.clientSecret
  $: partialOidc =
    providers.oidc?.config?.configs[0].configUrl ||
    providers.oidc?.config?.configs[0].clientID ||
    providers.oidc?.config?.configs[0].clientSecret
  $: googleComplete =
    providers.google?.config?.clientID && providers.google?.config?.clientSecret
  $: oidcComplete =
    providers.oidc?.config?.configs[0].configUrl &&
    providers.oidc?.config?.configs[0].clientID &&
    providers.oidc?.config?.configs[0].clientSecret

  const onFileSelected = e => {
    let fileName = e.target.files[0].name
    image = e.target.files[0]
    providers.oidc.config.configs[0].logo = fileName
    iconDropdownOptions.unshift({ label: fileName, value: fileName })
  }

  async function save(docs) {
    let calls = []
    // Only if the user has provided an image, upload it
    if (image) {
      let data = new FormData()
      data.append("file", image)
      calls.push(
        API.uploadOIDCLogo({
          name: image.name,
          data,
        })
      )
    }
    docs.forEach(element => {
      // Delete unsupported fields
      delete element.createdAt
      delete element.updatedAt

      if (element.type === ConfigTypes.OIDC) {
        // Add a UUID here so each config is distinguishable when it arrives at the login page
        for (let config of element.config.configs) {
          if (!config.uuid) {
            config.uuid = Helpers.uuid()
          }
          // Callback urls shouldn't be included
          delete config.callbackURL
        }
        if (partialOidc) {
          if (!oidcComplete) {
            notifications.error(
              `Please fill in all required ${ConfigTypes.OIDC} fields`
            )
          } else {
            calls.push(API.saveConfig(element))
            // Turn the save button grey when clicked
            oidcSaveButtonDisabled = true
            originalOidcDoc = cloneDeep(providers.oidc)
          }
        }
      }
      if (element.type === ConfigTypes.Google) {
        if (partialGoogle) {
          if (!googleComplete) {
            notifications.error(
              `Please fill in all required ${ConfigTypes.Google} fields`
            )
          } else {
            calls.push(API.saveConfig(element))
            googleSaveButtonDisabled = true
            originalGoogleDoc = cloneDeep(providers.google)
          }
        }
      }
    })
    if (calls.length) {
      Promise.all(calls)
        .then(data => {
          data.forEach(res => {
            providers[res.type]._rev = res._rev
            providers[res.type]._id = res._id
          })
          notifications.success(`Settings saved`)
        })
        .catch(() => {
          notifications.error("Failed to update auth settings")
        })
    }
  }

  let defaultScopes = ["profile", "email", "offline_access"]

  const refreshScopes = idx => {
    providers.oidc.config.configs[idx]["scopes"] =
      providers.oidc.config.configs[idx]["scopes"]
  }

  let scopesFields = [
    {
      editing: true,
      inputText: null,
      error: null,
    },
  ]

  const copyToClipboard = async value => {
    await Helpers.copyToClipboard(value)
    notifications.success("Copied")
  }

  onMount(async () => {
    try {
      await organisation.init()
    } catch (error) {
      notifications.error("Error getting org config")
    }

    // Fetch Google config
    let googleDoc
    try {
      googleDoc = await API.getConfig(ConfigTypes.Google)
    } catch (error) {
      notifications.error("Error fetching Google OAuth config")
    }
    if (!googleDoc?._id) {
      providers.google = {
        type: ConfigTypes.Google,
        config: { activated: true },
      }
      originalGoogleDoc = cloneDeep(googleDoc)
    } else {
      // Default activated to true for older configs
      if (googleDoc.config.activated === undefined) {
        googleDoc.config.activated = true
      }
      originalGoogleDoc = cloneDeep(googleDoc)
      providers.google = googleDoc
    }
    googleCallbackUrl = providers?.google?.config?.callbackURL

    // Get the list of user uploaded logos and push it to the dropdown options.
    // This needs to be done before the config call so they're available when
    // the dropdown renders.
    let oidcLogos
    try {
      oidcLogos = await API.getOIDCLogos()
    } catch (error) {
      notifications.error("Error fetching OIDC logos")
    }
    if (oidcLogos?.config) {
      const logoKeys = Object.keys(oidcLogos.config)
      logoKeys.map(logoKey => {
        const logoUrl = oidcLogos.config[logoKey]
        iconDropdownOptions.unshift({
          label: logoKey,
          value: logoKey,
          icon: logoUrl,
        })
      })
    }

    // Fetch OIDC config
    let oidcDoc
    try {
      oidcDoc = await API.getConfig(ConfigTypes.OIDC)
    } catch (error) {
      notifications.error("Error fetching OIDC config")
    }
    if (!oidcDoc?._id) {
      providers.oidc = {
        type: ConfigTypes.OIDC,
        config: { configs: [{ activated: true, scopes: defaultScopes }] },
      }
    } else {
      originalOidcDoc = cloneDeep(oidcDoc)
      providers.oidc = oidcDoc
    }
  })
</script>

<Layout noPadding>
  <Layout gap="XS" noPadding>
    <Heading size="M">Authentication</Heading>
    <Body>
      Every budibase app comes with basic authentication (email/password)
      included. You can add additional authentication methods from the options
      below.
    </Body>
  </Layout>
  {#if providers.google}
    <Divider />
    <Layout gap="XS" noPadding>
      <Heading size="S">
        <div class="provider-title">
          <GoogleLogo />
          <span>Google</span>
          <Button
            disabled={googleSaveButtonDisabled}
            size="s"
            cta
            on:click={() => save([providers.google])}
          >
            Save
          </Button>
        </div>
      </Heading>
      <Body size="S">
        To allow users to authenticate using their Google accounts, fill out the
        fields below.
      </Body>
    </Layout>
    <Layout gap="XS" noPadding>
      {#each GoogleConfigFields.Google as field}
        <div class="form-row">
          <Label size="L" tooltip={field.tooltip}>{field.label}</Label>
          <div class="inputContainer">
            <div class="input">
              <Input
                bind:value={providers.google.config[field.name]}
                readonly={field.readonly}
                placeholder={field.placeholder}
              />
            </div>
            {#if field.copyButton}
              <div
                class="copy"
                on:click={() => copyToClipboard(field.placeholder)}
              >
                <Icon size="S" name="Copy" />
              </div>
            {/if}
          </div>
        </div>
      {/each}
      <div class="form-row">
        <Label size="L">Activated</Label>
        <Toggle text="" bind:value={providers.google.config.activated} />
      </div>
    </Layout>
  {/if}
  {#if providers.oidc}
    <Divider />
    <Layout gap="XS" noPadding>
      <Heading size="S">
        <div class="provider-title">
          <OidcLogo />
          <span>OpenID Connect</span>
          <Button
            disabled={oidcSaveButtonDisabled}
            size="s"
            cta
            on:click={() => save([providers.oidc])}
            dataCy={"oidc-save"}
          >
            Save
          </Button>
        </div>
      </Heading>
      <Body size="S">
        To allow users to authenticate using OIDC, fill out the fields below.
      </Body>
    </Layout>
    <Layout gap="XS" noPadding>
      {#each OIDCConfigFields.Oidc as field}
        <div class="form-row">
          <Label size="L" tooltip={field.tooltip}>{field.label}</Label>
          <div class="inputContainer">
            <div class="input">
              <Input
                bind:value={providers.oidc.config.configs[0][field.name]}
                readonly={field.readonly}
                placeholder={field.placeholder}
              />
            </div>
            {#if field.copyButton}
              <div
                class="copy"
                on:click={() => copyToClipboard(field.placeholder)}
              >
                <Icon size="S" name="Copy" />
              </div>
            {/if}
          </div>
        </div>
      {/each}
    </Layout>
    <Layout gap="XS" noPadding>
      <Body size="S">
        To customize your login button, fill out the fields below.
      </Body>
      <div class="form-row">
        <Label size="L">Name</Label>
        <Input bind:value={providers.oidc.config.configs[0].name} />
      </div>
      <div class="form-row">
        <Label size="L">Icon</Label>
        <Select
          label=""
          bind:value={providers.oidc.config.configs[0].logo}
          options={iconDropdownOptions}
          on:change={e => e.detail === "Upload" && fileinput.click()}
        />
      </div>
      <input
        type="file"
        accept=".jpg, .jpeg, .png"
        on:change={e => onFileSelected(e)}
        bind:this={fileinput}
      />
      <div class="form-row">
        <Label size="L">Activated</Label>
        <Toggle
          dataCy={"oidc-active"}
          text=""
          bind:value={providers.oidc.config.configs[0].activated}
        />
      </div>
    </Layout>
    <span class="advanced-config">
      <Layout gap="XS" noPadding>
        <Heading size="XS">
          <div class="auth-scopes">
            <div>Advanced</div>
            <Button
              secondary
              newStyles
              size="S"
              on:click={() => {
                providers.oidc.config.configs[0]["scopes"] = [...defaultScopes]
              }}
              dataCy={"restore-oidc-default-scopes"}
            >
              Restore Defaults
            </Button>
          </div>
        </Heading>
        <Body size="S">
          Changes to your authentication scopes will only take effect when you
          next log in. Please refer to your vendor documentation before
          modification.
        </Body>

        <div class="auth-form">
          <span class="add-new">
            <Label size="L">{"Auth Scopes"}</Label>
            <Input
              dataCy={"new-scope-input"}
              error={scopesFields[0].error}
              placeholder={"New Scope"}
              bind:value={scopesFields[0].inputText}
              on:keyup={e => {
                if (!scopesFields[0].inputText) {
                  scopesFields[0].error = null
                }
                if (
                  e.key === "Enter" ||
                  e.keyCode === 13 ||
                  e.code == "Space" ||
                  e.keyCode == 32
                ) {
                  let scopes = providers.oidc.config.configs[0]["scopes"]
                    ? providers.oidc.config.configs[0]["scopes"]
                    : [...defaultScopes]

                  let update = scopesFields[0].inputText.trim()

                  if (HasSpacesRegex.test(update)) {
                    scopesFields[0].error =
                      "Auth scopes cannot contain spaces, double quotes or backslashes"
                    return
                  } else if (scopes.indexOf(update) > -1) {
                    scopesFields[0].error = "Auth scope already exists"
                    return
                  } else if (!update.length) {
                    scopesFields[0].inputText = null
                    scopesFields[0].error = null
                    return
                  } else {
                    scopesFields[0].error = null
                    scopes.push(update)
                    providers.oidc.config.configs[0]["scopes"] = scopes
                    scopesFields[0].inputText = null
                  }
                }
              }}
            />
          </span>
          <div class="tag-wrap">
            <span />
            <Tags>
              <Tag closable={false}>openid</Tag>
              {#each providers.oidc.config.configs[0]["scopes"] || [...defaultScopes] as tag, idx}
                <Tag
                  closable={scopesFields[0].editing}
                  on:click={() => {
                    let idxScopes = providers.oidc.config.configs[0]["scopes"]
                    if (idxScopes.length == 1) {
                      idxScopes.pop()
                    } else {
                      idxScopes.splice(idx, 1)
                      refreshScopes(0)
                    }
                  }}
                >
                  {tag}
                </Tag>
              {/each}
            </Tags>
          </div>
        </div>
      </Layout>
    </span>
  {/if}
</Layout>

<style>
  .auth-scopes {
    display: flex;
    justify-content: space-between;
    align-items: center;
  }

  .advanced-config :global(.spectrum-Tags-item) {
    margin-left: 0px;
    margin-top: var(--spacing-m);
    margin-right: var(--spacing-m);
  }

  .auth-form > * {
    display: grid;
    grid-gap: var(--spacing-l);
    grid-template-columns: 100px 1fr;
  }

  .advanced-config .auth-form .tag-wrap {
    padding: 0px 5px 5px 0px;
  }

  .form-row {
    display: grid;
    grid-template-columns: 100px 1fr;
    grid-gap: var(--spacing-l);
    align-items: center;
  }

  input[type="file"] {
    display: none;
  }

  .provider-title {
    display: flex;
    flex-direction: row;
    justify-content: space-between;
    align-items: center;
    gap: var(--spacing-m);
  }
  .provider-title span {
    flex: 1 1 auto;
  }
  .inputContainer {
    display: flex;
    flex-direction: row;
  }
  .input {
    flex: 1;
  }
  .copy {
    display: flex;
    align-items: center;
    margin-left: 10px;
  }
</style><|MERGE_RESOLUTION|>--- conflicted
+++ resolved
@@ -21,15 +21,11 @@
     Tag,
     Tags,
     Icon,
-    Helpers,
   } from "@budibase/bbui"
   import { onMount } from "svelte"
   import { API } from "api"
   import { organisation, admin } from "stores/portal"
-<<<<<<< HEAD
   import { Helpers } from "@budibase/frontend-core"
-=======
->>>>>>> f81c2081
 
   const ConfigTypes = {
     Google: "google",
