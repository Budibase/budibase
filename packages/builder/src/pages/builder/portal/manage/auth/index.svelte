<script>
  import GoogleLogo from "./_logos/Google.svelte"
  import OidcLogo from "./_logos/OIDC.svelte"
  import MicrosoftLogo from "assets/microsoft-logo.png"
  import Auth0Logo from "assets/auth0-logo.png"
  import OktaLogo from "assets/okta-logo.png"
  import OneLoginLogo from "assets/onelogin-logo.png"
  import OidcLogoPng from "assets/oidc-logo.png"
  import { isEqual, cloneDeep } from "lodash/fp"
  import {
    Button,
    Heading,
    Divider,
    Label,
    notifications,
    Layout,
    Input,
    Body,
    Select,
    Toggle,
  } from "@budibase/bbui"
  import { onMount } from "svelte"
  import api from "builderStore/api"
  import { organisation, auth, admin } from "stores/portal"
  import { uuid } from "builderStore/uuid"
  import { _ as t } from "svelte-i18n"

  $: tenantId = $auth.tenantId
  $: multiTenancyEnabled = $admin.multiTenancy

  const ConfigTypes = {
    Google: "google",
    OIDC: "oidc",
  }

  function callbackUrl(tenantId, end) {
    let url = `/api/global/auth`
    if (multiTenancyEnabled && tenantId) {
      url += `/${tenantId}`
    }
    url += end
    return url
  }

  $: GoogleConfigFields = {
    Google: [
      { name: "clientID", label: "Client ID" },
      { name: "clientSecret", label: "Client secret" },
      {
        name: "callbackURL",
        label: "Callback URL",
        readonly: true,
        placeholder: callbackUrl(tenantId, "/google/callback"),
      },
    ],
  }

  $: OIDCConfigFields = {
    Oidc: [
      { name: "configUrl", label: "Config URL" },
      { name: "clientID", label: "Client ID" },
      { name: "clientSecret", label: "Client Secret" },
      {
        name: "callbackURL",
        label: "Callback URL",
        readonly: true,
        placeholder: callbackUrl(tenantId, "/oidc/callback"),
      },
    ],
  }

  let iconDropdownOptions = [
    {
      label: "Microsoft",
      value: "Microsoft",
      icon: MicrosoftLogo,
    },
    {
      label: "Okta",
      value: "Okta",
      icon: OktaLogo,
    },
    {
      label: "OneLogin",
      value: "OneLogin",
      icon: OneLoginLogo,
    },
    {
      label: "Auth0",
      value: "Auth0",
      icon: Auth0Logo,
    },
    {
      label: "OIDC",
      value: "Oidc",
      icon: OidcLogoPng,
    },
    {
      label: $t("upload-your-own"),
      value: "Upload",
    },
  ]

  let fileinput
  let image

  let google
  let oidc
  const providers = { google, oidc }

  // control the state of the save button depending on whether form has changed
  let originalGoogleDoc
  let originalOidcDoc
  let googleSaveButtonDisabled
  let oidcSaveButtonDisabled
  $: {
    isEqual(providers.google?.config, originalGoogleDoc?.config)
      ? (googleSaveButtonDisabled = true)
      : (googleSaveButtonDisabled = false)
    isEqual(providers.oidc?.config, originalOidcDoc?.config)
      ? (oidcSaveButtonDisabled = true)
      : (oidcSaveButtonDisabled = false)
  }

  // Create a flag so that it will only try to save completed forms
  $: partialGoogle =
    providers.google?.config?.clientID || providers.google?.config?.clientSecret
  $: partialOidc =
    providers.oidc?.config?.configs[0].configUrl ||
    providers.oidc?.config?.configs[0].clientID ||
    providers.oidc?.config?.configs[0].clientSecret
  $: googleComplete =
    providers.google?.config?.clientID && providers.google?.config?.clientSecret
  $: oidcComplete =
    providers.oidc?.config?.configs[0].configUrl &&
    providers.oidc?.config?.configs[0].clientID &&
    providers.oidc?.config?.configs[0].clientSecret

  async function uploadLogo(file) {
    let data = new FormData()
    data.append("file", file)
    const res = await api.post(
      `/api/global/configs/upload/logos_oidc/${file.name}`,
      data,
      {}
    )
    return await res.json()
  }

  const onFileSelected = e => {
    let fileName = e.target.files[0].name
    image = e.target.files[0]
    providers.oidc.config.configs[0].logo = fileName
    iconDropdownOptions.unshift({ label: fileName, value: fileName })
  }

  async function save(docs) {
    // only if the user has provided an image, upload it.
    image && uploadLogo(image)
    let calls = []
    docs.forEach(element => {
      if (element.type === ConfigTypes.OIDC) {
        //Add a UUID here so each config is distinguishable when it arrives at the login page
        for (let config of element.config.configs) {
          if (!config.uuid) {
            config.uuid = uuid()
          }
          // callback urls shouldn't be included
          delete config.callbackURL
        }
        if (partialOidc) {
          if (!oidcComplete) {
            notifications.error(
              $t("please-fill-in-all-required") +
                ` ${ConfigTypes.OIDC} ` +
                $t("fields")
            )
          } else {
            calls.push(api.post(`/api/global/configs`, element))
            // turn the save button grey when clicked
            oidcSaveButtonDisabled = true
            originalOidcDoc = cloneDeep(providers.oidc)
          }
        }
      }
      if (element.type === ConfigTypes.Google) {
        if (partialGoogle) {
          if (!googleComplete) {
            notifications.error(
              $t("please-fill-in-all-required") +
                ` ${ConfigTypes.Google} ` +
                $t("fields")
            )
          } else {
            calls.push(api.post(`/api/global/configs`, element))
            googleSaveButtonDisabled = true
            originalGoogleDoc = cloneDeep(providers.google)
          }
        }
      }
    })
    calls.length &&
      Promise.all(calls)
        .then(responses => {
          return Promise.all(
            responses.map(response => {
              return response.json()
            })
          )
        })
        .then(data => {
          data.forEach(res => {
            providers[res.type]._rev = res._rev
            providers[res.type]._id = res._id
          })
          notifications.success($t("settings-saved"))
        })
        .catch(err => {
          notifications.error($t("failed-to-update-auth-settings") + ` ${err}`)
          throw new Error(err.message)
        })
  }

  onMount(async () => {
    await organisation.init()
    // fetch the configs for oauth
    const googleResponse = await api.get(
      `/api/global/configs/${ConfigTypes.Google}`
    )
    const googleDoc = await googleResponse.json()

    if (!googleDoc._id) {
      providers.google = {
        type: ConfigTypes.Google,
        config: { activated: true },
      }
      originalGoogleDoc = cloneDeep(googleDoc)
    } else {
      // default activated to true for older configs
      if (googleDoc.config.activated === undefined) {
        googleDoc.config.activated = true
      }
      originalGoogleDoc = cloneDeep(googleDoc)
      providers.google = googleDoc
    }
    //Get the list of user uploaded logos and push it to the dropdown options.
    //This needs to be done before the config call so they're available when the dropdown renders
    const res = await api.get(`/api/global/configs/logos_oidc`)
    const configSettings = await res.json()

    if (configSettings.config) {
      const logoKeys = Object.keys(configSettings.config)

      logoKeys.map(logoKey => {
        const logoUrl = configSettings.config[logoKey]
        iconDropdownOptions.unshift({
          label: logoKey,
          value: logoKey,
          icon: logoUrl,
        })
      })
    }
    const oidcResponse = await api.get(
      `/api/global/configs/${ConfigTypes.OIDC}`
    )
    const oidcDoc = await oidcResponse.json()
    if (!oidcDoc._id) {
      providers.oidc = {
        type: ConfigTypes.OIDC,
        config: { configs: [{ activated: true }] },
      }
    } else {
      originalOidcDoc = cloneDeep(oidcDoc)
      providers.oidc = oidcDoc
    }
  })
</script>

<Layout noPadding>
  <Layout gap="XS" noPadding>
    <Heading size="M">{$t("authentication")}</Heading>
    <Body>
      {$t(
        "every-app-comes-with-basic-authentication-email-password-included-you-can-add-additional-authentication-methods-from-the-options-below"
      )}
    </Body>
  </Layout>
  {#if providers.google}
    <Divider />
    <Layout gap="XS" noPadding>
      <Heading size="S">
        <div class="provider-title">
          <GoogleLogo />
<<<<<<< HEAD
          Google
          <div class="google-save-button">
            <div>
              <Button
                disabled={googleSaveButtonDisabled}
                size="s"
                cta
                on:click={() => save([providers.google])}>{$t("save")}</Button
              >
            </div>
          </div>
=======
          <span>Google</span>
          <Button
            disabled={googleSaveButtonDisabled}
            size="s"
            cta
            on:click={() => save([providers.google])}
          >
            Save
          </Button>
>>>>>>> bede089c
        </div>
      </Heading>
      <Body size="S">
        {$t(
          "to-allow-users-to-authenticate-using-their-google-accounts-fill-out-the-fields-below"
        )}
      </Body>
    </Layout>
    <Layout gap="XS" noPadding>
      {#each GoogleConfigFields.Google as field}
        <div class="form-row">
          <Label size="L">{field.label}</Label>
          {#if field.readonly}
            <Input readonly placeholder={field.placeholder} />
          {:else}
            <Input
              bind:value={providers.google.config[field.name]}
              placeholder={field.placeholder}
            />
          {/if}
        </div>
      {/each}
      <div class="form-row">
<<<<<<< HEAD
        <div class="field">
          <Label size="L">{$t("activated")}</Label>
          <span class="alignedToggle">
            <Toggle text="" bind:value={providers.google.config.activated} />
          </span>
        </div>
=======
        <Label size="L">Activated</Label>
        <Toggle text="" bind:value={providers.google.config.activated} />
>>>>>>> bede089c
      </div>
    </Layout>
  {/if}
  {#if providers.oidc}
    <Divider />
    <Layout gap="XS" noPadding>
      <Heading size="S">
        <div class="provider-title">
          <OidcLogo />
<<<<<<< HEAD
          OpenID Connect
          <div class="oidc-save-button">
            <div>
              <Button
                disabled={oidcSaveButtonDisabled}
                size="s"
                cta
                on:click={() => save([providers.oidc])}>{$t("save")}</Button
              >
            </div>
          </div>
        </div></Heading
      >
=======
          <span>OpenID Connect</span>
          <Button
            disabled={oidcSaveButtonDisabled}
            size="s"
            cta
            on:click={() => save([providers.oidc])}
          >
            Save
          </Button>
        </div>
      </Heading>
>>>>>>> bede089c
      <Body size="S">
        {$t(
          "to-allow-users-to-authenticate-using-oidc-fill-out-the-fields-below"
        )}
      </Body>
    </Layout>
    <Layout gap="XS" noPadding>
      {#each OIDCConfigFields.Oidc as field}
        <div class="form-row">
          <Label size="L">{field.label}</Label>
          {#if field.readonly}
            <Input readonly placeholder={field.placeholder} />
          {:else}
            <Input
              bind:value={providers.oidc.config.configs[0][field.name]}
              placeholder={field.placeholder}
            />
          {/if}
        </div>
      {/each}
    </Layout>
    <Layout gap="XS" noPadding>
      <Body size="S">
        {$t("to-customize-your-login-button-fill-out-the-fields-below")}
      </Body>
      <div class="form-row">
        <Label size="L">{$t("name")}</Label>
        <Input bind:value={providers.oidc.config.configs[0].name} />
      </div>
      <div class="form-row">
        <Label size="L">{$t("icon")}</Label>
        <Select
          label=""
          bind:value={providers.oidc.config.configs[0].logo}
          options={iconDropdownOptions}
          on:change={e => e.detail === "Upload" && fileinput.click()}
        />
      </div>
      <input
        type="file"
        accept=".jpg, .jpeg, .png"
        on:change={e => onFileSelected(e)}
        bind:this={fileinput}
      />
<<<<<<< HEAD
    </Layout>
    <div class="form-row">
      <div class="field">
        <Label size="L">{$t("activated")}</Label>
        <span class="alignedToggle">
          <Toggle
            text=""
            bind:value={providers.oidc.config.configs[0].activated}
          />
        </span>
=======
      <div class="form-row">
        <Label size="L">Activated</Label>
        <Toggle
          text=""
          bind:value={providers.oidc.config.configs[0].activated}
        />
>>>>>>> bede089c
      </div>
    </Layout>
  {/if}
</Layout>

<style>
  .form-row {
    display: grid;
    grid-template-columns: 100px 1fr;
    grid-gap: var(--spacing-l);
    align-items: center;
  }

  input[type="file"] {
    display: none;
  }

  .provider-title {
    display: flex;
    flex-direction: row;
    justify-content: space-between;
    align-items: center;
    gap: var(--spacing-m);
  }
<<<<<<< HEAD

  .oidc-save-button {
    display: inline-block;
    margin-left: 400px;
=======
  .provider-title span {
    flex: 1 1 auto;
>>>>>>> bede089c
  }
</style><|MERGE_RESOLUTION|>--- conflicted
+++ resolved
@@ -291,19 +291,6 @@
       <Heading size="S">
         <div class="provider-title">
           <GoogleLogo />
-<<<<<<< HEAD
-          Google
-          <div class="google-save-button">
-            <div>
-              <Button
-                disabled={googleSaveButtonDisabled}
-                size="s"
-                cta
-                on:click={() => save([providers.google])}>{$t("save")}</Button
-              >
-            </div>
-          </div>
-=======
           <span>Google</span>
           <Button
             disabled={googleSaveButtonDisabled}
@@ -313,7 +300,6 @@
           >
             Save
           </Button>
->>>>>>> bede089c
         </div>
       </Heading>
       <Body size="S">
@@ -337,17 +323,8 @@
         </div>
       {/each}
       <div class="form-row">
-<<<<<<< HEAD
-        <div class="field">
-          <Label size="L">{$t("activated")}</Label>
-          <span class="alignedToggle">
-            <Toggle text="" bind:value={providers.google.config.activated} />
-          </span>
-        </div>
-=======
-        <Label size="L">Activated</Label>
+        <Label size="L">{$t("activated")}</Label>
         <Toggle text="" bind:value={providers.google.config.activated} />
->>>>>>> bede089c
       </div>
     </Layout>
   {/if}
@@ -357,21 +334,6 @@
       <Heading size="S">
         <div class="provider-title">
           <OidcLogo />
-<<<<<<< HEAD
-          OpenID Connect
-          <div class="oidc-save-button">
-            <div>
-              <Button
-                disabled={oidcSaveButtonDisabled}
-                size="s"
-                cta
-                on:click={() => save([providers.oidc])}>{$t("save")}</Button
-              >
-            </div>
-          </div>
-        </div></Heading
-      >
-=======
           <span>OpenID Connect</span>
           <Button
             disabled={oidcSaveButtonDisabled}
@@ -379,11 +341,10 @@
             cta
             on:click={() => save([providers.oidc])}
           >
-            Save
+            {$t("save")}
           </Button>
         </div>
       </Heading>
->>>>>>> bede089c
       <Body size="S">
         {$t(
           "to-allow-users-to-authenticate-using-oidc-fill-out-the-fields-below"
@@ -428,25 +389,12 @@
         on:change={e => onFileSelected(e)}
         bind:this={fileinput}
       />
-<<<<<<< HEAD
-    </Layout>
-    <div class="form-row">
-      <div class="field">
+      <div class="form-row">
         <Label size="L">{$t("activated")}</Label>
-        <span class="alignedToggle">
-          <Toggle
-            text=""
-            bind:value={providers.oidc.config.configs[0].activated}
-          />
-        </span>
-=======
-      <div class="form-row">
-        <Label size="L">Activated</Label>
         <Toggle
           text=""
           bind:value={providers.oidc.config.configs[0].activated}
         />
->>>>>>> bede089c
       </div>
     </Layout>
   {/if}
@@ -471,14 +419,7 @@
     align-items: center;
     gap: var(--spacing-m);
   }
-<<<<<<< HEAD
-
-  .oidc-save-button {
-    display: inline-block;
-    margin-left: 400px;
-=======
   .provider-title span {
     flex: 1 1 auto;
->>>>>>> bede089c
   }
 </style>