--- conflicted
+++ resolved
@@ -78,13 +78,9 @@
 
   onMount(async () => {
     try {
-<<<<<<< HEAD
-      await groups.actions.init()
-=======
       if ($licensing.groupsEnabled) {
         await groups.actions.init()
       }
->>>>>>> 34776013
     } catch (error) {
       notifications.error("Error getting user groups")
     }
@@ -93,9 +89,8 @@
 
 <Layout noPadding gap="M">
   <Layout gap="XS" noPadding>
-<<<<<<< HEAD
     <Heading size="M">User groups</Heading>
-    {#if !$auth.groupsEnabled}
+    {#if !$licensing.groupsEnabled}
       <Tags>
         <div class="tags">
           <div class="tag">
@@ -105,56 +100,32 @@
       </Tags>
     {/if}
     <Body>Easily assign and manage your users' access with user groups</Body>
+    {#if !$auth.accountPortalAccess}
+      <Body>Contact your account holder to upgrade</Body>
+    {/if}
   </Layout>
   <Divider />
   <div class="controls">
     <ButtonGroup>
-=======
-    <div style="display: flex;">
-      <Heading size="M">User groups</Heading>
-      {#if !$licensing.groupsEnabled}
-        <Tags>
-          <div class="tags">
-            <div class="tag">
-              <Tag icon="LockClosed">Pro plan</Tag>
-            </div>
-          </div>
-        </Tags>
-      {/if}
-    </div>
-    <Body>Easily assign and manage your users access with User Groups</Body>
-    {#if !$auth.accountPortalAccess}
-      <Body>Contact your account holder to upgrade</Body>
-    {/if}
-  </Layout>
-  <div class="align-buttons">
-    {#if $licensing.groupsEnabled}
-      <!--Show the group create button-->
-      <Button newStyles icon={"UserGroup"} cta on:click={showCreateGroupModal}>
-        Create user group
-      </Button>
-    {:else}
-      <Button
-        newStyles
-        disabled={!$auth.accountPortalAccess}
-        on:click={$licensing.goToUpgradePage()}
-      >
-        Upgrade
-      </Button>
-      <!--Show the view plans button-->
->>>>>>> 34776013
-      <Button
-        newStyles
-        icon={$auth.groupsEnabled ? "UserGroup" : ""}
-        cta={$auth.groupsEnabled}
-        on:click={$auth.groupsEnabled
-          ? showCreateGroupModal
-          : window.open("https://budibase.com/pricing/", "_blank")}
-      >
-<<<<<<< HEAD
-        {$auth.groupsEnabled ? "Create user group" : "Upgrade Account"}
-      </Button>
-      {#if !$auth.groupsEnabled}
+      {#if $licensing.groupsEnabled}
+        <!--Show the group create button-->
+        <Button
+          newStyles
+          icon={"UserGroup"}
+          cta
+          on:click={showCreateGroupModal}
+        >
+          Create user group
+        </Button>
+      {:else}
+        <Button
+          newStyles
+          disabled={!$auth.accountPortalAccess}
+          on:click={$licensing.goToUpgradePage()}
+        >
+          Upgrade
+        </Button>
+        <!--Show the view plans button-->
         <Button
           newStyles
           secondary
@@ -168,18 +139,6 @@
     </ButtonGroup>
     <div class="controls-right">
       <Search bind:value={searchString} placeholder="Search" />
-=======
-    {/if}
-  </div>
-
-  {#if $licensing.groupsEnabled && $groups.length}
-    <div class="groupTable">
-      {#each $groups as group}
-        <div>
-          <UserGroupsRow {saveGroup} {deleteGroup} {group} />
-        </div>
-      {/each}
->>>>>>> 34776013
     </div>
   </div>
   <Table
