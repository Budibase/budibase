--- conflicted
+++ resolved
@@ -39,37 +39,6 @@
   }
 </script>
 
-<<<<<<< HEAD
-<Page>
-  <Layout noPadding gap="L">
-    <Breadcrumbs>
-      <Breadcrumb url={$url("./")} text="Apps" />
-      <Breadcrumb text="Create new app" />
-    </Breadcrumbs>
-    <Header title={$apps.length ? "Create new app" : "Create your first app"}>
-      <div slot="buttons">
-        <Button size="M" secondary on:click={initiateAppImport}>
-          Import app
-        </Button>
-        <Button size="M" cta on:click={initiateAppCreation}>
-          Start from scratch
-        </Button>
-      </div>
-    </Header>
-    <TemplateDisplay templates={$templates} />
-  </Layout>
-</Page>
-
-<Modal
-  bind:this={creationModal}
-  padding={false}
-  width="600px"
-  on:hide={stopAppCreation}
->
-  <CreateAppModal {template} />
-</Modal>
-<AppLimitModal bind:this={appLimitModal} />
-=======
 {#if !$apps.length}
   <FirstAppOnboarding />
 {:else}
@@ -81,20 +50,10 @@
       </Breadcrumbs>
       <Header title={"Create new app"}>
         <div slot="buttons">
-          <Button
-            dataCy="import-app-btn"
-            size="M"
-            secondary
-            on:click={initiateAppImport}
-          >
+          <Button size="M" secondary on:click={initiateAppImport}>
             Import app
           </Button>
-          <Button
-            dataCy="create-app-btn"
-            size="M"
-            cta
-            on:click={initiateAppCreation}
-          >
+          <Button size="M" cta on:click={initiateAppCreation}>
             Start from scratch
           </Button>
         </div>
@@ -111,5 +70,4 @@
     <CreateAppModal {template} />
   </Modal>
   <AppLimitModal bind:this={appLimitModal} />
-{/if}
->>>>>>> 1909407a
+{/if}