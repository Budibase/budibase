--- conflicted
+++ resolved
@@ -17,21 +17,13 @@
   const createApp = async () => {
     loading = true
 
-<<<<<<< HEAD
     // Create form data to create app
     // This is form based and not JSON
     let data = new FormData()
     data.append("name", name.trim())
     data.append("url", url.trim())
-    data.append("useTemplate", false)
+    data.append("useTemplate", "false")
     data.append("isOnboarding", "true")
-=======
-    const data: CreateAppRequest = {
-      name: name.trim(),
-      url: url.trim(),
-      useTemplate: false,
-    }
->>>>>>> 233ed7af
 
     const createdApp = await API.createApp(data)
 
