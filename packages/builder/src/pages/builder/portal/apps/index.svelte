--- conflicted
+++ resolved
@@ -178,10 +178,6 @@
     } else {
       window.open(`/${app.prodId}`)
     }
-  }
-
-  const appOverview = app => {
-    $goto(`../overview/${app.devId}`)
   }
 
   const appOverview = app => {
@@ -416,13 +412,8 @@
               </div>
             {/if}
           </div>
-<<<<<<< HEAD
-          <Divider size="S" />
-          <div class="appTable">
-=======
 
           <div class="appTable" class:unlocked>
->>>>>>> 5c77a438
             {#each filteredApps as app (app.appId)}
               <AppRow
                 {copyAppId}
@@ -435,10 +426,6 @@
                 {exportApp}
                 {deleteApp}
                 {updateApp}
-<<<<<<< HEAD
-                {previewApp}
-=======
->>>>>>> 5c77a438
                 {appOverview}
               />
             {/each}
