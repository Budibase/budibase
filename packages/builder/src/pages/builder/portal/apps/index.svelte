<script>
  import {
    Heading,
    Layout,
    Button,
    Select,
    Modal,
    Page,
    notifications,
    Body,
    Search,
  } from "@budibase/bbui"
  import TemplateDisplay from "components/common/TemplateDisplay.svelte"
  import Spinner from "components/common/Spinner.svelte"
  import CreateAppModal from "components/start/CreateAppModal.svelte"
  import UpdateAppModal from "components/start/UpdateAppModal.svelte"
  import ExportAppModal from "components/start/ExportAppModal.svelte"

  import { store, automationStore } from "builderStore"
  import { API } from "api"
  import { onMount } from "svelte"
  import { apps, auth, admin, templates } from "stores/portal"
  import download from "downloadjs"
  import { goto } from "@roxi/routify"
  import AppRow from "components/start/AppRow.svelte"
  import { AppStatus } from "constants"
  import analytics, { Events } from "analytics"
  import Logo from "assets/bb-space-man.svg"

  let sortBy = "name"
  let template
  let selectedApp
  let creationModal
  let updatingModal
  let exportModal
  let creatingApp = false
  let loaded = $apps?.length || $templates?.length
  let searchTerm = ""
  let cloud = $admin.cloud
  let creatingFromTemplate = false

  const resolveWelcomeMessage = (auth, apps) => {
    const userWelcome = auth?.user?.firstName
      ? `Welcome ${auth?.user?.firstName}!`
      : "Welcome back!"
    return apps?.length ? userWelcome : "Let's create your first app!"
  }
  $: welcomeHeader = resolveWelcomeMessage($auth, $apps)
  $: welcomeBody = $apps?.length
    ? "Manage your apps and get a head start with templates"
    : "Start from scratch or get a head start with one of our templates"

  $: createAppButtonText = $apps?.length
    ? "Create new app"
    : "Start from scratch"

  $: enrichedApps = enrichApps($apps, $auth.user, sortBy)
  $: filteredApps = enrichedApps.filter(app =>
    app?.name?.toLowerCase().includes(searchTerm.toLowerCase())
  )

  $: lockedApps = filteredApps.filter(app => app?.lockedYou || app?.lockedOther)
  $: unlocked = lockedApps?.length == 0

  const enrichApps = (apps, user, sortBy) => {
    const enrichedApps = apps.map(app => ({
      ...app,
      deployed: app.status === AppStatus.DEPLOYED,
      lockedYou: app.lockedBy && app.lockedBy.email === user?.email,
      lockedOther: app.lockedBy && app.lockedBy.email !== user?.email,
    }))

    if (sortBy === "status") {
      return enrichedApps.sort((a, b) => {
        if (a.status === b.status) {
          return a.name?.toLowerCase() < b.name?.toLowerCase() ? -1 : 1
        }
        return a.status === AppStatus.DEPLOYED ? -1 : 1
      })
    } else if (sortBy === "updated") {
      return enrichedApps.sort((a, b) => {
        const aUpdated = a.updatedAt || "9999"
        const bUpdated = b.updatedAt || "9999"
        return aUpdated < bUpdated ? 1 : -1
      })
    } else {
      return enrichedApps.sort((a, b) => {
        return a.name?.toLowerCase() < b.name?.toLowerCase() ? -1 : 1
      })
    }
  }

  const initiateAppCreation = () => {
    if ($apps?.length) {
      $goto("/builder/portal/apps/create")
    } else {
      template = null
      creationModal.show()
      creatingApp = true
    }
  }

  const initiateAppsExport = () => {
    try {
      download(`/api/cloud/export`)
      notifications.success("Apps exported successfully")
    } catch (err) {
      notifications.error(`Error exporting apps: ${err}`)
    }
  }

  const initiateAppImport = () => {
    template = { fromFile: true }
    creationModal.show()
    creatingApp = true
  }

  const autoCreateApp = async () => {
    try {
      // Auto name app if has same name
      let appName = template.key
      const appsWithSameName = $apps.filter(app =>
        app.name?.startsWith(appName)
      )
      appName = `${appName}-${appsWithSameName.length + 1}`

      // Create form data to create app
      let data = new FormData()
      data.append("name", appName)
      data.append("useTemplate", true)
      data.append("templateKey", template.key)

      // Create App
      const createdApp = await API.createApp(data)

      // Select Correct Application/DB in prep for creating user
      const pkg = await API.fetchAppPackage(createdApp.instance._id)
      await store.actions.initialise(pkg)
      await automationStore.actions.fetch()
      // Update checklist - in case first app
      await admin.init()

      // Create user
      await API.updateOwnMetadata({
        roleId: "BASIC",
      })
      await auth.setInitInfo({})
      $goto(`/builder/app/${createdApp.instance._id}`)
    } catch (error) {
      notifications.error("Error creating app")
    }
  }

  const stopAppCreation = () => {
    template = null
    creatingApp = false
  }

<<<<<<< HEAD
=======
  const viewApp = app => {
    analytics.captureEvent(Events.APP_VIEW_PUBLISHED, {
      appId: app.appId,
      eventSource: EventSource.PORTAL,
    })
    if (app.url) {
      window.open(`/app${app.url}`)
    } else {
      window.open(`/${app.prodId}`)
    }
  }

>>>>>>> 23fe45a8
  const appOverview = app => {
    $goto(`../overview/${app.devId}`)
  }

  const editApp = app => {
    if (app.lockedOther) {
      notifications.error(
        `App locked by ${app.lockedBy.email}. Please allow lock to expire or have them unlock this app.`
      )
      return
    }
    $goto(`../../app/${app.devId}`)
  }

<<<<<<< HEAD
=======
  const editIcon = app => {
    selectedApp = app
    iconModal.show()
  }

  const exportApp = app => {
    exportModal.show()
    selectedApp = app
  }

  const unpublishApp = app => {
    selectedApp = app
    unpublishModal.show()
  }

  const confirmUnpublishApp = async () => {
    if (!selectedApp) {
      return
    }
    try {
      await API.unpublishApp(selectedApp.prodId)
      await apps.load()
      notifications.success("App unpublished successfully")
    } catch (err) {
      notifications.error("Error unpublishing app")
    }
  }

  const deleteApp = app => {
    selectedApp = app
    deletionModal.show()
  }

  const confirmDeleteApp = async () => {
    if (!selectedApp) {
      return
    }
    try {
      await API.deleteApp(selectedApp?.devId)
      await apps.load()
      // Get checklist, just in case that was the last app
      await admin.init()
      notifications.success("App deleted successfully")
    } catch (err) {
      notifications.error("Error deleting app")
    }
    selectedApp = null
    appName = null
  }

  const updateApp = async app => {
    selectedApp = app
    updatingModal.show()
  }

  const releaseLock = async app => {
    try {
      await API.releaseAppLock(app.devId)
      await apps.load()
      notifications.success("Lock released successfully")
    } catch (err) {
      notifications.error("Error releasing lock")
    }
  }

  const copyAppId = async app => {
    await Helpers.copyToClipboard(app.prodId)
    notifications.success("App ID copied to clipboard.")
  }

>>>>>>> 23fe45a8
  function createAppFromTemplateUrl(templateKey) {
    // validate the template key just to make sure
    const templateParts = templateKey.split("/")
    if (templateParts.length === 2 && templateParts[0] === "app") {
      template = {
        key: templateKey,
      }
      autoCreateApp()
    } else {
      notifications.error("Your Template URL is invalid. Please try another.")
    }
  }

  onMount(async () => {
    try {
      await apps.load()
      await templates.load()
      if ($templates?.length === 0) {
        notifications.error(
          "There was a problem loading quick start templates."
        )
      }
      // If the portal is loaded from an external URL with a template param
      const initInfo = await auth.getInitInfo()
      if (initInfo?.init_template) {
        creatingFromTemplate = true
        createAppFromTemplateUrl(initInfo.init_template)
        return
      }
    } catch (error) {
      notifications.error("Error loading apps and templates")
    }
    loaded = true
  })
</script>

<Page wide>
  <Layout noPadding gap="M">
    {#if loaded}
      <div class="title">
        <div class="welcome">
          <Layout noPadding gap="XS">
            <Heading size="L">{welcomeHeader}</Heading>
            <Body size="M">
              {welcomeBody}
            </Body>
          </Layout>
          {#if !$apps?.length}
            <div class="buttons">
              <Button
                dataCy="create-app-btn"
                size="M"
                icon="Add"
                cta
                on:click={initiateAppCreation}
              >
                {createAppButtonText}
              </Button>
              <Button
                dataCy="import-app-btn"
                icon="Import"
                size="L"
                quiet
                secondary
                on:click={initiateAppImport}
              >
                Import app
              </Button>
            </div>
          {/if}
        </div>
      </div>

      {#if !$apps?.length && $templates?.length}
        <TemplateDisplay templates={$templates} />
      {/if}

      {#if enrichedApps.length}
        <Layout noPadding gap="L">
          <div class="title">
            <div class="buttons">
              <Button
                dataCy="create-app-btn"
                size="M"
                icon="Add"
                cta
                on:click={initiateAppCreation}
              >
                {createAppButtonText}
              </Button>
              {#if $apps?.length > 0}
                <Button
                  icon="Experience"
                  size="M"
                  quiet
                  secondary
                  on:click={$goto("/builder/portal/apps/templates")}
                >
                  Templates
                </Button>
              {/if}
              {#if !$apps?.length}
                <Button
                  dataCy="import-app-btn"
                  icon="Import"
                  size="L"
                  quiet
                  secondary
                  on:click={initiateAppImport}
                >
                  Import app
                </Button>
              {/if}
            </div>
            {#if enrichedApps.length > 1}
              <div class="app-actions">
                {#if cloud}
                  <Button
                    size="M"
                    icon="Export"
                    quiet
                    secondary
                    on:click={initiateAppsExport}
                  >
                    Export apps
                  </Button>
                {/if}
                <div class="filter">
                  <Select
                    quiet
                    autoWidth
                    bind:value={sortBy}
                    placeholder={null}
                    options={[
                      { label: "Sort by name", value: "name" },
                      { label: "Sort by recently updated", value: "updated" },
                      { label: "Sort by status", value: "status" },
                    ]}
                  />
                  <Search placeholder="Search" bind:value={searchTerm} />
                </div>
              </div>
            {/if}
          </div>

          <div class="appTable" class:unlocked>
            {#each filteredApps as app (app.appId)}
              <AppRow {app} {editApp} {appOverview} />
            {/each}
          </div>
        </Layout>
      {/if}
    {/if}

    {#if creatingFromTemplate}
      <div class="empty-wrapper">
        <img class="img-logo img-size" alt="logo" src={Logo} />
        <p>Creating your Budibase app from your selected template...</p>
        <Spinner size="10" />
      </div>
    {/if}
  </Layout>
</Page>

<Modal
  bind:this={creationModal}
  padding={false}
  width="600px"
  on:hide={stopAppCreation}
>
  <CreateAppModal {template} />
</Modal>

<Modal bind:this={updatingModal} padding={false} width="600px">
  <UpdateAppModal app={selectedApp} />
</Modal>

<Modal bind:this={exportModal} padding={false} width="600px">
  <ExportAppModal app={selectedApp} />
</Modal>

<style>
  .appTable {
    border-top: var(--border-light);
  }
  .app-actions {
    display: flex;
  }
  .app-actions :global(> button) {
    margin-right: 10px;
  }
  .title .welcome > .buttons {
    padding-top: var(--spacing-l);
  }
  .title {
    display: flex;
    flex-direction: row;
    justify-content: space-between;
    align-items: center;
    gap: var(--spacing-xl);
    flex-wrap: wrap;
  }
  .buttons {
    display: flex;
    flex-direction: row;
    justify-content: flex-start;
    align-items: center;
    gap: var(--spacing-xl);
    flex-wrap: wrap;
  }
  @media (max-width: 1000px) {
    .img-logo {
      display: none;
    }
  }
  .filter {
    display: flex;
    flex-direction: row;
    justify-content: flex-start;
    align-items: center;
    gap: var(--spacing-xl);
  }
  .appTable {
    display: grid;
    grid-template-rows: auto;
    grid-template-columns: 1fr 1fr 1fr 1fr auto;
    align-items: center;
  }

  .appTable.unlocked {
    grid-template-columns: 1fr 1fr auto 1fr auto;
  }

  .appTable :global(> div) {
    height: 70px;
    display: grid;
    align-items: center;
    white-space: nowrap;
    overflow: hidden;
    text-overflow: ellipsis;
  }
  .appTable :global(> div) {
    border-bottom: var(--border-light);
  }
  @media (max-width: 640px) {
    .appTable {
      grid-template-columns: 1fr auto;
    }
  }
  .empty-wrapper {
    flex: 1 1 auto;
    height: 100%;
    display: flex;
    flex-direction: column;
    justify-content: center;
    align-items: center;
  }
  .img-size {
    width: 160px;
    height: 160px;
  }
</style><|MERGE_RESOLUTION|>--- conflicted
+++ resolved
@@ -24,7 +24,6 @@
   import { goto } from "@roxi/routify"
   import AppRow from "components/start/AppRow.svelte"
   import { AppStatus } from "constants"
-  import analytics, { Events } from "analytics"
   import Logo from "assets/bb-space-man.svg"
 
   let sortBy = "name"
@@ -156,21 +155,6 @@
     creatingApp = false
   }
 
-<<<<<<< HEAD
-=======
-  const viewApp = app => {
-    analytics.captureEvent(Events.APP_VIEW_PUBLISHED, {
-      appId: app.appId,
-      eventSource: EventSource.PORTAL,
-    })
-    if (app.url) {
-      window.open(`/app${app.url}`)
-    } else {
-      window.open(`/${app.prodId}`)
-    }
-  }
-
->>>>>>> 23fe45a8
   const appOverview = app => {
     $goto(`../overview/${app.devId}`)
   }
@@ -185,79 +169,6 @@
     $goto(`../../app/${app.devId}`)
   }
 
-<<<<<<< HEAD
-=======
-  const editIcon = app => {
-    selectedApp = app
-    iconModal.show()
-  }
-
-  const exportApp = app => {
-    exportModal.show()
-    selectedApp = app
-  }
-
-  const unpublishApp = app => {
-    selectedApp = app
-    unpublishModal.show()
-  }
-
-  const confirmUnpublishApp = async () => {
-    if (!selectedApp) {
-      return
-    }
-    try {
-      await API.unpublishApp(selectedApp.prodId)
-      await apps.load()
-      notifications.success("App unpublished successfully")
-    } catch (err) {
-      notifications.error("Error unpublishing app")
-    }
-  }
-
-  const deleteApp = app => {
-    selectedApp = app
-    deletionModal.show()
-  }
-
-  const confirmDeleteApp = async () => {
-    if (!selectedApp) {
-      return
-    }
-    try {
-      await API.deleteApp(selectedApp?.devId)
-      await apps.load()
-      // Get checklist, just in case that was the last app
-      await admin.init()
-      notifications.success("App deleted successfully")
-    } catch (err) {
-      notifications.error("Error deleting app")
-    }
-    selectedApp = null
-    appName = null
-  }
-
-  const updateApp = async app => {
-    selectedApp = app
-    updatingModal.show()
-  }
-
-  const releaseLock = async app => {
-    try {
-      await API.releaseAppLock(app.devId)
-      await apps.load()
-      notifications.success("Lock released successfully")
-    } catch (err) {
-      notifications.error("Error releasing lock")
-    }
-  }
-
-  const copyAppId = async app => {
-    await Helpers.copyToClipboard(app.prodId)
-    notifications.success("App ID copied to clipboard.")
-  }
-
->>>>>>> 23fe45a8
   function createAppFromTemplateUrl(templateKey) {
     // validate the template key just to make sure
     const templateParts = templateKey.split("/")
