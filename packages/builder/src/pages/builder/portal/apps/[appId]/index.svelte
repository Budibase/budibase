<script>
  import { onMount, onDestroy } from "svelte"
  import { params, goto } from "@roxi/routify"
<<<<<<< HEAD
  import { licensing, apps, auth, sideBarCollapsed } from "stores/portal"
  import { Link, Body, ActionButton } from "@budibase/bbui"
=======
  import { auth, sideBarCollapsed, enrichedApps } from "stores/portal"
  import AppRowContext from "components/start/AppRowContext.svelte"
  import FavouriteAppButton from "../FavouriteAppButton.svelte"
  import {
    Link,
    Body,
    Button,
    Icon,
    TooltipPosition,
    TooltipType,
  } from "@budibase/bbui"
>>>>>>> 3749f198
  import { sdk } from "@budibase/shared-core"
  import { API } from "api"
  import ErrorSVG from "./ErrorSVG.svelte"
  import { ClientAppSkeleton } from "@budibase/frontend-core"

  $: app = $enrichedApps.find(app => app.appId === $params.appId)
  $: iframeUrl = getIframeURL(app)
  $: isBuilder = sdk.users.isBuilder($auth.user, app?.devId)

  let loading = true

  const getIframeURL = app => {
    loading = true

    if (app.status === "published") {
      return `/app${app.url}`
    }
    return `/${app.devId}`
  }

  let noScreens = false

  // Normally fetched in builder/src/pages/builder/app/[application]/_layout.svelte
  const fetchScreens = async appId => {
    if (!appId) return

    const pkg = await API.fetchAppPackage(appId)
    noScreens = pkg.screens.length === 0
  }

  $: fetchScreens(app?.devId)

  const receiveMessage = async message => {
    if (message.data.type === "docLoaded") {
      loading = false
    }
  }

  onMount(() => {
    window.addEventListener("message", receiveMessage)
  })

  onDestroy(() => {
    window.removeEventListener("message", receiveMessage)
  })
</script>

<!-- svelte-ignore a11y-click-events-have-key-events -->
<!-- svelte-ignore a11y-no-static-element-interactions -->
<div class="container">
  <div class="header">
    {#if $sideBarCollapsed}
      <div class="headerButton" on:click={() => sideBarCollapsed.set(false)}>
        <Icon
          name={"Rail"}
          hoverable
          tooltip="Expand"
          tooltipPosition={TooltipPosition.Right}
          tooltipType={TooltipType.Info}
          hoverColor={"var(--ink)"}
        />
      </div>
    {:else}
      <div class="headerButton" on:click={() => sideBarCollapsed.set(true)}>
        <Icon
          name={"RailRightOpen"}
          hoverable
          tooltip="Collapse"
          tooltipType={TooltipType.Info}
          tooltipPosition={TooltipPosition.Top}
          hoverColor={"var(--ink)"}
          size="S"
        />
      </div>
    {/if}
    {#if isBuilder}
      <Button
        size="M"
        secondary
        on:click={() => $goto(`/builder/app/${app.devId}`)}
      >
        Edit
      </Button>
    {/if}
    <div class="headerButton">
      <FavouriteAppButton {app} />
    </div>
    <div class="headerButton" on:click={() => window.open(iframeUrl, "_blank")}>
      <Icon
        name="LinkOut"
        disabled={noScreens}
        hoverable
        tooltip="Open in new tab"
        tooltipType={TooltipType.Info}
        tooltipPosition={TooltipPosition.Top}
        hoverColor={"var(--ink)"}
        size="S"
      />
    </div>
    <AppRowContext
      {app}
      options={["duplicate", "delete", "exportDev", "exportProd"]}
      align="left"
    />
  </div>
  {#if noScreens}
    <div class="noScreens">
      <ErrorSVG />
      <Body>You haven't added any screens to your app yet.</Body>
      <Body>
        <Link size="L" href={`/builder/app/${app.devId}/design`}
          >Click here</Link
        > to add some.
      </Body>
    </div>
  {:else}
    <div
      class:hide={!loading || !app?.features?.skeletonLoader}
      class="loading"
    >
      <div class={`loadingThemeWrapper ${app.theme}`}>
        <ClientAppSkeleton
          noAnimation
          hideDevTools={app?.status === "published"}
          sideNav={app?.navigation.navigation === "Left"}
          hideFooter={$licensing.brandingEnabled}
        />
      </div>
    </div>
    <iframe
      class:hide={loading && app?.features?.skeletonLoader}
      src={iframeUrl}
      title={app.name}
    />
  {/if}
</div>

<style>
  .headerButton {
    color: var(--grey-7);
    cursor: pointer;
  }

  .headerButton:hover {
    color: var(--ink);
  }

  .container {
    flex: 1 1 auto;
    display: flex;
    flex-direction: column;
    justify-content: flex-start;
    align-items: stretch;
    padding: 0 var(--spacing-l) var(--spacing-l) var(--spacing-l);
  }

  .header {
    display: flex;
    justify-content: flex-start;
    align-items: center;
    gap: var(--spacing-xl);
    flex: 0 0 50px;
  }

  .loading {
    height: 100%;
    border: 1px solid var(--spectrum-global-color-gray-300);
    border-radius: var(--spacing-s);
    overflow: hidden;
  }
  .loadingThemeWrapper {
    height: 100%;
    container-type: inline-size;
  }

  .hide {
    visibility: hidden;
    height: 0;
    border: none;
  }

  iframe {
    flex: 1 1 auto;
    border-radius: var(--spacing-s);
    border: 1px solid var(--spectrum-global-color-gray-300);
  }

  .noScreens {
    width: 100%;
    height: 100%;
    display: flex;
    align-items: center;
    justify-content: center;
    flex-direction: column;
    padding: 20px;
    box-sizing: border-box;
  }

  .noScreens :global(svg) {
    width: 100px;
    height: 100px;
    margin-bottom: 10px;
  }
</style><|MERGE_RESOLUTION|>--- conflicted
+++ resolved
@@ -1,11 +1,7 @@
 <script>
   import { onMount, onDestroy } from "svelte"
   import { params, goto } from "@roxi/routify"
-<<<<<<< HEAD
-  import { licensing, apps, auth, sideBarCollapsed } from "stores/portal"
-  import { Link, Body, ActionButton } from "@budibase/bbui"
-=======
-  import { auth, sideBarCollapsed, enrichedApps } from "stores/portal"
+  import { licensing, auth, sideBarCollapsed, enrichedApps } from "stores/portal"
   import AppRowContext from "components/start/AppRowContext.svelte"
   import FavouriteAppButton from "../FavouriteAppButton.svelte"
   import {
@@ -16,7 +12,6 @@
     TooltipPosition,
     TooltipType,
   } from "@budibase/bbui"
->>>>>>> 3749f198
   import { sdk } from "@budibase/shared-core"
   import { API } from "api"
   import ErrorSVG from "./ErrorSVG.svelte"
