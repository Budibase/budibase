<script>
<<<<<<< HEAD
  import { sideBarCollapsed, enriched as enrichedApps } from "stores/portal"
=======
  import { apps, sideBarCollapsed, auth } from "stores/portal"
>>>>>>> befe2e59
  import { params, goto } from "@roxi/routify"
  import NavItem from "components/common/NavItem.svelte"
  import NavHeader from "components/common/NavHeader.svelte"
  import AppRowContext from "components/start/AppRowContext.svelte"
<<<<<<< HEAD
  import FavouriteAppButton from "../FavouriteAppButton.svelte"
=======
  import { AppStatus } from "constants"
  import { sdk } from "@budibase/shared-core"
>>>>>>> befe2e59

  let searchString
  let opened

  $: filteredApps = $enrichedApps.filter(app => {
    return (
      !searchString ||
      app.name.toLowerCase().includes(searchString.toLowerCase())
    )
  })
</script>

<div class="side-bar" class:collapsed={$sideBarCollapsed}>
  <div class="side-bar-controls">
    <NavHeader
      title="Apps"
      placeholder="Search for apps"
      bind:value={searchString}
      onAdd={() => $goto("./create")}
    />
  </div>
  <div class="side-bar-nav">
    <NavItem
      icon="WebPages"
      text="All apps"
      on:click={() => $goto("./")}
      selected={!$params.appId}
    />
    {#each filteredApps as app}
      <span
        class="side-bar-app-entry"
        class:favourite={app.favourite}
        class:actionsOpen={opened == app.appId}
      >
<<<<<<< HEAD
        <NavItem
          text={app.name}
          icon={app.icon?.name || "Apps"}
          iconColor={app.icon?.color}
          selected={$params.appId === app.appId}
          highlighted={opened == app.appId}
          on:click={() => $goto(`./${app.appId}`)}
          withActions
          showActions
        >
          <div class="app-entry-actions">
            <AppRowContext
              {app}
              align="left"
              on:open={() => {
                opened = app.appId
              }}
              on:close={() => {
                opened = null
              }}
            />
          </div>
          <div class="favourite-icon">
            <FavouriteAppButton {app} size="XS" />
          </div>
        </NavItem>
      </span>
=======
        {#if sdk.users.isBuilder($auth.user, app?.devId)}
          <AppRowContext
            {app}
            align="left"
            on:open={() => {
              opened = app.appId
            }}
            on:close={() => {
              opened = null
            }}
          />
        {/if}
      </NavItem>
>>>>>>> befe2e59
    {/each}
  </div>
</div>

<style>
  .side-bar {
    flex: 0 0 260px;
    display: flex;
    flex-direction: column;
    align-items: stretch;
    border-right: var(--border-light);
    background: var(--spectrum-global-color-gray-100);
    overflow: hidden;
    transition: margin-left 300ms ease-out;
  }
  .side-bar.collapsed {
    margin-left: -262px;
  }
  @media (max-width: 640px) {
    .side-bar {
      margin-left: -262px;
    }
  }

  .side-bar-controls {
    flex: 0 0 50px;
    display: flex;
    flex-direction: row;
    justify-content: flex-start;
    align-items: center;
    gap: var(--spacing-l);
    padding: 0 var(--spacing-l);
  }
  .side-bar-controls :global(.spectrum-Icon) {
    color: var(--spectrum-global-color-gray-700);
  }

  .side-bar-nav {
    flex: 1 1 auto;
    overflow: auto;
    overflow-x: hidden;
  }

  .side-bar-app-entry :global(.nav-item-content .actions) {
    width: auto;
    display: flex;
    gap: var(--spacing-s);
  }

  .side-bar-app-entry:hover .app-entry-actions,
  .side-bar-app-entry:hover .favourite-icon,
  .side-bar-app-entry.favourite .favourite-icon,
  .side-bar-app-entry.actionsOpen .app-entry-actions,
  .side-bar-app-entry.actionsOpen .favourite-icon {
    opacity: 1;
  }

  .side-bar-app-entry .app-entry-actions,
  .side-bar-app-entry .favourite-icon {
    opacity: 0;
  }
</style><|MERGE_RESOLUTION|>--- conflicted
+++ resolved
@@ -1,19 +1,15 @@
 <script>
-<<<<<<< HEAD
-  import { sideBarCollapsed, enriched as enrichedApps } from "stores/portal"
-=======
-  import { apps, sideBarCollapsed, auth } from "stores/portal"
->>>>>>> befe2e59
+  import {
+    sideBarCollapsed,
+    enriched as enrichedApps,
+    auth,
+  } from "stores/portal"
   import { params, goto } from "@roxi/routify"
   import NavItem from "components/common/NavItem.svelte"
   import NavHeader from "components/common/NavHeader.svelte"
   import AppRowContext from "components/start/AppRowContext.svelte"
-<<<<<<< HEAD
   import FavouriteAppButton from "../FavouriteAppButton.svelte"
-=======
-  import { AppStatus } from "constants"
   import { sdk } from "@budibase/shared-core"
->>>>>>> befe2e59
 
   let searchString
   let opened
@@ -48,7 +44,6 @@
         class:favourite={app.favourite}
         class:actionsOpen={opened == app.appId}
       >
-<<<<<<< HEAD
         <NavItem
           text={app.name}
           icon={app.icon?.name || "Apps"}
@@ -60,37 +55,24 @@
           showActions
         >
           <div class="app-entry-actions">
-            <AppRowContext
-              {app}
-              align="left"
-              on:open={() => {
-                opened = app.appId
-              }}
-              on:close={() => {
-                opened = null
-              }}
-            />
+            {#if sdk.users.isBuilder($auth.user, app?.devId)}
+              <AppRowContext
+                {app}
+                align="left"
+                on:open={() => {
+                  opened = app.appId
+                }}
+                on:close={() => {
+                  opened = null
+                }}
+              />
+            {/if}
           </div>
           <div class="favourite-icon">
             <FavouriteAppButton {app} size="XS" />
           </div>
         </NavItem>
       </span>
-=======
-        {#if sdk.users.isBuilder($auth.user, app?.devId)}
-          <AppRowContext
-            {app}
-            align="left"
-            on:open={() => {
-              opened = app.appId
-            }}
-            on:close={() => {
-              opened = null
-            }}
-          />
-        {/if}
-      </NavItem>
->>>>>>> befe2e59
     {/each}
   </div>
 </div>
