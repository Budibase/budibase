<script>
  import {
    ActionMenu,
    Heading,
    Icon,
    Layout,
    MenuItem,
    Modal,
    Table,
    notifications,
  } from "@budibase/bbui"
  import { goto, url } from "@roxi/routify"
  import ConfirmDialog from "components/common/ConfirmDialog.svelte"
  import { Breadcrumb, Breadcrumbs } from "components/portal/page"
  import { roles } from "stores/builder"
  import { appsStore, auth, groups } from "stores/portal"
  import { onMount, setContext } from "svelte"
  import AppNameTableRenderer from "../users/_components/AppNameTableRenderer.svelte"
  import AppRoleTableRenderer from "../users/_components/AppRoleTableRenderer.svelte"
  import CreateEditGroupModal from "./_components/CreateEditGroupModal.svelte"
  import GroupIcon from "./_components/GroupIcon.svelte"
  import GroupUsers from "./_components/GroupUsers.svelte"
  import { sdk } from "@budibase/shared-core"
  import { Constants } from "@budibase/frontend-core"

  export let groupId

  const appSchema = {
    name: {
      width: "2fr",
    },
    role: {
      width: "1fr",
    },
  }
  const customAppTableRenderers = [
    {
      column: "name",
      component: AppNameTableRenderer,
    },
    {
      column: "role",
      component: AppRoleTableRenderer,
    },
  ]

  let loaded = false
  let editModal, deleteModal

  $: group = $groups.find(x => x._id === groupId)
  $: isScimGroup = group?.scimInfo?.isSync
<<<<<<< HEAD
  $: readonly = !sdk.users.isAdmin($auth.user) || isScimGroup
  $: groupApps = $appsStore.apps
=======
  $: isAdmin = sdk.users.isAdmin($auth.user)
  $: readonly = !isAdmin || isScimGroup
  $: groupApps = $apps
>>>>>>> 1db358d5
    .filter(app =>
      groups.actions
        .getGroupAppIds(group)
        .includes(appsStore.getProdAppID(app.devId))
    )
    .map(app => ({
      ...app,
      role: group?.builder?.apps.includes(appsStore.getProdAppID(app.devId))
        ? Constants.Roles.CREATOR
        : group?.roles?.[appsStore.getProdAppID(app.devId)],
    }))

  $: {
    if (loaded && !group?._id) {
      $goto("./")
    }
  }

  async function deleteGroup() {
    try {
      await groups.actions.delete(group)
      notifications.success("User group deleted successfully")
      $goto("./")
    } catch (error) {
      notifications.error(`Failed to delete user group`)
    }
  }

  async function saveGroup(group) {
    try {
      await groups.actions.save(group)
    } catch (error) {
      if (error.message) {
        notifications.error(error.message)
      } else {
        notifications.error(`Failed to save user group`)
      }
    }
  }

  const removeApp = async app => {
    await groups.actions.removeApp(groupId, appsStore.getProdAppID(app.devId))
  }
  setContext("roles", {
    updateRole: () => {},
    removeRole: removeApp,
  })

  onMount(async () => {
    try {
      await Promise.all([groups.actions.init(), roles.fetch()])
      loaded = true
    } catch (error) {
      notifications.error("Error fetching user group data")
    }
  })
</script>

{#if loaded}
  <Layout noPadding gap="L">
    <Breadcrumbs>
      <Breadcrumb url={$url("./")} text="Groups" />
      <Breadcrumb text={group?.name} />
    </Breadcrumbs>

    <div class="header">
      <GroupIcon {group} size="L" />
      <Heading>{group?.name}</Heading>
      <ActionMenu align="right">
        <span slot="control">
          <Icon hoverable name="More" />
        </span>
        <MenuItem
          icon="Refresh"
          on:click={() => editModal.show()}
          disabled={!isAdmin}
        >
          Edit
        </MenuItem>
        <div title={isScimGroup && "Group synced from your AD"}>
          <MenuItem
            icon="Delete"
            on:click={() => deleteModal.show()}
            disabled={readonly}
          >
            Delete
          </MenuItem>
        </div>
      </ActionMenu>
    </div>

    <Layout noPadding gap="S">
      <GroupUsers {groupId} {readonly} {isScimGroup} />
    </Layout>

    <Layout noPadding gap="S">
      <Heading size="S">Apps</Heading>
      <Table
        schema={appSchema}
        data={groupApps}
        customPlaceholder
        allowEditRows={false}
        customRenderers={customAppTableRenderers}
        on:click={e => $goto(`/builder/app/${e.detail.devId}`)}
      >
        <div class="placeholder" slot="placeholder">
          <Heading size="S">This group doesn't have access to any apps</Heading>
        </div>
      </Table>
    </Layout>
  </Layout>
{/if}

<Modal bind:this={editModal}>
  <CreateEditGroupModal {group} {saveGroup} />
</Modal>

<ConfirmDialog
  bind:this={deleteModal}
  title="Delete user group"
  okText="Delete user group"
  onOk={deleteGroup}
>
  Are you sure you wish to delete <b>{group?.name}?</b>
</ConfirmDialog>

<style>
  .header {
    display: flex;
    flex-direction: row;
    justify-content: flex-start;
    align-items: center;
    gap: var(--spacing-l);
  }
  .header :global(.spectrum-Heading) {
    flex: 1 1 auto;
  }
  .placeholder {
    width: 100%;
    text-align: center;
  }
</style><|MERGE_RESOLUTION|>--- conflicted
+++ resolved
@@ -49,14 +49,9 @@
 
   $: group = $groups.find(x => x._id === groupId)
   $: isScimGroup = group?.scimInfo?.isSync
-<<<<<<< HEAD
-  $: readonly = !sdk.users.isAdmin($auth.user) || isScimGroup
-  $: groupApps = $appsStore.apps
-=======
   $: isAdmin = sdk.users.isAdmin($auth.user)
   $: readonly = !isAdmin || isScimGroup
-  $: groupApps = $apps
->>>>>>> 1db358d5
+  $: groupApps = $appsStore.apps
     .filter(app =>
       groups.actions
         .getGroupAppIds(group)
