<script lang="ts">
  import {
    Heading,
    Body,
    Button,
    Table,
    Layout,
    Modal,
    Search,
    notifications,
    Pagination,
    Divider,
    InlineAlert,
  } from "@budibase/bbui"
  import AddUserModal from "./_components/AddUserModal.svelte"
  import {
    users,
    groups,
    auth,
    licensing,
    organisation,
    admin,
    featureFlags,
  } from "@/stores/portal"
  import { onMount } from "svelte"
  import DeleteRowsButton from "@/components/backend/DataTable/buttons/DeleteRowsButton.svelte"
  import UpgradeModal from "@/components/common/users/UpgradeModal.svelte"
  import GroupsTableRenderer from "./_components/GroupsTableRenderer.svelte"
  import AppsTableRenderer from "./_components/AppsTableRenderer.svelte"
  import RoleTableRenderer from "./_components/RoleTableRenderer.svelte"
  import EmailTableRenderer from "./_components/EmailTableRenderer.svelte"
  import OnboardingTypeModal from "./_components/OnboardingTypeModal.svelte"
  import PasswordModal from "./_components/PasswordModal.svelte"
  import InvitedModal from "./_components/InvitedModal.svelte"
  import ImportUsersModal from "./_components/ImportUsersModal.svelte"
  import { get } from "svelte/store"
  import { Constants, Utils, fetchData } from "@budibase/frontend-core"
  import { API } from "@/api"
  import { OnboardingType } from "@/constants"
  import { sdk } from "@budibase/shared-core"
<<<<<<< HEAD
  import { bb } from "@/stores/bb"
  import Page from "@/settings/Page.svelte"
=======
  import type {
    AccountMetadata,
    BulkUserCreated,
    InviteUsersResponse,
    InviteWithCode,
    User as UserDoc,
    UserGroup,
  } from "@budibase/types"
  import { InternalTable } from "@budibase/types"
  import type { UserInfo } from "@/types"

  interface User extends UserDoc {
    tenantOwnerEmail?: string
  }

  interface EnrichedUser extends Omit<User, "userGroups"> {
    name: string
    userGroups: UserGroup[]
    apps: string[]
    access: number
  }

  interface ParsedInvite {
    _id: string
    email: string
    builder?: boolean
    admin?: boolean
    userGroups?: UserGroup[]
    apps?: string[]
  }
>>>>>>> 5a6c3945

  const fetch = fetchData({
    API,
    datasource: {
      type: "user",
      tableId: InternalTable.USER_METADATA,
    },
    options: {
      paginate: true,
      limit: 10,
    },
  })

  interface UserData {
    users: UserInfo[]
    groups: any[]
  }

  let groupsLoaded = !$licensing.groupsEnabled || $groups?.length
<<<<<<< HEAD
  let enrichedUsers = []
  let tenantOwner
  let createUserModal,
    inviteConfirmationModal,
    onboardingTypeModal,
    passwordModal,
    importUsersModal,
    userLimitReachedModal
  let searchEmail = undefined
  let selectedRows = []

  let bulkSaveResponse
  let customRenderers = [
=======
  let enrichedUsers: EnrichedUser[] = []
  let tenantOwner: AccountMetadata | null
  let createUserModal: Modal,
    inviteConfirmationModal: Modal,
    onboardingTypeModal: Modal,
    passwordModal: Modal,
    importUsersModal: Modal,
    userLimitReachedModal: Modal
  let searchEmail: string | undefined = undefined
  let selectedRows: User[] = []
  let selectedInvites: EnrichedUser[] = []
  let bulkSaveResponse: BulkUserCreated

  $: appsOrWorkspaces = $featureFlags.WORKSPACE_APPS ? "workspaces" : "apps"
  $: customRenderers = [
>>>>>>> 5a6c3945
    { column: "email", component: EmailTableRenderer },
    { column: "userGroups", component: GroupsTableRenderer },
    { column: appsOrWorkspaces, component: AppsTableRenderer },
    { column: "role", component: RoleTableRenderer },
  ]
<<<<<<< HEAD
  let userData = []
=======
  let userData: UserData = { users: [], groups: [] }
  let invitesLoaded: boolean = false
  let pendingInvites: InviteWithCode[] = []
  let parsedInvites: ParsedInvite[] = []
>>>>>>> 5a6c3945

  $: isOwner = $auth.accountPortalAccess && $admin.cloud
  $: readonly = !sdk.users.isAdmin($auth.user)
  $: debouncedUpdateFetch(searchEmail)
  $: schema = {
    email: {
      sortable: false,
      width: "2fr",
      minWidth: "200px",
    },
    role: {
      displayName: "Access",
      sortable: false,
      width: "1fr",
    },
    ...($licensing.groupsEnabled && {
      userGroups: { sortable: false, displayName: "Groups", width: "1fr" },
    }),
    [appsOrWorkspaces]: {
      sortable: false,
      width: "1fr",
    },
  }
<<<<<<< HEAD

  $: userData = []
  $: inviteUsersResponse = { successful: [], unsuccessful: [] }
  $: setEnrichedUsers($fetch.rows, tenantOwner)

  const setEnrichedUsers = async (rows, owner) => {
    enrichedUsers = rows?.map(user => {
      let userGroups = []
=======
  $: pendingSchema = getPendingSchema(schema)
  let inviteUsersResponse: InviteUsersResponse = {
    successful: [],
    unsuccessful: [],
  }
  $: setEnrichedUsers($fetch.rows as User[], tenantOwner)

  const setEnrichedUsers = async (
    rows: User[],
    owner: AccountMetadata | null
  ) => {
    enrichedUsers = rows?.map<EnrichedUser>(user => {
      const userGroups: UserGroup[] = []
>>>>>>> 5a6c3945
      $groups.forEach(group => {
        if (group.users) {
          group.users?.forEach(y => {
            if (y._id === user._id) {
              userGroups.push(group)
            }
          })
        }
      })
      if (owner) {
        user.tenantOwnerEmail = owner.email
      }
      const role = Constants.ExtendedBudibaseRoleOptions.find(
        x => x.value === users.getUserRole(user)
      )!
      return {
        ...user,
        name: user.firstName ? user.firstName + " " + user.lastName : "",
        userGroups,
        __selectable:
          role.value === Constants.BudibaseRoles.Owner ||
          $auth.user?.email === user.email
            ? false
            : true,
        apps: sdk.users.userAppAccessList(user, $groups),
        access: role.sortOrder,
      }
    })
  }
<<<<<<< HEAD
=======
  const getPendingSchema = (tblSchema: any) => {
    if (!tblSchema) {
      return {}
    }
    let pendingSchema = JSON.parse(JSON.stringify(tblSchema))
    pendingSchema.email.displayName = "Pending Users"
    return pendingSchema
  }

  const invitesToSchema = (invites: InviteWithCode[]) => {
    return invites.map(invite => {
      const { admin, builder, userGroups, apps } = invite.info

      return {
        _id: invite.code,
        email: invite.email,
        builder,
        admin,
        userGroups: userGroups,
        apps: apps ? [...new Set(Object.keys(apps))] : undefined,
      }
    })
  }
  $: parsedInvites = invitesToSchema(pendingInvites)
>>>>>>> 5a6c3945

  const updateFetch = (email: string | undefined) => {
    if (!email) {
      return fetch.update({ query: {} })
    }
    fetch.update({
      query: {
        string: {
          email,
        },
      },
    })
  }
  const debouncedUpdateFetch = Utils.debounce(updateFetch, 250)

  const showOnboardingTypeModal = async (addUsersData: UserData) => {
    // no-op if users already exist
    userData = await removingDuplicities(addUsersData)
    if (!userData?.users?.length) {
      return
    }

    if ($organisation.isSSOEnforced) {
      // bypass the onboarding type selection of sso is enforced
      await chooseCreationType(OnboardingType.EMAIL)
    } else {
      onboardingTypeModal.show()
    }
  }

  async function createUserFlow() {
    const payload = userData?.users?.map(user => ({
      email: user.email,
      builder: user.role === Constants.BudibaseRoles.Developer,
      creator: user.role === Constants.BudibaseRoles.Creator,
      admin: user.role === Constants.BudibaseRoles.Admin,
      groups: userData.groups,
    }))
    try {
      inviteUsersResponse = await users.invite(payload)
      inviteConfirmationModal.show()
    } catch (error) {
      notifications.error("Error inviting user")
    }
  }

  const removingDuplicities = async (userData: UserData): Promise<UserData> => {
    const currentUserEmails = (await users.fetch())?.map(x => x.email) || []
    const newUsers: UserInfo[] = []

    for (const user of userData?.users ?? []) {
      const { email } = user
      if (
        newUsers.find(x => x.email === email) ||
        currentUserEmails.includes(email)
      ) {
        continue
      }
      newUsers.push(user)
    }

    if (!newUsers.length) {
      notifications.info("Duplicated! There is no new users to add.")
    }
    return { ...userData, users: newUsers }
  }

  const createUsersFromCsv = async (userCsvData: any) => {
    const { userEmails, usersRole, userGroups: groups } = userCsvData

    const users: UserInfo[] = []
    for (const email of userEmails) {
      const newUser = {
        email: email,
        role: usersRole,
        password: generatePassword(12),
        forceResetPassword: true,
      }

      users.push(newUser)
    }

    userData = await removingDuplicities({ groups, users })
    if (!userData.users.length) return

    return createUsers()
  }

  async function createUsers() {
    try {
      bulkSaveResponse = (await users.create(
        await removingDuplicities(userData)
      )) || {
        successful: [],
        unsuccessful: [],
      }
      notifications.success("Successfully created user")
      await groups.init()
      passwordModal.show()
      await fetch.refresh()
    } catch (error) {
      console.error(error)
      notifications.error("Error creating user")
    }
  }

  async function chooseCreationType(onboardingType: string) {
    if (onboardingType === OnboardingType.EMAIL) {
      await createUserFlow()
    } else {
      await createUsers()
    }
  }

  const deleteUsers = async () => {
    try {
      let ids = selectedRows.map(user => user._id)
      if (ids.includes(get(auth).user?._id)) {
        notifications.error("You cannot delete yourself")
        return
      }

      if (selectedRows.some(u => u.scimInfo?.isSync)) {
        notifications.error("You cannot remove users created via your AD")
        return
      }

      if (ids.length > 0) {
        await users.bulkDelete(
          selectedRows.map(user => ({
            userId: user._id!,
            email: user.email,
          }))
        )
      }

<<<<<<< HEAD
      notifications.success(`Successfully deleted ${selectedRows.length} users`)
=======
      if (selectedInvites.length > 0) {
        await users.removeInvites(
          selectedInvites.map(invite => ({
            code: invite._id!,
          }))
        )
        pendingInvites = await users.getInvites()
      }

      notifications.success(
        `Successfully deleted ${
          selectedRows.length + selectedInvites.length
        } users`
      )
>>>>>>> 5a6c3945
      selectedRows = []
      await fetch.refresh()
    } catch (error) {
      notifications.error("Error deleting users")
    }
  }

  const generatePassword = (length: number) => {
    const array = new Uint8Array(length)
    window.crypto.getRandomValues(array)
    return Array.from(array, byte => byte.toString(36).padStart(2, "0"))
      .join("")
      .slice(0, length)
  }

  onMount(async () => {
    try {
      await groups.init()
      groupsLoaded = true
    } catch (error) {
      notifications.error("Error fetching user group data")
    }
    try {
      tenantOwner = await users.getAccountHolder()
    } catch (err: any) {
      if (err.status !== 404) {
        notifications.error("Error fetching account holder")
      }
    }
  })
</script>

<Page noPadding gap="L">
  <Layout gap="XS" noPadding>
<<<<<<< HEAD
    <Body>Add users and control who gets access to your published apps</Body>
=======
    <Heading>Users</Heading>
    <Body
      >Add users and control who gets access to your published {appsOrWorkspaces}</Body
    >
>>>>>>> 5a6c3945
  </Layout>
  <Divider noMargin />
  {#if $licensing.errUserLimit}
    <InlineAlert
      type="error"
      onConfirm={() => {
        if (isOwner) {
          $licensing.goToUpgradePage()
        } else {
          window.open("https://budibase.com/pricing/", "_blank")
        }
      }}
      buttonText={isOwner ? "Upgrade" : "View plans"}
      cta
      header="Account de-activated"
      message="Due to the free plan user limit being exceeded, your account has been de-activated.
      Upgrade your plan to re-activate your account."
    />
  {/if}
  <div class="controls">
    {#if !readonly}
      <div class="buttons">
        <Button
          disabled={readonly}
          on:click={$licensing.userLimitReached
            ? userLimitReachedModal.show
            : createUserModal.show}
          cta
        >
          Add users
        </Button>
        <Button
          disabled={readonly}
          on:click={$licensing.userLimitReached
            ? userLimitReachedModal.show
            : importUsersModal.show}
          secondary
        >
          Import
        </Button>
      </div>
    {/if}
    <div class="controls-right">
      {#if selectedRows.length > 0}
        <DeleteRowsButton
          item="user"
          on:updaterows
          selectedRows={[...selectedRows]}
          deleteRows={deleteUsers}
        />
      {/if}
      <Search bind:value={searchEmail} placeholder="Search" />
    </div>
  </div>
  <Table
    on:click={({ detail }) => {
      bb.settings(`/people/users/${detail._id}`)
    }}
    {schema}
    bind:selectedRows
    data={enrichedUsers}
    allowEditColumns={false}
    allowEditRows={false}
    allowSelectRows={!readonly}
    {customRenderers}
    loading={!$fetch.loaded || !groupsLoaded}
    defaultSortColumn={"access"}
  />

  <div class="pagination">
    <Pagination
      page={$fetch.pageNumber + 1}
      hasPrevPage={$fetch.loading ? false : $fetch.hasPrevPage}
      hasNextPage={$fetch.loading ? false : $fetch.hasNextPage}
      goToPrevPage={fetch.prevPage}
      goToNextPage={fetch.nextPage}
    />
  </div>
</Page>

<Modal bind:this={createUserModal}>
  <AddUserModal {showOnboardingTypeModal} />
</Modal>

<Modal bind:this={inviteConfirmationModal}>
  <InvitedModal {inviteUsersResponse} />
</Modal>

<Modal bind:this={onboardingTypeModal}>
  <OnboardingTypeModal {chooseCreationType} />
</Modal>

<Modal bind:this={passwordModal} disableCancel={true}>
  <PasswordModal
    createUsersResponse={bulkSaveResponse}
    userData={userData.users}
  />
</Modal>

<Modal bind:this={importUsersModal}>
  <ImportUsersModal {createUsersFromCsv} />
</Modal>

<Modal bind:this={userLimitReachedModal}>
  <UpgradeModal {isOwner} />
</Modal>

<style>
  .buttons {
    display: flex;
    gap: 10px;
  }
  .pagination {
    display: flex;
    flex-direction: row;
    justify-content: flex-end;
    margin-left: auto;
  }
  .controls {
    display: flex;
    flex-direction: row;
    justify-content: space-between;
    align-items: center;
    gap: var(--spacing-xl);
  }
  .controls-right {
    display: flex;
    flex-direction: row;
    justify-content: flex-end;
    align-items: center;
    gap: var(--spacing-xl);
  }
  .controls-right :global(.spectrum-Search) {
    width: 200px;
  }
</style><|MERGE_RESOLUTION|>--- conflicted
+++ resolved
@@ -38,10 +38,8 @@
   import { API } from "@/api"
   import { OnboardingType } from "@/constants"
   import { sdk } from "@budibase/shared-core"
-<<<<<<< HEAD
   import { bb } from "@/stores/bb"
   import Page from "@/settings/Page.svelte"
-=======
   import type {
     AccountMetadata,
     BulkUserCreated,
@@ -72,7 +70,6 @@
     userGroups?: UserGroup[]
     apps?: string[]
   }
->>>>>>> 5a6c3945
 
   const fetch = fetchData({
     API,
@@ -92,21 +89,6 @@
   }
 
   let groupsLoaded = !$licensing.groupsEnabled || $groups?.length
-<<<<<<< HEAD
-  let enrichedUsers = []
-  let tenantOwner
-  let createUserModal,
-    inviteConfirmationModal,
-    onboardingTypeModal,
-    passwordModal,
-    importUsersModal,
-    userLimitReachedModal
-  let searchEmail = undefined
-  let selectedRows = []
-
-  let bulkSaveResponse
-  let customRenderers = [
-=======
   let enrichedUsers: EnrichedUser[] = []
   let tenantOwner: AccountMetadata | null
   let createUserModal: Modal,
@@ -122,20 +104,15 @@
 
   $: appsOrWorkspaces = $featureFlags.WORKSPACE_APPS ? "workspaces" : "apps"
   $: customRenderers = [
->>>>>>> 5a6c3945
     { column: "email", component: EmailTableRenderer },
     { column: "userGroups", component: GroupsTableRenderer },
     { column: appsOrWorkspaces, component: AppsTableRenderer },
     { column: "role", component: RoleTableRenderer },
   ]
-<<<<<<< HEAD
-  let userData = []
-=======
   let userData: UserData = { users: [], groups: [] }
   let invitesLoaded: boolean = false
   let pendingInvites: InviteWithCode[] = []
   let parsedInvites: ParsedInvite[] = []
->>>>>>> 5a6c3945
 
   $: isOwner = $auth.accountPortalAccess && $admin.cloud
   $: readonly = !sdk.users.isAdmin($auth.user)
@@ -159,16 +136,6 @@
       width: "1fr",
     },
   }
-<<<<<<< HEAD
-
-  $: userData = []
-  $: inviteUsersResponse = { successful: [], unsuccessful: [] }
-  $: setEnrichedUsers($fetch.rows, tenantOwner)
-
-  const setEnrichedUsers = async (rows, owner) => {
-    enrichedUsers = rows?.map(user => {
-      let userGroups = []
-=======
   $: pendingSchema = getPendingSchema(schema)
   let inviteUsersResponse: InviteUsersResponse = {
     successful: [],
@@ -182,7 +149,6 @@
   ) => {
     enrichedUsers = rows?.map<EnrichedUser>(user => {
       const userGroups: UserGroup[] = []
->>>>>>> 5a6c3945
       $groups.forEach(group => {
         if (group.users) {
           group.users?.forEach(y => {
@@ -212,8 +178,6 @@
       }
     })
   }
-<<<<<<< HEAD
-=======
   const getPendingSchema = (tblSchema: any) => {
     if (!tblSchema) {
       return {}
@@ -238,7 +202,6 @@
     })
   }
   $: parsedInvites = invitesToSchema(pendingInvites)
->>>>>>> 5a6c3945
 
   const updateFetch = (email: string | undefined) => {
     if (!email) {
@@ -375,9 +338,6 @@
         )
       }
 
-<<<<<<< HEAD
-      notifications.success(`Successfully deleted ${selectedRows.length} users`)
-=======
       if (selectedInvites.length > 0) {
         await users.removeInvites(
           selectedInvites.map(invite => ({
@@ -392,7 +352,6 @@
           selectedRows.length + selectedInvites.length
         } users`
       )
->>>>>>> 5a6c3945
       selectedRows = []
       await fetch.refresh()
     } catch (error) {
@@ -427,14 +386,10 @@
 
 <Page noPadding gap="L">
   <Layout gap="XS" noPadding>
-<<<<<<< HEAD
-    <Body>Add users and control who gets access to your published apps</Body>
-=======
     <Heading>Users</Heading>
     <Body
       >Add users and control who gets access to your published {appsOrWorkspaces}</Body
     >
->>>>>>> 5a6c3945
   </Layout>
   <Divider noMargin />
   {#if $licensing.errUserLimit}
