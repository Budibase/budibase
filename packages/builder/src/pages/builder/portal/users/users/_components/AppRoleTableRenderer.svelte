<script>
  import { StatusLight } from "@budibase/bbui"
<<<<<<< HEAD
  import { RoleUtils } from "@budibase/frontend-core"
  import { roles } from "stores/builder"
  import { Constants } from "@budibase/frontend-core"
=======
  import { RoleUtils, Constants } from "@budibase/frontend-core"
  import { roles } from "stores/backend"
>>>>>>> a4500841
  import { capitalise } from "helpers"

  export let value

  const getRoleLabel = roleId => {
    const role = $roles.find(x => x._id === roleId)
    return roleId === Constants.Roles.CREATOR
      ? capitalise(Constants.Roles.CREATOR.toLowerCase())
      : role?.name || "Custom role"
  }
</script>

{#if value === Constants.Roles.CREATOR}
  Can edit
{:else}
  <StatusLight square color={RoleUtils.getRoleColour(value)}>
    Can use as {getRoleLabel(value)}
  </StatusLight>
{/if}<|MERGE_RESOLUTION|>--- conflicted
+++ resolved
@@ -1,13 +1,7 @@
 <script>
   import { StatusLight } from "@budibase/bbui"
-<<<<<<< HEAD
-  import { RoleUtils } from "@budibase/frontend-core"
+  import { RoleUtils, Constants } from "@budibase/frontend-core"
   import { roles } from "stores/builder"
-  import { Constants } from "@budibase/frontend-core"
-=======
-  import { RoleUtils, Constants } from "@budibase/frontend-core"
-  import { roles } from "stores/backend"
->>>>>>> a4500841
   import { capitalise } from "helpers"
 
   export let value
