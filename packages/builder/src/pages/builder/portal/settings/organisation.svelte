--- conflicted
+++ resolved
@@ -104,11 +104,7 @@
     </Layout>
     <div class="fields">
       <div class="field">
-<<<<<<< HEAD
-        <Label size="L">{$t("organization-name")}</Label>
-=======
         <Label size="L">Org. name</Label>
->>>>>>> bede089c
         <Input thin bind:value={$values.company} />
       </div>
       <div class="field logo">
@@ -153,19 +149,10 @@
           )}
         </Body>
       </Layout>
-<<<<<<< HEAD
-      <div class="fields">
-        <div class="field">
-          <Label size="L">{$t("send-analytics-to-us")}</Label>
-          <Toggle text="" bind:value={$values.analytics} />
-        </div>
-      </div>
-=======
       <Toggle
-        text="Send Analytics to Budibase"
+        text={$t("send-analytics-to-us")}
         bind:value={$values.analytics}
       />
->>>>>>> bede089c
       <div>
         <Button disabled={loading} on:click={saveConfig} cta
           >{$t("save")}</Button
