<script>
<<<<<<< HEAD
  import { url, isActive } from "@roxi/routify"
  import { Page } from "@budibase/bbui"
  import { Content, SideNav, SideNavItem } from "components/portal/page"
  import { admin } from "stores/portal"

  $: wide = $isActive("./email/:template")
=======
  import { isActive } from "@roxi/routify"
  import { Page } from "@budibase/bbui"
  import { Content, SideNav, SideNavItem } from "components/portal/page"
  import { menu } from "stores/portal"

  $: wide = $isActive("./email/:template")
  $: pages = $menu.find(x => x.title === "Settings").subPages
>>>>>>> ad110997
</script>

<Page>
  <Content narrow={!wide}>
    <div slot="side-nav">
      <SideNav>
<<<<<<< HEAD
        <SideNavItem
          text="Auth"
          url={$url("./auth")}
          active={$isActive("./auth")}
        />
        <SideNavItem
          text="Email"
          url={$url("./email")}
          active={$isActive("./email")}
        />
        <SideNavItem
          text="Organisation"
          url={$url("./organisation")}
          active={$isActive("./organisation")}
        />
        <SideNavItem
          text="Environment"
          url={$url("./environment")}
          active={$isActive("./environment")}
        />
        {#if !$admin.cloud}
          <SideNavItem
            text="Version"
            url={$url("./version")}
            active={$isActive("./version")}
          />
        {/if}
=======
        {#each pages as { title, href }}
          <SideNavItem text={title} url={href} active={$isActive(href)} />
        {/each}
>>>>>>> ad110997
      </SideNav>
    </div>
    <slot />
  </Content>
</Page><|MERGE_RESOLUTION|>--- conflicted
+++ resolved
@@ -1,12 +1,4 @@
 <script>
-<<<<<<< HEAD
-  import { url, isActive } from "@roxi/routify"
-  import { Page } from "@budibase/bbui"
-  import { Content, SideNav, SideNavItem } from "components/portal/page"
-  import { admin } from "stores/portal"
-
-  $: wide = $isActive("./email/:template")
-=======
   import { isActive } from "@roxi/routify"
   import { Page } from "@budibase/bbui"
   import { Content, SideNav, SideNavItem } from "components/portal/page"
@@ -14,46 +6,15 @@
 
   $: wide = $isActive("./email/:template")
   $: pages = $menu.find(x => x.title === "Settings").subPages
->>>>>>> ad110997
 </script>
 
 <Page>
   <Content narrow={!wide}>
     <div slot="side-nav">
       <SideNav>
-<<<<<<< HEAD
-        <SideNavItem
-          text="Auth"
-          url={$url("./auth")}
-          active={$isActive("./auth")}
-        />
-        <SideNavItem
-          text="Email"
-          url={$url("./email")}
-          active={$isActive("./email")}
-        />
-        <SideNavItem
-          text="Organisation"
-          url={$url("./organisation")}
-          active={$isActive("./organisation")}
-        />
-        <SideNavItem
-          text="Environment"
-          url={$url("./environment")}
-          active={$isActive("./environment")}
-        />
-        {#if !$admin.cloud}
-          <SideNavItem
-            text="Version"
-            url={$url("./version")}
-            active={$isActive("./version")}
-          />
-        {/if}
-=======
         {#each pages as { title, href }}
           <SideNavItem text={title} url={href} active={$isActive(href)} />
         {/each}
->>>>>>> ad110997
       </SideNav>
     </div>
     <slot />
