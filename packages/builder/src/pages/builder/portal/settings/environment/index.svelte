<script>
  import {
    Layout,
    Heading,
    Body,
    Button,
    Divider,
    Modal,
    Table,
    Tags,
    Tag,
    InlineAlert,
  } from "@budibase/bbui"
  import { environment, licensing, auth, admin } from "stores/portal"
  import { onMount } from "svelte"
  import CreateEditVariableModal from "./_components/CreateEditVariableModal.svelte"
  import EditVariableColumn from "./_components/EditVariableColumn.svelte"

  let modal

  const customRenderers = [{ column: "edit", component: EditVariableColumn }]

  $: noEncryptionKey = $environment.status?.encryptionKeyAvailable === false
  $: schema = buildSchema(noEncryptionKey)

  onMount(async () => {
    await environment.checkStatus()
    await environment.loadVariables()
  })

  const buildSchema = noEncryptionKey => {
    const schema = {
      name: {
        width: "2fr",
      },
    }
    if (!noEncryptionKey) {
      schema.edit = {
        width: "auto",
        borderLeft: true,
        displayName: "",
      }
    }
    return schema
  }

  const save = data => {
    environment.createVariable(data)
    modal.hide()
  }
</script>

<Layout noPadding>
  <Layout gap="XS" noPadding>
    <div class="title">
      <Heading size="M">Environment Variables</Heading>
      {#if !$licensing.environmentVariablesEnabled}
        <Tags>
          <Tag icon="LockClosed">Pro plan</Tag>
        </Tags>
      {/if}
    </div>
    <Body
      >Add and manage environment variables for development and production</Body
    >
  </Layout>
  {#if !$licensing.environmentVariablesEnabled}
    {#if noEncryptionKey}
      <InlineAlert
        message="Your Budibase installation does not have a key for encryption, please update your app service's environment variables to contain an 'ENCRYPTION_KEY' value."
        header="No encryption key found"
        type="error"
      />
    {/if}
    <Divider size="S" />
    <Layout noPadding>
      <Table
        {schema}
        data={$environment.variables}
        allowEditColumns={false}
        allowEditRows={false}
        allowSelectRows={false}
        {customRenderers}
      />
    </Layout>
    <div>
      <Button on:click={modal.show} cta disabled={noEncryptionKey}
        >Add Variable</Button
      >
    </div>
  {:else}
<<<<<<< HEAD
    <Divider />
=======
>>>>>>> b659060b
    <div class="buttons">
      <Button
        primary
        disabled={!$auth.accountPortalAccess && $admin.cloud}
        on:click={$licensing.goToUpgradePage()}
      >
        Upgrade
      </Button>
      <!--Show the view plans button-->
      <Button
        secondary
        on:click={() => {
          window.open("https://budibase.com/pricing/", "_blank")
        }}
      >
        View Plans
      </Button>
    </div>
  {/if}
</Layout>

<Modal bind:this={modal}>
  <CreateEditVariableModal {save} />
</Modal>

<style>
  .buttons {
    display: flex;
    gap: var(--spacing-l);
  }
  .title {
    display: flex;
    flex-direction: row;
    align-items: center;
    justify-content: flex-start;
    gap: var(--spacing-m);
  }

  .buttons {
    display: flex;
    flex-direction: row;
    gap: var(--spacing-m);
  }
</style><|MERGE_RESOLUTION|>--- conflicted
+++ resolved
@@ -89,10 +89,6 @@
       >
     </div>
   {:else}
-<<<<<<< HEAD
-    <Divider />
-=======
->>>>>>> b659060b
     <div class="buttons">
       <Button
         primary
