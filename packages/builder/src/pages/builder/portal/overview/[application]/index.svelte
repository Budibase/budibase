<script>
  import { goto } from "@roxi/routify"
  import {
    Layout,
    Page,
    Button,
    ActionButton,
    ButtonGroup,
    Heading,
    Tab,
    Tabs,
    notifications,
    ProgressCircle,
    Input,
    ActionMenu,
    MenuItem,
    Icon,
    Helpers,
  } from "@budibase/bbui"
  import OverviewTab from "../_components/OverviewTab.svelte"
  import SettingsTab from "../_components/SettingsTab.svelte"
  import AccessTab from "../_components/AccessTab.svelte"
  import { API } from "api"
  import { store } from "builderStore"
  import { apps, auth } from "stores/portal"
  import analytics, { Events, EventSource } from "analytics"
  import { AppStatus } from "constants"
  import AppLockModal from "components/common/AppLockModal.svelte"
  import EditableIcon from "components/common/EditableIcon.svelte"
  import ConfirmDialog from "components/common/ConfirmDialog.svelte"
  import HistoryTab from "components/portal/overview/automation/HistoryTab.svelte"
  import { checkIncomingDeploymentStatus } from "components/deploy/utils"
  import { onDestroy, onMount } from "svelte"

  export let application

  let promise = getPackage()
  let loaded = false
  let deletionModal
  let unpublishModal
  let appName = ""

  // App
  $: filteredApps = $apps.filter(app => app.devId === application)
  $: selectedApp = filteredApps?.length ? filteredApps[0] : null

  // Locking
  $: lockedBy = selectedApp?.lockedBy
  $: lockedByYou = $auth.user.email === lockedBy?.email
  $: lockIdentifer = `${
    lockedBy && Object.prototype.hasOwnProperty.call(lockedBy, "firstName")
      ? lockedBy?.firstName
      : lockedBy?.email
  }`

  // App deployments
  $: deployments = []
  $: latestDeployments = deployments
    .filter(
      deployment =>
        deployment.status === "SUCCESS" && application === deployment.appId
    )
    .sort((a, b) => a.updatedAt > b.updatedAt)

  $: isPublished =
    selectedApp?.status === AppStatus.DEPLOYED && latestDeployments?.length > 0

  $: appUrl = `${window.origin}/app${selectedApp?.url}`
  $: tabs = ["Overview", "Automation History", "Backups", "Settings"]
  $: selectedTab = "Overview"

  const backToAppList = () => {
    $goto(`../../../portal/`)
  }

  const handleTabChange = tabKey => {
    if (tabKey === selectedTab) {
      return
    } else if (tabKey && tabs.indexOf(tabKey) > -1) {
      selectedTab = tabKey
    } else {
      notifications.error("Invalid tab key")
    }
  }

  async function getPackage() {
    try {
      const pkg = await API.fetchAppPackage(application)
      await store.actions.initialise(pkg)
      loaded = true
      return pkg
    } catch (error) {
      notifications.error(`Error initialising app: ${error?.message}`)
    }
  }

  const reviewPendingDeployments = (deployments, newDeployments) => {
    if (deployments.length > 0) {
      const pending = checkIncomingDeploymentStatus(deployments, newDeployments)
      if (pending.length) {
        notifications.warning(
          "Deployment has been queued and will be processed shortly"
        )
      }
    }
  }

  async function fetchDeployments() {
    try {
      const newDeployments = await API.getAppDeployments()
      reviewPendingDeployments(deployments, newDeployments)
      return newDeployments
    } catch (err) {
      notifications.error("Error fetching deployment history")
    }
  }

  const viewApp = () => {
    if (isPublished) {
      analytics.captureEvent(Events.APP_VIEW_PUBLISHED, {
        appId: $store.appId,
        eventSource: EventSource.PORTAL,
      })
      window.open(appUrl, "_blank")
    }
  }

  const editApp = app => {
    if (lockedBy && !lockedByYou) {
      notifications.warning(
        `App locked by ${lockIdentifer}. Please allow lock to expire or have them unlock this app.`
      )
      return
    }
    $goto(`../../../app/${app.devId}`)
  }

  const copyAppId = async app => {
    await Helpers.copyToClipboard(app.prodId)
    notifications.success("App ID copied to clipboard.")
  }

  const exportApp = app => {
    const id = isPublished ? app.prodId : app.devId
    const appName = encodeURIComponent(app.name)
    window.location = `/api/backups/export?appId=${id}&appname=${appName}`
  }

  const unpublishApp = app => {
    selectedApp = app
    unpublishModal.show()
  }

  const confirmUnpublishApp = async () => {
    if (!selectedApp) {
      return
    }
    try {
      await API.unpublishApp(selectedApp.prodId)
      await apps.load()
      notifications.success("App unpublished successfully")
    } catch (err) {
      notifications.error("Error unpublishing app")
    }
  }

  const deleteApp = app => {
    selectedApp = app
    deletionModal.show()
  }

  const confirmDeleteApp = async () => {
    if (!selectedApp) {
      return
    }
    try {
      await API.deleteApp(selectedApp?.devId)
      backToAppList()
      notifications.success("App deleted successfully")
    } catch (err) {
      notifications.error("Error deleting app")
    }
    selectedApp = null
    appName = null
  }

  onDestroy(() => {
    store.actions.reset()
  })

  onMount(async () => {
    const params = new URLSearchParams(window.location.search)
    if (params.get("tab")) {
      selectedTab = params.get("tab")
    }
    try {
      if (!apps.length) {
        await apps.load()
      }
      await API.syncApp(application)
      deployments = await fetchDeployments()
    } catch (error) {
      notifications.error("Error initialising app overview")
    }
  })
</script>

<span class="overview-wrap">
  <Page wide noPadding>
    {#await promise}
      <span class="page-header">
        <ActionButton secondary icon={"ArrowLeft"} on:click={backToAppList}>
          Back
        </ActionButton>
      </span>
      <div class="loading">
        <ProgressCircle size="XL" />
      </div>
    {:then _}
      <Layout paddingX="XXL" paddingY="XL" gap="L">
        <span class="page-header" class:loaded>
          <ActionButton secondary icon={"ArrowLeft"} on:click={backToAppList}>
            Back
          </ActionButton>
        </span>
        <div class="overview-header">
          <div class="app-title">
            <div class="app-logo">
              <div
                class="app-icon"
                style="color: {selectedApp?.icon?.color || ''}"
              >
                <EditableIcon
                  app={selectedApp}
                  size="XL"
                  name={selectedApp?.icon?.name || "Apps"}
                />
              </div>
            </div>
            <div class="app-details">
              <Heading size="M">{selectedApp?.name}</Heading>
              <div class="app-url">{appUrl}</div>
            </div>
          </div>
          <div class="header-right">
            <AppLockModal app={selectedApp} />
            <ButtonGroup gap="XS">
              <Button
                size="M"
                quiet
                secondary
                icon="Globe"
                disabled={!isPublished}
                on:click={viewApp}
                dataCy="view-app"
              >
                View app
              </Button>
              <Button
                size="M"
                cta
                icon="Edit"
                disabled={lockedBy && !lockedByYou}
                on:click={() => {
                  editApp(selectedApp)
                }}
              >
                <span>Edit</span>
              </Button>
            </ButtonGroup>
            <ActionMenu align="right" dataCy="app-overview-menu-popover">
              <span slot="control" class="app-overview-actions-icon">
                <Icon hoverable name="More" />
              </span>
              <MenuItem on:click={() => exportApp(selectedApp)} icon="Download">
                Export
              </MenuItem>
              {#if isPublished}
                <MenuItem on:click={() => copyAppId(selectedApp)} icon="Copy">
                  Copy App ID
                </MenuItem>
              {/if}
              {#if !isPublished}
                <MenuItem on:click={() => deleteApp(selectedApp)} icon="Delete">
                  Delete
                </MenuItem>
              {/if}
            </ActionMenu>
          </div>
        </div>
      </Layout>
      <div class="tab-wrap">
        <Tabs
          selected={selectedTab}
          noPadding
          on:select={e => {
            selectedTab = e.detail
          }}
        >
          <Tab title="Overview">
            <OverviewTab
              app={selectedApp}
              deployments={latestDeployments}
              navigateTab={handleTabChange}
              on:unpublish={e => unpublishApp(e.detail)}
            />
          </Tab>
<<<<<<< HEAD
          <Tab title="Access">
            <AccessTab app={selectedApp} />
          </Tab>
          <Tab title="Automation History">
            <HistoryTab app={selectedApp} />
          </Tab>
=======
          {#if isPublished}
            <Tab title="Automation History">
              <HistoryTab app={selectedApp} />
            </Tab>
          {/if}
>>>>>>> 47603f46
          {#if false}
            <Tab title="Backups">
              <div class="container">Backups contents</div>
            </Tab>
          {/if}
          <Tab title="Settings">
            <SettingsTab app={selectedApp} />
          </Tab>
        </Tabs>
      </div>
      <ConfirmDialog
        bind:this={deletionModal}
        title="Confirm deletion"
        okText="Delete app"
        onOk={confirmDeleteApp}
        onCancel={() => (appName = null)}
        disabled={appName !== selectedApp?.name}
      >
        Are you sure you want to delete the app <b>{selectedApp?.name}</b>?

        <p>Please enter the app name below to confirm.</p>
        <Input
          bind:value={appName}
          data-cy="delete-app-confirmation"
          placeholder={selectedApp?.name}
        />
      </ConfirmDialog>
      <ConfirmDialog
        bind:this={unpublishModal}
        title="Confirm unpublish"
        okText="Unpublish app"
        onOk={confirmUnpublishApp}
        dataCy={"unpublish-modal"}
      >
        Are you sure you want to unpublish the app <b>{selectedApp?.name}</b>?
      </ConfirmDialog>
    {:catch error}
      <p>Something went wrong: {error.message}</p>
    {/await}
  </Page>
</span>

<style>
  .app-url {
    color: var(--spectrum-global-color-gray-600);
  }
  .loading {
    display: flex;
    justify-content: center;
    align-items: center;
    flex: 1;
  }
  .overview-header {
    display: flex;
    justify-content: space-between;
  }

  .page-header.loaded {
    padding: 0px;
  }

  .overview-wrap :global(> div > .container),
  .tab-wrap :global(.spectrum-Tabs) {
    background-color: var(--background);
    background-clip: padding-box;
  }

  @media (max-width: 1000px) {
    .overview-header {
      flex-direction: column;
      gap: var(--spacing-l);
    }
  }
  @media (max-width: 640px) {
    .overview-wrap :global(.content > *) {
      padding: calc(var(--spacing-xl) * 1.5) !important;
    }
  }
  .app-title {
    display: flex;
    gap: var(--spacing-m);
  }
  .header-right {
    display: flex;
    align-items: center;
    gap: var(--spacing-xl);
  }
  .app-details :global(.spectrum-Heading) {
    line-height: 1em;
    margin-bottom: var(--spacing-s);
  }
  .tab-wrap :global(.spectrum-Tabs) {
    padding-left: var(--spectrum-alias-grid-gutter-large);
    padding-right: var(--spectrum-alias-grid-gutter-large);
  }
  .page-header {
    padding-left: var(--spectrum-alias-grid-gutter-large);
    padding-right: var(--spectrum-alias-grid-gutter-large);
    padding-top: var(--spectrum-alias-grid-gutter-large);
  }
</style><|MERGE_RESOLUTION|>--- conflicted
+++ resolved
@@ -305,20 +305,14 @@
               on:unpublish={e => unpublishApp(e.detail)}
             />
           </Tab>
-<<<<<<< HEAD
           <Tab title="Access">
             <AccessTab app={selectedApp} />
           </Tab>
-          <Tab title="Automation History">
-            <HistoryTab app={selectedApp} />
-          </Tab>
-=======
           {#if isPublished}
             <Tab title="Automation History">
               <HistoryTab app={selectedApp} />
             </Tab>
           {/if}
->>>>>>> 47603f46
           {#if false}
             <Tab title="Backups">
               <div class="container">Backups contents</div>
