<script>
  import { isActive, redirect, goto } from "@roxi/routify"
  import {
    Icon,
    Avatar,
    Layout,
    SideNavigation as Navigation,
    SideNavigationItem as Item,
    ActionMenu,
    MenuItem,
    Modal,
    clickOutside,
  } from "@budibase/bbui"
  import ConfigChecklist from "components/common/ConfigChecklist.svelte"
  import { organisation, auth } from "stores/portal"
  import { admin as adminStore } from "stores/portal"
  import { onMount } from "svelte"
  import UpdateUserInfoModal from "components/settings/UpdateUserInfoModal.svelte"
  import ChangePasswordModal from "components/settings/ChangePasswordModal.svelte"
  import Logo from "assets/bb-emblem.svg"
  import { _ as t, locale } from "svelte-i18n"

  let loaded = false
  let userInfoModal
  let changePasswordModal
  let mobileMenuVisible = false

  const buildMenu = admin => {
    let menu = [{ title: $t("apps"), href: "/builder/portal/apps" }]
    if (admin) {
      menu = menu.concat([
        {
          title: $t("users"),
          href: "/builder/portal/manage/users",
          heading: $t("manage"),
        },
        { title: $t("auth"), href: "/builder/portal/manage/auth" },
        { title: $t("email"), href: "/builder/portal/manage/email" },
        {
          title: $t("organisation"),
          href: "/builder/portal/settings/organisation",
          heading: $t("settings"),
        },
        {
          title: $t("theming-and-language"),
          href: "/builder/portal/settings/theming",
        },
        {
          title: $t("updates"),
          href: "/builder/portal/settings/update",
        },
      ])
    } else {
      menu = menu.concat([
        {
          title: $t("theming-and-language"),
          href: "/builder/portal/settings/theming",
          heading: "Settings",
        },
      ])
    }

    // add link to account portal if the user has access
    if ($auth?.user?.accountPortalAccess) {
      menu = menu.concat([
        {
          title: "Account",
          href: $adminStore.accountPortalUrl,
        },
      ])
    }
    return menu
  }
  let menu = buildMenu($auth.isAdmin)

  locale.subscribe(() => (menu = buildMenu($auth.isAdmin)))

  const showMobileMenu = () => (mobileMenuVisible = true)
  const hideMobileMenu = () => (mobileMenuVisible = false)

  onMount(async () => {
    // Prevent non-builders from accessing the portal
    if ($auth.user) {
      if (!$auth.user?.builder?.global) {
        $redirect("../")
      } else {
        await organisation.init()
        loaded = true
      }
    }
  })
</script>

{#if $auth.user && loaded}
  <div class="container">
    <div
      class="nav"
      class:visible={mobileMenuVisible}
      use:clickOutside={hideMobileMenu}
    >
      <Layout paddingX="L" paddingY="L">
        <div class="branding">
          <div class="name" on:click={() => $goto("./apps")}>
            <img src={$organisation?.logoUrl || Logo} alt="Logotype" />
            <span>{$organisation?.company || "Budibase"}</span>
          </div>
          <div class="onboarding">
            <ConfigChecklist />
          </div>
        </div>
        <div class="menu">
          <Navigation>
            {#each menu as { title, href, heading }}
              <Item
                on:click={hideMobileMenu}
                selected={$isActive(href)}
                {href}
                {heading}>{title}</Item
              >
            {/each}
          </Navigation>
        </div>
      </Layout>
    </div>
    <div class="main">
      <div class="toolbar">
<<<<<<< HEAD
        <div />
        <ActionMenu align="right">
          <div slot="control" class="avatar">
            <Avatar
              size="M"
              initials={$auth.initials}
              url={$auth.user.pictureUrl}
            />
            <Icon size="XL" name="ChevronDown" />
          </div>
          <MenuItem icon="UserEdit" on:click={() => userInfoModal.show()}>
            {$t("update-user-information")}
          </MenuItem>
          <MenuItem
            icon="LockClosed"
            on:click={() => changePasswordModal.show()}
          >
            {$t("update-password")}
          </MenuItem>
          <MenuItem icon="UserDeveloper" on:click={() => $goto("../apps")}>
            {$t("close-developer-mode")}
          </MenuItem>
          <MenuItem icon="LogOut" on:click={auth.logout}
            >{$t("log-out")}</MenuItem
          >
        </ActionMenu>
=======
        <div class="mobile-toggle">
          <Icon hoverable name="ShowMenu" on:click={showMobileMenu} />
        </div>
        <div class="mobile-logo">
          <img
            src={$organisation?.logoUrl || Logo}
            alt={$organisation?.company || "Budibase"}
          />
        </div>
        <div class="user-dropdown">
          <ActionMenu align="right">
            <div slot="control" class="avatar">
              <Avatar
                size="M"
                initials={$auth.initials}
                url={$auth.user.pictureUrl}
              />
              <Icon size="XL" name="ChevronDown" />
            </div>
            <MenuItem icon="UserEdit" on:click={() => userInfoModal.show()}>
              Update user information
            </MenuItem>
            <MenuItem
              icon="LockClosed"
              on:click={() => changePasswordModal.show()}
            >
              Update password
            </MenuItem>
            <MenuItem icon="UserDeveloper" on:click={() => $goto("../apps")}>
              Close developer mode
            </MenuItem>
            <MenuItem icon="LogOut" on:click={auth.logout}>Log out</MenuItem>
          </ActionMenu>
        </div>
>>>>>>> bede089c
      </div>
      <div class="content">
        <slot />
      </div>
    </div>
  </div>
  <Modal bind:this={userInfoModal}>
    <UpdateUserInfoModal />
  </Modal>
  <Modal bind:this={changePasswordModal}>
    <ChangePasswordModal />
  </Modal>
{/if}

<style>
  .container {
    height: 100%;
    display: flex;
    flex-direction: row;
    justify-content: flex-start;
    align-items: stretch;
  }
  .nav {
    background: var(--background);
    border-right: var(--border-light);
    overflow: auto;
    flex: 0 0 auto;
    width: 250px;
  }
  .main {
    flex: 1 1 auto;
    display: grid;
    grid-template-rows: auto 1fr;
    overflow: hidden;
  }
  .branding {
    display: grid;
    grid-gap: var(--spacing-s);
    grid-template-columns: auto auto;
    justify-content: space-between;
    align-items: center;
  }
  .name {
    display: grid;
    grid-template-columns: auto auto;
    grid-gap: var(--spacing-m);
    align-items: center;
  }
  .name:hover {
    cursor: pointer;
  }
  .avatar {
    display: grid;
    grid-template-columns: auto auto;
    place-items: center;
    grid-gap: var(--spacing-xs);
  }
  .avatar:hover {
    cursor: pointer;
    filter: brightness(110%);
  }
  .toolbar {
    background: var(--background);
    border-bottom: var(--border-light);
    display: flex;
    flex-direction: row;
    justify-content: space-between;
    align-items: center;
    padding: var(--spacing-m) calc(var(--spacing-xl) * 2);
  }
  .mobile-toggle,
  .mobile-logo {
    display: none;
  }
  .user-dropdown {
    flex: 1 1 auto;
    display: flex;
    flex-direction: row;
    justify-content: flex-end;
  }
  img {
    width: 28px;
    height: 28px;
  }
  span {
    overflow: hidden;
    text-overflow: ellipsis;
    font-weight: 600;
  }
  .content {
    overflow: auto;
  }

  @media (max-width: 640px) {
    .toolbar {
      background: var(--background);
      border-bottom: var(--border-light);
      display: flex;
      flex-direction: row;
      justify-content: space-between;
      align-items: center;
      padding: var(--spacing-m) calc(var(--spacing-xl) * 1.5);
    }

    .nav {
      position: absolute;
      left: -250px;
      height: 100%;
      transition: left ease-in-out 230ms;
      z-index: 100;
    }
    .nav.visible {
      left: 0;
      box-shadow: 0 0 80px 20px rgba(0, 0, 0, 0.3);
    }

    .mobile-toggle,
    .mobile-logo {
      display: block;
    }

    .mobile-toggle,
    .user-dropdown {
      flex: 1 1 0;
    }

    /* Reduce BBUI page padding */
    .content :global(> *) {
      padding: calc(var(--spacing-xl) * 1.5) !important;
    }
  }
</style><|MERGE_RESOLUTION|>--- conflicted
+++ resolved
@@ -124,34 +124,6 @@
     </div>
     <div class="main">
       <div class="toolbar">
-<<<<<<< HEAD
-        <div />
-        <ActionMenu align="right">
-          <div slot="control" class="avatar">
-            <Avatar
-              size="M"
-              initials={$auth.initials}
-              url={$auth.user.pictureUrl}
-            />
-            <Icon size="XL" name="ChevronDown" />
-          </div>
-          <MenuItem icon="UserEdit" on:click={() => userInfoModal.show()}>
-            {$t("update-user-information")}
-          </MenuItem>
-          <MenuItem
-            icon="LockClosed"
-            on:click={() => changePasswordModal.show()}
-          >
-            {$t("update-password")}
-          </MenuItem>
-          <MenuItem icon="UserDeveloper" on:click={() => $goto("../apps")}>
-            {$t("close-developer-mode")}
-          </MenuItem>
-          <MenuItem icon="LogOut" on:click={auth.logout}
-            >{$t("log-out")}</MenuItem
-          >
-        </ActionMenu>
-=======
         <div class="mobile-toggle">
           <Icon hoverable name="ShowMenu" on:click={showMobileMenu} />
         </div>
@@ -172,21 +144,22 @@
               <Icon size="XL" name="ChevronDown" />
             </div>
             <MenuItem icon="UserEdit" on:click={() => userInfoModal.show()}>
-              Update user information
+              {$t("update-user-information")}
             </MenuItem>
             <MenuItem
               icon="LockClosed"
               on:click={() => changePasswordModal.show()}
             >
-              Update password
+              {$t("update-password")}
             </MenuItem>
             <MenuItem icon="UserDeveloper" on:click={() => $goto("../apps")}>
-              Close developer mode
+              {$t("close-developer-mode")}
             </MenuItem>
-            <MenuItem icon="LogOut" on:click={auth.logout}>Log out</MenuItem>
+            <MenuItem icon="LogOut" on:click={auth.logout}
+              >{$t("log-out")}</MenuItem
+            >
           </ActionMenu>
         </div>
->>>>>>> bede089c
       </div>
       <div class="content">
         <slot />
