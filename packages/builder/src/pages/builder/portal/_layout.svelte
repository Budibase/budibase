<script>
  import { isActive, redirect, goto, url } from "@roxi/routify"
  import { Icon, notifications, Tabs, Tab } from "@budibase/bbui"
<<<<<<< HEAD
  import { organisation, auth, admin as adminStore } from "stores/portal"
  import { onMount } from "svelte"
  import { isEnabled, TENANT_FEATURE_FLAGS } from "helpers/featureFlags"
=======
  import { organisation, auth, menu } from "stores/portal"
  import { onMount } from "svelte"
>>>>>>> ad110997
  import UpgradeButton from "./_components/UpgradeButton.svelte"
  import MobileMenu from "./_components/MobileMenu.svelte"
  import Logo from "./_components/Logo.svelte"
  import UserDropdown from "./_components/UserDropdown.svelte"

  let loaded = false
  let mobileMenuVisible = false
  let activeTab = "Apps"

<<<<<<< HEAD
  $: menu = buildMenu($auth.isAdmin)
  $: $url(), updateActiveTab()

  const updateActiveTab = () => {
    for (let entry of menu) {
      if ($isActive(entry.href)) {
        if (activeTab !== entry.title) {
          activeTab = entry.title
        }
        break
      }
    }
  }

  const buildMenu = admin => {
    // Standard user and developer pages
    let menu = [
      {
        title: "Apps",
        href: "/builder/portal/apps",
      },
      {
        title: "Plugins",
        href: "/builder/portal/plugins",
      },
    ]

    // Admin only pages
    if (admin) {
      menu = [
        {
          title: "Apps",
          href: "/builder/portal/apps",
        },
        {
          title: "Users",
          href: "/builder/portal/users/users",
        },
        {
          title: "Plugins",
          href: "/builder/portal/plugins",
        },
        {
          title: "Settings",
          href: "/builder/portal/settings",
        },
      ]
    }

    // Check if allowed access to account section
    if (
      isEnabled(TENANT_FEATURE_FLAGS.LICENSING) &&
      ($auth?.user?.accountPortalAccess || (!$adminStore.cloud && admin))
    ) {
      menu.push({
        title: "Account",
        href: "/builder/portal/account",
      })
    }

    return menu
=======
  $: $url(), updateActiveTab($menu)

  const updateActiveTab = menu => {
    for (let entry of menu) {
      if ($isActive(entry.href)) {
        if (activeTab !== entry.title) {
          activeTab = entry.title
        }
        break
      }
    }
>>>>>>> ad110997
  }

  const showMobileMenu = () => (mobileMenuVisible = true)
  const hideMobileMenu = () => (mobileMenuVisible = false)

  onMount(async () => {
    // Prevent non-builders from accessing the portal
    if ($auth.user) {
      if (!$auth.user?.builder?.global) {
        $redirect("../")
      } else {
        try {
          await organisation.init()
        } catch (error) {
          notifications.error("Error getting org config")
        }
        loaded = true
      }
    }
  })
</script>

{#if $auth.user && loaded}
  <div class="container">
    <div class="nav">
      <div class="branding">
        <Logo />
<<<<<<< HEAD
      </div>
      <div class="desktop">
        <Tabs selected={activeTab}>
          {#each menu as { title, href }}
            <Tab {title} on:click={() => $goto(href)} />
          {/each}
        </Tabs>
=======
      </div>
      <div class="desktop">
        <Tabs selected={activeTab}>
          {#each $menu as { title, href }}
            <Tab {title} on:click={() => $goto(href)} />
          {/each}
        </Tabs>
      </div>
      <div class="mobile">
        <Icon hoverable name="ShowMenu" on:click={showMobileMenu} />
      </div>
      <div class="desktop">
        <UpgradeButton />
      </div>
      <div class="dropdown">
        <UserDropdown />
>>>>>>> ad110997
      </div>
      <div class="mobile">
        <Icon hoverable name="ShowMenu" on:click={showMobileMenu} />
      </div>
      <div class="desktop">
        <UpgradeButton />
      </div>
      <div class="dropdown">
        <UserDropdown />
      </div>
    </div>
    <div class="main">
      <slot />
    </div>
<<<<<<< HEAD
    <MobileMenu visible={mobileMenuVisible} {menu} on:close={hideMobileMenu} />
=======
    <div class="main">
      <slot />
    </div>
    <MobileMenu visible={mobileMenuVisible} on:close={hideMobileMenu} />
>>>>>>> ad110997
  </div>
{/if}

<style>
  .container {
    height: 100%;
    display: flex;
    flex-direction: column;
    justify-content: flex-start;
    align-items: stretch;
  }
  .nav {
    background: var(--background);
    display: flex;
    flex-direction: row;
    justify-content: flex-start;
    align-items: center;
    border-bottom: var(--border-light);
    padding: 0 24px;
    gap: 24px;
    position: relative;
  }

  /* Customise tabs appearance*/
  .nav :global(.spectrum-Tabs) {
    margin-bottom: -2px;
    padding: 7px 0;
    flex: 1 1 auto;
  }
  .nav :global(.spectrum-Tabs-content) {
    display: none;
  }
  .nav :global(.spectrum-Tabs-itemLabel) {
    font-weight: 600;
  }

  .branding {
    display: grid;
    place-items: center;
  }
  .main {
    flex: 1 1 auto;
    display: flex;
    flex-direction: row;
    justify-content: center;
    align-items: stretch;
    overflow: auto;
  }
  .mobile {
    display: none;
  }
  .desktop {
    display: contents;
  }

  @media (max-width: 640px) {
    .mobile {
      display: contents;
<<<<<<< HEAD
    }
    .desktop {
      display: none;
    }
=======
    }
    .desktop {
      display: none;
    }
>>>>>>> ad110997
    .nav {
      flex: 0 0 52px;
      justify-content: space-between;
    }
    .branding {
      position: absolute;
      left: 50%;
      top: 50%;
      transform: translateX(-50%) translateY(-50%);
    }
  }
</style><|MERGE_RESOLUTION|>--- conflicted
+++ resolved
@@ -1,14 +1,8 @@
 <script>
   import { isActive, redirect, goto, url } from "@roxi/routify"
   import { Icon, notifications, Tabs, Tab } from "@budibase/bbui"
-<<<<<<< HEAD
-  import { organisation, auth, admin as adminStore } from "stores/portal"
-  import { onMount } from "svelte"
-  import { isEnabled, TENANT_FEATURE_FLAGS } from "helpers/featureFlags"
-=======
   import { organisation, auth, menu } from "stores/portal"
   import { onMount } from "svelte"
->>>>>>> ad110997
   import UpgradeButton from "./_components/UpgradeButton.svelte"
   import MobileMenu from "./_components/MobileMenu.svelte"
   import Logo from "./_components/Logo.svelte"
@@ -18,69 +12,6 @@
   let mobileMenuVisible = false
   let activeTab = "Apps"
 
-<<<<<<< HEAD
-  $: menu = buildMenu($auth.isAdmin)
-  $: $url(), updateActiveTab()
-
-  const updateActiveTab = () => {
-    for (let entry of menu) {
-      if ($isActive(entry.href)) {
-        if (activeTab !== entry.title) {
-          activeTab = entry.title
-        }
-        break
-      }
-    }
-  }
-
-  const buildMenu = admin => {
-    // Standard user and developer pages
-    let menu = [
-      {
-        title: "Apps",
-        href: "/builder/portal/apps",
-      },
-      {
-        title: "Plugins",
-        href: "/builder/portal/plugins",
-      },
-    ]
-
-    // Admin only pages
-    if (admin) {
-      menu = [
-        {
-          title: "Apps",
-          href: "/builder/portal/apps",
-        },
-        {
-          title: "Users",
-          href: "/builder/portal/users/users",
-        },
-        {
-          title: "Plugins",
-          href: "/builder/portal/plugins",
-        },
-        {
-          title: "Settings",
-          href: "/builder/portal/settings",
-        },
-      ]
-    }
-
-    // Check if allowed access to account section
-    if (
-      isEnabled(TENANT_FEATURE_FLAGS.LICENSING) &&
-      ($auth?.user?.accountPortalAccess || (!$adminStore.cloud && admin))
-    ) {
-      menu.push({
-        title: "Account",
-        href: "/builder/portal/account",
-      })
-    }
-
-    return menu
-=======
   $: $url(), updateActiveTab($menu)
 
   const updateActiveTab = menu => {
@@ -92,7 +23,6 @@
         break
       }
     }
->>>>>>> ad110997
   }
 
   const showMobileMenu = () => (mobileMenuVisible = true)
@@ -120,15 +50,6 @@
     <div class="nav">
       <div class="branding">
         <Logo />
-<<<<<<< HEAD
-      </div>
-      <div class="desktop">
-        <Tabs selected={activeTab}>
-          {#each menu as { title, href }}
-            <Tab {title} on:click={() => $goto(href)} />
-          {/each}
-        </Tabs>
-=======
       </div>
       <div class="desktop">
         <Tabs selected={activeTab}>
@@ -145,29 +66,12 @@
       </div>
       <div class="dropdown">
         <UserDropdown />
->>>>>>> ad110997
-      </div>
-      <div class="mobile">
-        <Icon hoverable name="ShowMenu" on:click={showMobileMenu} />
-      </div>
-      <div class="desktop">
-        <UpgradeButton />
-      </div>
-      <div class="dropdown">
-        <UserDropdown />
       </div>
     </div>
     <div class="main">
       <slot />
     </div>
-<<<<<<< HEAD
-    <MobileMenu visible={mobileMenuVisible} {menu} on:close={hideMobileMenu} />
-=======
-    <div class="main">
-      <slot />
-    </div>
     <MobileMenu visible={mobileMenuVisible} on:close={hideMobileMenu} />
->>>>>>> ad110997
   </div>
 {/if}
 
@@ -226,17 +130,10 @@
   @media (max-width: 640px) {
     .mobile {
       display: contents;
-<<<<<<< HEAD
     }
     .desktop {
       display: none;
     }
-=======
-    }
-    .desktop {
-      display: none;
-    }
->>>>>>> ad110997
     .nav {
       flex: 0 0 52px;
       justify-content: space-between;
