export const TableNames = {
  USERS: "ta_users",
}

export const AppStatus = {
  ALL: "all",
  DEV: "development",
  DEPLOYED: "published",
}

export const IntegrationNames = {
  POSTGRES: "PostgreSQL",
  MONGODB: "MongoDB",
  COUCHDB: "CouchDB",
  S3: "S3",
  MYSQL: "MySQL",
  REST: "REST",
  DYNAMODB: "DynamoDB",
  ELASTICSEARCH: "ElasticSearch",
  SQL_SERVER: "SQL Server",
  AIRTABLE: "Airtable",
  ARANGODB: "ArangoDB",
  ORACLE: "Oracle",
  GOOGLE_SHEETS: "Google Sheets",
}

// fields on the user table that cannot be edited
export const UNEDITABLE_USER_FIELDS = [
  "email",
  "password",
  "roleId",
  "status",
  "firstName",
  "lastName",
]

export const UNSORTABLE_TYPES = ["formula", "attachment", "array", "link"]

export const LAYOUT_NAMES = {
  MASTER: {
    PRIVATE: "layout_private_master",
    PUBLIC: "layout_private_master",
  },
}

export const BUDIBASE_INTERNAL_DB = "bb_internal"

// one or more word characters and whitespace
export const APP_NAME_REGEX = /^[\w\s]+$/
// zero or more non-whitespace characters
export const APP_URL_REGEX = /^\S*$/

export const DefaultAppTheme = {
  primaryColor: "var(--spectrum-global-color-blue-600)",
  primaryColorHover: "var(--spectrum-global-color-blue-500)",
  buttonBorderRadius: "16px",
  navBackground: "var(--spectrum-global-color-gray-50)",
  navTextColor: "var(--spectrum-global-color-gray-800)",
}

<<<<<<< HEAD
export const PlanType = {
  FREE: "free",
  PRO: "pro",
  BUSINESS: "business",
  ENTERPRISE: "enterprise",
=======
export const PluginSource = {
  URL: "URL",
  NPM: "NPM",
  GITHUB: "Github",
  FILE: "File Upload",
>>>>>>> 63b7c9d9
}<|MERGE_RESOLUTION|>--- conflicted
+++ resolved
@@ -58,17 +58,16 @@
   navTextColor: "var(--spectrum-global-color-gray-800)",
 }
 
-<<<<<<< HEAD
 export const PlanType = {
   FREE: "free",
   PRO: "pro",
   BUSINESS: "business",
   ENTERPRISE: "enterprise",
-=======
+}
+
 export const PluginSource = {
   URL: "URL",
   NPM: "NPM",
   GITHUB: "Github",
   FILE: "File Upload",
->>>>>>> 63b7c9d9
 }