import {
  FieldType,
  FieldSubtype,
  INTERNAL_TABLE_SOURCE_ID,
  AutoFieldSubType,
  Hosting,
} from "@budibase/types"
import { Constants } from "@budibase/frontend-core"

const { TypeIconMap } = Constants

export { RelationshipType } from "@budibase/types"

export const AUTO_COLUMN_SUB_TYPES = AutoFieldSubType

export const AUTO_COLUMN_DISPLAY_NAMES = {
  AUTO_ID: "Auto ID",
  CREATED_BY: "Created By",
  CREATED_AT: "Created At",
  UPDATED_BY: "Updated By",
  UPDATED_AT: "Updated At",
}

export const FIELDS = {
  STRING: {
    name: "Text",
    type: FieldType.STRING,
    icon: TypeIconMap[FieldType.STRING],
    constraints: {
      type: "string",
      length: {},
      presence: false,
    },
  },
  BARCODEQR: {
    name: "Barcode/QR",
    type: FieldType.BARCODEQR,
    icon: TypeIconMap[FieldType.BARCODEQR],
    constraints: {
      type: "string",
      length: {},
      presence: false,
    },
  },
  LONGFORM: {
    name: "Long Form Text",
    type: FieldType.LONGFORM,
    icon: TypeIconMap[FieldType.LONGFORM],
    constraints: {
      type: "string",
      length: {},
      presence: false,
    },
  },
  OPTIONS: {
    name: "Options",
    type: FieldType.OPTIONS,
    icon: TypeIconMap[FieldType.OPTIONS],
    constraints: {
      type: "string",
      presence: false,
      inclusion: [],
    },
  },
  ARRAY: {
    name: "Multi-select",
    type: FieldType.ARRAY,
    icon: TypeIconMap[FieldType.ARRAY],
    constraints: {
      type: "array",
      presence: false,
      inclusion: [],
    },
  },
  NUMBER: {
    name: "Number",
    type: FieldType.NUMBER,
    icon: TypeIconMap[FieldType.NUMBER],
    constraints: {
      type: "number",
      presence: false,
      numericality: { greaterThanOrEqualTo: "", lessThanOrEqualTo: "" },
    },
  },
  BIGINT: {
    name: "BigInt",
    type: FieldType.BIGINT,
    icon: TypeIconMap[FieldType.BIGINT],
  },
  BOOLEAN: {
    name: "Boolean",
    type: FieldType.BOOLEAN,
    icon: TypeIconMap[FieldType.BOOLEAN],
    constraints: {
      type: "boolean",
      presence: false,
    },
  },
  DATETIME: {
    name: "Date/Time",
    type: FieldType.DATETIME,
    icon: TypeIconMap[FieldType.DATETIME],
    constraints: {
      type: "string",
      length: {},
      presence: false,
      datetime: {
        latest: "",
        earliest: "",
      },
    },
  },
  ATTACHMENT_SINGLE: {
    name: "Attachment",
<<<<<<< HEAD
    type: FieldType.ATTACHMENT_SINGLE,
    icon: "Document",
    constraints: {
      presence: false,
    },
  },
  ATTACHMENTS: {
    name: "Attachment List",
    type: FieldType.ATTACHMENTS,
    icon: "AppleFiles",
=======
    type: FieldType.ATTACHMENT,
    icon: TypeIconMap[FieldType.ATTACHMENT],
>>>>>>> 72d29565
    constraints: {
      type: "array",
      presence: false,
    },
  },
  LINK: {
    name: "Relationship",
    type: FieldType.LINK,
    icon: TypeIconMap[FieldType.LINK],
    constraints: {
      type: "array",
      presence: false,
    },
  },
  AUTO: {
    name: "Auto Column",
    type: FieldType.AUTO,
    icon: TypeIconMap[FieldType.AUTO],
    constraints: {},
  },
  FORMULA: {
    name: "Formula",
    type: FieldType.FORMULA,
    icon: TypeIconMap[FieldType.FORMULA],
    constraints: {},
  },
  JSON: {
    name: "JSON",
    type: FieldType.JSON,
    icon: TypeIconMap[FieldType.JSON],
    constraints: {
      type: "object",
      presence: false,
    },
  },
  USER: {
    name: "User",
    type: FieldType.BB_REFERENCE,
    subtype: FieldSubtype.USER,
    icon: TypeIconMap[FieldType.USER],
  },
  USERS: {
    name: "Users",
    type: FieldType.BB_REFERENCE,
    subtype: FieldSubtype.USERS,
    icon: TypeIconMap[FieldType.USERS],
    constraints: {
      type: "array",
    },
  },
}

export const FILE_TYPES = {
  IMAGE: ["png", "tiff", "gif", "raw", "jpg", "jpeg"],
  CODE: ["js", "rs", "py", "java", "rb", "hs", "yml"],
  DOCUMENT: ["odf", "docx", "doc", "pdf", "csv"],
}

export const HostingTypes = Hosting

export const Roles = {
  ADMIN: "ADMIN",
  POWER: "POWER",
  BASIC: "BASIC",
  PUBLIC: "PUBLIC",
  BUILDER: "BUILDER",
}

export function isAutoColumnUserRelationship(subtype) {
  return (
    subtype === AUTO_COLUMN_SUB_TYPES.CREATED_BY ||
    subtype === AUTO_COLUMN_SUB_TYPES.UPDATED_BY
  )
}

export const PrettyRelationshipDefinitions = {
  MANY: "Many rows",
  ONE: "One row",
}

export const ALLOWABLE_STRING_OPTIONS = [
  FIELDS.STRING,
  FIELDS.OPTIONS,
  FIELDS.LONGFORM,
  FIELDS.BARCODEQR,
]
export const ALLOWABLE_STRING_TYPES = ALLOWABLE_STRING_OPTIONS.map(
  opt => opt.type
)

export const ALLOWABLE_NUMBER_OPTIONS = [FIELDS.NUMBER, FIELDS.BOOLEAN]
export const ALLOWABLE_NUMBER_TYPES = ALLOWABLE_NUMBER_OPTIONS.map(
  opt => opt.type
)

export const SWITCHABLE_TYPES = [
  ...ALLOWABLE_STRING_TYPES,
  ...ALLOWABLE_NUMBER_TYPES,
]

export const BUDIBASE_INTERNAL_DB_ID = INTERNAL_TABLE_SOURCE_ID
export const DEFAULT_BB_DATASOURCE_ID = "datasource_internal_bb_default"
export const BUDIBASE_DATASOURCE_TYPE = "budibase"
export const DB_TYPE_INTERNAL = "internal"
export const DB_TYPE_EXTERNAL = "external"

export const IntegrationTypes = {
  POSTGRES: "POSTGRES",
  MONGODB: "MONGODB",
  COUCHDB: "COUCHDB",
  S3: "S3",
  MYSQL: "MYSQL",
  REST: "REST",
  DYNAMODB: "DYNAMODB",
  ELASTICSEARCH: "ELASTICSEARCH",
  SQL_SERVER: "SQL_SERVER",
  AIRTABLE: "AIRTABLE",
  ARANGODB: "ARANGODB",
  ORACLE: "ORACLE",
  INTERNAL: "INTERNAL",
  GOOGLE_SHEETS: "GOOGLE_SHEETS",
  FIRESTORE: "FIRESTORE",
  REDIS: "REDIS",
  SNOWFLAKE: "SNOWFLAKE",
}

export const IntegrationNames = {
  [IntegrationTypes.POSTGRES]: "PostgreSQL",
  [IntegrationTypes.MONGODB]: "MongoDB",
  [IntegrationTypes.COUCHDB]: "CouchDB",
  [IntegrationTypes.S3]: "S3",
  [IntegrationTypes.MYSQL]: "MySQL",
  [IntegrationTypes.REST]: "REST",
  [IntegrationTypes.DYNAMODB]: "DynamoDB",
  [IntegrationTypes.ELASTICSEARCH]: "ElasticSearch",
  [IntegrationTypes.SQL_SERVER]: "SQL Server",
  [IntegrationTypes.AIRTABLE]: "Airtable",
  [IntegrationTypes.ARANGODB]: "ArangoDB",
  [IntegrationTypes.ORACLE]: "Oracle",
  [IntegrationTypes.INTERNAL]: "Internal",
  [IntegrationTypes.GOOGLE_SHEETS]: "Google Sheets",
  [IntegrationTypes.FIRESTORE]: "Firestore",
  [IntegrationTypes.REDIS]: "Redis",
  [IntegrationTypes.SNOWFLAKE]: "Snowflake",
}

export const SchemaTypeOptions = [
  { label: "Text", value: FieldType.STRING },
  { label: "Number", value: FieldType.NUMBER },
  { label: "Boolean", value: FieldType.BOOLEAN },
  { label: "Datetime", value: FieldType.DATETIME },
]

export const SchemaTypeOptionsExpanded = SchemaTypeOptions.map(el => ({
  ...el,
  value: { type: el.value },
}))

export const RawRestBodyTypes = {
  NONE: "none",
  FORM: "form",
  ENCODED: "encoded",
  JSON: "json",
  TEXT: "text",
  XML: "xml",
}

export const RestBodyTypes = [
  { name: "none", value: "none" },
  { name: "form-data", value: "form" },
  { name: "x-www-form-encoded", value: "encoded" },
  { name: "raw (JSON)", value: "json" },
  { name: "raw (XML)", value: "xml" },
  { name: "raw (Text)", value: "text" },
]

export const PaginationTypes = [
  { label: "Page number based", value: "page" },
  { label: "Cursor based", value: "cursor" },
]

export const PaginationLocations = [
  { label: "Query parameters", value: "query" },
  { label: "Request body", value: "body" },
]

export const BannedSearchTypes = [
  FieldType.LINK,
  FieldType.ATTACHMENTS,
  FieldType.FORMULA,
  FieldType.JSON,
  "jsonarray",
  "queryarray",
]

export const DatasourceTypes = {
  RELATIONAL: "Relational",
  NON_RELATIONAL: "Non-relational",
  SPREADSHEET: "Spreadsheet",
  OBJECT_STORE: "Object store",
  GRAPH: "Graph",
  API: "API",
}

export const ROW_EXPORT_FORMATS = {
  CSV: "csv",
  JSON: "json",
  JSON_WITH_SCHEMA: "jsonWithSchema",
}<|MERGE_RESOLUTION|>--- conflicted
+++ resolved
@@ -112,9 +112,8 @@
   },
   ATTACHMENT_SINGLE: {
     name: "Attachment",
-<<<<<<< HEAD
     type: FieldType.ATTACHMENT_SINGLE,
-    icon: "Document",
+    icon: TypeIconMap[FieldType.ATTACHMENT_SINGLE],
     constraints: {
       presence: false,
     },
@@ -122,11 +121,7 @@
   ATTACHMENTS: {
     name: "Attachment List",
     type: FieldType.ATTACHMENTS,
-    icon: "AppleFiles",
-=======
-    type: FieldType.ATTACHMENT,
-    icon: TypeIconMap[FieldType.ATTACHMENT],
->>>>>>> 72d29565
+    icon: TypeIconMap[FieldType.ATTACHMENTS],
     constraints: {
       type: "array",
       presence: false,
