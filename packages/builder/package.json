--- conflicted
+++ resolved
@@ -63,13 +63,8 @@
     }
   },
   "dependencies": {
-<<<<<<< HEAD
     "@budibase/bbui": "^1.58.12",
-    "@budibase/client": "^0.7.7",
-=======
-    "@budibase/bbui": "^1.58.8",
     "@budibase/client": "^0.7.8",
->>>>>>> 7647e346
     "@budibase/colorpicker": "1.0.1",
     "@budibase/string-templates": "^0.7.8",
     "@budibase/svelte-ag-grid": "^0.0.16",
