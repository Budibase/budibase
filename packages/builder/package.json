--- conflicted
+++ resolved
@@ -1,10 +1,6 @@
 {
   "name": "@budibase/builder",
-<<<<<<< HEAD
-  "version": "0.7.4",
-=======
   "version": "0.7.6",
->>>>>>> d3e44268
   "license": "AGPL-3.0",
   "private": true,
   "scripts": {
@@ -67,17 +63,10 @@
     }
   },
   "dependencies": {
-<<<<<<< HEAD
-    "@budibase/bbui": "^1.56.0",
-    "@budibase/client": "^0.7.4",
-    "@budibase/colorpicker": "1.0.1",
-    "@budibase/string-templates": "^0.7.4",
-=======
     "@budibase/bbui": "^1.58.2",
     "@budibase/client": "^0.7.6",
     "@budibase/colorpicker": "1.0.1",
     "@budibase/string-templates": "^0.7.6",
->>>>>>> d3e44268
     "@budibase/svelte-ag-grid": "^0.0.16",
     "@sentry/browser": "5.19.1",
     "@svelteschool/svelte-forms": "0.7.0",
