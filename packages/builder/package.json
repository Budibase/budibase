--- conflicted
+++ resolved
@@ -58,18 +58,11 @@
     }
   },
   "dependencies": {
-<<<<<<< HEAD
-    "@budibase/bbui": "2.3.21-alpha.1",
-    "@budibase/client": "2.3.21-alpha.1",
-    "@budibase/shared-core": "0.0.1",
-    "@budibase/frontend-core": "2.3.21-alpha.1",
-    "@budibase/string-templates": "2.3.21-alpha.1",
-=======
     "@budibase/bbui": "2.3.21-alpha.2",
     "@budibase/client": "2.3.21-alpha.2",
     "@budibase/frontend-core": "2.3.21-alpha.2",
+    "@budibase/shared-core": "0.0.1",
     "@budibase/string-templates": "2.3.21-alpha.2",
->>>>>>> 9f54f683
     "@fortawesome/fontawesome-svg-core": "^6.2.1",
     "@fortawesome/free-brands-svg-icons": "^6.2.1",
     "@fortawesome/free-solid-svg-icons": "^6.2.1",
