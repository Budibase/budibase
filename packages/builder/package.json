--- conflicted
+++ resolved
@@ -1,10 +1,6 @@
 {
   "name": "@budibase/builder",
-<<<<<<< HEAD
-  "version": "1.0.148-alpha.1",
-=======
   "version": "1.0.150",
->>>>>>> 92fcc736
   "license": "GPL-3.0",
   "private": true,
   "scripts": {
@@ -71,17 +67,10 @@
     }
   },
   "dependencies": {
-<<<<<<< HEAD
-    "@budibase/bbui": "^1.0.148-alpha.1",
-    "@budibase/client": "^1.0.148-alpha.1",
-    "@budibase/frontend-core": "^1.0.148-alpha.1",
-    "@budibase/string-templates": "^1.0.148-alpha.1",
-=======
     "@budibase/bbui": "^1.0.150",
     "@budibase/client": "^1.0.150",
     "@budibase/frontend-core": "^1.0.150",
     "@budibase/string-templates": "^1.0.150",
->>>>>>> 92fcc736
     "@sentry/browser": "5.19.1",
     "@spectrum-css/page": "^3.0.1",
     "@spectrum-css/vars": "^3.0.1",
