{
  "name": "@budibase/builder",
  "version": "2.5.6-alpha.31",
  "license": "GPL-3.0",
  "private": true,
  "scripts": {
    "build": "routify -b && vite build --emptyOutDir",
    "start": "routify -c rollup",
    "dev:builder": "routify -c dev:vite",
    "dev:vite": "vite --host 0.0.0.0",
    "rollup": "rollup -c -w",
    "test": "vitest"
  },
  "jest": {
    "globals": {
      "GLOBALS": {
        "client": "web"
      }
    },
    "testURL": "http://jest-breaks-if-this-does-not-exist",
    "moduleNameMapper": {
      "\\.(jpg|jpeg|png|gif|eot|otf|webp|svg|ttf|woff|woff2|mp4|webm|wav|mp3|m4a|aac|oga)$": "<rootDir>/internals/mocks/fileMock.js",
      "\\.(css|less|sass|scss)$": "identity-obj-proxy",
      "components(.*)$": "<rootDir>/src/components$1",
      "builderStore(.*)$": "<rootDir>/src/builderStore$1",
      "stores(.*)$": "<rootDir>/src/stores$1",
      "analytics(.*)$": "<rootDir>/src/analytics$1",
      "constants/backend": "<rootDir>/src/constants/backend/index.js"
    },
    "moduleFileExtensions": [
      "js",
      "svelte"
    ],
    "moduleDirectories": [
      "node_modules"
    ],
    "transform": {
      "^.+js$": "babel-jest",
      "^.+.svelte$": "svelte-jester"
    },
    "transformIgnorePatterns": [
      "/node_modules/(?!svelte).+\\.js$",
      ".*string-templates.*"
    ],
    "modulePathIgnorePatterns": [
      "<rootDir>/cypress/"
    ],
    "setupFilesAfterEnv": [
      "@testing-library/jest-dom/extend-expect"
    ]
  },
  "eslintConfig": {
    "extends": [
      "plugin:cypress/recommended"
    ],
    "rules": {
      "cypress/no-unnecessary-waiting": "off"
    }
  },
  "dependencies": {
<<<<<<< HEAD
    "@budibase/bbui": "2.5.6-alpha.27",
    "@budibase/frontend-core": "2.5.6-alpha.27",
    "@budibase/shared-core": "2.5.6-alpha.27",
    "@budibase/string-templates": "2.5.6-alpha.27",
=======
    "@budibase/bbui": "2.5.6-alpha.31",
    "@budibase/client": "2.5.6-alpha.31",
    "@budibase/frontend-core": "2.5.6-alpha.31",
    "@budibase/shared-core": "2.5.6-alpha.31",
    "@budibase/string-templates": "2.5.6-alpha.31",
>>>>>>> 349f4b42
    "@fortawesome/fontawesome-svg-core": "^6.2.1",
    "@fortawesome/free-brands-svg-icons": "^6.2.1",
    "@fortawesome/free-solid-svg-icons": "^6.2.1",
    "@sentry/browser": "5.19.1",
    "@spectrum-css/accordion": "^3.0.24",
    "@spectrum-css/page": "^3.0.1",
    "@spectrum-css/vars": "^3.0.1",
    "codemirror": "^5.59.0",
    "dayjs": "^1.11.2",
    "downloadjs": "1.4.7",
    "fast-json-patch": "^3.1.1",
    "lodash": "4.17.21",
    "posthog-js": "^1.36.0",
    "remixicon": "2.5.0",
    "shortid": "2.2.15",
    "svelte-dnd-action": "^0.9.8",
    "svelte-loading-spinners": "^0.1.1",
    "svelte-portal": "1.0.0",
    "uuid": "8.3.1",
    "yup": "0.29.2"
  },
  "devDependencies": {
    "@babel/core": "^7.12.14",
    "@babel/plugin-transform-runtime": "^7.13.10",
    "@babel/preset-env": "^7.13.12",
    "@babel/runtime": "^7.13.10",
    "@rollup/plugin-replace": "^2.4.2",
    "@roxi/routify": "2.18.5",
    "@sveltejs/vite-plugin-svelte": "1.0.1",
    "@testing-library/jest-dom": "^5.11.10",
    "@testing-library/svelte": "^3.2.2",
    "babel-jest": "^26.6.3",
    "cypress": "^9.3.1",
    "cypress-multi-reporters": "^1.6.0",
    "cypress-terminal-report": "^1.4.1",
    "identity-obj-proxy": "^3.0.0",
    "jest": "^26.6.3",
    "jsdom": "^21.1.1",
    "mochawesome": "^7.1.3",
    "mochawesome-merge": "^4.2.1",
    "mochawesome-report-generator": "^6.2.0",
    "ncp": "^2.0.0",
    "rimraf": "^3.0.2",
    "rollup": "^2.44.0",
    "rollup-plugin-copy": "^3.4.0",
    "start-server-and-test": "^1.12.1",
    "svelte": "^3.48.0",
    "svelte-jester": "^1.3.2",
    "ts-node": "10.8.1",
    "tsconfig-paths": "4.0.0",
    "typescript": "4.7.3",
    "vite": "^3.0.8",
    "vitest": "^0.29.2"
  },
  "gitHead": "115189f72a850bfb52b65ec61d932531bf327072"
}<|MERGE_RESOLUTION|>--- conflicted
+++ resolved
@@ -58,18 +58,10 @@
     }
   },
   "dependencies": {
-<<<<<<< HEAD
-    "@budibase/bbui": "2.5.6-alpha.27",
-    "@budibase/frontend-core": "2.5.6-alpha.27",
-    "@budibase/shared-core": "2.5.6-alpha.27",
-    "@budibase/string-templates": "2.5.6-alpha.27",
-=======
     "@budibase/bbui": "2.5.6-alpha.31",
-    "@budibase/client": "2.5.6-alpha.31",
     "@budibase/frontend-core": "2.5.6-alpha.31",
     "@budibase/shared-core": "2.5.6-alpha.31",
     "@budibase/string-templates": "2.5.6-alpha.31",
->>>>>>> 349f4b42
     "@fortawesome/fontawesome-svg-core": "^6.2.1",
     "@fortawesome/free-brands-svg-icons": "^6.2.1",
     "@fortawesome/free-solid-svg-icons": "^6.2.1",
