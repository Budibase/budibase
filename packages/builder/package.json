--- conflicted
+++ resolved
@@ -1,10 +1,6 @@
 {
   "name": "@budibase/builder",
-<<<<<<< HEAD
-  "version": "1.1.29-alpha.2",
-=======
   "version": "1.1.31",
->>>>>>> 194002e7
   "license": "GPL-3.0",
   "private": true,
   "scripts": {
@@ -73,17 +69,10 @@
     }
   },
   "dependencies": {
-<<<<<<< HEAD
-    "@budibase/bbui": "^1.1.29-alpha.2",
-    "@budibase/client": "^1.1.29-alpha.2",
-    "@budibase/frontend-core": "^1.1.29-alpha.2",
-    "@budibase/string-templates": "^1.1.29-alpha.2",
-=======
     "@budibase/bbui": "^1.1.31",
     "@budibase/client": "^1.1.31",
     "@budibase/frontend-core": "^1.1.31",
     "@budibase/string-templates": "^1.1.31",
->>>>>>> 194002e7
     "@sentry/browser": "5.19.1",
     "@spectrum-css/page": "^3.0.1",
     "@spectrum-css/vars": "^3.0.1",
