--- conflicted
+++ resolved
@@ -65,17 +65,10 @@
     }
   },
   "dependencies": {
-<<<<<<< HEAD
-    "@budibase/bbui": "0.9.117-alpha.3",
-    "@budibase/client": "0.9.117-alpha.3",
-    "@budibase/colorpicker": "1.1.2",
-    "@budibase/string-templates": "0.9.117-alpha.3",
-=======
     "@budibase/bbui": "^0.9.117-alpha.4",
     "@budibase/client": "^0.9.117-alpha.4",
     "@budibase/colorpicker": "1.1.2",
     "@budibase/string-templates": "^0.9.117-alpha.4",
->>>>>>> 19d31e0c
     "@sentry/browser": "5.19.1",
     "@spectrum-css/page": "^3.0.1",
     "@spectrum-css/vars": "^3.0.1",
