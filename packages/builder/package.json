--- conflicted
+++ resolved
@@ -1,10 +1,6 @@
 {
   "name": "@budibase/builder",
-<<<<<<< HEAD
-  "version": "0.9.105-alpha.33",
-=======
   "version": "0.9.115",
->>>>>>> 5ce7d9c9
   "license": "AGPL-3.0",
   "private": true,
   "scripts": {
@@ -69,17 +65,10 @@
     }
   },
   "dependencies": {
-<<<<<<< HEAD
-    "@budibase/bbui": "^0.9.105-alpha.33",
-    "@budibase/client": "^0.9.105-alpha.33",
-    "@budibase/colorpicker": "1.1.2",
-    "@budibase/string-templates": "^0.9.105-alpha.33",
-=======
     "@budibase/bbui": "^0.9.115",
     "@budibase/client": "^0.9.115",
     "@budibase/colorpicker": "1.1.2",
     "@budibase/string-templates": "^0.9.115",
->>>>>>> 5ce7d9c9
     "@sentry/browser": "5.19.1",
     "@spectrum-css/page": "^3.0.1",
     "@spectrum-css/vars": "^3.0.1",
