{
  "name": "@budibase/builder",
  "version": "2.4.11",
  "license": "GPL-3.0",
  "private": true,
  "scripts": {
    "build": "routify -b && vite build --emptyOutDir",
    "start": "routify -c rollup",
    "dev:builder": "routify -c dev:vite",
    "dev:vite": "vite --host 0.0.0.0",
    "rollup": "rollup -c -w",
    "test": "jest"
  },
  "jest": {
    "globals": {
      "GLOBALS": {
        "client": "web"
      }
    },
    "testURL": "http://jest-breaks-if-this-does-not-exist",
    "moduleNameMapper": {
      "\\.(jpg|jpeg|png|gif|eot|otf|webp|svg|ttf|woff|woff2|mp4|webm|wav|mp3|m4a|aac|oga)$": "<rootDir>/internals/mocks/fileMock.js",
      "\\.(css|less|sass|scss)$": "identity-obj-proxy",
      "components(.*)$": "<rootDir>/src/components$1",
      "builderStore(.*)$": "<rootDir>/src/builderStore$1",
      "stores(.*)$": "<rootDir>/src/stores$1",
      "analytics(.*)$": "<rootDir>/src/analytics$1",
      "constants/backend": "<rootDir>/src/constants/backend/index.js"
    },
    "moduleFileExtensions": [
      "js",
      "svelte"
    ],
    "moduleDirectories": [
      "node_modules"
    ],
    "transform": {
      "^.+js$": "babel-jest",
      "^.+.svelte$": "svelte-jester"
    },
    "transformIgnorePatterns": [
      "/node_modules/(?!svelte).+\\.js$",
      ".*string-templates.*"
    ],
    "modulePathIgnorePatterns": [
      "<rootDir>/cypress/"
    ],
    "setupFilesAfterEnv": [
      "@testing-library/jest-dom/extend-expect"
    ]
  },
  "eslintConfig": {
    "extends": [
      "plugin:cypress/recommended"
    ],
    "rules": {
      "cypress/no-unnecessary-waiting": "off"
    }
  },
  "dependencies": {
<<<<<<< HEAD
    "@budibase/bbui": "2.4.8",
    "@budibase/client": "2.4.8",
    "@budibase/frontend-core": "2.4.8",
    "@budibase/shared-core": "2.4.8",
    "@budibase/string-templates": "2.4.8",
=======
    "@budibase/bbui": "^2.4.11",
    "@budibase/client": "^2.4.11",
    "@budibase/frontend-core": "^2.4.11",
    "@budibase/string-templates": "^2.4.11",
>>>>>>> 7aa11593
    "@fortawesome/fontawesome-svg-core": "^6.2.1",
    "@fortawesome/free-brands-svg-icons": "^6.2.1",
    "@fortawesome/free-solid-svg-icons": "^6.2.1",
    "@sentry/browser": "5.19.1",
    "@spectrum-css/accordion": "^3.0.24",
    "@spectrum-css/page": "^3.0.1",
    "@spectrum-css/vars": "^3.0.1",
    "codemirror": "^5.59.0",
    "dayjs": "^1.11.2",
    "downloadjs": "1.4.7",
    "fast-json-patch": "^3.1.1",
    "lodash": "4.17.21",
    "posthog-js": "^1.36.0",
    "remixicon": "2.5.0",
    "shortid": "2.2.15",
    "svelte-dnd-action": "^0.9.8",
    "svelte-loading-spinners": "^0.1.1",
    "svelte-portal": "1.0.0",
    "uuid": "8.3.1",
    "yup": "0.29.2"
  },
  "devDependencies": {
    "@babel/core": "^7.12.14",
    "@babel/plugin-transform-runtime": "^7.13.10",
    "@babel/preset-env": "^7.13.12",
    "@babel/runtime": "^7.13.10",
    "@rollup/plugin-replace": "^2.4.2",
    "@roxi/routify": "2.18.5",
    "@sveltejs/vite-plugin-svelte": "1.0.1",
    "@testing-library/jest-dom": "^5.11.10",
    "@testing-library/svelte": "^3.0.0",
    "babel-jest": "^26.6.3",
    "cypress": "^9.3.1",
    "cypress-multi-reporters": "^1.6.0",
    "cypress-terminal-report": "^1.4.1",
    "identity-obj-proxy": "^3.0.0",
    "jest": "^26.6.3",
    "mochawesome": "^7.1.3",
    "mochawesome-merge": "^4.2.1",
    "mochawesome-report-generator": "^6.2.0",
    "ncp": "^2.0.0",
    "rimraf": "^3.0.2",
    "rollup": "^2.44.0",
    "rollup-plugin-copy": "^3.4.0",
    "start-server-and-test": "^1.12.1",
    "svelte": "^3.48.0",
    "svelte-jester": "^1.3.2",
    "ts-node": "10.8.1",
    "tsconfig-paths": "4.0.0",
    "typescript": "4.7.3",
    "vite": "^3.0.8"
  },
  "gitHead": "115189f72a850bfb52b65ec61d932531bf327072"
}<|MERGE_RESOLUTION|>--- conflicted
+++ resolved
@@ -58,18 +58,11 @@
     }
   },
   "dependencies": {
-<<<<<<< HEAD
-    "@budibase/bbui": "2.4.8",
-    "@budibase/client": "2.4.8",
-    "@budibase/frontend-core": "2.4.8",
-    "@budibase/shared-core": "2.4.8",
-    "@budibase/string-templates": "2.4.8",
-=======
-    "@budibase/bbui": "^2.4.11",
-    "@budibase/client": "^2.4.11",
-    "@budibase/frontend-core": "^2.4.11",
-    "@budibase/string-templates": "^2.4.11",
->>>>>>> 7aa11593
+    "@budibase/bbui": "2.4.11",
+    "@budibase/client": "2.4.11",
+    "@budibase/frontend-core": "2.4.11",
+    "@budibase/shared-core": "2.4.11",
+    "@budibase/string-templates": "2.4.11",
     "@fortawesome/fontawesome-svg-core": "^6.2.1",
     "@fortawesome/free-brands-svg-icons": "^6.2.1",
     "@fortawesome/free-solid-svg-icons": "^6.2.1",
