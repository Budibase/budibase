--- conflicted
+++ resolved
@@ -63,14 +63,9 @@
     }
   },
   "dependencies": {
-<<<<<<< HEAD
-    "@budibase/bbui": "^1.0.46-alpha.6",
-    "@budibase/client": "^1.0.46-alpha.6",
-    "@budibase/frontend-core": "^1.0.46-alpha.6",
-=======
     "@budibase/bbui": "^1.0.46-alpha.8",
     "@budibase/client": "^1.0.46-alpha.8",
->>>>>>> d69c417c
+    "@budibase/frontend-core": "^1.0.46-alpha.8",
     "@budibase/colorpicker": "1.1.2",
     "@budibase/string-templates": "^1.0.46-alpha.8",
     "@sentry/browser": "5.19.1",
