{
  "name": "@budibase/builder",
<<<<<<< HEAD
  "version": "2.1.46-alpha.12",
=======
  "version": "2.2.0",
>>>>>>> ab568a52
  "license": "GPL-3.0",
  "private": true,
  "scripts": {
    "build": "routify -b && vite build --emptyOutDir",
    "start": "routify -c rollup",
    "dev:builder": "routify -c dev:vite",
    "dev:vite": "vite --host 0.0.0.0",
    "rollup": "rollup -c -w",
    "test": "jest",
    "cy:setup": "ts-node ./cypress/ts/setup.ts",
    "cy:setup:ci": "node ./cypress/setup.js",
    "cy:open": "cypress open",
    "cy:run": "cypress run",
    "cy:run:ci": "cypress run --headed --browser chrome --spec cypress/integration/createApp.spec.js",
    "cy:run:ci:record": "xvfb-run cypress run --headed --browser chrome --record",
    "cy:test": "start-server-and-test cy:setup http://localhost:4100/builder cy:run",
    "cy:ci": "start-server-and-test cy:setup:ci http://localhost:4100/builder cy:run:ci",
    "cy:ci:record": "start-server-and-test cy:setup:ci http://localhost:4100/builder cy:run:ci:record; npm run cy:ci:report",
    "cy:ci:report": "mochawesome-merge cypress/reports/*.json > cypress/reports/testReport.json && marge cypress/reports/testReport.json --reportDir cypress/reports --inline",
    "cy:ci:notify": "node scripts/cypressResultsWebhook",
    "cy:debug": "start-server-and-test cy:setup http://localhost:4100/builder cy:open",
    "cy:debug:ci": "start-server-and-test cy:setup:ci http://localhost:4100/builder cy:open"
  },
  "jest": {
    "globals": {
      "GLOBALS": {
        "client": "web"
      }
    },
    "testURL": "http://jest-breaks-if-this-does-not-exist",
    "moduleNameMapper": {
      "\\.(jpg|jpeg|png|gif|eot|otf|webp|svg|ttf|woff|woff2|mp4|webm|wav|mp3|m4a|aac|oga)$": "<rootDir>/internals/mocks/fileMock.js",
      "\\.(css|less|sass|scss)$": "identity-obj-proxy",
      "components(.*)$": "<rootDir>/src/components$1",
      "builderStore(.*)$": "<rootDir>/src/builderStore$1",
      "stores(.*)$": "<rootDir>/src/stores$1",
      "analytics(.*)$": "<rootDir>/src/analytics$1",
      "constants/backend": "<rootDir>/src/constants/backend/index.js"
    },
    "moduleFileExtensions": [
      "js",
      "svelte"
    ],
    "moduleDirectories": [
      "node_modules"
    ],
    "transform": {
      "^.+js$": "babel-jest",
      "^.+.svelte$": "svelte-jester"
    },
    "transformIgnorePatterns": [
      "/node_modules/(?!svelte).+\\.js$",
      ".*string-templates.*"
    ],
    "modulePathIgnorePatterns": [
      "<rootDir>/cypress/"
    ],
    "setupFilesAfterEnv": [
      "@testing-library/jest-dom/extend-expect"
    ]
  },
  "eslintConfig": {
    "extends": [
      "plugin:cypress/recommended"
    ],
    "rules": {
      "cypress/no-unnecessary-waiting": "off"
    }
  },
  "dependencies": {
<<<<<<< HEAD
    "@budibase/bbui": "2.1.46-alpha.12",
    "@budibase/client": "2.1.46-alpha.12",
    "@budibase/frontend-core": "2.1.46-alpha.12",
    "@budibase/string-templates": "2.1.46-alpha.12",
=======
    "@budibase/bbui": "^2.2.0",
    "@budibase/client": "^2.2.0",
    "@budibase/frontend-core": "^2.2.0",
    "@budibase/string-templates": "^2.2.0",
>>>>>>> ab568a52
    "@sentry/browser": "5.19.1",
    "@spectrum-css/page": "^3.0.1",
    "@spectrum-css/vars": "^3.0.1",
    "codemirror": "^5.59.0",
    "dayjs": "^1.11.2",
    "downloadjs": "1.4.7",
    "lodash": "4.17.21",
    "posthog-js": "^1.36.0",
    "remixicon": "2.5.0",
    "shortid": "2.2.15",
    "svelte-dnd-action": "^0.9.8",
    "svelte-loading-spinners": "^0.1.1",
    "svelte-portal": "0.1.0",
    "uuid": "8.3.1",
    "yup": "0.29.2"
  },
  "devDependencies": {
    "@babel/core": "^7.12.14",
    "@babel/plugin-transform-runtime": "^7.13.10",
    "@babel/preset-env": "^7.13.12",
    "@babel/runtime": "^7.13.10",
    "@rollup/plugin-replace": "^2.4.2",
    "@roxi/routify": "2.18.5",
    "@sveltejs/vite-plugin-svelte": "1.0.1",
    "@testing-library/jest-dom": "^5.11.10",
    "@testing-library/svelte": "^3.0.0",
    "babel-jest": "^26.6.3",
    "cypress": "^9.3.1",
    "cypress-multi-reporters": "^1.6.0",
    "cypress-terminal-report": "^1.4.1",
    "identity-obj-proxy": "^3.0.0",
    "jest": "^26.6.3",
    "mochawesome": "^7.1.3",
    "mochawesome-merge": "^4.2.1",
    "mochawesome-report-generator": "^6.2.0",
    "ncp": "^2.0.0",
    "rimraf": "^3.0.2",
    "rollup": "^2.44.0",
    "rollup-plugin-copy": "^3.4.0",
    "start-server-and-test": "^1.12.1",
    "svelte": "^3.48.0",
    "svelte-jester": "^1.3.2",
    "ts-node": "10.8.1",
    "tsconfig-paths": "4.0.0",
    "typescript": "4.7.3",
    "vite": "^3.0.8"
  },
  "gitHead": "115189f72a850bfb52b65ec61d932531bf327072"
}<|MERGE_RESOLUTION|>--- conflicted
+++ resolved
@@ -1,10 +1,6 @@
 {
   "name": "@budibase/builder",
-<<<<<<< HEAD
-  "version": "2.1.46-alpha.12",
-=======
   "version": "2.2.0",
->>>>>>> ab568a52
   "license": "GPL-3.0",
   "private": true,
   "scripts": {
@@ -75,17 +71,10 @@
     }
   },
   "dependencies": {
-<<<<<<< HEAD
-    "@budibase/bbui": "2.1.46-alpha.12",
-    "@budibase/client": "2.1.46-alpha.12",
-    "@budibase/frontend-core": "2.1.46-alpha.12",
-    "@budibase/string-templates": "2.1.46-alpha.12",
-=======
     "@budibase/bbui": "^2.2.0",
     "@budibase/client": "^2.2.0",
     "@budibase/frontend-core": "^2.2.0",
     "@budibase/string-templates": "^2.2.0",
->>>>>>> ab568a52
     "@sentry/browser": "5.19.1",
     "@spectrum-css/page": "^3.0.1",
     "@spectrum-css/vars": "^3.0.1",
