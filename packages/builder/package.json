{
  "name": "@budibase/builder",
<<<<<<< HEAD
  "version": "1.0.220-alpha.4",
=======
  "version": "1.1.9",
>>>>>>> f3cbf5fa
  "license": "GPL-3.0",
  "private": true,
  "scripts": {
    "build": "routify -b && vite build --emptyOutDir",
    "start": "routify -c rollup",
    "dev:builder": "routify -c dev:vite",
    "dev:vite": "vite --host 0.0.0.0",
    "rollup": "rollup -c -w",
    "cy:setup": "ts-node ./cypress/ts/setup.ts",
    "cy:setup:ci": "node ./cypress/setup.js",
    "cy:open": "cypress open",
    "cy:run": "cypress run",
    "cy:run:ci": "cypress run --headed --browser chrome --spec  cypress/integration/createApp.spec.js",
    "cy:run:ci:record": "xvfb-run cypress run --headed --browser chrome --record",
    "cy:test": "start-server-and-test cy:setup http://localhost:4100/builder cy:run",
    "cy:ci": "start-server-and-test cy:setup:ci http://localhost:4100/builder cy:run:ci",
    "cy:ci:record": "start-server-and-test cy:setup:ci http://localhost:4100/builder cy:run:ci:record && npm run cy:ci:report",
    "cy:ci:report": "mochawesome-merge cypress/reports/*.json > cypress/reports/testReport.json && marge cypress/reports/testReport.json --reportDir cypress/reports --inline",
    "cy:ci:notify": "node scripts/cypressResultsWebhook",
    "cy:debug": "start-server-and-test cy:setup http://localhost:4100/builder cy:open",
    "cy:debug:ci": "start-server-and-test cy:setup:ci http://localhost:4100/builder cy:open"
  },
  "jest": {
    "globals": {
      "GLOBALS": {
        "client": "web"
      }
    },
    "testURL": "http://jest-breaks-if-this-does-not-exist",
    "moduleNameMapper": {
      "\\.(jpg|jpeg|png|gif|eot|otf|webp|svg|ttf|woff|woff2|mp4|webm|wav|mp3|m4a|aac|oga)$": "<rootDir>/internals/mocks/fileMock.js",
      "\\.(css|less|sass|scss)$": "identity-obj-proxy",
      "components(.*)$": "<rootDir>/src/components$1",
      "builderStore(.*)$": "<rootDir>/src/builderStore$1",
      "stores(.*)$": "<rootDir>/src/stores$1",
      "analytics(.*)$": "<rootDir>/src/analytics$1"
    },
    "moduleFileExtensions": [
      "js",
      "svelte"
    ],
    "moduleDirectories": [
      "node_modules"
    ],
    "transform": {
      "^.+js$": "babel-jest",
      "^.+.svelte$": "svelte-jester"
    },
    "transformIgnorePatterns": [
      "/node_modules/(?!svelte).+\\.js$",
      ".*string-templates.*"
    ],
    "modulePathIgnorePatterns": [
      "<rootDir>/cypress/"
    ],
    "setupFilesAfterEnv": [
      "@testing-library/jest-dom/extend-expect"
    ]
  },
  "eslintConfig": {
    "extends": [
      "plugin:cypress/recommended"
    ],
    "rules": {
      "cypress/no-unnecessary-waiting": "off"
    }
  },
  "dependencies": {
<<<<<<< HEAD
    "@budibase/bbui": "^1.0.220-alpha.4",
    "@budibase/client": "^1.0.220-alpha.4",
    "@budibase/frontend-core": "^1.0.220-alpha.4",
    "@budibase/string-templates": "^1.0.220-alpha.4",
=======
    "@budibase/bbui": "^1.1.9",
    "@budibase/client": "^1.1.9",
    "@budibase/frontend-core": "^1.1.9",
    "@budibase/string-templates": "^1.1.9",
>>>>>>> f3cbf5fa
    "@sentry/browser": "5.19.1",
    "@spectrum-css/page": "^3.0.1",
    "@spectrum-css/vars": "^3.0.1",
    "codemirror": "^5.59.0",
    "dayjs": "^1.11.2",
    "downloadjs": "1.4.7",
    "lodash": "4.17.21",
    "posthog-js": "1.4.5",
    "remixicon": "2.5.0",
    "shortid": "2.2.15",
    "svelte-dnd-action": "^0.9.8",
    "svelte-loading-spinners": "^0.1.1",
    "svelte-portal": "0.1.0",
    "uuid": "8.3.1",
    "yup": "0.29.2"
  },
  "devDependencies": {
    "@babel/core": "^7.12.14",
    "@babel/plugin-transform-runtime": "^7.13.10",
    "@babel/preset-env": "^7.13.12",
    "@babel/runtime": "^7.13.10",
    "@rollup/plugin-replace": "^2.4.2",
    "@roxi/routify": "2.18.5",
    "@sveltejs/vite-plugin-svelte": "1.0.0-next.19",
    "@testing-library/jest-dom": "^5.11.10",
    "@testing-library/svelte": "^3.0.0",
    "babel-jest": "^26.6.3",
    "cypress": "^9.3.1",
    "cypress-multi-reporters": "^1.6.0",
    "cypress-terminal-report": "^1.4.1",
    "identity-obj-proxy": "^3.0.0",
    "jest": "^26.6.3",
    "mochawesome": "^7.1.3",
    "mochawesome-merge": "^4.2.1",
    "mochawesome-report-generator": "^6.2.0",
    "ncp": "^2.0.0",
    "rimraf": "^3.0.2",
    "rollup": "^2.44.0",
    "rollup-plugin-copy": "^3.4.0",
    "start-server-and-test": "^1.12.1",
    "svelte": "^3.48.0",
    "svelte-jester": "^1.3.2",
    "ts-node": "^10.4.0",
    "tsconfig-paths": "4.0.0",
    "typescript": "^4.5.5",
    "vite": "^2.1.5"
  },
  "gitHead": "115189f72a850bfb52b65ec61d932531bf327072"
}<|MERGE_RESOLUTION|>--- conflicted
+++ resolved
@@ -1,10 +1,6 @@
 {
   "name": "@budibase/builder",
-<<<<<<< HEAD
-  "version": "1.0.220-alpha.4",
-=======
   "version": "1.1.9",
->>>>>>> f3cbf5fa
   "license": "GPL-3.0",
   "private": true,
   "scripts": {
@@ -73,17 +69,10 @@
     }
   },
   "dependencies": {
-<<<<<<< HEAD
-    "@budibase/bbui": "^1.0.220-alpha.4",
-    "@budibase/client": "^1.0.220-alpha.4",
-    "@budibase/frontend-core": "^1.0.220-alpha.4",
-    "@budibase/string-templates": "^1.0.220-alpha.4",
-=======
     "@budibase/bbui": "^1.1.9",
     "@budibase/client": "^1.1.9",
     "@budibase/frontend-core": "^1.1.9",
     "@budibase/string-templates": "^1.1.9",
->>>>>>> f3cbf5fa
     "@sentry/browser": "5.19.1",
     "@spectrum-css/page": "^3.0.1",
     "@spectrum-css/vars": "^3.0.1",
