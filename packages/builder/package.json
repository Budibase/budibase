{
  "name": "@budibase/builder",
<<<<<<< HEAD
  "version": "1.3.21-alpha.2",
=======
  "version": "1.3.21",
>>>>>>> 1d00a4e5
  "license": "GPL-3.0",
  "private": true,
  "scripts": {
    "build": "routify -b && vite build --emptyOutDir",
    "start": "routify -c rollup",
    "dev:builder": "routify -c dev:vite",
    "dev:vite": "vite --host 0.0.0.0",
    "rollup": "rollup -c -w",
    "test": "jest",
    "cy:setup": "ts-node ./cypress/ts/setup.ts",
    "cy:setup:ci": "node ./cypress/setup.js",
    "cy:open": "cypress open",
    "cy:run": "cypress run",
    "cy:run:ci": "cypress run --headed --browser chrome --spec cypress/integration/createApp.spec.js",
    "cy:run:ci:record": "xvfb-run cypress run --headed --browser chrome --record",
    "cy:test": "start-server-and-test cy:setup http://localhost:4100/builder cy:run",
    "cy:ci": "start-server-and-test cy:setup:ci http://localhost:4100/builder cy:run:ci",
    "cy:ci:record": "start-server-and-test cy:setup:ci http://localhost:4100/builder cy:run:ci:record; npm run cy:ci:report",
    "cy:ci:report": "mochawesome-merge cypress/reports/*.json > cypress/reports/testReport.json && marge cypress/reports/testReport.json --reportDir cypress/reports --inline",
    "cy:ci:notify": "node scripts/cypressResultsWebhook",
    "cy:debug": "start-server-and-test cy:setup http://localhost:4100/builder cy:open",
    "cy:debug:ci": "start-server-and-test cy:setup:ci http://localhost:4100/builder cy:open"
  },
  "jest": {
    "globals": {
      "GLOBALS": {
        "client": "web"
      }
    },
    "testURL": "http://jest-breaks-if-this-does-not-exist",
    "moduleNameMapper": {
      "\\.(jpg|jpeg|png|gif|eot|otf|webp|svg|ttf|woff|woff2|mp4|webm|wav|mp3|m4a|aac|oga)$": "<rootDir>/internals/mocks/fileMock.js",
      "\\.(css|less|sass|scss)$": "identity-obj-proxy",
      "components(.*)$": "<rootDir>/src/components$1",
      "builderStore(.*)$": "<rootDir>/src/builderStore$1",
      "stores(.*)$": "<rootDir>/src/stores$1",
      "analytics(.*)$": "<rootDir>/src/analytics$1",
      "constants/backend": "<rootDir>/src/constants/backend/index.js"
    },
    "moduleFileExtensions": [
      "js",
      "svelte"
    ],
    "moduleDirectories": [
      "node_modules"
    ],
    "transform": {
      "^.+js$": "babel-jest",
      "^.+.svelte$": "svelte-jester"
    },
    "transformIgnorePatterns": [
      "/node_modules/(?!svelte).+\\.js$",
      ".*string-templates.*"
    ],
    "modulePathIgnorePatterns": [
      "<rootDir>/cypress/"
    ],
    "setupFilesAfterEnv": [
      "@testing-library/jest-dom/extend-expect"
    ]
  },
  "eslintConfig": {
    "extends": [
      "plugin:cypress/recommended"
    ],
    "rules": {
      "cypress/no-unnecessary-waiting": "off"
    }
  },
  "dependencies": {
<<<<<<< HEAD
    "@budibase/bbui": "1.3.21-alpha.2",
    "@budibase/client": "1.3.21-alpha.2",
    "@budibase/frontend-core": "1.3.21-alpha.2",
    "@budibase/string-templates": "1.3.21-alpha.2",
=======
    "@budibase/bbui": "^1.3.21",
    "@budibase/client": "^1.3.21",
    "@budibase/frontend-core": "^1.3.21",
    "@budibase/string-templates": "^1.3.21",
>>>>>>> 1d00a4e5
    "@sentry/browser": "5.19.1",
    "@spectrum-css/page": "^3.0.1",
    "@spectrum-css/vars": "^3.0.1",
    "codemirror": "^5.59.0",
    "dayjs": "^1.11.2",
    "downloadjs": "1.4.7",
    "lodash": "4.17.21",
    "posthog-js": "1.4.5",
    "remixicon": "2.5.0",
    "shortid": "2.2.15",
    "svelte-dnd-action": "^0.9.8",
    "svelte-loading-spinners": "^0.1.1",
    "svelte-portal": "0.1.0",
    "uuid": "8.3.1",
    "yup": "0.29.2"
  },
  "devDependencies": {
    "@babel/core": "^7.12.14",
    "@babel/plugin-transform-runtime": "^7.13.10",
    "@babel/preset-env": "^7.13.12",
    "@babel/runtime": "^7.13.10",
    "@rollup/plugin-replace": "^2.4.2",
    "@roxi/routify": "2.18.5",
    "@sveltejs/vite-plugin-svelte": "1.0.1",
    "@testing-library/jest-dom": "^5.11.10",
    "@testing-library/svelte": "^3.0.0",
    "babel-jest": "^26.6.3",
    "cypress": "^9.3.1",
    "cypress-multi-reporters": "^1.6.0",
    "cypress-terminal-report": "^1.4.1",
    "identity-obj-proxy": "^3.0.0",
    "jest": "^26.6.3",
    "mochawesome": "^7.1.3",
    "mochawesome-merge": "^4.2.1",
    "mochawesome-report-generator": "^6.2.0",
    "ncp": "^2.0.0",
    "rimraf": "^3.0.2",
    "rollup": "^2.44.0",
    "rollup-plugin-copy": "^3.4.0",
    "start-server-and-test": "^1.12.1",
    "svelte": "^3.48.0",
    "svelte-jester": "^1.3.2",
    "ts-node": "^10.4.0",
    "tsconfig-paths": "4.0.0",
    "typescript": "^4.5.5",
    "vite": "^3.0.8"
  },
  "gitHead": "115189f72a850bfb52b65ec61d932531bf327072"
}<|MERGE_RESOLUTION|>--- conflicted
+++ resolved
@@ -1,10 +1,6 @@
 {
   "name": "@budibase/builder",
-<<<<<<< HEAD
-  "version": "1.3.21-alpha.2",
-=======
   "version": "1.3.21",
->>>>>>> 1d00a4e5
   "license": "GPL-3.0",
   "private": true,
   "scripts": {
@@ -75,17 +71,10 @@
     }
   },
   "dependencies": {
-<<<<<<< HEAD
-    "@budibase/bbui": "1.3.21-alpha.2",
-    "@budibase/client": "1.3.21-alpha.2",
-    "@budibase/frontend-core": "1.3.21-alpha.2",
-    "@budibase/string-templates": "1.3.21-alpha.2",
-=======
     "@budibase/bbui": "^1.3.21",
     "@budibase/client": "^1.3.21",
     "@budibase/frontend-core": "^1.3.21",
     "@budibase/string-templates": "^1.3.21",
->>>>>>> 1d00a4e5
     "@sentry/browser": "5.19.1",
     "@spectrum-css/page": "^3.0.1",
     "@spectrum-css/vars": "^3.0.1",
