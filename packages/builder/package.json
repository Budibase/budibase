--- conflicted
+++ resolved
@@ -58,18 +58,11 @@
     }
   },
   "dependencies": {
-<<<<<<< HEAD
-    "@budibase/bbui": "2.3.21-alpha.2",
-    "@budibase/client": "2.3.21-alpha.2",
-    "@budibase/frontend-core": "2.3.21-alpha.2",
-    "@budibase/shared-core": "2.3.21-alpha.2",
-    "@budibase/string-templates": "2.3.21-alpha.2",
-=======
     "@budibase/bbui": "2.4.5-alpha.0",
     "@budibase/client": "2.4.5-alpha.0",
     "@budibase/frontend-core": "2.4.5-alpha.0",
+    "@budibase/shared-core": "2.3.21-alpha.2",
     "@budibase/string-templates": "2.4.5-alpha.0",
->>>>>>> 40b173d1
     "@fortawesome/fontawesome-svg-core": "^6.2.1",
     "@fortawesome/free-brands-svg-icons": "^6.2.1",
     "@fortawesome/free-solid-svg-icons": "^6.2.1",
