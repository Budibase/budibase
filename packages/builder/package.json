--- conflicted
+++ resolved
@@ -1,10 +1,6 @@
 {
   "name": "@budibase/builder",
-<<<<<<< HEAD
   "version": "0.0.1",
-=======
-  "version": "2.5.10-alpha.0",
->>>>>>> 3496f1c1
   "license": "GPL-3.0",
   "private": true,
   "scripts": {
@@ -62,18 +58,10 @@
     }
   },
   "dependencies": {
-<<<<<<< HEAD
     "@budibase/bbui": "0.0.1",
-    "@budibase/client": "0.0.1",
     "@budibase/frontend-core": "0.0.1",
     "@budibase/shared-core": "0.0.1",
     "@budibase/string-templates": "0.0.1",
-=======
-    "@budibase/bbui": "2.5.10-alpha.0",
-    "@budibase/frontend-core": "2.5.10-alpha.0",
-    "@budibase/shared-core": "2.5.10-alpha.0",
-    "@budibase/string-templates": "2.5.10-alpha.0",
->>>>>>> 3496f1c1
     "@fortawesome/fontawesome-svg-core": "^6.2.1",
     "@fortawesome/free-brands-svg-icons": "^6.2.1",
     "@fortawesome/free-solid-svg-icons": "^6.2.1",
