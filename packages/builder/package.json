--- conflicted
+++ resolved
@@ -1,10 +1,6 @@
 {
   "name": "@budibase/builder",
-<<<<<<< HEAD
-  "version": "2.4.4-alpha.0",
-=======
   "version": "2.4.4",
->>>>>>> 098f283a
   "license": "GPL-3.0",
   "private": true,
   "scripts": {
@@ -62,17 +58,10 @@
     }
   },
   "dependencies": {
-<<<<<<< HEAD
-    "@budibase/bbui": "2.4.4-alpha.0",
-    "@budibase/client": "2.4.4-alpha.0",
-    "@budibase/frontend-core": "2.4.4-alpha.0",
-    "@budibase/string-templates": "2.4.4-alpha.0",
-=======
     "@budibase/bbui": "^2.4.4",
     "@budibase/client": "^2.4.4",
     "@budibase/frontend-core": "^2.4.4",
     "@budibase/string-templates": "^2.4.4",
->>>>>>> 098f283a
     "@fortawesome/fontawesome-svg-core": "^6.2.1",
     "@fortawesome/free-brands-svg-icons": "^6.2.1",
     "@fortawesome/free-solid-svg-icons": "^6.2.1",
