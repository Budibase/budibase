--- conflicted
+++ resolved
@@ -1,10 +1,6 @@
 {
   "name": "@budibase/builder",
-<<<<<<< HEAD
-  "version": "2.4.8-alpha.3",
-=======
   "version": "2.4.8",
->>>>>>> 84433a9f
   "license": "GPL-3.0",
   "private": true,
   "scripts": {
@@ -62,18 +58,11 @@
     }
   },
   "dependencies": {
-<<<<<<< HEAD
-    "@budibase/bbui": "2.4.8-alpha.3",
-    "@budibase/client": "2.4.8-alpha.3",
-    "@budibase/frontend-core": "2.4.8-alpha.3",
-    "@budibase/shared-core": "2.4.8-alpha.3",
-    "@budibase/string-templates": "2.4.8-alpha.3",
-=======
     "@budibase/bbui": "^2.4.8",
     "@budibase/client": "^2.4.8",
     "@budibase/frontend-core": "^2.4.8",
+    "@budibase/shared-core": "^2.4.8-alpha.3",
     "@budibase/string-templates": "^2.4.8",
->>>>>>> 84433a9f
     "@fortawesome/fontawesome-svg-core": "^6.2.1",
     "@fortawesome/free-brands-svg-icons": "^6.2.1",
     "@fortawesome/free-solid-svg-icons": "^6.2.1",
