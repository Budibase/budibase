--- conflicted
+++ resolved
@@ -62,7 +62,6 @@
     "@budibase/frontend-core": "0.0.1",
     "@budibase/shared-core": "0.0.1",
     "@budibase/string-templates": "0.0.1",
-<<<<<<< HEAD
     "@codemirror/autocomplete": "^6.7.1",
     "@codemirror/commands": "^6.2.4",
     "@codemirror/lang-javascript": "^6.1.8",
@@ -70,9 +69,7 @@
     "@codemirror/state": "^6.2.0",
     "@codemirror/theme-one-dark": "^6.1.2",
     "@codemirror/view": "^6.11.2",
-=======
     "@budibase/types": "0.0.1",
->>>>>>> b00175b2
     "@fortawesome/fontawesome-svg-core": "^6.2.1",
     "@fortawesome/free-brands-svg-icons": "^6.2.1",
     "@fortawesome/free-solid-svg-icons": "^6.2.1",
