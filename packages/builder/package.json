--- conflicted
+++ resolved
@@ -68,12 +68,7 @@
     "@budibase/bbui": "^1.58.13",
     "@budibase/client": "^0.8.18",
     "@budibase/colorpicker": "1.1.2",
-<<<<<<< HEAD
-    "@budibase/string-templates": "^0.8.16",
-=======
     "@budibase/string-templates": "^0.8.18",
-    "@budibase/svelte-ag-grid": "^1.0.4",
->>>>>>> 04a15998
     "@sentry/browser": "5.19.1",
     "@spectrum-css/page": "^3.0.1",
     "@spectrum-css/vars": "^3.0.1",
