--- conflicted
+++ resolved
@@ -64,15 +64,9 @@
   },
   "dependencies": {
     "@budibase/bbui": "^1.58.13",
-<<<<<<< HEAD
-    "@budibase/client": "^0.8.3",
+    "@budibase/client": "^0.8.5",
     "@budibase/colorpicker": "1.1.2",
-    "@budibase/string-templates": "^0.8.3",
-=======
-    "@budibase/client": "^0.8.5",
-    "@budibase/colorpicker": "1.0.1",
     "@budibase/string-templates": "^0.8.5",
->>>>>>> f71b92e5
     "@budibase/svelte-ag-grid": "^1.0.4",
     "@sentry/browser": "5.19.1",
     "@svelteschool/svelte-forms": "0.7.0",
