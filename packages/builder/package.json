{
  "name": "@budibase/builder",
  "version": "2.4.17",
  "license": "GPL-3.0",
  "private": true,
  "scripts": {
    "build": "routify -b && vite build --emptyOutDir",
    "start": "routify -c rollup",
    "dev:builder": "routify -c dev:vite",
    "dev:vite": "vite --host 0.0.0.0",
    "rollup": "rollup -c -w",
    "test": "jest"
  },
  "jest": {
    "globals": {
      "GLOBALS": {
        "client": "web"
      }
    },
    "testURL": "http://jest-breaks-if-this-does-not-exist",
    "moduleNameMapper": {
      "\\.(jpg|jpeg|png|gif|eot|otf|webp|svg|ttf|woff|woff2|mp4|webm|wav|mp3|m4a|aac|oga)$": "<rootDir>/internals/mocks/fileMock.js",
      "\\.(css|less|sass|scss)$": "identity-obj-proxy",
      "components(.*)$": "<rootDir>/src/components$1",
      "builderStore(.*)$": "<rootDir>/src/builderStore$1",
      "stores(.*)$": "<rootDir>/src/stores$1",
      "analytics(.*)$": "<rootDir>/src/analytics$1",
      "constants/backend": "<rootDir>/src/constants/backend/index.js"
    },
    "moduleFileExtensions": [
      "js",
      "svelte"
    ],
    "moduleDirectories": [
      "node_modules"
    ],
    "transform": {
      "^.+js$": "babel-jest",
      "^.+.svelte$": "svelte-jester"
    },
    "transformIgnorePatterns": [
      "/node_modules/(?!svelte).+\\.js$",
      ".*string-templates.*"
    ],
    "modulePathIgnorePatterns": [
      "<rootDir>/cypress/"
    ],
    "setupFilesAfterEnv": [
      "@testing-library/jest-dom/extend-expect"
    ]
  },
  "eslintConfig": {
    "extends": [
      "plugin:cypress/recommended"
    ],
    "rules": {
      "cypress/no-unnecessary-waiting": "off"
    }
  },
  "dependencies": {
<<<<<<< HEAD
    "@budibase/bbui": "2.4.16",
    "@budibase/client": "2.4.16",
    "@budibase/frontend-core": "2.4.16",
    "@budibase/shared-core": "2.4.16",
    "@budibase/string-templates": "2.4.16",
=======
    "@budibase/bbui": "^2.4.17",
    "@budibase/client": "^2.4.17",
    "@budibase/frontend-core": "^2.4.17",
    "@budibase/string-templates": "^2.4.17",
>>>>>>> 6f4d8dfa
    "@fortawesome/fontawesome-svg-core": "^6.2.1",
    "@fortawesome/free-brands-svg-icons": "^6.2.1",
    "@fortawesome/free-solid-svg-icons": "^6.2.1",
    "@sentry/browser": "5.19.1",
    "@spectrum-css/accordion": "^3.0.24",
    "@spectrum-css/page": "^3.0.1",
    "@spectrum-css/vars": "^3.0.1",
    "codemirror": "^5.59.0",
    "dayjs": "^1.11.2",
    "downloadjs": "1.4.7",
    "fast-json-patch": "^3.1.1",
    "lodash": "4.17.21",
    "posthog-js": "^1.36.0",
    "remixicon": "2.5.0",
    "shortid": "2.2.15",
    "svelte-dnd-action": "^0.9.8",
    "svelte-loading-spinners": "^0.1.1",
    "svelte-portal": "1.0.0",
    "uuid": "8.3.1",
    "yup": "0.29.2"
  },
  "devDependencies": {
    "@babel/core": "^7.12.14",
    "@babel/plugin-transform-runtime": "^7.13.10",
    "@babel/preset-env": "^7.13.12",
    "@babel/runtime": "^7.13.10",
    "@rollup/plugin-replace": "^2.4.2",
    "@roxi/routify": "2.18.5",
    "@sveltejs/vite-plugin-svelte": "1.0.1",
    "@testing-library/jest-dom": "^5.11.10",
    "@testing-library/svelte": "^3.0.0",
    "babel-jest": "^26.6.3",
    "cypress": "^9.3.1",
    "cypress-multi-reporters": "^1.6.0",
    "cypress-terminal-report": "^1.4.1",
    "identity-obj-proxy": "^3.0.0",
    "jest": "^26.6.3",
    "mochawesome": "^7.1.3",
    "mochawesome-merge": "^4.2.1",
    "mochawesome-report-generator": "^6.2.0",
    "ncp": "^2.0.0",
    "rimraf": "^3.0.2",
    "rollup": "^2.44.0",
    "rollup-plugin-copy": "^3.4.0",
    "start-server-and-test": "^1.12.1",
    "svelte": "^3.48.0",
    "svelte-jester": "^1.3.2",
    "ts-node": "10.8.1",
    "tsconfig-paths": "4.0.0",
    "typescript": "4.7.3",
    "vite": "^3.0.8"
  },
  "gitHead": "115189f72a850bfb52b65ec61d932531bf327072"
}<|MERGE_RESOLUTION|>--- conflicted
+++ resolved
@@ -58,18 +58,11 @@
     }
   },
   "dependencies": {
-<<<<<<< HEAD
-    "@budibase/bbui": "2.4.16",
-    "@budibase/client": "2.4.16",
-    "@budibase/frontend-core": "2.4.16",
-    "@budibase/shared-core": "2.4.16",
-    "@budibase/string-templates": "2.4.16",
-=======
-    "@budibase/bbui": "^2.4.17",
-    "@budibase/client": "^2.4.17",
-    "@budibase/frontend-core": "^2.4.17",
-    "@budibase/string-templates": "^2.4.17",
->>>>>>> 6f4d8dfa
+    "@budibase/bbui": "2.4.17",
+    "@budibase/client": "2.4.17",
+    "@budibase/frontend-core": "2.4.17",
+    "@budibase/shared-core": "2.4.17",
+    "@budibase/string-templates": "2.4.17",
     "@fortawesome/fontawesome-svg-core": "^6.2.1",
     "@fortawesome/free-brands-svg-icons": "^6.2.1",
     "@fortawesome/free-solid-svg-icons": "^6.2.1",
