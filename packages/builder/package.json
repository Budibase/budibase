{
  "name": "@budibase/builder",
<<<<<<< HEAD
  "version": "2.2.9",
=======
  "version": "2.2.4-alpha.9",
>>>>>>> aa188ee2
  "license": "GPL-3.0",
  "private": true,
  "scripts": {
    "build": "routify -b && vite build --emptyOutDir",
    "start": "routify -c rollup",
    "dev:builder": "routify -c dev:vite",
    "dev:vite": "vite --host 0.0.0.0",
    "rollup": "rollup -c -w",
    "test": "jest",
    "cy:setup": "ts-node ./cypress/ts/setup.ts",
    "cy:setup:ci": "node ./cypress/setup.js",
    "cy:open": "cypress open",
    "cy:run": "cypress run",
    "cy:run:ci": "cypress run --headed --browser chrome --spec cypress/integration/createApp.spec.js",
    "cy:run:ci:record": "xvfb-run cypress run --headed --browser chrome --record",
    "cy:test": "start-server-and-test cy:setup http://localhost:4100/builder cy:run",
    "cy:ci": "start-server-and-test cy:setup:ci http://localhost:4100/builder cy:run:ci",
    "cy:ci:record": "start-server-and-test cy:setup:ci http://localhost:4100/builder cy:run:ci:record; npm run cy:ci:report",
    "cy:ci:report": "mochawesome-merge cypress/reports/*.json > cypress/reports/testReport.json && marge cypress/reports/testReport.json --reportDir cypress/reports --inline",
    "cy:ci:notify": "node scripts/cypressResultsWebhook",
    "cy:debug": "start-server-and-test cy:setup http://localhost:4100/builder cy:open",
    "cy:debug:ci": "start-server-and-test cy:setup:ci http://localhost:4100/builder cy:open"
  },
  "jest": {
    "globals": {
      "GLOBALS": {
        "client": "web"
      }
    },
    "testURL": "http://jest-breaks-if-this-does-not-exist",
    "moduleNameMapper": {
      "\\.(jpg|jpeg|png|gif|eot|otf|webp|svg|ttf|woff|woff2|mp4|webm|wav|mp3|m4a|aac|oga)$": "<rootDir>/internals/mocks/fileMock.js",
      "\\.(css|less|sass|scss)$": "identity-obj-proxy",
      "components(.*)$": "<rootDir>/src/components$1",
      "builderStore(.*)$": "<rootDir>/src/builderStore$1",
      "stores(.*)$": "<rootDir>/src/stores$1",
      "analytics(.*)$": "<rootDir>/src/analytics$1",
      "constants/backend": "<rootDir>/src/constants/backend/index.js"
    },
    "moduleFileExtensions": [
      "js",
      "svelte"
    ],
    "moduleDirectories": [
      "node_modules"
    ],
    "transform": {
      "^.+js$": "babel-jest",
      "^.+.svelte$": "svelte-jester"
    },
    "transformIgnorePatterns": [
      "/node_modules/(?!svelte).+\\.js$",
      ".*string-templates.*"
    ],
    "modulePathIgnorePatterns": [
      "<rootDir>/cypress/"
    ],
    "setupFilesAfterEnv": [
      "@testing-library/jest-dom/extend-expect"
    ]
  },
  "eslintConfig": {
    "extends": [
      "plugin:cypress/recommended"
    ],
    "rules": {
      "cypress/no-unnecessary-waiting": "off"
    }
  },
  "dependencies": {
<<<<<<< HEAD
    "@budibase/bbui": "^2.2.9",
    "@budibase/client": "^2.2.9",
    "@budibase/frontend-core": "^2.2.9",
    "@budibase/string-templates": "^2.2.9",
=======
    "@budibase/bbui": "2.2.4-alpha.9",
    "@budibase/client": "2.2.4-alpha.9",
    "@budibase/frontend-core": "2.2.4-alpha.9",
    "@budibase/string-templates": "2.2.4-alpha.9",
>>>>>>> aa188ee2
    "@sentry/browser": "5.19.1",
    "@spectrum-css/page": "^3.0.1",
    "@spectrum-css/vars": "^3.0.1",
    "codemirror": "^5.59.0",
    "dayjs": "^1.11.2",
    "downloadjs": "1.4.7",
    "lodash": "4.17.21",
    "posthog-js": "^1.36.0",
    "remixicon": "2.5.0",
    "shortid": "2.2.15",
    "svelte-dnd-action": "^0.9.8",
    "svelte-loading-spinners": "^0.1.1",
    "svelte-portal": "0.1.0",
    "uuid": "8.3.1",
    "yup": "0.29.2"
  },
  "devDependencies": {
    "@babel/core": "^7.12.14",
    "@babel/plugin-transform-runtime": "^7.13.10",
    "@babel/preset-env": "^7.13.12",
    "@babel/runtime": "^7.13.10",
    "@rollup/plugin-replace": "^2.4.2",
    "@roxi/routify": "2.18.5",
    "@sveltejs/vite-plugin-svelte": "1.0.1",
    "@testing-library/jest-dom": "^5.11.10",
    "@testing-library/svelte": "^3.0.0",
    "babel-jest": "^26.6.3",
    "cypress": "^9.3.1",
    "cypress-multi-reporters": "^1.6.0",
    "cypress-terminal-report": "^1.4.1",
    "identity-obj-proxy": "^3.0.0",
    "jest": "^26.6.3",
    "mochawesome": "^7.1.3",
    "mochawesome-merge": "^4.2.1",
    "mochawesome-report-generator": "^6.2.0",
    "ncp": "^2.0.0",
    "rimraf": "^3.0.2",
    "rollup": "^2.44.0",
    "rollup-plugin-copy": "^3.4.0",
    "start-server-and-test": "^1.12.1",
    "svelte": "^3.48.0",
    "svelte-jester": "^1.3.2",
    "ts-node": "10.8.1",
    "tsconfig-paths": "4.0.0",
    "typescript": "4.7.3",
    "vite": "^3.0.8"
  },
  "gitHead": "115189f72a850bfb52b65ec61d932531bf327072"
}<|MERGE_RESOLUTION|>--- conflicted
+++ resolved
@@ -1,10 +1,6 @@
 {
   "name": "@budibase/builder",
-<<<<<<< HEAD
   "version": "2.2.9",
-=======
-  "version": "2.2.4-alpha.9",
->>>>>>> aa188ee2
   "license": "GPL-3.0",
   "private": true,
   "scripts": {
@@ -75,17 +71,10 @@
     }
   },
   "dependencies": {
-<<<<<<< HEAD
     "@budibase/bbui": "^2.2.9",
     "@budibase/client": "^2.2.9",
     "@budibase/frontend-core": "^2.2.9",
     "@budibase/string-templates": "^2.2.9",
-=======
-    "@budibase/bbui": "2.2.4-alpha.9",
-    "@budibase/client": "2.2.4-alpha.9",
-    "@budibase/frontend-core": "2.2.4-alpha.9",
-    "@budibase/string-templates": "2.2.4-alpha.9",
->>>>>>> aa188ee2
     "@sentry/browser": "5.19.1",
     "@spectrum-css/page": "^3.0.1",
     "@spectrum-css/vars": "^3.0.1",
