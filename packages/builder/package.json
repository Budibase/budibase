--- conflicted
+++ resolved
@@ -1,10 +1,6 @@
 {
   "name": "@budibase/builder",
-<<<<<<< HEAD
-  "version": "1.0.50-alpha.7",
-=======
   "version": "1.0.57",
->>>>>>> b9704c28
   "license": "GPL-3.0",
   "private": true,
   "scripts": {
@@ -68,17 +64,10 @@
     }
   },
   "dependencies": {
-<<<<<<< HEAD
-    "@budibase/bbui": "^1.0.50-alpha.7",
-    "@budibase/client": "^1.0.50-alpha.7",
-    "@budibase/frontend-core": "^1.0.50-alpha.7",
-    "@budibase/string-templates": "^1.0.50-alpha.7",
-=======
     "@budibase/bbui": "^1.0.57",
     "@budibase/client": "^1.0.57",
-    "@budibase/colorpicker": "1.1.2",
+    "@budibase/frontend-core": "^1.0.50-alpha.7",
     "@budibase/string-templates": "^1.0.57",
->>>>>>> b9704c28
     "@sentry/browser": "5.19.1",
     "@spectrum-css/page": "^3.0.1",
     "@spectrum-css/vars": "^3.0.1",
