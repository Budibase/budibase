--- conflicted
+++ resolved
@@ -70,11 +70,7 @@
         cy.get(interact.SPECTRUM_BUTTON).contains("Save").click({ force: true })
       })
 
-<<<<<<< HEAD
-      cy.get(".title", { timeout: 1000 }).then($headers => {
-=======
-      cy.get(interact.TITLE).then($headers => {
->>>>>>> cdefcbaf
+      cy.get(interact.TITLE, { timeout: 1000 }).then($headers => {
         expect($headers).to.have.length(7)
         const headers = Array.from($headers).map(header =>
           header.textContent.trim()
