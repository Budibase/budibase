--- conflicted
+++ resolved
@@ -48,12 +48,11 @@
           .eq(0)
           .click()
         cy.wait(500)
-<<<<<<< HEAD
         cy.get(".spectrum-Dialog-grid")
           .contains("Choose an option")
           .click()
           .then(() => {
-            cy.wait(500)
+            cy.wait(1000)
             if (i == 0) {
               cy.get(".spectrum-Popover").contains("Admin").click()
             }
@@ -63,37 +62,17 @@
             if (i == 2) {
               cy.get(".spectrum-Popover").contains("Basic").click()
             }
-            cy.wait(500)
+            cy.wait(1000)
             cy.get(".spectrum-Button")
               .contains("Update role")
               .click({ force: true })
           })
       }
       // Confirm roles exist within Configure roles table
-      cy.wait(500)
+      cy.wait(2000)
       cy.get(".spectrum-Table")
         .eq(0)
         .within(assginedRoles => {
-=======
-        cy.get(".spectrum-Dialog-grid").contains("Choose an option").click().then(() => {
-          cy.wait(1000)
-          if (i == 0) {
-            cy.get(".spectrum-Popover").contains("Admin").click()
-          }
-          if (i == 1) {
-            cy.get(".spectrum-Popover").contains("Power").click()
-          }
-          if (i == 2) {
-            cy.get(".spectrum-Popover").contains("Basic").click()
-          }
-          cy.wait(1000)
-          cy.get(".spectrum-Button").contains("Update role").click({ force: true })
-          })
-        }
-        // Confirm roles exist within Configure roles table
-        cy.wait(2000)
-        cy.get(".spectrum-Table-body").eq(0).within((assginedRoles) => {
->>>>>>> b97e2df5
           expect(assginedRoles).to.contain("Admin")
           expect(assginedRoles).to.contain("Power")
           expect(assginedRoles).to.contain("Basic")
