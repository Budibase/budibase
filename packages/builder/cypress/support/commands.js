// ***********************************************
// This example commands.js shows you how to
// create various custom commands and overwrite
// existing commands.
//
// For more comprehensive examples of custom
// commands please read more here:
// https://on.cypress.io/custom-commands
// ***********************************************
//
//
// -- This is a parent command --
// Cypress.Commands.add("login", (email, password) => { ... })
//
//
// -- This is a child command --
// Cypress.Commands.add("drag", { prevSubject: 'element'}, (subject, options) => { ... })
//
//
// -- This is a dual command --
// Cypress.Commands.add("dismiss", { prevSubject: 'optional'}, (subject, options) => { ... })
//
//
// -- This will overwrite an existing command --
// Cypress.Commands.overwrite("visit", (originalFn, url, options) => { ... })

Cypress.Commands.add("createApp", name => {
  cy.contains("Create New Web App").click()

  cy.get("body")
    .then($body => {
      if ($body.find("input[name=apiKey]").length) {
        // input was found, do something else here
        cy.get("input[name=apiKey]")
          .type(name)
          .should("have.value", name)
        cy.contains("Next").click()
      }
    })
    .then(() => {
      cy.get("input[name=applicationName]")
        .type(name)
        .should("have.value", name)

      cy.contains("Next").click()

      cy.get("input[name=email]")
        .click()
        .type("test@test.com")
      cy.get("input[name=password]")
        .click()
        .type("test")
      cy.contains("Submit").click()
      cy.get("[data-cy=new-table]", {
        timeout: 20000,
      }).should("be.visible")
    })
})

Cypress.Commands.add("createTestTableWithData", () => {
  cy.createTable("dog")
  cy.addColumn("dog", "name", "Text")
  cy.addColumn("dog", "age", "Number")
})

Cypress.Commands.add("createTable", tableName => {
  // Enter table name
  cy.get("[data-cy=new-table]").click()
  cy.get(".modal").within(() => {
    cy.get("input")
      .first()
      .type(tableName)
    cy.get(".buttons")
      .contains("Create")
      .click()
  })
  cy.contains(tableName).should("be.visible")
})

Cypress.Commands.add("addColumn", (tableName, columnName, type) => {
  // Select Table
  cy.contains(".nav-item", tableName).click()
  cy.contains("Create New Column").click()

  // Configure column
  cy.get(".actions").within(() => {
    cy.get("input")
      .first()
      .type(columnName)
    // Unset table display column
    cy.contains("display column").click()
    cy.get("select").select(type)
    cy.contains("Save").click()
  })
})

Cypress.Commands.add("addRow", values => {
  cy.contains("Create New Row").click()

  cy.get(".modal").within(() => {
    for (let i = 0; i < values.length; i++) {
      cy.get("input")
        .eq(i)
        .type(values[i])
    }

    // Save
    cy.get(".buttons")
      .contains("Create")
      .click()
  })
})

<<<<<<< HEAD
Cypress.Commands.add("createUser", (username, password, role) => {
=======
Cypress.Commands.add("createUser", (email, password, accessLevel) => {
>>>>>>> f73c321e
  // Create User
  cy.contains("Users").click()

  cy.contains("Create New Row").click()

  cy.get(".modal").within(() => {
    cy.get("input")
      .first()
      .type(password)
    cy.get("input")
      .eq(1)
      .type(email)
    cy.get("select")
      .first()
      .select(role)

    // Save
    cy.get(".buttons")
      .contains("Create Row")
      .click()
  })
})

Cypress.Commands.add("addHeadlineComponent", text => {
  cy.get(".switcher > :nth-child(2)").click()

  cy.get("[data-cy=Text]").click()
  cy.get("[data-cy=Headline]").click()
  cy.get(".tabs > :nth-child(2)").click()
  cy.contains("Settings").click()
  cy.get('input[name="text"]').type(text)
  cy.contains("Design").click()
})
Cypress.Commands.add("addButtonComponent", () => {
  cy.get(".switcher > :nth-child(2)").click()

  cy.get("[data-cy=Button]").click()
})

Cypress.Commands.add("navigateToFrontend", () => {
  cy.contains("design").click()
})

Cypress.Commands.add("createScreen", (screenName, route) => {
  cy.get("[data-cy=new-screen]").click()
  cy.get(".modal").within(() => {
    cy.get("input")
      .eq(0)
      .type(screenName)
    if (route) {
      cy.get("input")
        .eq(1)
        .type(route)
    }
    cy.contains("Create Screen").click()
  })
  cy.get(".nav-items-container").within(() => {
    cy.contains(route).should("exist")
  })
})<|MERGE_RESOLUTION|>--- conflicted
+++ resolved
@@ -111,11 +111,7 @@
   })
 })
 
-<<<<<<< HEAD
-Cypress.Commands.add("createUser", (username, password, role) => {
-=======
-Cypress.Commands.add("createUser", (email, password, accessLevel) => {
->>>>>>> f73c321e
+Cypress.Commands.add("createUser", (email, password, role) => {
   // Create User
   cy.contains("Users").click()
 
