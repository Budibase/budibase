--- conflicted
+++ resolved
@@ -58,19 +58,9 @@
     .its("body")
     .then(val => {
       if (val.length > 0) {
-<<<<<<< HEAD
         cy.searchForApplication(name)
         cy.get(".appTable").within(() => {
           cy.get(".spectrum-Icon").eq(1).click()
-=======
-        cy.get(
-          ".appTable > :nth-child(5) > :nth-child(2) > .spectrum-Icon"
-        ).click()
-        cy.contains("Delete").click()
-        cy.get(".spectrum-Modal").within(() => {
-          cy.get("input").type(appName)
-          cy.get(".spectrum-Button--warning").click()
->>>>>>> 02df0481
         })
         cy.get(".spectrum-Menu").then($menu => {
           if ($menu.text().includes("Unpublish")) {
@@ -248,7 +238,6 @@
   cy.wait(1000)
   cy.contains("Design").click()
   cy.get(".spectrum-Search").type("/")
-<<<<<<< HEAD
   cy.get(".nav-item").contains("home").click()
 })
 
@@ -256,18 +245,12 @@
   // Clicks on the Data tab
   cy.wait(500)
   cy.contains("Data").click()
-=======
-  cy.createScreen("home", "home")
-  cy.addComponent("Elements", "Headline")
-  cy.get(".nav-item").contains("home").click()
->>>>>>> 02df0481
 })
 
 Cypress.Commands.add("createScreen", (screenName, route) => {
   cy.contains("Design").click()
   cy.get("[aria-label=AddCircle]").click()
   cy.get(".spectrum-Modal").within(() => {
-<<<<<<< HEAD
     cy.get(".item").contains("Blank").click()
     cy.get(".spectrum-Button").contains("Add Screens").click({ force: true })
     cy.wait(500)
@@ -298,10 +281,6 @@
       cy.get("input").eq(i).type(values[i]).blur()
     }
     cy.get(".spectrum-ButtonGroup").contains("Create").click()
-=======
-    cy.get(".item").first().click()
-    cy.get(".spectrum-Button--cta").click()
->>>>>>> 02df0481
   })
   cy.get(".spectrum-Modal").within(() => {
     cy.get("input").first().clear().type(screenName)
