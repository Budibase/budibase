--- conflicted
+++ resolved
@@ -39,11 +39,7 @@
   cy.get(".spectrum-Modal").within(() => {
     cy.get("input").eq(0).type(name).should("have.value", name).blur()
     cy.get(".spectrum-ButtonGroup").contains("Create app").click()
-<<<<<<< HEAD
-    cy.wait(5000)
-=======
     cy.wait(10000)
->>>>>>> 62b9983d
   })
   cy.createTable("Cypress Tests", true)
 })
@@ -120,17 +116,10 @@
 Cypress.Commands.add("createTable", (tableName, initialTable) => {
   if (!initialTable) {
     cy.navigateToDataSection()
-<<<<<<< HEAD
-    cy.get(".add-button").click()
-  }
-  cy.wait(7000)
-  cy.get(".spectrum-Modal")
-=======
     cy.get(`[data-cy="new-table"]`).click()
   }
   cy.wait(5000)
   cy.get(".spectrum-Dialog-grid")
->>>>>>> 62b9983d
     .contains("Budibase DB")
     .click({ force: true })
     .then(() => {
@@ -341,7 +330,6 @@
   // Open Data Source modal
   cy.get(".nav").within(() => {
     cy.get(".add-button").click()
-<<<<<<< HEAD
   })
   // Clicks specified datasource & continue
   cy.get(".item-list").contains(datasourceName).click()
@@ -369,35 +357,6 @@
         })
       })
   })
-=======
-  })
-  // Clicks specified datasource & continue
-  cy.get(".item-list").contains(datasourceName).click()
-  cy.get(".spectrum-Dialog-grid").within(() => {
-    cy.get(".spectrum-Button").contains("Continue").click({ force: true })
-  })
-})
-
-Cypress.Commands.add("addDatasourceConfig", (datasource, skipFetch) => {
-  // selectExternalDatasource should be called prior to this
-  // Adds the config for specified datasource & fetches tables
-  // Currently supports MySQL, PostgreSQL, Oracle
-  // Host IP Address
-  cy.wait(500)
-  cy.get(".spectrum-Dialog-grid").within(() => {
-    cy.get(".form-row")
-      .eq(0)
-      .within(() => {
-        cy.get(".spectrum-Textfield").within(() => {
-          if (datasource == "Oracle") {
-            cy.get("input").clear().type(Cypress.env("oracle").HOST)
-          } else {
-            cy.get("input").clear().type(Cypress.env("HOST_IP"))
-          }
-        })
-      })
-  })
->>>>>>> 62b9983d
   // Database Name
   cy.get(".spectrum-Dialog-grid").within(() => {
     if (datasource == "MySQL") {
@@ -478,11 +437,7 @@
   }
 })
 
-<<<<<<< HEAD
-Cypress.Commands.add("createRestQuery", (method, restUrl) => {
-=======
 Cypress.Commands.add("createRestQuery", (method, restUrl, queryPrettyName) => {
->>>>>>> 62b9983d
   // addExternalDatasource should be called prior to this
   // Configures REST datasource & sends query
   cy.wait(1000)
@@ -497,9 +452,5 @@
   cy.get(".spectrum-Button").contains("Save").click({ force: true })
   cy.get(".hierarchy-items-container")
     .should("contain", method)
-<<<<<<< HEAD
-    .and("contain", restUrl)
-=======
     .and("contain", queryPrettyName)
->>>>>>> 62b9983d
 })