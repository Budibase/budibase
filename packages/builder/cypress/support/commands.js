// ***********************************************
// For more comprehensive examples of custom
// commands please read more here:
// https://on.cypress.io/custom-commands
// ***********************************************
//

Cypress.on("uncaught:exception", () => {
  return false
})

Cypress.Commands.add("login", () => {
  cy.visit(`localhost:${Cypress.env("PORT")}/builder`)
  cy.wait(2000)
  cy.url().then(url => {
    if (url.includes("builder/admin")) {
      // create admin user
      cy.get("input").first().type("test@test.com")
      cy.get('input[type="password"]').first().type("test")
      cy.get('input[type="password"]').eq(1).type("test")
      cy.contains("Create super admin user").click()
    }
    if (url.includes("builder/auth/login") || url.includes("builder/admin")) {
      // login
      cy.contains("Sign in to Budibase").then(() => {
        cy.get("input").first().type("test@test.com")
        cy.get('input[type="password"]').type("test")
        cy.get("button").first().click()
        cy.wait(1000)
      })
    }
  })
})

Cypress.Commands.add("createApp", name => {
  cy.visit(`localhost:${Cypress.env("PORT")}/builder`)
  cy.wait(500)
  cy.request(`${Cypress.config().baseUrl}api/applications?status=all`)
    .its("body")
    .then(body => {
      if (body.length > 0) {
        cy.get(".spectrum-Button").contains("Create app").click({ force: true })
      }
    })
  cy.get(".spectrum-Modal").within(() => {
    cy.get("input").eq(0).type(name).should("have.value", name).blur()
    cy.get(".spectrum-ButtonGroup").contains("Create app").click()
    cy.wait(7000)
  })
})

Cypress.Commands.add("deleteApp", appName => {
  cy.visit(`localhost:${Cypress.env("PORT")}/builder`)
  cy.wait(1000)
  cy.request(`localhost:${Cypress.env("PORT")}/api/applications?status=all`)
    .its("body")
    .then(val => {
      if (val.length > 0) {
        cy.get(
          ".appTable > :nth-child(5) > :nth-child(2) > .spectrum-Icon"
        ).click()
        cy.contains("Delete").click()
        cy.get(".spectrum-Modal").within(() => {
          cy.get("input").type(appName)
          cy.get(".spectrum-Button--warning").click()
        })
      }
    })
})

Cypress.Commands.add("createTestApp", () => {
  const appName = "Cypress Tests"
  cy.deleteApp(appName)
  cy.createApp(appName, "This app is used for Cypress testing.")
})

Cypress.Commands.add("createTestTableWithData", () => {
  cy.createTable("dog")
  cy.addColumn("dog", "name", "Text")
  cy.addColumn("dog", "age", "Number")
})

Cypress.Commands.add("createTable", tableName => {
  cy.contains("Budibase DB").click()
  cy.contains("Create new table").click()

  cy.get(".spectrum-Modal").within(() => {
    cy.wait(1000)
    cy.get("input").first().type(tableName).blur()
    cy.get(".spectrum-ButtonGroup").contains("Create").click()
  })
  cy.contains(tableName).should("be.visible")
})

Cypress.Commands.add(
  "addColumn",
  (tableName, columnName, type, multiOptions = null) => {
    // Select Table
    cy.selectTable(tableName)
    cy.contains(".nav-item", tableName).click()
    cy.contains("Create column").click()

    // Configure column
    cy.get(".spectrum-Modal").within(() => {
      cy.get("input").first().type(columnName).blur()

      // Unset table display column
      cy.contains("display column").click({ force: true })
      cy.get(".spectrum-Picker-label").click()
      cy.contains(type).click()

      // Add options for Multi-select Type
      if (multiOptions !== null) {
        cy.get(".spectrum-Textfield-input").eq(1).type(multiOptions)
      }

      cy.contains("Save Column").click()
    })
  }
)

Cypress.Commands.add("addRow", values => {
  cy.contains("Create row").click()
  cy.get(".spectrum-Modal").within(() => {
    for (let i = 0; i < values.length; i++) {
      cy.get("input").eq(i).type(values[i]).blur()
    }
    cy.get(".spectrum-ButtonGroup").contains("Create").click()
  })
})

Cypress.Commands.add("addRowMultiValue", values => {
  cy.contains("Create row").click()
  cy.get(".spectrum-Form-itemField")
    .click()
    .then(() => {
      cy.get(".spectrum-Popover").within(() => {
        for (let i = 0; i < values.length; i++) {
          cy.get(".spectrum-Menu-item").eq(i).click()
        }
      })
      cy.get(".spectrum-Dialog-grid").click("top")
      cy.get(".spectrum-ButtonGroup").contains("Create").click()
    })
})

Cypress.Commands.add("createUser", email => {
  // quick hacky recorded way to create a user
  cy.contains("Users").click()
  cy.get(".spectrum-Button--primary").click()
  cy.get(".spectrum-Picker-label").click()
  cy.get(".spectrum-Menu-item:nth-child(2) > .spectrum-Menu-itemLabel").click()
  cy.get(
    ":nth-child(2) > .spectrum-Form-itemField > .spectrum-Textfield > .spectrum-Textfield-input"
  )
    .first()
    .type(email, { force: true })
  cy.get(".spectrum-Button--cta").click({ force: true })
})

Cypress.Commands.add("addComponent", (category, component) => {
  if (category) {
    cy.get(`[data-cy="category-${category}"]`).click()
  }
  if (component) {
    cy.get(`[data-cy="component-${component}"]`).click()
  }
  cy.wait(1000)
  cy.location().then(loc => {
    const params = loc.pathname.split("/")
    const componentId = params[params.length - 1]
    cy.getComponent(componentId).should("exist")
    return cy.wrap(componentId)
  })
})

Cypress.Commands.add("getComponent", componentId => {
  return cy
    .get("iframe")
    .its("0.contentDocument")
    .should("exist")
    .its("body")
    .should("not.be.null")
    .then(cy.wrap)
    .find(`[data-id=${componentId}]`)
})

Cypress.Commands.add("navigateToFrontend", () => {
  // Clicks on Design tab and then the Home nav item
  cy.wait(1000)
  cy.contains("Design").click()
  cy.get(".spectrum-Search").type("/")
  cy.createScreen("home", "home")
  cy.addComponent("Elements", "Headline")
  cy.get(".nav-item").contains("home").click()
})

Cypress.Commands.add("createScreen", (screenName, route) => {
  cy.get("[aria-label=AddCircle]").click()
  cy.get(".spectrum-Modal").within(() => {
    cy.get(".item").first().click()
    cy.get(".spectrum-Button--cta").click()
  })
  cy.get(".spectrum-Modal").within(() => {
    cy.get("input").first().clear().type(screenName)
    cy.get("input").eq(1).clear().type(route)
    cy.get(".spectrum-Button--cta").click()
    cy.wait(2000)
  })
})

Cypress.Commands.add("expandBudibaseConnection", () => {
  if (Cypress.$(".nav-item > .content > .opened").length === 0) {
    // expand the Budibase DB connection string
    cy.get(".icon.arrow").eq(0).click()
  }
})

Cypress.Commands.add("selectTable", tableName => {
  cy.expandBudibaseConnection()
  cy.contains(".nav-item", tableName).click()
})

Cypress.Commands.add("addCustomSourceOptions", totalOptions => {
  cy.get(".spectrum-ActionButton")
    .contains("Define Options")
    .click()
    .then(() => {
      for (let i = 0; i < totalOptions; i++) {
        // Add radio button options
        cy.get(".spectrum-Button")
          .contains("Add Option")
          .click({ force: true })
          .then(() => {
            cy.wait(500)
            cy.get("[placeholder='Label']").eq(i).type(i)
            cy.get("[placeholder='Value']").eq(i).type(i)
          })
      }
      // Save options
      cy.get(".spectrum-Button").contains("Save").click({ force: true })
    })
})

Cypress.Commands.add("searchForApplication", appName => {
  cy.get(".spectrum-Textfield").within(() => {
    cy.get("input").eq(0).type(appName)
  })
<<<<<<< HEAD
})

Cypress.Commands.add("addDatasourceConfig", (datasource, skipFetch) => {
  // selectExternalDatasource should be called prior to this
  // Adds the config for specified datasource & fetches tables
  // Currently supports MySQL, PostgreSQL, Oracle
  // Host IP Address
  cy.wait(500)
  cy.get(".spectrum-Dialog-grid").within(() => {
    cy.get(".form-row")
      .eq(0)
      .within(() => {
        cy.get(".spectrum-Textfield").within(() => {
          cy.log(datasource)
          if (datasource == "Oracle") {
            cy.get("input").clear().type(Cypress.env("oracle").HOST)
          } else {
            cy.get("input").clear().type(Cypress.env("HOST_IP"))
          }
        })
      })
  })
  // Database Name
  cy.get(".spectrum-Dialog-grid").within(() => {
    if (datasource == "MySQL") {
      cy.get(".form-row")
        .eq(4)
        .within(() => {
          cy.get("input").clear().type(Cypress.env("mysql").DATABASE)
        })
    } else {
      cy.get(".form-row")
        .eq(2)
        .within(() => {
          if (datasource == "PostgreSQL") {
            cy.get("input").clear().type(Cypress.env("postgresql").DATABASE)
          }
          if (datasource == "Oracle") {
            cy.get("input").clear().type(Cypress.env("oracle").DATABASE)
          }
        })
    }
  })
  // User
  cy.get(".spectrum-Dialog-grid").within(() => {
    if (datasource == "MySQL") {
      cy.get(".form-row")
        .eq(2)
        .within(() => {
          cy.get("input").clear().type(Cypress.env("mysql").USER)
        })
    } else {
      cy.get(".form-row")
        .eq(3)
        .within(() => {
          if (datasource == "PostgreSQL") {
            cy.get("input").clear().type(Cypress.env("postgresql").USER)
          }
          if (datasource == "Oracle") {
            cy.get("input").clear().type(Cypress.env("oracle").USER)
          }
        })
    }
  })
  // Password
  cy.get(".spectrum-Dialog-grid").within(() => {
    if (datasource == "MySQL") {
      cy.get(".form-row")
        .eq(3)
        .within(() => {
          cy.get("input").clear().type(Cypress.env("mysql").PASSWORD)
        })
    } else {
      cy.get(".form-row")
        .eq(4)
        .within(() => {
          if (datasource == "PostgreSQL") {
            cy.get("input").clear().type(Cypress.env("postgresql").PASSWORD)
          }
          if (datasource == "Oracle") {
            cy.get("input").clear().type(Cypress.env("oracle").PASSWORD)
          }
        })
    }
  })
  // Click to fetch tables
  if (skipFetch) {
    cy.get(".spectrum-Dialog-grid").within(() => {
      cy.get(".spectrum-Button")
        .contains("Skip table fetch")
        .click({ force: true })
    })
  } else {
    cy.get(".spectrum-Dialog-grid").within(() => {
      cy.get(".spectrum-Button")
        .contains("Save and fetch tables")
        .click({ force: true })
      cy.wait(1000)
    })
  }
})

Cypress.Commands.add("createRestQuery", (method, restUrl) => {
  // addExternalDatasource should be called prior to this
  // Configures REST datasource & sends query
  cy.wait(500)
  cy.get(".spectrum-Button").contains("Add query").click({ force: true })
  // Select Method & add Rest URL
  cy.get(".spectrum-Picker-label").eq(1).click()
  cy.get(".spectrum-Menu").contains(method).click()
  cy.get("input").clear().type(restUrl)
  // Send query
  cy.get(".spectrum-Button").contains("Send").click({ force: true })
  cy.wait(500)
  cy.get(".spectrum-Button").contains("Save query").click({ force: true })
  cy.get(".hierarchy-items-container")
    .should("contain", method)
    .and("contain", restUrl)
=======
>>>>>>> d7e059e1
})<|MERGE_RESOLUTION|>--- conflicted
+++ resolved
@@ -246,125 +246,4 @@
   cy.get(".spectrum-Textfield").within(() => {
     cy.get("input").eq(0).type(appName)
   })
-<<<<<<< HEAD
-})
-
-Cypress.Commands.add("addDatasourceConfig", (datasource, skipFetch) => {
-  // selectExternalDatasource should be called prior to this
-  // Adds the config for specified datasource & fetches tables
-  // Currently supports MySQL, PostgreSQL, Oracle
-  // Host IP Address
-  cy.wait(500)
-  cy.get(".spectrum-Dialog-grid").within(() => {
-    cy.get(".form-row")
-      .eq(0)
-      .within(() => {
-        cy.get(".spectrum-Textfield").within(() => {
-          cy.log(datasource)
-          if (datasource == "Oracle") {
-            cy.get("input").clear().type(Cypress.env("oracle").HOST)
-          } else {
-            cy.get("input").clear().type(Cypress.env("HOST_IP"))
-          }
-        })
-      })
-  })
-  // Database Name
-  cy.get(".spectrum-Dialog-grid").within(() => {
-    if (datasource == "MySQL") {
-      cy.get(".form-row")
-        .eq(4)
-        .within(() => {
-          cy.get("input").clear().type(Cypress.env("mysql").DATABASE)
-        })
-    } else {
-      cy.get(".form-row")
-        .eq(2)
-        .within(() => {
-          if (datasource == "PostgreSQL") {
-            cy.get("input").clear().type(Cypress.env("postgresql").DATABASE)
-          }
-          if (datasource == "Oracle") {
-            cy.get("input").clear().type(Cypress.env("oracle").DATABASE)
-          }
-        })
-    }
-  })
-  // User
-  cy.get(".spectrum-Dialog-grid").within(() => {
-    if (datasource == "MySQL") {
-      cy.get(".form-row")
-        .eq(2)
-        .within(() => {
-          cy.get("input").clear().type(Cypress.env("mysql").USER)
-        })
-    } else {
-      cy.get(".form-row")
-        .eq(3)
-        .within(() => {
-          if (datasource == "PostgreSQL") {
-            cy.get("input").clear().type(Cypress.env("postgresql").USER)
-          }
-          if (datasource == "Oracle") {
-            cy.get("input").clear().type(Cypress.env("oracle").USER)
-          }
-        })
-    }
-  })
-  // Password
-  cy.get(".spectrum-Dialog-grid").within(() => {
-    if (datasource == "MySQL") {
-      cy.get(".form-row")
-        .eq(3)
-        .within(() => {
-          cy.get("input").clear().type(Cypress.env("mysql").PASSWORD)
-        })
-    } else {
-      cy.get(".form-row")
-        .eq(4)
-        .within(() => {
-          if (datasource == "PostgreSQL") {
-            cy.get("input").clear().type(Cypress.env("postgresql").PASSWORD)
-          }
-          if (datasource == "Oracle") {
-            cy.get("input").clear().type(Cypress.env("oracle").PASSWORD)
-          }
-        })
-    }
-  })
-  // Click to fetch tables
-  if (skipFetch) {
-    cy.get(".spectrum-Dialog-grid").within(() => {
-      cy.get(".spectrum-Button")
-        .contains("Skip table fetch")
-        .click({ force: true })
-    })
-  } else {
-    cy.get(".spectrum-Dialog-grid").within(() => {
-      cy.get(".spectrum-Button")
-        .contains("Save and fetch tables")
-        .click({ force: true })
-      cy.wait(1000)
-    })
-  }
-})
-
-Cypress.Commands.add("createRestQuery", (method, restUrl) => {
-  // addExternalDatasource should be called prior to this
-  // Configures REST datasource & sends query
-  cy.wait(500)
-  cy.get(".spectrum-Button").contains("Add query").click({ force: true })
-  // Select Method & add Rest URL
-  cy.get(".spectrum-Picker-label").eq(1).click()
-  cy.get(".spectrum-Menu").contains(method).click()
-  cy.get("input").clear().type(restUrl)
-  // Send query
-  cy.get(".spectrum-Button").contains("Send").click({ force: true })
-  cy.wait(500)
-  cy.get(".spectrum-Button").contains("Save query").click({ force: true })
-  cy.get(".hierarchy-items-container")
-    .should("contain", method)
-    .and("contain", restUrl)
-=======
->>>>>>> d7e059e1
 })