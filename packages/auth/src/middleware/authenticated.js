--- conflicted
+++ resolved
@@ -23,20 +23,9 @@
     let publicEndpoint = false
     const version = ctx.request.headers[Headers.API_VER]
     // the path is not authenticated
-<<<<<<< HEAD
     const found = matches(ctx, noAuthOptions)
     if (found) {
-      return next()
-=======
-    const found = noAuthOptions.find(({ regex, method }) => {
-      return (
-        regex.test(ctx.request.url) &&
-        ctx.request.method.toLowerCase() === method.toLowerCase()
-      )
-    })
-    if (found != null) {
       publicEndpoint = true
->>>>>>> ca880c45
     }
     try {
       // check the actual user is authenticated first
