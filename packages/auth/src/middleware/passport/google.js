--- conflicted
+++ resolved
@@ -1,76 +1,3 @@
-<<<<<<< HEAD
-const env = require("../../environment")
-const jwt = require("jsonwebtoken")
-const GoogleStrategy = require("passport-google-oauth").OAuth2Strategy
-const {
-  generateGlobalUserID,
-  getGlobalDB,
-  ViewNames,
-} = require("../../db/utils")
-const { newid } = require("../../hashing")
-const { createASession } = require("../../security/sessions")
-const { lookupTenantId } = require("../../utils")
-
-async function authenticate(token, tokenSecret, profile, done) {
-  // Check the user exists in the instance DB by email
-  const userId = generateGlobalUserID(profile.id)
-  const tenantId = await lookupTenantId(userId)
-  const db = getGlobalDB(tenantId)
-
-  let dbUser
-  try {
-    // use the google profile id
-    dbUser = await db.get(userId)
-  } catch (err) {
-    const user = {
-      _id: userId,
-      provider: profile.provider,
-      roles: {},
-      ...profile._json,
-    }
-
-    // check if an account with the google email address exists locally
-    const users = await db.query(`database/${ViewNames.USER_BY_EMAIL}`, {
-      key: profile._json.email,
-      include_docs: true,
-    })
-
-    // Google user already exists by email
-    if (users.rows.length > 0) {
-      const existing = users.rows[0].doc
-
-      // remove the local account to avoid conflicts
-      await db.remove(existing._id, existing._rev)
-
-      // merge with existing account
-      user.roles = existing.roles
-      user.builder = existing.builder
-      user.admin = existing.admin
-
-      const response = await db.post(user)
-      dbUser = user
-      dbUser._rev = response.rev
-    } else {
-      return done(
-        new Error(
-          "email does not yet exist. You must set up your local budibase account first."
-        ),
-        false
-      )
-    }
-  }
-
-  // authenticate
-  const sessionId = newid()
-  await createASession(dbUser._id, { sessionId, tenantId: dbUser.tenantId })
-
-  dbUser.token = jwt.sign(
-    {
-      userId: dbUser._id,
-      sessionId,
-    },
-    env.JWT_SECRET
-=======
 const GoogleStrategy = require("passport-google-oauth").OAuth2Strategy
 
 const { authenticateThirdParty } = require("./third-party-common")
@@ -92,7 +19,6 @@
     thirdPartyUser,
     true, // require local accounts to exist
     done
->>>>>>> f88badd2
   )
 }
 
