--- conflicted
+++ resolved
@@ -21,12 +21,8 @@
   ACCOUNT: "account",
   SMTP: "smtp",
   GOOGLE: "google",
-<<<<<<< HEAD
-}
-
-exports.DEFAULT_TENANT_ID = "default"
-=======
   OIDC: "oidc",
   OIDC_LOGOS: "logos_oidc",
 }
->>>>>>> f88badd2
+
+exports.DEFAULT_TENANT_ID = "default"