--- conflicted
+++ resolved
@@ -1,10 +1,6 @@
 {
   "name": "@budibase/auth",
-<<<<<<< HEAD
-  "version": "0.9.99-alpha.4",
-=======
   "version": "0.9.102",
->>>>>>> d1c2b144
   "description": "Authentication middlewares for budibase builder and apps",
   "main": "src/index.js",
   "author": "Budibase",
