--- conflicted
+++ resolved
@@ -1,10 +1,6 @@
 {
   "name": "@budibase/auth",
-<<<<<<< HEAD
-  "version": "0.9.120-alpha.4",
-=======
   "version": "0.9.122",
->>>>>>> eff58fa8
   "description": "Authentication middlewares for budibase builder and apps",
   "main": "src/index.js",
   "author": "Budibase",
