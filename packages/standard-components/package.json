--- conflicted
+++ resolved
@@ -33,11 +33,7 @@
   "license": "MIT",
   "gitHead": "d1836a898cab3f8ab80ee6d8f42be1a9eed7dcdc",
   "dependencies": {
-<<<<<<< HEAD
-    "@budibase/bbui": "0.9.117-alpha.3",
-=======
     "@budibase/bbui": "^0.9.117-alpha.4",
->>>>>>> 19d31e0c
     "@spectrum-css/button": "^3.0.3",
     "@spectrum-css/card": "^3.0.3",
     "@spectrum-css/divider": "^1.0.3",
