{
  "name": "@budibase/standard-components",
  "module": "dist/standard-components.es.js",
  "main": "dist/standard-components.es.js",
  "svelte": "src/index.js",
  "exports": {
    ".": {
      "import": "./dist/standard-components.es.js",
      "require": "./dist/standard-components.es.js"
    },
    "./package.json": "./package.json",
    "./manifest.json": "./manifest.json"
  },
  "scripts": {
    "build": "vite build",
    "prepublishOnly": "yarn run build",
    "postpublish": "node scripts/deploy.js"
  },
  "files": [
    "manifest.json",
    "package.json",
    "dist"
  ],
  "devDependencies": {
    "@sveltejs/vite-plugin-svelte": "^1.0.0-next.5",
    "svelte": "^3.38.2",
    "vite": "^2.1.5"
  },
  "keywords": [
    "svelte"
  ],
<<<<<<< HEAD
  "version": "0.9.99-alpha.4",
  "license": "MIT",
  "gitHead": "d1836a898cab3f8ab80ee6d8f42be1a9eed7dcdc",
  "dependencies": {
    "@budibase/bbui": "^0.9.99-alpha.4",
=======
  "version": "0.9.102",
  "license": "MIT",
  "gitHead": "d1836a898cab3f8ab80ee6d8f42be1a9eed7dcdc",
  "dependencies": {
    "@budibase/bbui": "^0.9.102",
>>>>>>> d1c2b144
    "@spectrum-css/card": "^3.0.3",
    "@spectrum-css/divider": "^1.0.3",
    "@spectrum-css/link": "^3.1.3",
    "@spectrum-css/page": "^3.0.1",
    "@spectrum-css/typography": "^3.0.2",
    "@spectrum-css/vars": "^3.0.1",
    "apexcharts": "^3.22.1",
    "dayjs": "^1.10.5",
    "svelte-apexcharts": "^1.0.2",
    "svelte-flatpickr": "^3.1.0"
  }
}<|MERGE_RESOLUTION|>--- conflicted
+++ resolved
@@ -29,19 +29,11 @@
   "keywords": [
     "svelte"
   ],
-<<<<<<< HEAD
-  "version": "0.9.99-alpha.4",
-  "license": "MIT",
-  "gitHead": "d1836a898cab3f8ab80ee6d8f42be1a9eed7dcdc",
-  "dependencies": {
-    "@budibase/bbui": "^0.9.99-alpha.4",
-=======
   "version": "0.9.102",
   "license": "MIT",
   "gitHead": "d1836a898cab3f8ab80ee6d8f42be1a9eed7dcdc",
   "dependencies": {
     "@budibase/bbui": "^0.9.102",
->>>>>>> d1c2b144
     "@spectrum-css/card": "^3.0.3",
     "@spectrum-css/divider": "^1.0.3",
     "@spectrum-css/link": "^3.1.3",
