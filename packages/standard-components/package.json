{
  "name": "@budibase/standard-components",
  "main": "dist/index.js",
  "module": "dist/index.js",
  "scripts": {
    "build": "rollup -c",
    "prepublishOnly": "npm run build",
    "postpublish": "node scripts/deploy.js",
    "dev": "run-p start:dev testbuild",
    "start:dev": "sirv public --single --dev",
    "dev:builder": "rollup -cw"
  },
  "files": [
    "manifest.json",
    "package.json",
    "dist"
  ],
  "devDependencies": {
    "@rollup/plugin-alias": "^3.1.1",
    "@rollup/plugin-commonjs": "^16.0.0",
    "@rollup/plugin-json": "^4.1.0",
    "@rollup/plugin-node-resolve": "^10.0.0",
    "@rollup/plugin-replace": "^2.3.4",
    "lodash": "^4.17.15",
    "rollup": "^2.11.2",
    "rollup-plugin-livereload": "^1.0.1",
    "rollup-plugin-node-builtins": "^2.1.2",
    "rollup-plugin-postcss": "^3.1.5",
    "rollup-plugin-svelte": "^6.1.1",
    "rollup-plugin-terser": "^7.0.2",
    "sirv-cli": "^0.4.4",
    "svelte": "^3.30.0"
  },
  "keywords": [
    "svelte"
  ],
<<<<<<< HEAD
  "version": "0.7.4",
=======
  "version": "0.7.6",
>>>>>>> dda087f1
  "license": "MIT",
  "gitHead": "1a80b09fd093f2599a68f7db72ad639dd50922dd",
  "dependencies": {
    "@budibase/bbui": "^1.55.1",
    "@budibase/svelte-ag-grid": "^0.0.16",
    "apexcharts": "^3.22.1",
    "flatpickr": "^4.6.6",
    "lodash.debounce": "^4.0.8",
    "markdown-it": "^12.0.2",
    "quill": "^1.3.7",
    "remixicon": "^2.5.0",
    "svelte-apexcharts": "^1.0.2",
    "svelte-flatpickr": "^3.1.0",
    "turndown": "^7.0.0"
  }
}<|MERGE_RESOLUTION|>--- conflicted
+++ resolved
@@ -34,11 +34,7 @@
   "keywords": [
     "svelte"
   ],
-<<<<<<< HEAD
-  "version": "0.7.4",
-=======
   "version": "0.7.6",
->>>>>>> dda087f1
   "license": "MIT",
   "gitHead": "1a80b09fd093f2599a68f7db72ad639dd50922dd",
   "dependencies": {
