{
  "name": "@budibase/standard-components",
  "module": "dist/standard-components.es.js",
  "main": "dist/standard-components.es.js",
  "svelte": "src/index.js",
  "exports": {
    ".": {
      "import": "./dist/standard-components.es.js",
      "require": "./dist/standard-components.es.js"
    },
    "./package.json": "./package.json",
    "./manifest.json": "./manifest.json"
  },
  "scripts": {
    "build": "vite build",
    "prepublishOnly": "yarn run build",
    "postpublish": "node scripts/deploy.js"
  },
  "files": [
    "manifest.json",
    "package.json",
    "dist"
  ],
  "devDependencies": {
    "@sveltejs/vite-plugin-svelte": "^1.0.0-next.5",
    "svelte": "^3.38.2",
    "vite": "^2.1.5"
  },
  "keywords": [
    "svelte"
  ],
  "version": "0.9.120-alpha.1",
  "license": "MIT",
  "gitHead": "d1836a898cab3f8ab80ee6d8f42be1a9eed7dcdc",
  "dependencies": {
<<<<<<< HEAD
    "@budibase/bbui": "0.9.120-alpha.0",
=======
    "@budibase/bbui": "^0.9.120-alpha.1",
>>>>>>> 866f4187
    "@spectrum-css/button": "^3.0.3",
    "@spectrum-css/card": "^3.0.3",
    "@spectrum-css/divider": "^1.0.3",
    "@spectrum-css/link": "^3.1.3",
    "@spectrum-css/page": "^3.0.1",
    "@spectrum-css/typography": "^3.0.2",
    "@spectrum-css/vars": "^3.0.1",
    "apexcharts": "^3.22.1",
    "dayjs": "^1.10.5",
    "svelte-apexcharts": "^1.0.2",
    "svelte-flatpickr": "^3.1.0"
  }
}<|MERGE_RESOLUTION|>--- conflicted
+++ resolved
@@ -33,11 +33,7 @@
   "license": "MIT",
   "gitHead": "d1836a898cab3f8ab80ee6d8f42be1a9eed7dcdc",
   "dependencies": {
-<<<<<<< HEAD
-    "@budibase/bbui": "0.9.120-alpha.0",
-=======
     "@budibase/bbui": "^0.9.120-alpha.1",
->>>>>>> 866f4187
     "@spectrum-css/button": "^3.0.3",
     "@spectrum-css/card": "^3.0.3",
     "@spectrum-css/divider": "^1.0.3",
