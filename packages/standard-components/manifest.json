--- conflicted
+++ resolved
@@ -1933,7 +1933,6 @@
         "defaultValue": false
       },
       {
-<<<<<<< HEAD
         "type": "select",
         "label": "Options source",
         "key": "optionsSource",
@@ -1987,13 +1986,13 @@
         "dependsOn": {
           "setting": "optionsSource",
           "value": "custom"
-=======
+        }
+      },
+      {
         "type": "validation/string",
         "label": "Validation",
         "key": "validation"
->>>>>>> 08ec960f
-      }
-    }
+      }
     ]
   },
   "booleanfield": {
