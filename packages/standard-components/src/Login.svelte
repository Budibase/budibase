<script>
  import { getContext } from "svelte"

<<<<<<< HEAD
  const { authStore, styleable, builderStore } = getContext("sdk")
=======
  const ENTER_KEY = 13

  const { authStore, styleable } = getContext("sdk")
>>>>>>> 19581435
  const component = getContext("component")

  export let buttonText = "Log In"
  export let logo = ""
  export let title = ""
  export let buttonClass = ""
  export let inputClass = ""

  let email = ""
  let password = ""
  let loading = false
  let error = false
  let _buttonClass = ""
  let _inputClass = ""

  $: {
    _buttonClass = buttonClass || "default-button"
    _inputClass = inputClass || "default-input"
  }

  const login = async () => {
    if ($builderStore.inBuilder) {
      return
    }
    loading = true
    await authStore.actions.logIn({ email, password })
    loading = false
  }

  function handleKeydown(evt) {
    if (evt.keyCode === ENTER_KEY) {
      login()
    }
  }
</script>

<svelte:window on:keydown={handleKeydown} />
<div class="root" use:styleable={$component.styles}>
  <div class="content">
    {#if logo}
      <div class="logo-container"><img src={logo} alt="logo" /></div>
    {/if}

    {#if title}
      <h2 class="header-content">{title}</h2>
    {/if}

    <div class="form-root">
      <div class="control">
        <input
          bind:value={email}
          type="email"
          placeholder="Email"
          class={_inputClass} />
      </div>

      <div class="control">
        <input
          bind:value={password}
          type="password"
          placeholder="Password"
          class={_inputClass} />
      </div>

      <button disabled={loading} on:click={login} class={_buttonClass}>
        {buttonText || 'Log In'}
      </button>
    </div>

    {#if error}
      <div class="incorrect-details-panel">Incorrect email or password</div>
    {/if}
  </div>
</div>

<style>
  .root {
    height: 100%;
    display: flex;
    flex-direction: column;
    align-items: center;
    justify-content: center;
  }

  .content {
    display: flex;
    flex-direction: column;
    align-items: stretch;
    justify-content: center;
  }

  .logo-container {
    margin-bottom: 10px;
    display: flex;
    flex-direction: row;
    justify-content: center;
    align-items: center;
  }

  .logo-container > img {
    max-height: 80px;
    max-width: 200px;
    margin-bottom: 20px;
  }

  .header-content {
    font-family: Inter;
    font-weight: 700;
    color: #1f1f1f;
    font-size: 32px;
    text-rendering: optimizeLegibility;
    -webkit-font-smoothing: antialiased;
    font-feature-settings: "case" "rlig" "calt" 0;
    margin: 0 0 20px 0;
  }

  .incorrect-details-panel {
    margin-top: 26px;
    padding: 10px;
    border-style: solid;
    border-width: 1px;
    border-color: maroon;
    border-radius: 4px;
    text-align: center;
    color: maroon;
    background-color: mistyrose;
    align-self: stretch;
  }

  .form-root {
    display: flex;
    flex-direction: column;
    align-items: stretch;
    width: 300px;
    margin: auto;
    gap: 8px;
  }

  .control {
    width: 100%;
  }

  .default-input {
    font-family: Inter;
    font-size: 14px;
    color: #393c44;
    padding: 2px 6px 2px 12px;
    margin: 0 0 0.5em 0;
    box-sizing: border-box;
    border: 0.5px solid #d8d8d8;
    border-radius: 4px;
    width: 100%;
    height: 40px;
    transition: border-color 100ms ease-in 0s;
    outline-color: #797979;
  }

  .default-button {
    font-family: Inter;
    font-size: 16px;
    padding: 0.4em;
    box-sizing: border-box;
    border-radius: 4px;
    color: white;
    background-color: #393c44;
    outline: none;
    width: 300px;
    height: 40px;
    cursor: pointer;
    transition: all 0.2s ease 0s;
    overflow: hidden;
    outline: none;
    user-select: none;
    white-space: nowrap;
    text-align: center;
  }

  .default-button:hover {
    background-color: white;
    border-color: #393c44;
    color: #393c44;
  }

  h2 {
    text-align: center;
    margin-bottom: 10px;
  }
</style><|MERGE_RESOLUTION|>--- conflicted
+++ resolved
@@ -1,13 +1,7 @@
 <script>
   import { getContext } from "svelte"
 
-<<<<<<< HEAD
   const { authStore, styleable, builderStore } = getContext("sdk")
-=======
-  const ENTER_KEY = 13
-
-  const { authStore, styleable } = getContext("sdk")
->>>>>>> 19581435
   const component = getContext("component")
 
   export let buttonText = "Log In"
@@ -38,7 +32,7 @@
   }
 
   function handleKeydown(evt) {
-    if (evt.keyCode === ENTER_KEY) {
+    if (evt.key === "Enter") {
       login()
     }
   }
