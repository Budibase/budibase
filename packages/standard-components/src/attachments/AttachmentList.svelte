<script>
  import { Modal, ModalContent, Icon } from '@budibase/bbui'
  import { createEventDispatcher } from "svelte";

  const dispatch = createEventDispatcher()
  import { FILE_TYPES } from "./fileTypes"

  export let files = []
  export let height = "70"
  export let width = "70"

  let modal;
  let currentFile;

  const openModal = (file) => {
    currentFile = file
    modal.show()
  }

  const handleConfirm = () => {
    dispatch('delete', currentFile)
  }
</script>

<div class="file-list">
  {#each files as file}
    <div class="file-container">
      <a href={file.url} target="_blank" class="file">
        {#if FILE_TYPES.IMAGE.includes(file.extension.toLowerCase())}
          <img {width} {height} src={file.url} alt="preview of {file.name}" />
<<<<<<< HEAD
        {:else}
          <i class="far fa-file" />
        {/if}
      </div>
=======
        {:else}<i class="far fa-file" />{/if}
      </a>
>>>>>>> e32f666b
      <span>{file.name}</span>
      <div class="button-placement"><button  primary on:click|stopPropagation={() => openModal(file)}>×</button></div>
    </div>
  {/each}
</div>
<Modal bind:this={modal}>
  <ModalContent title="Confirm File Deletion" confirmText="Delete" onConfirm={handleConfirm} >
    <span>Are you sure you want to delete this attachment?</span>
  </ModalContent>
</Modal>

<style>
  .file-list {
    display: grid;
    justify-content: start;
    grid-auto-flow: column;
    grid-gap: var(--spacing-m);
    grid-template-columns: repeat(auto-fill, 1fr);
  }

  img {
    object-fit: contain;
  }

  i {
    margin-bottom: var(--spacing-m);
  }

  a {
    color: var(--ink);
    text-decoration: none;
  }

  .file-container {
    position: relative;
  }

	button {
    display: block;
    box-sizing: border-box;
    position: absolute;
    font-size: var(--font-size-m);
    line-height: 110%;
    z-index: 1000;
    top: 4px;
    left: 50px;
    margin: 0;
    padding: 0;
    width: 1.3rem;
    height: 1.3rem;
    border: 0;
    color: white;
    border-radius: var(--border-radius-xl);
    background: black;
    transition: transform 0.2s cubic-bezier(0.25, 0.1, 0.25, 1),
                background 0.2s cubic-bezier(0.25, 0.1, 0.25, 1);
    -webkit-appearance: none;
    outline: none;
	}
    button:hover {
        background-color: var(--grey-8);
        cursor: pointer;
    }
    button:active {
        background-color: var(--grey-9);
        cursor: pointer;
    }

  .file {
    position: relative;
    height: 75px;
    width: 75px;
    border: 2px dashed var(--grey-7);
    padding: var(--spacing-xs);
    display: flex;
    flex-direction: column;
    align-items: center;
    justify-content: center;
    overflow: hidden;
    text-overflow: ellipsis;
  }

  span {
    width: 200px;
    overflow: hidden;
    text-overflow: ellipsis;
  }
</style><|MERGE_RESOLUTION|>--- conflicted
+++ resolved
@@ -1,6 +1,6 @@
 <script>
-  import { Modal, ModalContent, Icon } from '@budibase/bbui'
-  import { createEventDispatcher } from "svelte";
+  import { Modal, ModalContent, Icon } from "@budibase/bbui"
+  import { createEventDispatcher } from "svelte"
 
   const dispatch = createEventDispatcher()
   import { FILE_TYPES } from "./fileTypes"
@@ -9,16 +9,16 @@
   export let height = "70"
   export let width = "70"
 
-  let modal;
-  let currentFile;
+  let modal
+  let currentFile
 
-  const openModal = (file) => {
+  const openModal = file => {
     currentFile = file
     modal.show()
   }
 
   const handleConfirm = () => {
-    dispatch('delete', currentFile)
+    dispatch("delete", currentFile)
   }
 </script>
 
@@ -28,22 +28,24 @@
       <a href={file.url} target="_blank" class="file">
         {#if FILE_TYPES.IMAGE.includes(file.extension.toLowerCase())}
           <img {width} {height} src={file.url} alt="preview of {file.name}" />
-<<<<<<< HEAD
         {:else}
           <i class="far fa-file" />
         {/if}
+      </a>
+      <span>{file.name}</span>
+      <div class="button-placement">
+        <button primary on:click|stopPropagation={() => openModal(file)}>
+          ×
+        </button>
       </div>
-=======
-        {:else}<i class="far fa-file" />{/if}
-      </a>
->>>>>>> e32f666b
-      <span>{file.name}</span>
-      <div class="button-placement"><button  primary on:click|stopPropagation={() => openModal(file)}>×</button></div>
     </div>
   {/each}
 </div>
 <Modal bind:this={modal}>
-  <ModalContent title="Confirm File Deletion" confirmText="Delete" onConfirm={handleConfirm} >
+  <ModalContent
+    title="Confirm File Deletion"
+    confirmText="Delete"
+    onConfirm={handleConfirm}>
     <span>Are you sure you want to delete this attachment?</span>
   </ModalContent>
 </Modal>
@@ -74,7 +76,7 @@
     position: relative;
   }
 
-	button {
+  button {
     display: block;
     box-sizing: border-box;
     position: absolute;
@@ -92,18 +94,18 @@
     border-radius: var(--border-radius-xl);
     background: black;
     transition: transform 0.2s cubic-bezier(0.25, 0.1, 0.25, 1),
-                background 0.2s cubic-bezier(0.25, 0.1, 0.25, 1);
+      background 0.2s cubic-bezier(0.25, 0.1, 0.25, 1);
     -webkit-appearance: none;
     outline: none;
-	}
-    button:hover {
-        background-color: var(--grey-8);
-        cursor: pointer;
-    }
-    button:active {
-        background-color: var(--grey-9);
-        cursor: pointer;
-    }
+  }
+  button:hover {
+    background-color: var(--grey-8);
+    cursor: pointer;
+  }
+  button:active {
+    background-color: var(--grey-9);
+    cursor: pointer;
+  }
 
   .file {
     position: relative;
