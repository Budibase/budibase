--- conflicted
+++ resolved
@@ -26,19 +26,3 @@
         onClosed={dropdown.hide}
         on:newRow={() => dispatch('newRow')} />
  </DropdownMenu> -->
-<<<<<<< HEAD
-
-<!--<style>
-  div {
-    display: grid;
-    grid-template-columns: auto auto;
-    place-items: start center;
-  }
-  h5 {
-    padding: var(--spacing-xl) 0 0 var(--spacing-xl);
-    margin: 0;
-    font-weight: 500;
-  }
-</style>-->
-=======
->>>>>>> 1ab5aa30
