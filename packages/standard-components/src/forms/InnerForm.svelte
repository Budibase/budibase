--- conflicted
+++ resolved
@@ -7,12 +7,9 @@
   export let dataSource
   export let disabled = false
   export let initialValues
-<<<<<<< HEAD
   export let size
-=======
   export let schema
   export let table
->>>>>>> 475a559f
 
   const component = getContext("component")
   const { styleable, Provider, ActionTypes } = getContext("sdk")
@@ -273,19 +270,8 @@
   }
 </script>
 
-<<<<<<< HEAD
-<Provider
-  {actions}
-  data={{ ...$formState.values, tableId: dataSource?.tableId }}
->
+<Provider {actions} data={dataContext}>
   <div use:styleable={$component.styles} class={size}>
-    {#if loaded}
-      <slot />
-    {/if}
-=======
-<Provider {actions} data={dataContext}>
-  <div use:styleable={$component.styles}>
     <slot />
->>>>>>> 475a559f
   </div>
 </Provider>