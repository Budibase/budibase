--- conflicted
+++ resolved
@@ -33,13 +33,7 @@
   "devDependencies": {
     "@commander-js/extra-typings": "14.0.0",
     "@types/semver": "^7.5.8",
-    "@types/uuid": "^9.0.7",
-<<<<<<< HEAD
-    "typescript": "5.7.2"
-=======
-    "jest": "29.7.0",
-    "ts-jest": "29.1.1"
->>>>>>> 1dae79a2
+    "@types/uuid": "^9.0.7"
   },
   "nx": {
     "targets": {
