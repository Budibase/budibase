--- conflicted
+++ resolved
@@ -1,10 +1,6 @@
 {
   "name": "@budibase/cli",
-<<<<<<< HEAD
-  "version": "1.0.207-alpha.10",
-=======
   "version": "1.0.211",
->>>>>>> 0bf9072c
   "description": "Budibase CLI, for developers, self hosting and migrations.",
   "main": "src/index.js",
   "bin": {
