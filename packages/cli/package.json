{
  "name": "@budibase/cli",
<<<<<<< HEAD
  "version": "1.0.76-alpha.6",
=======
  "version": "1.0.78",
>>>>>>> e563403f
  "description": "Budibase CLI, for developers, self hosting and migrations.",
  "main": "src/index.js",
  "bin": {
    "budi": "src/index.js"
  },
  "author": "Budibase",
  "license": "GPL-3.0",
  "scripts": {
    "build": "pkg . --out-path build"
  },
  "pkg": {
    "targets": [
      "node14-linux",
      "node14-win",
      "node14-macos"
    ],
    "outputPath": "build"
  },
  "dependencies": {
    "axios": "^0.21.1",
    "chalk": "^4.1.0",
    "commander": "^7.1.0",
    "docker-compose": "^0.23.6",
    "inquirer": "^8.0.0",
    "lookpath": "^1.1.0",
    "pkg": "^5.3.0",
    "posthog-node": "1.0.7",
    "randomstring": "^1.1.5"
  },
  "devDependencies": {
    "eslint": "^7.20.0"
  }
}<|MERGE_RESOLUTION|>--- conflicted
+++ resolved
@@ -1,10 +1,6 @@
 {
   "name": "@budibase/cli",
-<<<<<<< HEAD
-  "version": "1.0.76-alpha.6",
-=======
   "version": "1.0.78",
->>>>>>> e563403f
   "description": "Budibase CLI, for developers, self hosting and migrations.",
   "main": "src/index.js",
   "bin": {
