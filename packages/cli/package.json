--- conflicted
+++ resolved
@@ -1,10 +1,6 @@
 {
   "name": "@budibase/cli",
-<<<<<<< HEAD
-  "version": "1.0.130-alpha.0",
-=======
   "version": "1.0.142",
->>>>>>> 2d8eb34d
   "description": "Budibase CLI, for developers, self hosting and migrations.",
   "main": "src/index.js",
   "bin": {
