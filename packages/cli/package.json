--- conflicted
+++ resolved
@@ -1,10 +1,6 @@
 {
   "name": "@budibase/cli",
-<<<<<<< HEAD
-  "version": "2.1.43-alpha.15",
-=======
   "version": "2.1.45",
->>>>>>> 4295b8a8
   "description": "Budibase CLI, for developers, self hosting and migrations.",
   "main": "src/index.js",
   "bin": {
@@ -30,15 +26,9 @@
     "outputPath": "build"
   },
   "dependencies": {
-<<<<<<< HEAD
-    "@budibase/backend-core": "2.1.43-alpha.15",
-    "@budibase/string-templates": "2.1.43-alpha.15",
-    "@budibase/types": "2.1.43-alpha.15",
-=======
     "@budibase/backend-core": "^2.1.45",
     "@budibase/string-templates": "^2.1.45",
     "@budibase/types": "^2.1.45",
->>>>>>> 4295b8a8
     "axios": "0.21.2",
     "chalk": "4.1.0",
     "cli-progress": "3.11.2",
