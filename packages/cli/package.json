{
  "name": "@budibase/cli",
<<<<<<< HEAD
  "version": "2.1.40-alpha.7",
=======
  "version": "2.1.42",
>>>>>>> 1a9dac70
  "description": "Budibase CLI, for developers, self hosting and migrations.",
  "main": "src/index.js",
  "bin": {
    "budi": "src/index.js"
  },
  "author": "Budibase",
  "license": "GPL-3.0",
  "scripts": {
    "prebuild": "rm -rf prebuilds 2> /dev/null && cp -r node_modules/leveldown/prebuilds prebuilds",
    "build": "yarn prebuild && renamer --find .node --replace .fake 'prebuilds/**' && pkg . --out-path build && yarn postbuild",
    "postbuild": "rm -rf prebuilds 2> /dev/null"
  },
  "pkg": {
    "targets": [
      "node16-linux",
      "node16-win",
      "node16-macos"
    ],
    "assets": [
      "node_modules/@budibase/backend-core/dist/**/*",
      "prebuilds/**/*"
    ],
    "outputPath": "build"
  },
  "dependencies": {
<<<<<<< HEAD
    "@budibase/backend-core": "2.1.40-alpha.7",
    "@budibase/string-templates": "2.1.40-alpha.7",
    "@budibase/types": "2.1.40-alpha.7",
=======
    "@budibase/backend-core": "^2.1.42",
    "@budibase/string-templates": "^2.1.42",
    "@budibase/types": "^2.1.42",
>>>>>>> 1a9dac70
    "axios": "0.21.2",
    "chalk": "4.1.0",
    "cli-progress": "3.11.2",
    "commander": "7.1.0",
    "docker-compose": "0.23.6",
    "dotenv": "16.0.1",
    "download": "8.0.0",
    "find-free-port": "^2.0.0",
    "inquirer": "8.0.0",
    "joi": "17.6.0",
    "lookpath": "1.1.0",
    "node-fetch": "2",
    "pkg": "5.8.0",
    "posthog-node": "1.0.7",
    "pouchdb": "7.3.0",
    "pouchdb-replication-stream": "1.2.9",
    "randomstring": "1.1.5",
    "tar": "6.1.11",
    "yaml": "^2.1.1"
  },
  "devDependencies": {
    "copyfiles": "^2.4.1",
    "eslint": "^7.20.0",
    "renamer": "^4.0.0"
  }
}<|MERGE_RESOLUTION|>--- conflicted
+++ resolved
@@ -1,10 +1,6 @@
 {
   "name": "@budibase/cli",
-<<<<<<< HEAD
-  "version": "2.1.40-alpha.7",
-=======
   "version": "2.1.42",
->>>>>>> 1a9dac70
   "description": "Budibase CLI, for developers, self hosting and migrations.",
   "main": "src/index.js",
   "bin": {
@@ -30,15 +26,9 @@
     "outputPath": "build"
   },
   "dependencies": {
-<<<<<<< HEAD
-    "@budibase/backend-core": "2.1.40-alpha.7",
-    "@budibase/string-templates": "2.1.40-alpha.7",
-    "@budibase/types": "2.1.40-alpha.7",
-=======
     "@budibase/backend-core": "^2.1.42",
     "@budibase/string-templates": "^2.1.42",
     "@budibase/types": "^2.1.42",
->>>>>>> 1a9dac70
     "axios": "0.21.2",
     "chalk": "4.1.0",
     "cli-progress": "3.11.2",
