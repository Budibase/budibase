--- conflicted
+++ resolved
@@ -1,10 +1,6 @@
 {
   "name": "@budibase/cli",
-<<<<<<< HEAD
-  "version": "2.0.24-alpha.4",
-=======
   "version": "2.0.29",
->>>>>>> 5eb52d27
   "description": "Budibase CLI, for developers, self hosting and migrations.",
   "main": "src/index.js",
   "bin": {
@@ -30,15 +26,9 @@
     "outputPath": "build"
   },
   "dependencies": {
-<<<<<<< HEAD
-    "@budibase/backend-core": "2.0.24-alpha.4",
-    "@budibase/string-templates": "2.0.24-alpha.4",
-    "@budibase/types": "2.0.24-alpha.4",
-=======
     "@budibase/backend-core": "^2.0.29",
     "@budibase/string-templates": "^2.0.29",
     "@budibase/types": "^2.0.29",
->>>>>>> 5eb52d27
     "axios": "0.21.2",
     "chalk": "4.1.0",
     "cli-progress": "3.11.2",
