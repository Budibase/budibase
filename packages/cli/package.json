--- conflicted
+++ resolved
@@ -1,10 +1,6 @@
 {
   "name": "@budibase/cli",
-<<<<<<< HEAD
-  "version": "1.0.189",
-=======
   "version": "1.0.195",
->>>>>>> 31e46265
   "description": "Budibase CLI, for developers, self hosting and migrations.",
   "main": "src/index.js",
   "bin": {
