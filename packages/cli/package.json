{
  "name": "@budibase/cli",
<<<<<<< HEAD
  "version": "1.3.22-alpha.5",
=======
  "version": "1.4.2",
>>>>>>> e58ce3fd
  "description": "Budibase CLI, for developers, self hosting and migrations.",
  "main": "src/index.js",
  "bin": {
    "budi": "src/index.js"
  },
  "author": "Budibase",
  "license": "GPL-3.0",
  "scripts": {
    "prebuild": "rm -rf prebuilds 2> /dev/null && cp -r node_modules/leveldown/prebuilds prebuilds",
    "build": "yarn prebuild && renamer --find .node --replace .fake 'prebuilds/**' && pkg . --out-path build && yarn postbuild",
    "postbuild": "rm -rf prebuilds 2> /dev/null"
  },
  "pkg": {
    "targets": [
      "node16-linux",
      "node16-win",
      "node16-macos"
    ],
    "assets": [
      "node_modules/@budibase/backend-core/dist/**/*",
      "prebuilds/**/*"
    ],
    "outputPath": "build"
  },
  "dependencies": {
<<<<<<< HEAD
    "@budibase/backend-core": "1.3.22-alpha.5",
=======
    "@budibase/backend-core": "^1.4.2",
>>>>>>> e58ce3fd
    "axios": "0.21.2",
    "chalk": "4.1.0",
    "cli-progress": "3.11.2",
    "commander": "7.1.0",
    "docker-compose": "0.23.6",
    "dotenv": "16.0.1",
    "download": "8.0.0",
    "inquirer": "8.0.0",
    "joi": "17.6.0",
    "lookpath": "1.1.0",
    "node-fetch": "2",
    "pkg": "5.7.0",
    "posthog-node": "1.0.7",
    "pouchdb": "7.3.0",
    "pouchdb-replication-stream": "1.2.9",
    "randomstring": "1.1.5",
    "tar": "6.1.11"
  },
  "devDependencies": {
    "copyfiles": "^2.4.1",
    "eslint": "^7.20.0",
    "renamer": "^4.0.0"
  }
}<|MERGE_RESOLUTION|>--- conflicted
+++ resolved
@@ -1,10 +1,6 @@
 {
   "name": "@budibase/cli",
-<<<<<<< HEAD
-  "version": "1.3.22-alpha.5",
-=======
   "version": "1.4.2",
->>>>>>> e58ce3fd
   "description": "Budibase CLI, for developers, self hosting and migrations.",
   "main": "src/index.js",
   "bin": {
@@ -30,11 +26,7 @@
     "outputPath": "build"
   },
   "dependencies": {
-<<<<<<< HEAD
-    "@budibase/backend-core": "1.3.22-alpha.5",
-=======
     "@budibase/backend-core": "^1.4.2",
->>>>>>> e58ce3fd
     "axios": "0.21.2",
     "chalk": "4.1.0",
     "cli-progress": "3.11.2",
