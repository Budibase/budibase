--- conflicted
+++ resolved
@@ -1,12 +1,4 @@
 {
-<<<<<<< HEAD
-  "name": "budibase-component",
-  "version": "1.0.0",
-  "description": "An amazing Budibase component!",
-  "license": "UNLICENSED",
-  "svelte": "src/index.js",
-  "module": "dist/plugin.min.js",
-=======
   "name": "@budibase/cli",
   "version": "1.2.28-alpha.0",
   "description": "Budibase CLI, for developers, self hosting and migrations.",
@@ -16,28 +8,46 @@
   },
   "author": "Budibase",
   "license": "GPL-3.0",
->>>>>>> ebc114f4
   "scripts": {
-    "build": "npm-run-all build:js build:bundle",
-    "build:js": "rollup -c",
-    "build:bundle": "node scripts/bundle.cjs"
+    "prebuild": "rm -rf prebuilds 2> /dev/null && cp -r node_modules/leveldown/prebuilds prebuilds",
+    "build": "yarn prebuild && renamer --find .node --replace .fake 'prebuilds/**' && pkg . --out-path build && yarn postbuild",
+    "postbuild": "rm -rf prebuilds 2> /dev/null"
+  },
+  "pkg": {
+    "targets": [
+      "node16-linux",
+      "node16-win",
+      "node16-macos"
+    ],
+    "assets": [
+      "node_modules/@budibase/backend-core/dist/**/*",
+      "prebuilds/**/*"
+    ],
+    "outputPath": "build"
   },
   "dependencies": {
-    "svelte": "^3.49.0"
+    "@budibase/backend-core": "1.1.32-alpha.6",
+    "@budibase/string-templates": "^1.2.28",
+    "axios": "0.21.2",
+    "chalk": "4.1.0",
+    "cli-progress": "3.11.2",
+    "commander": "7.1.0",
+    "docker-compose": "0.23.6",
+    "dotenv": "16.0.1",
+    "download": "^8.0.0",
+    "inquirer": "8.0.0",
+    "lookpath": "1.1.0",
+    "node-fetch": "2",
+    "pkg": "5.7.0",
+    "posthog-node": "1.0.7",
+    "pouchdb": "7.3.0",
+    "pouchdb-replication-stream": "1.2.9",
+    "randomstring": "1.1.5",
+    "tar": "6.1.11"
   },
   "devDependencies": {
-    "@rollup/plugin-commonjs": "^18.0.0",
-    "@rollup/plugin-node-resolve": "^11.2.1",
-    "npm-run-all": "^4.1.5",
-    "postcss": "^8.2.10",
-    "rollup": "^2.44.0",
-    "rollup-plugin-copy2": "^0.3.1",
-    "rollup-plugin-json": "^4.0.0",
-    "rollup-plugin-polyfill-node": "^0.8.0",
-    "rollup-plugin-postcss": "^4.0.0",
-    "rollup-plugin-svelte": "^7.1.0",
-    "rollup-plugin-svg": "^2.0.0",
-    "rollup-plugin-terser": "^7.0.2",
-    "tar": "^6.1.11"
+    "copyfiles": "^2.4.1",
+    "eslint": "^7.20.0",
+    "renamer": "^4.0.0"
   }
 }