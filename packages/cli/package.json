{
  "name": "@budibase/cli",
<<<<<<< HEAD
  "version": "2.2.8",
=======
  "version": "2.2.4-alpha.6",
>>>>>>> 1d648d2e
  "description": "Budibase CLI, for developers, self hosting and migrations.",
  "main": "src/index.js",
  "bin": {
    "budi": "src/index.js"
  },
  "author": "Budibase",
  "license": "GPL-3.0",
  "scripts": {
    "prebuild": "rm -rf prebuilds 2> /dev/null && cp -r node_modules/leveldown/prebuilds prebuilds",
    "build": "yarn prebuild && renamer --find .node --replace .fake 'prebuilds/**' && pkg . --out-path build && yarn postbuild",
    "postbuild": "rm -rf prebuilds 2> /dev/null"
  },
  "pkg": {
    "targets": [
      "node16-linux",
      "node16-win",
      "node16-macos"
    ],
    "assets": [
      "node_modules/@budibase/backend-core/dist/**/*",
      "prebuilds/**/*"
    ],
    "outputPath": "build"
  },
  "dependencies": {
<<<<<<< HEAD
    "@budibase/backend-core": "^2.2.8",
    "@budibase/string-templates": "^2.2.8",
    "@budibase/types": "^2.2.8",
=======
    "@budibase/backend-core": "2.2.4-alpha.6",
    "@budibase/string-templates": "2.2.4-alpha.6",
    "@budibase/types": "2.2.4-alpha.6",
>>>>>>> 1d648d2e
    "axios": "0.21.2",
    "chalk": "4.1.0",
    "cli-progress": "3.11.2",
    "commander": "7.1.0",
    "docker-compose": "0.23.6",
    "dotenv": "16.0.1",
    "download": "8.0.0",
    "find-free-port": "^2.0.0",
    "inquirer": "8.0.0",
    "joi": "17.6.0",
    "lookpath": "1.1.0",
    "node-fetch": "2",
    "pkg": "5.8.0",
    "posthog-node": "1.0.7",
    "pouchdb": "7.3.0",
    "pouchdb-replication-stream": "1.2.9",
    "randomstring": "1.1.5",
    "tar": "6.1.11",
    "yaml": "^2.1.1"
  },
  "devDependencies": {
    "copyfiles": "^2.4.1",
    "eslint": "^7.20.0",
    "renamer": "^4.0.0"
  }
}<|MERGE_RESOLUTION|>--- conflicted
+++ resolved
@@ -1,10 +1,6 @@
 {
   "name": "@budibase/cli",
-<<<<<<< HEAD
-  "version": "2.2.8",
-=======
   "version": "2.2.4-alpha.6",
->>>>>>> 1d648d2e
   "description": "Budibase CLI, for developers, self hosting and migrations.",
   "main": "src/index.js",
   "bin": {
@@ -30,15 +26,9 @@
     "outputPath": "build"
   },
   "dependencies": {
-<<<<<<< HEAD
-    "@budibase/backend-core": "^2.2.8",
-    "@budibase/string-templates": "^2.2.8",
-    "@budibase/types": "^2.2.8",
-=======
     "@budibase/backend-core": "2.2.4-alpha.6",
     "@budibase/string-templates": "2.2.4-alpha.6",
     "@budibase/types": "2.2.4-alpha.6",
->>>>>>> 1d648d2e
     "axios": "0.21.2",
     "chalk": "4.1.0",
     "cli-progress": "3.11.2",
