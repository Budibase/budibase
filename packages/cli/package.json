{
  "name": "@budibase/cli",
<<<<<<< HEAD
  "version": "1.3.12-alpha.3",
=======
  "version": "1.3.15-alpha.0",
>>>>>>> f7d35797
  "description": "Budibase CLI, for developers, self hosting and migrations.",
  "main": "src/index.js",
  "bin": {
    "budi": "src/index.js"
  },
  "author": "Budibase",
  "license": "GPL-3.0",
  "scripts": {
    "prebuild": "rm -rf prebuilds 2> /dev/null && cp -r node_modules/leveldown/prebuilds prebuilds",
    "build": "yarn prebuild && renamer --find .node --replace .fake 'prebuilds/**' && pkg . --out-path build && yarn postbuild",
    "postbuild": "rm -rf prebuilds 2> /dev/null"
  },
  "pkg": {
    "targets": [
      "node16-linux",
      "node16-win",
      "node16-macos"
    ],
    "assets": [
      "node_modules/@budibase/backend-core/dist/**/*",
      "prebuilds/**/*"
    ],
    "outputPath": "build"
  },
  "dependencies": {
<<<<<<< HEAD
    "@budibase/backend-core": "1.3.12-alpha.3",
    "@budibase/string-templates": "1.3.12-alpha.3",
    "@budibase/types": "1.3.12-alpha.3",
=======
    "@budibase/backend-core": "1.3.15-alpha.0",
    "@budibase/string-templates": "1.3.15-alpha.0",
    "@budibase/types": "1.3.15-alpha.0",
>>>>>>> f7d35797
    "axios": "0.21.2",
    "chalk": "4.1.0",
    "cli-progress": "3.11.2",
    "commander": "7.1.0",
    "docker-compose": "0.23.6",
    "dotenv": "16.0.1",
    "download": "8.0.0",
    "inquirer": "8.0.0",
    "joi": "17.6.0",
    "lookpath": "1.1.0",
    "node-fetch": "2",
    "pkg": "5.7.0",
    "posthog-node": "1.0.7",
    "pouchdb": "7.3.0",
    "pouchdb-replication-stream": "1.2.9",
    "randomstring": "1.1.5",
    "tar": "6.1.11"
  },
  "devDependencies": {
    "copyfiles": "^2.4.1",
    "eslint": "^7.20.0",
    "renamer": "^4.0.0"
  }
}<|MERGE_RESOLUTION|>--- conflicted
+++ resolved
@@ -1,10 +1,6 @@
 {
   "name": "@budibase/cli",
-<<<<<<< HEAD
-  "version": "1.3.12-alpha.3",
-=======
   "version": "1.3.15-alpha.0",
->>>>>>> f7d35797
   "description": "Budibase CLI, for developers, self hosting and migrations.",
   "main": "src/index.js",
   "bin": {
@@ -30,15 +26,9 @@
     "outputPath": "build"
   },
   "dependencies": {
-<<<<<<< HEAD
-    "@budibase/backend-core": "1.3.12-alpha.3",
-    "@budibase/string-templates": "1.3.12-alpha.3",
-    "@budibase/types": "1.3.12-alpha.3",
-=======
     "@budibase/backend-core": "1.3.15-alpha.0",
     "@budibase/string-templates": "1.3.15-alpha.0",
     "@budibase/types": "1.3.15-alpha.0",
->>>>>>> f7d35797
     "axios": "0.21.2",
     "chalk": "4.1.0",
     "cli-progress": "3.11.2",
