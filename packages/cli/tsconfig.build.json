{
<<<<<<< HEAD
  "compilerOptions": {
    "target": "es6",
    "module": "commonjs",
    "lib": ["es2020"],
    "strict": true,
    "noImplicitAny": true,
    "esModuleInterop": true,
    "resolveJsonModule": true,
    "incremental": true,
    "types": ["node", "jest"],
    "outDir": "dist",
    "skipLibCheck": true,
    "baseUrl": ".",
    "paths": {
      "@budibase/types": ["../types/src"],
      "@budibase/backend-core": ["../backend-core/src"],
      "@budibase/backend-core/*": ["../backend-core/*"],
      "@budibase/shared-core": ["../shared-core/src"],
      "@budibase/string-templates": ["../string-templates/src"]
    },
    "noUncheckedIndexedAccess": true
  },
=======
  "extends": "../../tsconfig.build.json",
>>>>>>> c66c8de8
  "include": ["src/**/*"],
  "exclude": ["node_modules", "dist", "**/*.spec.ts", "**/*.spec.js"]
}<|MERGE_RESOLUTION|>--- conflicted
+++ resolved
@@ -1,30 +1,5 @@
 {
-<<<<<<< HEAD
-  "compilerOptions": {
-    "target": "es6",
-    "module": "commonjs",
-    "lib": ["es2020"],
-    "strict": true,
-    "noImplicitAny": true,
-    "esModuleInterop": true,
-    "resolveJsonModule": true,
-    "incremental": true,
-    "types": ["node", "jest"],
-    "outDir": "dist",
-    "skipLibCheck": true,
-    "baseUrl": ".",
-    "paths": {
-      "@budibase/types": ["../types/src"],
-      "@budibase/backend-core": ["../backend-core/src"],
-      "@budibase/backend-core/*": ["../backend-core/*"],
-      "@budibase/shared-core": ["../shared-core/src"],
-      "@budibase/string-templates": ["../string-templates/src"]
-    },
-    "noUncheckedIndexedAccess": true
-  },
-=======
   "extends": "../../tsconfig.build.json",
->>>>>>> c66c8de8
   "include": ["src/**/*"],
   "exclude": ["node_modules", "dist", "**/*.spec.ts", "**/*.spec.js"]
 }