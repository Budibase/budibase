--- conflicted
+++ resolved
@@ -34,12 +34,7 @@
   const result: RequiredKeys<InsertWorkspaceAppRequest> = {
     name: workspace.name,
     url: workspace.url,
-<<<<<<< HEAD
-    icon: workspace.icon,
-    iconColor: workspace.iconColor,
     disabled: workspace.disabled,
-=======
->>>>>>> 36a73540
   }
   return result
 }