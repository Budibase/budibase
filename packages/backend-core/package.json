{
  "name": "@budibase/backend-core",
<<<<<<< HEAD
  "version": "1.0.207-alpha.10",
=======
  "version": "1.0.211",
>>>>>>> 0bf9072c
  "description": "Budibase backend core libraries used in server and worker",
  "main": "dist/src/index.js",
  "types": "dist/src/index.d.ts",
  "exports": {
    ".": "./dist/src/index.js",
    "./tests": "./dist/tests/index.js",
    "./*": "./dist/*.js"
  },
  "author": "Budibase",
  "license": "GPL-3.0",
  "scripts": {
    "prebuild": "rimraf dist/",
    "prepack": "cp package.json dist",
    "build": "tsc -p tsconfig.build.json",
    "build:dev": "yarn prebuild && tsc --build --watch --preserveWatchOutput",
    "test": "jest",
    "test:watch": "jest --watchAll"
  },
  "dependencies": {
    "@budibase/types": "^1.0.207-alpha.10",
    "@techpass/passport-openidconnect": "0.3.2",
    "aws-sdk": "2.1030.0",
    "bcrypt": "5.0.1",
    "dotenv": "16.0.1",
    "emitter-listener": "1.1.2",
    "ioredis": "4.28.0",
    "jsonwebtoken": "8.5.1",
    "koa-passport": "4.1.4",
    "lodash": "4.17.21",
    "lodash.isarguments": "3.1.0",
    "node-fetch": "2.6.7",
    "passport-google-auth": "1.0.2",
    "passport-google-oauth": "2.0.0",
    "passport-jwt": "4.0.0",
    "passport-local": "1.0.0",
    "posthog-node": "1.3.0",
    "pouchdb": "7.3.0",
    "pouchdb-find": "7.2.2",
    "pouchdb-replication-stream": "1.2.9",
    "redlock": "4.2.0",
    "sanitize-s3-objectkey": "0.0.1",
    "semver": "7.3.7",
    "tar-fs": "2.1.1",
    "uuid": "8.3.2",
    "zlib": "1.0.5"
  },
  "jest": {
    "preset": "ts-jest",
    "testEnvironment": "node",
    "moduleNameMapper": {
      "@budibase/types": "<rootDir>/../types/src"
    },
    "setupFiles": [
      "./scripts/jestSetup.ts"
    ]
  },
  "devDependencies": {
<<<<<<< HEAD
=======
    "@budibase/types": "^1.0.211",
>>>>>>> 0bf9072c
    "@shopify/jest-koa-mocks": "3.1.5",
    "@types/jest": "27.5.1",
    "@types/koa": "2.0.52",
    "@types/node": "14.18.20",
    "@types/node-fetch": "2.6.1",
    "@types/pouchdb": "6.4.0",
    "@types/redlock": "4.0.3",
    "@types/semver": "7.3.7",
    "@types/tar-fs": "2.0.1",
    "@types/uuid": "8.3.4",
    "ioredis-mock": "5.8.0",
    "jest": "27.5.1",
    "koa": "2.7.0",
    "nodemon": "2.0.16",
    "pouchdb-adapter-memory": "7.2.2",
    "timekeeper": "2.2.0",
    "ts-jest": "27.1.5",
    "typescript": "4.7.3"
  },
  "gitHead": "d1836a898cab3f8ab80ee6d8f42be1a9eed7dcdc"
}<|MERGE_RESOLUTION|>--- conflicted
+++ resolved
@@ -1,10 +1,6 @@
 {
   "name": "@budibase/backend-core",
-<<<<<<< HEAD
-  "version": "1.0.207-alpha.10",
-=======
   "version": "1.0.211",
->>>>>>> 0bf9072c
   "description": "Budibase backend core libraries used in server and worker",
   "main": "dist/src/index.js",
   "types": "dist/src/index.d.ts",
@@ -24,7 +20,7 @@
     "test:watch": "jest --watchAll"
   },
   "dependencies": {
-    "@budibase/types": "^1.0.207-alpha.10",
+    "@budibase/types": "^1.0.211",
     "@techpass/passport-openidconnect": "0.3.2",
     "aws-sdk": "2.1030.0",
     "bcrypt": "5.0.1",
@@ -62,10 +58,6 @@
     ]
   },
   "devDependencies": {
-<<<<<<< HEAD
-=======
-    "@budibase/types": "^1.0.211",
->>>>>>> 0bf9072c
     "@shopify/jest-koa-mocks": "3.1.5",
     "@types/jest": "27.5.1",
     "@types/koa": "2.0.52",
