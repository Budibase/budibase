--- conflicted
+++ resolved
@@ -1,10 +1,6 @@
 {
   "name": "@budibase/backend-core",
-<<<<<<< HEAD
-  "version": "2.5.6-alpha.45",
-=======
   "version": "2.5.9",
->>>>>>> 778da79a
   "description": "Budibase backend core libraries used in server and worker",
   "main": "dist/src/index.js",
   "types": "dist/src/index.d.ts",
@@ -28,11 +24,7 @@
   "dependencies": {
     "@budibase/nano": "10.1.2",
     "@budibase/pouchdb-replication-stream": "1.2.10",
-<<<<<<< HEAD
-    "@budibase/types": "2.5.6-alpha.45",
-=======
     "@budibase/types": "^2.5.9",
->>>>>>> 778da79a
     "@shopify/jest-koa-mocks": "5.0.1",
     "@techpass/passport-openidconnect": "0.3.2",
     "aws-cloudfront-sign": "2.2.0",
