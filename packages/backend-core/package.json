{
  "name": "@budibase/backend-core",
<<<<<<< HEAD
  "version": "1.0.27-alpha.24",
=======
  "version": "1.0.43",
>>>>>>> e3d83021
  "description": "Budibase backend core libraries used in server and worker",
  "main": "src/index.js",
  "author": "Budibase",
  "license": "GPL-3.0",
  "scripts": {
    "test": "jest",
    "test:watch": "jest --watchAll"
  },
  "dependencies": {
    "@techpass/passport-openidconnect": "^0.3.0",
    "aws-sdk": "^2.901.0",
    "bcryptjs": "^2.4.3",
    "cls-hooked": "^4.2.2",
    "ioredis": "^4.27.1",
    "jsonwebtoken": "^8.5.1",
    "koa-passport": "^4.1.4",
    "lodash": "^4.17.21",
    "lodash.isarguments": "^3.1.0",
    "node-fetch": "^2.6.1",
    "passport-google-auth": "^1.0.2",
    "passport-google-oauth": "^2.0.0",
    "passport-jwt": "^4.0.0",
    "passport-local": "^1.0.0",
    "sanitize-s3-objectkey": "^0.0.1",
    "tar-fs": "^2.1.1",
    "uuid": "^8.3.2",
    "zlib": "^1.0.5"
  },
  "jest": {
    "setupFiles": [
      "./scripts/jestSetup.js"
    ]
  },
  "devDependencies": {
    "ioredis-mock": "^5.5.5",
    "jest": "^26.6.3",
    "pouchdb": "^7.2.1",
    "pouchdb-adapter-memory": "^7.2.2",
    "pouchdb-all-dbs": "^1.0.2"
  },
  "gitHead": "d1836a898cab3f8ab80ee6d8f42be1a9eed7dcdc"
}<|MERGE_RESOLUTION|>--- conflicted
+++ resolved
@@ -1,10 +1,6 @@
 {
   "name": "@budibase/backend-core",
-<<<<<<< HEAD
-  "version": "1.0.27-alpha.24",
-=======
   "version": "1.0.43",
->>>>>>> e3d83021
   "description": "Budibase backend core libraries used in server and worker",
   "main": "src/index.js",
   "author": "Budibase",
