--- conflicted
+++ resolved
@@ -72,15 +72,9 @@
     "@types/tar-fs": "2.0.1",
     "@types/uuid": "8.3.4",
     "chance": "1.1.8",
-<<<<<<< HEAD
-    "ioredis-mock": "8.7.0",
+    "ioredis-mock": "8.9.0",
     "jest": "29.7.0",
     "jest-environment-node": "29.7.0",
-=======
-    "ioredis-mock": "8.9.0",
-    "jest": "29.6.2",
-    "jest-environment-node": "29.6.2",
->>>>>>> a3817230
     "jest-serial-runner": "1.2.1",
     "pino-pretty": "10.0.0",
     "pouchdb-adapter-memory": "7.2.2",
