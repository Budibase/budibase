--- conflicted
+++ resolved
@@ -20,7 +20,7 @@
     "test:watch": "jest --watchAll"
   },
   "dependencies": {
-    "@budibase/types": "^1.0.206",
+    "@budibase/types": "^1.0.207-alpha.3",
     "@techpass/passport-openidconnect": "0.3.2",
     "aws-sdk": "2.1030.0",
     "bcrypt": "5.0.1",
@@ -58,10 +58,6 @@
     ]
   },
   "devDependencies": {
-<<<<<<< HEAD
-=======
-    "@budibase/types": "^1.0.207-alpha.3",
->>>>>>> 055842fc
     "@shopify/jest-koa-mocks": "3.1.5",
     "@types/jest": "27.5.1",
     "@types/koa": "2.0.52",
