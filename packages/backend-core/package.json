--- conflicted
+++ resolved
@@ -63,11 +63,7 @@
     "semver": "^7.5.4",
     "tar-fs": "2.1.1",
     "uuid": "^8.3.2",
-<<<<<<< HEAD
-    "@techpass/passport-openidconnect": "0.3.3",
-=======
     "@techpass/passport-openidconnect": "1.0.0",
->>>>>>> 397f6ece
     "google-auth-library": "^8.0.1",
     "google-spreadsheet": "npm:@budibase/google-spreadsheet@4.1.5"
   },
