{
  "name": "@budibase/backend-core",
<<<<<<< HEAD
  "version": "1.0.104-alpha.1",
=======
  "version": "1.0.104",
>>>>>>> 6dd09b6b
  "description": "Budibase backend core libraries used in server and worker",
  "main": "src/index.js",
  "author": "Budibase",
  "license": "GPL-3.0",
  "scripts": {
    "test": "jest",
    "test:watch": "jest --watchAll"
  },
  "dependencies": {
    "@techpass/passport-openidconnect": "^0.3.0",
    "aws-sdk": "^2.901.0",
    "bcryptjs": "^2.4.3",
    "cls-hooked": "^4.2.2",
    "ioredis": "^4.27.1",
    "jsonwebtoken": "^8.5.1",
    "koa-passport": "^4.1.4",
    "lodash": "^4.17.21",
    "lodash.isarguments": "^3.1.0",
    "node-fetch": "^2.6.1",
    "passport-google-auth": "^1.0.2",
    "passport-google-oauth": "^2.0.0",
    "passport-jwt": "^4.0.0",
    "passport-local": "^1.0.0",
    "sanitize-s3-objectkey": "^0.0.1",
    "tar-fs": "^2.1.1",
    "uuid": "^8.3.2",
    "zlib": "^1.0.5"
  },
  "jest": {
    "setupFiles": [
      "./scripts/jestSetup.js"
    ]
  },
  "devDependencies": {
    "ioredis-mock": "^5.5.5",
    "jest": "^26.6.3",
    "pouchdb": "^7.2.1",
    "pouchdb-adapter-memory": "^7.2.2",
    "pouchdb-all-dbs": "^1.0.2"
  },
  "gitHead": "d1836a898cab3f8ab80ee6d8f42be1a9eed7dcdc"
}<|MERGE_RESOLUTION|>--- conflicted
+++ resolved
@@ -1,10 +1,6 @@
 {
   "name": "@budibase/backend-core",
-<<<<<<< HEAD
-  "version": "1.0.104-alpha.1",
-=======
   "version": "1.0.104",
->>>>>>> 6dd09b6b
   "description": "Budibase backend core libraries used in server and worker",
   "main": "src/index.js",
   "author": "Budibase",
