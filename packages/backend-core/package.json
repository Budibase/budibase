{
<<<<<<< HEAD
=======
  "name": "@budibase/backend-core",
  "version": "1.0.105-alpha.19",
  "description": "Budibase backend core libraries used in server and worker",
  "main": "src/index.js",
>>>>>>> 31d2ae8c
  "author": "Budibase",
  "dependencies": {
    "@starzeus/passport-openidconnect-proxy": "^0.3.1",
    "aws-sdk": "^2.901.0",
    "bcryptjs": "^2.4.3",
    "cls-hooked": "^4.2.2",
    "ioredis": "^4.27.1",
    "jsonwebtoken": "^8.5.1",
    "koa-passport": "^4.1.4",
    "lodash": "^4.17.21",
    "lodash.isarguments": "^3.1.0",
    "node-fetch": "^2.6.1",
    "node-fetch-with-proxy": "^0.1.6",
    "passport-google-auth": "^1.0.2",
    "passport-google-oauth": "^2.0.0",
    "passport-jwt": "^4.0.0",
    "passport-local": "^1.0.0",
    "sanitize-s3-objectkey": "^0.0.1",
    "tar-fs": "^2.1.1",
    "uuid": "^8.3.2",
    "zlib": "^1.0.5"
  },
  "description": "Budibase backend core libraries used in server and worker",
  "devDependencies": {
    "ioredis-mock": "^5.5.5",
    "jest": "^26.6.3",
    "pouchdb": "^7.2.1",
    "pouchdb-adapter-memory": "^7.2.2",
    "pouchdb-all-dbs": "^1.0.2"
  },
  "gitHead": "d1836a898cab3f8ab80ee6d8f42be1a9eed7dcdc",
  "jest": {
    "setupFiles": [
      "./scripts/jestSetup.js"
    ]
  },
  "license": "GPL-3.0",
  "main": "src/index.js",
  "name": "@starzeus/budibase-backend-core",
  "scripts": {
    "test": "jest",
    "test:watch": "jest --watchAll"
  },
  "version": "1.0.3"
}<|MERGE_RESOLUTION|>--- conflicted
+++ resolved
@@ -1,11 +1,4 @@
 {
-<<<<<<< HEAD
-=======
-  "name": "@budibase/backend-core",
-  "version": "1.0.105-alpha.19",
-  "description": "Budibase backend core libraries used in server and worker",
-  "main": "src/index.js",
->>>>>>> 31d2ae8c
   "author": "Budibase",
   "dependencies": {
     "@starzeus/passport-openidconnect-proxy": "^0.3.1",
@@ -49,5 +42,5 @@
     "test": "jest",
     "test:watch": "jest --watchAll"
   },
-  "version": "1.0.3"
+  "version": "1.0.105-alpha.19"
 }