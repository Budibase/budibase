{
  "name": "@budibase/backend-core",
  "version": "0.0.0",
  "description": "Budibase backend core libraries used in server and worker",
  "main": "dist/index.js",
  "types": "dist/src/index.d.ts",
  "exports": {
    ".": "./dist/index.js",
    "./tests": "./dist/tests/index.js",
    "./*": "./dist/*.js"
  },
  "typesVersions": {
    "*": {
      "tests": [
        "dist/tests/index.d.ts"
      ]
    }
  },
  "author": "Budibase",
  "license": "GPL-3.0",
  "scripts": {
    "prebuild": "rimraf dist/",
    "prepack": "cp package.json dist",
    "build": "node ./scripts/build.js && yarn build:types",
    "build:dev": "yarn prebuild && tsc --build --watch --preserveWatchOutput",
    "build:oss": "node ./scripts/build.js",
    "build:types": "tsc -p tsconfig.build.json --emitDeclarationOnly --paths null && tsc -p tsconfig.test.json --paths null",
    "check:types": "tsc -p tsconfig.json --noEmit --paths null",
    "check:dependencies": "node ../../scripts/depcheck.js",
    "test": "bash scripts/test.sh",
    "test:watch": "jest --watchAll"
  },
  "dependencies": {
    "@aws-sdk/client-s3": "3.709.0",
    "@aws-sdk/lib-storage": "3.709.0",
    "@aws-sdk/s3-request-presigner": "3.709.0",
    "@budibase/nano": "10.1.5",
    "@budibase/pouchdb-replication-stream": "1.2.11",
    "@budibase/shared-core": "*",
    "@budibase/types": "*",
    "@techpass/passport-openidconnect": "0.3.3",
    "aws-cloudfront-sign": "3.0.2",
    "aws-sdk": "2.1692.0",
    "bcrypt": "5.1.0",
    "bcryptjs": "2.4.3",
    "bull": "4.10.1",
    "correlation-id": "4.0.0",
    "csvtojson": "2.0.10",
    "dd-trace": "5.56.0",
    "dotenv": "16.0.1",
    "google-auth-library": "^8.0.1",
    "google-spreadsheet": "npm:@budibase/google-spreadsheet@4.1.5",
    "ioredis": "5.3.2",
    "joi": "17.6.0",
    "jsonwebtoken": "9.0.2",
    "knex": "2.4.2",
    "koa": "2.15.4",
    "koa-passport": "^6.0.0",
    "koa-pino-logger": "4.0.0",
    "@koa/router": "13.1.0",
    "lodash": "4.17.21",
    "node-fetch": "2.6.7",
    "object-sizeof": "2.6.1",
    "passport-google-oauth": "2.0.0",
    "passport-local": "1.0.0",
    "passport-oauth2-refresh": "^2.1.0",
    "pino": "8.11.0",
    "pino-http": "8.3.3",
    "posthog-node": "4.0.1",
    "pouchdb": "9.0.0",
    "pouchdb-find": "9.0.0",
    "redlock": "4.2.0",
    "rotating-file-stream": "3.1.0",
    "sanitize-s3-objectkey": "0.0.1",
    "semver": "^7.5.4",
<<<<<<< HEAD
    "tar-fs": "2.1.2",
    "undici": "^7.16.0",
=======
    "tar-fs": "2.1.4",
>>>>>>> c4e14463
    "uuid": "^8.3.2"
  },
  "devDependencies": {
    "@shopify/jest-koa-mocks": "5.1.1",
    "@smithy/types": "4.0.0",
    "@types/chance": "1.1.3",
    "@types/cookies": "0.7.8",
    "@types/koa": "2.13.4",
    "@types/lodash": "4.14.200",
    "@types/node-fetch": "2.6.4",
    "@types/pouchdb": "6.4.2",
    "@types/redlock": "4.0.7",
    "@types/semver": "7.3.7",
    "@types/tar-fs": "2.0.1",
    "@types/uuid": "8.3.4",
    "chance": "1.1.8",
    "ioredis-mock": "8.9.0",
    "nock": "^13.5.6",
    "pino-pretty": "10.0.0",
    "pouchdb-adapter-memory": "7.2.2",
    "testcontainers": "10.16.0",
    "timekeeper": "2.2.0"
  },
  "nx": {
    "targets": {
      "build": {
        "dependsOn": [
          {
            "projects": [
              "@budibase/shared-core",
              "@budibase/types"
            ],
            "target": "build"
          }
        ]
      }
    }
  }
}<|MERGE_RESOLUTION|>--- conflicted
+++ resolved
@@ -73,12 +73,8 @@
     "rotating-file-stream": "3.1.0",
     "sanitize-s3-objectkey": "0.0.1",
     "semver": "^7.5.4",
-<<<<<<< HEAD
-    "tar-fs": "2.1.2",
+    "tar-fs": "2.1.4",
     "undici": "^7.16.0",
-=======
-    "tar-fs": "2.1.4",
->>>>>>> c4e14463
     "uuid": "^8.3.2"
   },
   "devDependencies": {
