{
  "name": "@budibase/backend-core",
<<<<<<< HEAD
  "version": "1.0.178-alpha.0",
=======
  "version": "1.0.184",
>>>>>>> 48df8b81
  "description": "Budibase backend core libraries used in server and worker",
  "main": "src/index.js",
  "author": "Budibase",
  "license": "GPL-3.0",
  "scripts": {
    "test": "jest",
    "test:watch": "jest --watchAll"
  },
  "dependencies": {
    "@techpass/passport-openidconnect": "^0.3.0",
    "aws-sdk": "^2.901.0",
<<<<<<< HEAD
    "bcryptjs": "^2.4.3",
    "dotenv": "^16.0.1",
=======
    "bcrypt": "^5.0.1",
>>>>>>> 48df8b81
    "emitter-listener": "^1.1.2",
    "ioredis": "^4.27.1",
    "jsonwebtoken": "^8.5.1",
    "koa-passport": "^4.1.4",
    "lodash": "^4.17.21",
    "lodash.isarguments": "^3.1.0",
    "node-fetch": "^2.6.1",
    "passport-google-auth": "^1.0.2",
    "passport-google-oauth": "^2.0.0",
    "passport-jwt": "^4.0.0",
    "passport-local": "^1.0.0",
    "posthog-node": "^1.3.0",
    "pouchdb": "7.3.0",
    "pouchdb-find": "^7.2.2",
    "pouchdb-replication-stream": "^1.2.9",
    "sanitize-s3-objectkey": "^0.0.1",
    "tar-fs": "^2.1.1",
    "uuid": "^8.3.2",
    "zlib": "^1.0.5"
  },
  "jest": {
    "setupFiles": [
      "./scripts/jestSetup.js"
    ]
  },
  "devDependencies": {
    "ioredis-mock": "^5.5.5",
    "jest": "^26.6.3",
    "pouchdb-adapter-memory": "^7.2.2"
  },
  "gitHead": "d1836a898cab3f8ab80ee6d8f42be1a9eed7dcdc"
}<|MERGE_RESOLUTION|>--- conflicted
+++ resolved
@@ -1,10 +1,6 @@
 {
   "name": "@budibase/backend-core",
-<<<<<<< HEAD
-  "version": "1.0.178-alpha.0",
-=======
   "version": "1.0.184",
->>>>>>> 48df8b81
   "description": "Budibase backend core libraries used in server and worker",
   "main": "src/index.js",
   "author": "Budibase",
@@ -16,12 +12,8 @@
   "dependencies": {
     "@techpass/passport-openidconnect": "^0.3.0",
     "aws-sdk": "^2.901.0",
-<<<<<<< HEAD
-    "bcryptjs": "^2.4.3",
     "dotenv": "^16.0.1",
-=======
     "bcrypt": "^5.0.1",
->>>>>>> 48df8b81
     "emitter-listener": "^1.1.2",
     "ioredis": "^4.27.1",
     "jsonwebtoken": "^8.5.1",
