--- conflicted
+++ resolved
@@ -58,10 +58,6 @@
     ]
   },
   "devDependencies": {
-<<<<<<< HEAD
-=======
-    "@budibase/types": "^1.0.207-alpha.0",
->>>>>>> e35a7560
     "@shopify/jest-koa-mocks": "3.1.5",
     "@types/jest": "27.5.1",
     "@types/koa": "2.0.52",
