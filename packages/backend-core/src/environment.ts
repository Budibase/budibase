function isTest() {
  return isCypress() || isJest()
}

function isJest() {
  return !!(process.env.NODE_ENV === "jest" || process.env.JEST_WORKER_ID)
}

function isCypress() {
  return process.env.NODE_ENV === "cypress"
}

function isDev() {
  return process.env.NODE_ENV !== "production"
}

let LOADED = false
if (!LOADED && isDev() && !isTest()) {
  require("dotenv").config()
  LOADED = true
}

const DefaultBucketName = {
  BACKUPS: "backups",
  APPS: "prod-budi-app-assets",
  TEMPLATES: "templates",
  GLOBAL: "global",
  PLUGINS: "plugins",
}

const selfHosted = !!parseInt(process.env.SELF_HOSTED || "")

const environment = {
  isTest,
  isJest,
  isDev,
  isProd: () => {
    return !isDev()
  },
  JS_BCRYPT: process.env.JS_BCRYPT,
  JWT_SECRET: process.env.JWT_SECRET,
  ENCRYPTION_KEY: process.env.ENCRYPTION_KEY,
  COUCH_DB_URL: process.env.COUCH_DB_URL || "http://localhost:4005",
  COUCH_DB_USERNAME: process.env.COUCH_DB_USER,
  COUCH_DB_PASSWORD: process.env.COUCH_DB_PASSWORD,
  GOOGLE_CLIENT_ID: process.env.GOOGLE_CLIENT_ID,
  GOOGLE_CLIENT_SECRET: process.env.GOOGLE_CLIENT_SECRET,
  SALT_ROUNDS: process.env.SALT_ROUNDS,
  REDIS_URL: process.env.REDIS_URL || "localhost:6379",
  REDIS_PASSWORD: process.env.REDIS_PASSWORD || "budibase",
  MOCK_REDIS: process.env.MOCK_REDIS,
  MINIO_ACCESS_KEY: process.env.MINIO_ACCESS_KEY,
  MINIO_SECRET_KEY: process.env.MINIO_SECRET_KEY,
  AWS_REGION: process.env.AWS_REGION,
  MINIO_URL: process.env.MINIO_URL,
  MINIO_ENABLED: process.env.MINIO_ENABLED || 1,
  INTERNAL_API_KEY: process.env.INTERNAL_API_KEY,
  MULTI_TENANCY: process.env.MULTI_TENANCY,
  ACCOUNT_PORTAL_URL:
    process.env.ACCOUNT_PORTAL_URL || "https://account.budibase.app",
  ACCOUNT_PORTAL_API_KEY: process.env.ACCOUNT_PORTAL_API_KEY || "",
  DISABLE_ACCOUNT_PORTAL: process.env.DISABLE_ACCOUNT_PORTAL,
  SELF_HOSTED: selfHosted,
  COOKIE_DOMAIN: process.env.COOKIE_DOMAIN,
  PLATFORM_URL: process.env.PLATFORM_URL || "",
  POSTHOG_TOKEN: process.env.POSTHOG_TOKEN,
  ENABLE_ANALYTICS: process.env.ENABLE_ANALYTICS,
  TENANT_FEATURE_FLAGS: process.env.TENANT_FEATURE_FLAGS,
  CLOUDFRONT_CDN: process.env.CLOUDFRONT_CDN,
  CLOUDFRONT_PRIVATE_KEY_64: process.env.CLOUDFRONT_PRIVATE_KEY_64,
  CLOUDFRONT_PUBLIC_KEY_ID: process.env.CLOUDFRONT_PUBLIC_KEY_ID,
  BACKUPS_BUCKET_NAME:
    process.env.BACKUPS_BUCKET_NAME || DefaultBucketName.BACKUPS,
  APPS_BUCKET_NAME: process.env.APPS_BUCKET_NAME || DefaultBucketName.APPS,
  TEMPLATES_BUCKET_NAME:
    process.env.TEMPLATES_BUCKET_NAME || DefaultBucketName.TEMPLATES,
  GLOBAL_BUCKET_NAME:
    process.env.GLOBAL_BUCKET_NAME || DefaultBucketName.GLOBAL,
  PLUGIN_BUCKET_NAME:
    process.env.PLUGIN_BUCKET_NAME || DefaultBucketName.PLUGINS,
  USE_COUCH: process.env.USE_COUCH || true,
  DEFAULT_LICENSE: process.env.DEFAULT_LICENSE,
  SERVICE: process.env.SERVICE || "budibase",
  LOG_LEVEL: process.env.LOG_LEVEL,
  SESSION_UPDATE_PERIOD: process.env.SESSION_UPDATE_PERIOD,
  DEPLOYMENT_ENVIRONMENT:
    process.env.DEPLOYMENT_ENVIRONMENT || "docker-compose",
  ENABLE_4XX_HTTP_LOGGING: process.env.ENABLE_4XX_HTTP_LOGGING || true,
<<<<<<< HEAD
  ENABLE_AUDIT_LOG_IP_ADDR: process.env.ENABLE_AUDIT_LOG_IP_ADDR,
=======
  // smtp
  SMTP_FALLBACK_ENABLED: process.env.SMTP_FALLBACK_ENABLED,
  SMTP_USER: process.env.SMTP_USER,
  SMTP_PASSWORD: process.env.SMTP_PASSWORD,
  SMTP_HOST: process.env.SMTP_HOST,
  SMTP_PORT: parseInt(process.env.SMTP_PORT || ""),
  SMTP_FROM_ADDRESS: process.env.SMTP_FROM_ADDRESS,
  /**
   * Enable to allow an admin user to login using a password.
   * This can be useful to prevent lockout when configuring SSO.
   * However, this should be turned OFF by default for security purposes.
   */
  ENABLE_SSO_MAINTENANCE_MODE: selfHosted
    ? process.env.ENABLE_SSO_MAINTENANCE_MODE
    : false,
>>>>>>> a9bf19dc
  _set(key: any, value: any) {
    process.env[key] = value
    // @ts-ignore
    environment[key] = value
  },
}

// clean up any environment variable edge cases
for (let [key, value] of Object.entries(environment)) {
  // handle the edge case of "0" to disable an environment variable
  if (value === "0") {
    // @ts-ignore
    environment[key] = 0
  }
  // handle the edge case of "false" to disable an environment variable
  if (value === "false") {
    // @ts-ignore
    environment[key] = 0
  }
}

export default environment<|MERGE_RESOLUTION|>--- conflicted
+++ resolved
@@ -86,9 +86,7 @@
   DEPLOYMENT_ENVIRONMENT:
     process.env.DEPLOYMENT_ENVIRONMENT || "docker-compose",
   ENABLE_4XX_HTTP_LOGGING: process.env.ENABLE_4XX_HTTP_LOGGING || true,
-<<<<<<< HEAD
   ENABLE_AUDIT_LOG_IP_ADDR: process.env.ENABLE_AUDIT_LOG_IP_ADDR,
-=======
   // smtp
   SMTP_FALLBACK_ENABLED: process.env.SMTP_FALLBACK_ENABLED,
   SMTP_USER: process.env.SMTP_USER,
@@ -104,7 +102,6 @@
   ENABLE_SSO_MAINTENANCE_MODE: selfHosted
     ? process.env.ENABLE_SSO_MAINTENANCE_MODE
     : false,
->>>>>>> a9bf19dc
   _set(key: any, value: any) {
     process.env[key] = value
     // @ts-ignore
