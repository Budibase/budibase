require("../../tests/utilities/TestConfiguration")
const { runMigrations, getMigrationsDoc } = require("../index")
<<<<<<< HEAD
const { getDB } = require("../../db")
=======
const { dangerousGetDB } = require("../../db")
>>>>>>> a024db7d
const {
  StaticDatabases,
} = require("../../db/utils")

let db

describe("migrations", () => {

  const migrationFunction = jest.fn()

  const MIGRATIONS = [{
    type: "global",
    name: "test",
    fn: migrationFunction
  }]

  beforeEach(() => {
<<<<<<< HEAD
    db = getDB(StaticDatabases.GLOBAL.name)
=======
    db = dangerousGetDB(StaticDatabases.GLOBAL.name)
>>>>>>> a024db7d
  })

  afterEach(async () => {
    jest.clearAllMocks()
    await db.destroy()
  })

  const migrate = () => {
    return runMigrations(MIGRATIONS)
  }

  it("should run a new migration", async () => {
    await migrate()
    expect(migrationFunction).toHaveBeenCalled()
    const doc = await getMigrationsDoc(db)
    expect(doc.test).toBeDefined()
  })

  it("should match snapshot", async () => {
    await migrate()
    const doc = await getMigrationsDoc(db)
    expect(doc).toMatchSnapshot()
  })

  it("should skip a previously run migration", async () => {
    await migrate()
    const previousMigrationTime = await getMigrationsDoc(db).test
    await migrate()
    const currentMigrationTime = await getMigrationsDoc(db).test
    expect(migrationFunction).toHaveBeenCalledTimes(1)
    expect(currentMigrationTime).toBe(previousMigrationTime)
  })
})<|MERGE_RESOLUTION|>--- conflicted
+++ resolved
@@ -1,10 +1,6 @@
 require("../../tests/utilities/TestConfiguration")
 const { runMigrations, getMigrationsDoc } = require("../index")
-<<<<<<< HEAD
-const { getDB } = require("../../db")
-=======
 const { dangerousGetDB } = require("../../db")
->>>>>>> a024db7d
 const {
   StaticDatabases,
 } = require("../../db/utils")
@@ -22,11 +18,7 @@
   }]
 
   beforeEach(() => {
-<<<<<<< HEAD
-    db = getDB(StaticDatabases.GLOBAL.name)
-=======
     db = dangerousGetDB(StaticDatabases.GLOBAL.name)
->>>>>>> a024db7d
   })
 
   afterEach(async () => {
