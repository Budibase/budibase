--- conflicted
+++ resolved
@@ -8,8 +8,6 @@
   getTenantIDFromAppID,
 } from "../context"
 import env from "../environment"
-<<<<<<< HEAD
-=======
 import {
   BBContext,
   PlatformUser,
@@ -17,7 +15,6 @@
   GetTenantIdOptions,
 } from "@budibase/types"
 import { Headers } from "../constants"
->>>>>>> f81c2081
 
 const TENANT_DOC = StaticDatabases.PLATFORM_INFO.docs.tenants
 const PLATFORM_INFO_DB = StaticDatabases.PLATFORM_INFO.name
