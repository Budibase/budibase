--- conflicted
+++ resolved
@@ -1,16 +1,9 @@
 import events from "events"
-<<<<<<< HEAD
-import { timeout } from "../utils"
-import { Queue, QueueOptions, JobOptions } from "./queue"
-
-interface JobMessage {
-=======
 import { newid, timeout } from "../utils"
 import { Queue, QueueOptions, JobOptions } from "./queue"
 
 interface JobMessage {
   id: string
->>>>>>> 977daff0
   timestamp: number
   queue: string
   data: any
@@ -197,11 +190,7 @@
   async waitForCompletion() {
     do {
       await timeout(50)
-<<<<<<< HEAD
-    } while (this.hasRunningJobs)
-=======
     } while (this.hasRunningJobs())
->>>>>>> 977daff0
   }
 
   hasRunningJobs() {
