import { FeatureFlag } from "@budibase/types"
import * as crypto from "crypto"
import tracer from "dd-trace"
import { cloneDeep } from "lodash"
import { PostHog, PostHogOptions } from "posthog-node"
import * as configs from "../configs"
import * as context from "../context"
import env from "../environment"
import { Duration } from "../utils"

let posthog: PostHog | undefined
export function init(opts?: PostHogOptions) {
  if (
    env.POSTHOG_TOKEN &&
    env.POSTHOG_API_HOST &&
    !env.SELF_HOSTED &&
    env.POSTHOG_FEATURE_FLAGS_ENABLED
  ) {
    console.log("initializing posthog client...")
    posthog = new PostHog(env.POSTHOG_TOKEN, {
      host: env.POSTHOG_API_HOST,
      personalApiKey: env.POSTHOG_PERSONAL_TOKEN,
      featureFlagsPollingInterval: Duration.fromMinutes(3).toMs(),
      ...opts,
    })
  } else {
    console.log("posthog disabled")
  }
}

export function shutdown() {
  posthog?.shutdown()
}

export interface EnvFlagEntry {
  tenantId: string
  key: string
  value: boolean
}

export function parseEnvFlags(flags: string): EnvFlagEntry[] {
  const split = flags.split(",").map(x => x.split(":"))
  const result: EnvFlagEntry[] = []
  for (const [tenantId, ...features] of split) {
    for (let feature of features) {
      let value = true
      if (feature.startsWith("!")) {
        feature = feature.slice(1)
        value = false
      }
      result.push({ tenantId, key: feature, value })
    }
  }
  return result
}

export function getEnvFlags() {
  return parseEnvFlags(env.TENANT_FEATURE_FLAGS || "")
}

export class FlagSet<T extends { [name: string]: boolean }> {
  // This is used to safely cache flags sets in the current request context.
  // Because multiple sets could theoretically exist, we don't want the cache of
  // one to leak into another.
  private readonly setId: string

  constructor(private readonly flagSchema: T) {
    this.setId = crypto.randomUUID()
  }

  defaults(): T {
    return cloneDeep(this.flagSchema)
  }

  isFlagName(name: string | number | symbol): name is keyof T {
    return this.flagSchema[name as keyof T] !== undefined
  }

  async isEnabled<K extends keyof T>(key: K): Promise<T[K]> {
    const flags = await this.fetch()
    return flags[key]
  }

  async fetch(): Promise<T> {
    return await tracer.trace("features.fetch", async span => {
      const cachedFlags = context.getFeatureFlags(this.setId)
      if (cachedFlags) {
        span?.addTags({ fromCache: true })
        return cachedFlags as T
      }

      const tags: Record<string, any> = {}
      const flagValues = this.defaults()
      const currentTenantId = context.getTenantId()
      const specificallySetFalse = new Set<string>()

      // flags can't be worked out is self hoster accessing the cloud - no global DB
      if (context.isSelfHostUsingCloud()) {
        return flagValues
      }

      for (const { tenantId, key, value } of getEnvFlags()) {
        if (!tenantId || (tenantId !== "*" && tenantId !== currentTenantId)) {
          continue
        }

        tags[`readFromEnvironmentVars`] = true

        if (value === false) {
          specificallySetFalse.add(key)
        }

        // ignore unknown flags
        if (!this.isFlagName(key)) {
          continue
        }

        if (typeof flagValues[key] !== "boolean") {
          throw new Error(`Feature: ${key} is not a boolean`)
        }

        // @ts-expect-error - TS does not like you writing into a generic type,
        // but we know that it's okay in this case because it's just an object.
        flagValues[key as keyof T] = value
        tags[`flags.${key}.source`] = "environment"
      }

      const identity = context.getIdentity()

      let userId = identity?._id
      if (!userId) {
        const ip = context.getIP()
        if (ip) {
          userId = crypto.createHash("sha512").update(ip).digest("hex")
        }
      }

      let tenantId = identity?.tenantId
      if (!tenantId) {
        tenantId = currentTenantId
      }

      tags[`identity.type`] = identity?.type
      tags[`identity._id`] = identity?._id
      tags[`tenantId`] = tenantId
      tags[`userId`] = userId

      if (posthog && userId) {
        tags[`readFromPostHog`] = true

        const config = await configs.getSettingsConfigDoc()
        const personProperties: Record<string, string> = { tenantId }

        const groupProperties: {
          tenant: {
            id: string
            createdVersion?: string
            createdAt?: string
          }
        } = {
          tenant: {
            id: tenantId,
          },
        }
        if (config.config.createdVersion) {
          groupProperties.tenant.createdVersion = config.config.createdVersion
        }
        if (config.createdAt) {
          groupProperties.tenant.createdAt = `${config.createdAt}`
        }
        const posthogFlags = await posthog.getAllFlags(userId, {
          personProperties,
          onlyEvaluateLocally: true,
          groups: {
            tenant: tenantId,
          },
          groupProperties,
        })

        for (const [name, value] of Object.entries(posthogFlags)) {
          if (!this.isFlagName(name)) {
            // We don't want an unexpected PostHog flag to break the app
            continue
          }

          if (typeof value !== "boolean") {
            console.warn(`Invalid value for posthog flag "${name}": ${value}`)
            continue
          }

          if (flagValues[name] === true || specificallySetFalse.has(name)) {
            // If the flag is already set to through environment variables, we
            // don't want to override it back to false here.
            continue
          }

          try {
            // @ts-expect-error - TS does not like you writing into a generic type.
            flagValues[name] = value
            tags[`flags.${name}.source`] = "posthog"
          } catch (err) {
            // We don't want an invalid PostHog flag to break the app, so we just
            // log it and continue.
            console.warn(`Error parsing posthog flag "${name}": ${value}`, err)
          }
        }
      }

      const overrides = context.getFeatureFlagOverrides()
      for (const [key, value] of Object.entries(overrides)) {
        if (!this.isFlagName(key)) {
          continue
        }

        if (typeof value !== "boolean") {
          continue
        }

        // @ts-expect-error - TS does not like you writing into a generic type.
        flagValues[key] = value
        tags[`flags.${key}.source`] = "override"
      }

      context.setFeatureFlags(this.setId, flagValues)
      for (const [key, value] of Object.entries(flagValues)) {
        tags[`flags.${key}.value`] = value
      }
      span?.addTags(tags)

      return flagValues
    })
  }
}

const featureFlagDefaults: Record<FeatureFlag, boolean> = {
  [FeatureFlag.USE_ZOD_VALIDATOR]: false,
  [FeatureFlag.AI_AGENTS]: false,
<<<<<<< HEAD
=======
  [FeatureFlag.ESM_CLIENT]: false,
  [FeatureFlag.EMAIL_TRIGGER]: false,

>>>>>>> ee87fb0f
  [FeatureFlag.DEBUG_UI]: env.isDev(),
  [FeatureFlag.DEV_USE_CLIENT_FROM_STORAGE]: false,
  [FeatureFlag.DUPLICATE_APP]: false,
  [FeatureFlag.COPY_RESOURCES_BETWEEN_WORKSPACES]: false,
  [FeatureFlag.PRIVATE_LLMS]: false,
}
export const flags = new FlagSet(featureFlagDefaults)

export async function isEnabled(flag: FeatureFlag) {
  return await flags.isEnabled(flag)
}

export async function all() {
  return await flags.fetch()
}<|MERGE_RESOLUTION|>--- conflicted
+++ resolved
@@ -235,12 +235,7 @@
 const featureFlagDefaults: Record<FeatureFlag, boolean> = {
   [FeatureFlag.USE_ZOD_VALIDATOR]: false,
   [FeatureFlag.AI_AGENTS]: false,
-<<<<<<< HEAD
-=======
-  [FeatureFlag.ESM_CLIENT]: false,
   [FeatureFlag.EMAIL_TRIGGER]: false,
-
->>>>>>> ee87fb0f
   [FeatureFlag.DEBUG_UI]: env.isDev(),
   [FeatureFlag.DEV_USE_CLIENT_FROM_STORAGE]: false,
   [FeatureFlag.DUPLICATE_APP]: false,
