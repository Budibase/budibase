import { publishEvent } from "../events"
import {
  CalculationType,
  Event,
  Table,
  TableExportFormat,
  View,
  ViewCalculation,
  ViewCalculationCreatedEvent,
  ViewCalculationDeletedEvent,
  ViewCalculationUpdatedEvent,
  ViewCreatedEvent,
  ViewDeletedEvent,
  ViewExportedEvent,
  ViewFilterCreatedEvent,
  ViewFilterDeletedEvent,
  ViewFilterUpdatedEvent,
  ViewUpdatedEvent,
  ViewV2,
  ViewJoinCreatedEvent,
} from "@budibase/types"

<<<<<<< HEAD
async function created(view: View, timestamp?: string | number) {
=======
/* eslint-disable */

async function created(view: ViewV2, timestamp?: string | number) {
>>>>>>> d7f44a08
  const properties: ViewCreatedEvent = {
    name: view.name,
    type: view.type,
    tableId: view.tableId,
  }
  await publishEvent(Event.VIEW_CREATED, properties, timestamp)
}

async function updated(view: ViewV2) {
  const properties: ViewUpdatedEvent = {
    tableId: view.tableId,
  }
  await publishEvent(Event.VIEW_UPDATED, properties)
}

async function deleted(view: View) {
  const properties: ViewDeletedEvent = {
    tableId: view.tableId,
  }
  await publishEvent(Event.VIEW_DELETED, properties)
}

async function exported(table: Table, format: TableExportFormat) {
  const properties: ViewExportedEvent = {
    tableId: table._id as string,
    format,
  }
  await publishEvent(Event.VIEW_EXPORTED, properties)
}

async function filterCreated(
  { tableId, filterGroups }: { tableId: string; filterGroups: number },
  timestamp?: string | number
) {
  const properties: ViewFilterCreatedEvent = {
    tableId,
    filterGroups,
  }
  await publishEvent(Event.VIEW_FILTER_CREATED, properties, timestamp)
}

async function filterUpdated({
  tableId,
  filterGroups,
}: {
  tableId: string
  filterGroups: number
}) {
  const properties: ViewFilterUpdatedEvent = {
    tableId: tableId,
    filterGroups,
  }
  await publishEvent(Event.VIEW_FILTER_UPDATED, properties)
}

async function filterDeleted(view: View) {
  const properties: ViewFilterDeletedEvent = {
    tableId: view.tableId,
  }
  await publishEvent(Event.VIEW_FILTER_DELETED, properties)
}

async function calculationCreated(
  {
    tableId,
    calculationType,
  }: { tableId: string; calculationType: CalculationType },
  timestamp?: string | number
) {
  const properties: ViewCalculationCreatedEvent = {
    tableId,
    calculation: calculationType,
  }
  await publishEvent(Event.VIEW_CALCULATION_CREATED, properties, timestamp)
}

async function calculationUpdated(view: View) {
  const properties: ViewCalculationUpdatedEvent = {
    tableId: view.tableId,
    calculation: view.calculation as ViewCalculation,
  }
  await publishEvent(Event.VIEW_CALCULATION_UPDATED, properties)
}

async function calculationDeleted(existingView: View) {
  const properties: ViewCalculationDeletedEvent = {
    tableId: existingView.tableId,
    calculation: existingView.calculation as ViewCalculation,
  }
  await publishEvent(Event.VIEW_CALCULATION_DELETED, properties)
}

async function viewJoinCreated(tableId: any, timestamp?: string | number) {
  const properties: ViewJoinCreatedEvent = {
    tableId,
  }
  await publishEvent(Event.VIEW_JOIN_CREATED, properties, timestamp)
}

export default {
  created,
  updated,
  deleted,
  exported,
  filterCreated,
  filterUpdated,
  filterDeleted,
  calculationCreated,
  calculationUpdated,
  calculationDeleted,
  viewJoinCreated,
}<|MERGE_RESOLUTION|>--- conflicted
+++ resolved
@@ -20,13 +20,7 @@
   ViewJoinCreatedEvent,
 } from "@budibase/types"
 
-<<<<<<< HEAD
-async function created(view: View, timestamp?: string | number) {
-=======
-/* eslint-disable */
-
 async function created(view: ViewV2, timestamp?: string | number) {
->>>>>>> d7f44a08
   const properties: ViewCreatedEvent = {
     name: view.name,
     type: view.type,
