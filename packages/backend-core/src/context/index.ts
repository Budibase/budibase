<<<<<<< HEAD
import env from "../environment"
import { SEPARATOR, DocumentType } from "../db/constants"
import cls from "./FunctionContext"
import { dangerousGetDB, closeDB } from "../db"
import { baseGlobalDBName } from "../db/tenancy"
import { IdentityContext } from "@budibase/types"
import { DEFAULT_TENANT_ID as _DEFAULT_TENANT_ID } from "../constants"
import { ContextKey } from "./constants"
import {
  updateUsing,
  closeWithUsing,
  setAppTenantId,
  setIdentity,
  closeAppDBs,
  getContextDB,
} from "./utils"
import * as conversions from "../db/conversions"

export const DEFAULT_TENANT_ID = _DEFAULT_TENANT_ID

// some test cases call functions directly, need to
// store an app ID to pretend there is a context
let TEST_APP_ID: string | null = null

export const closeTenancy = async () => {
  try {
    if (env.USE_COUCH) {
      const db = getGlobalDB()
      await closeDB(db)
    }
  } catch (err) {
    // no DB found - skip closing
    return
  }
  // clear from context now that database is closed/task is finished
  cls.setOnContext(ContextKey.TENANT_ID, null)
  cls.setOnContext(ContextKey.GLOBAL_DB, null)
}

// export const isDefaultTenant = () => {
//   return getTenantId() === DEFAULT_TENANT_ID
// }

export const isMultiTenant = () => {
  return env.MULTI_TENANCY
}

/**
 * Given an app ID this will attempt to retrieve the tenant ID from it.
 * @return {null|string} The tenant ID found within the app ID.
 */
export const getTenantIDFromAppID = (appId: string) => {
  if (!appId) {
    return null
  }
  if (!isMultiTenant()) {
    return DEFAULT_TENANT_ID
  }
  const split = appId.split(SEPARATOR)
  const hasDev = split[1] === DocumentType.DEV
  if ((hasDev && split.length === 3) || (!hasDev && split.length === 2)) {
    return null
  }
  if (hasDev) {
    return split[2]
  } else {
    return split[1]
  }
}

export const doInContext = async (appId: string, task: any) => {
  // gets the tenant ID from the app ID
  const tenantId = getTenantIDFromAppID(appId)
  return doInTenant(tenantId, async () => {
    return doInAppContext(appId, async () => {
      return task()
    })
  })
}

export const doInTenant = (tenantId: string | null, task: any) => {
  // make sure default always selected in single tenancy
  if (!env.MULTI_TENANCY) {
    tenantId = tenantId || DEFAULT_TENANT_ID
  }
  // the internal function is so that we can re-use an existing
  // context - don't want to close DB on a parent context
  async function internal(opts = { existing: false }) {
    // set the tenant id + global db if this is a new context
    if (!opts.existing) {
      updateTenantId(tenantId)
    }

    try {
      // invoke the task
      return await task()
    } finally {
      await closeWithUsing(ContextKey.TENANCY_IN_USE, () => {
        return closeTenancy()
      })
    }
  }

  const existing = cls.getFromContext(ContextKey.TENANT_ID) === tenantId
  return updateUsing(ContextKey.TENANCY_IN_USE, existing, internal)
}

export const doInAppContext = (appId: string, task: any) => {
  if (!appId) {
    throw new Error("appId is required")
  }

  const identity = getIdentity()

  // the internal function is so that we can re-use an existing
  // context - don't want to close DB on a parent context
  async function internal(opts = { existing: false }) {
    // set the app tenant id
    if (!opts.existing) {
      setAppTenantId(appId)
    }
    // set the app ID
    cls.setOnContext(ContextKey.APP_ID, appId)

    // preserve the identity
    if (identity) {
      setIdentity(identity)
    }
    try {
      // invoke the task
      return await task()
    } finally {
      await closeWithUsing(ContextKey.APP_IN_USE, async () => {
        await closeAppDBs()
        await closeTenancy()
      })
    }
  }
  const existing = cls.getFromContext(ContextKey.APP_ID) === appId
  return updateUsing(ContextKey.APP_IN_USE, existing, internal)
}

export const doInIdentityContext = (identity: IdentityContext, task: any) => {
  if (!identity) {
    throw new Error("identity is required")
  }

  async function internal(opts = { existing: false }) {
    if (!opts.existing) {
      cls.setOnContext(ContextKey.IDENTITY, identity)
      // set the tenant so that doInTenant will preserve identity
      if (identity.tenantId) {
        updateTenantId(identity.tenantId)
      }
    }

    try {
      // invoke the task
      return await task()
    } finally {
      await closeWithUsing(ContextKey.IDENTITY_IN_USE, async () => {
        setIdentity(null)
        await closeTenancy()
      })
    }
  }

  const existing = cls.getFromContext(ContextKey.IDENTITY)
  return updateUsing(ContextKey.IDENTITY_IN_USE, existing, internal)
}

export const getIdentity = (): IdentityContext | undefined => {
  try {
    return cls.getFromContext(ContextKey.IDENTITY)
  } catch (e) {
    // do nothing - identity is not in context
  }
}

export const updateTenantId = (tenantId: string | null) => {
  cls.setOnContext(ContextKey.TENANT_ID, tenantId)
  if (env.USE_COUCH) {
    setGlobalDB(tenantId)
  }
}

export const updateAppId = async (appId: string) => {
  try {
    // have to close first, before removing the databases from context
    await closeAppDBs()
    cls.setOnContext(ContextKey.APP_ID, appId)
  } catch (err) {
    if (env.isTest()) {
      TEST_APP_ID = appId
    } else {
      throw err
    }
  }
}

export const setGlobalDB = (tenantId: string | null) => {
  const dbName = baseGlobalDBName(tenantId)
  const db = dangerousGetDB(dbName)
  cls.setOnContext(ContextKey.GLOBAL_DB, db)
  return db
}

export const getGlobalDB = () => {
  const db = cls.getFromContext(ContextKey.GLOBAL_DB)
  if (!db) {
    throw new Error("Global DB not found")
  }
  return db
}

export const isTenantIdSet = () => {
  const tenantId = cls.getFromContext(ContextKey.TENANT_ID)
  return !!tenantId
}

export const getTenantId = () => {
  if (!isMultiTenant()) {
    return DEFAULT_TENANT_ID
  }
  const tenantId = cls.getFromContext(ContextKey.TENANT_ID)
  if (!tenantId) {
    throw new Error("Tenant id not found")
  }
  return tenantId
}

export const getAppId = () => {
  const foundId = cls.getFromContext(ContextKey.APP_ID)
  if (!foundId && env.isTest() && TEST_APP_ID) {
    return TEST_APP_ID
  } else {
    return foundId
  }
}

export const getProdAppId = () => {
  const appId = getAppId()
  return conversions.getProdAppID(appId)
}

export const isTenancyEnabled = () => {
  return env.MULTI_TENANCY
}

/**
 * Opens the app database based on whatever the request
 * contained, dev or prod.
 */
export const getAppDB = (opts?: any) => {
  return getContextDB(ContextKey.CURRENT_DB, opts)
}

/**
 * This specifically gets the prod app ID, if the request
 * contained a development app ID, this will open the prod one.
 */
export const getProdAppDB = (opts?: any) => {
  return getContextDB(ContextKey.PROD_DB, opts)
}

/**
 * This specifically gets the dev app ID, if the request
 * contained a prod app ID, this will open the dev one.
 */
export const getDevAppDB = (opts?: any) => {
  return getContextDB(ContextKey.DEV_DB, opts)
}
=======
export { DEFAULT_TENANT_ID } from "../constants"
export * as identity from "./identity"
export * from "./mainContext"
>>>>>>> ff53acfb
<|MERGE_RESOLUTION|>--- conflicted
+++ resolved
@@ -1,278 +1,3 @@
-<<<<<<< HEAD
-import env from "../environment"
-import { SEPARATOR, DocumentType } from "../db/constants"
-import cls from "./FunctionContext"
-import { dangerousGetDB, closeDB } from "../db"
-import { baseGlobalDBName } from "../db/tenancy"
-import { IdentityContext } from "@budibase/types"
-import { DEFAULT_TENANT_ID as _DEFAULT_TENANT_ID } from "../constants"
-import { ContextKey } from "./constants"
-import {
-  updateUsing,
-  closeWithUsing,
-  setAppTenantId,
-  setIdentity,
-  closeAppDBs,
-  getContextDB,
-} from "./utils"
-import * as conversions from "../db/conversions"
-
-export const DEFAULT_TENANT_ID = _DEFAULT_TENANT_ID
-
-// some test cases call functions directly, need to
-// store an app ID to pretend there is a context
-let TEST_APP_ID: string | null = null
-
-export const closeTenancy = async () => {
-  try {
-    if (env.USE_COUCH) {
-      const db = getGlobalDB()
-      await closeDB(db)
-    }
-  } catch (err) {
-    // no DB found - skip closing
-    return
-  }
-  // clear from context now that database is closed/task is finished
-  cls.setOnContext(ContextKey.TENANT_ID, null)
-  cls.setOnContext(ContextKey.GLOBAL_DB, null)
-}
-
-// export const isDefaultTenant = () => {
-//   return getTenantId() === DEFAULT_TENANT_ID
-// }
-
-export const isMultiTenant = () => {
-  return env.MULTI_TENANCY
-}
-
-/**
- * Given an app ID this will attempt to retrieve the tenant ID from it.
- * @return {null|string} The tenant ID found within the app ID.
- */
-export const getTenantIDFromAppID = (appId: string) => {
-  if (!appId) {
-    return null
-  }
-  if (!isMultiTenant()) {
-    return DEFAULT_TENANT_ID
-  }
-  const split = appId.split(SEPARATOR)
-  const hasDev = split[1] === DocumentType.DEV
-  if ((hasDev && split.length === 3) || (!hasDev && split.length === 2)) {
-    return null
-  }
-  if (hasDev) {
-    return split[2]
-  } else {
-    return split[1]
-  }
-}
-
-export const doInContext = async (appId: string, task: any) => {
-  // gets the tenant ID from the app ID
-  const tenantId = getTenantIDFromAppID(appId)
-  return doInTenant(tenantId, async () => {
-    return doInAppContext(appId, async () => {
-      return task()
-    })
-  })
-}
-
-export const doInTenant = (tenantId: string | null, task: any) => {
-  // make sure default always selected in single tenancy
-  if (!env.MULTI_TENANCY) {
-    tenantId = tenantId || DEFAULT_TENANT_ID
-  }
-  // the internal function is so that we can re-use an existing
-  // context - don't want to close DB on a parent context
-  async function internal(opts = { existing: false }) {
-    // set the tenant id + global db if this is a new context
-    if (!opts.existing) {
-      updateTenantId(tenantId)
-    }
-
-    try {
-      // invoke the task
-      return await task()
-    } finally {
-      await closeWithUsing(ContextKey.TENANCY_IN_USE, () => {
-        return closeTenancy()
-      })
-    }
-  }
-
-  const existing = cls.getFromContext(ContextKey.TENANT_ID) === tenantId
-  return updateUsing(ContextKey.TENANCY_IN_USE, existing, internal)
-}
-
-export const doInAppContext = (appId: string, task: any) => {
-  if (!appId) {
-    throw new Error("appId is required")
-  }
-
-  const identity = getIdentity()
-
-  // the internal function is so that we can re-use an existing
-  // context - don't want to close DB on a parent context
-  async function internal(opts = { existing: false }) {
-    // set the app tenant id
-    if (!opts.existing) {
-      setAppTenantId(appId)
-    }
-    // set the app ID
-    cls.setOnContext(ContextKey.APP_ID, appId)
-
-    // preserve the identity
-    if (identity) {
-      setIdentity(identity)
-    }
-    try {
-      // invoke the task
-      return await task()
-    } finally {
-      await closeWithUsing(ContextKey.APP_IN_USE, async () => {
-        await closeAppDBs()
-        await closeTenancy()
-      })
-    }
-  }
-  const existing = cls.getFromContext(ContextKey.APP_ID) === appId
-  return updateUsing(ContextKey.APP_IN_USE, existing, internal)
-}
-
-export const doInIdentityContext = (identity: IdentityContext, task: any) => {
-  if (!identity) {
-    throw new Error("identity is required")
-  }
-
-  async function internal(opts = { existing: false }) {
-    if (!opts.existing) {
-      cls.setOnContext(ContextKey.IDENTITY, identity)
-      // set the tenant so that doInTenant will preserve identity
-      if (identity.tenantId) {
-        updateTenantId(identity.tenantId)
-      }
-    }
-
-    try {
-      // invoke the task
-      return await task()
-    } finally {
-      await closeWithUsing(ContextKey.IDENTITY_IN_USE, async () => {
-        setIdentity(null)
-        await closeTenancy()
-      })
-    }
-  }
-
-  const existing = cls.getFromContext(ContextKey.IDENTITY)
-  return updateUsing(ContextKey.IDENTITY_IN_USE, existing, internal)
-}
-
-export const getIdentity = (): IdentityContext | undefined => {
-  try {
-    return cls.getFromContext(ContextKey.IDENTITY)
-  } catch (e) {
-    // do nothing - identity is not in context
-  }
-}
-
-export const updateTenantId = (tenantId: string | null) => {
-  cls.setOnContext(ContextKey.TENANT_ID, tenantId)
-  if (env.USE_COUCH) {
-    setGlobalDB(tenantId)
-  }
-}
-
-export const updateAppId = async (appId: string) => {
-  try {
-    // have to close first, before removing the databases from context
-    await closeAppDBs()
-    cls.setOnContext(ContextKey.APP_ID, appId)
-  } catch (err) {
-    if (env.isTest()) {
-      TEST_APP_ID = appId
-    } else {
-      throw err
-    }
-  }
-}
-
-export const setGlobalDB = (tenantId: string | null) => {
-  const dbName = baseGlobalDBName(tenantId)
-  const db = dangerousGetDB(dbName)
-  cls.setOnContext(ContextKey.GLOBAL_DB, db)
-  return db
-}
-
-export const getGlobalDB = () => {
-  const db = cls.getFromContext(ContextKey.GLOBAL_DB)
-  if (!db) {
-    throw new Error("Global DB not found")
-  }
-  return db
-}
-
-export const isTenantIdSet = () => {
-  const tenantId = cls.getFromContext(ContextKey.TENANT_ID)
-  return !!tenantId
-}
-
-export const getTenantId = () => {
-  if (!isMultiTenant()) {
-    return DEFAULT_TENANT_ID
-  }
-  const tenantId = cls.getFromContext(ContextKey.TENANT_ID)
-  if (!tenantId) {
-    throw new Error("Tenant id not found")
-  }
-  return tenantId
-}
-
-export const getAppId = () => {
-  const foundId = cls.getFromContext(ContextKey.APP_ID)
-  if (!foundId && env.isTest() && TEST_APP_ID) {
-    return TEST_APP_ID
-  } else {
-    return foundId
-  }
-}
-
-export const getProdAppId = () => {
-  const appId = getAppId()
-  return conversions.getProdAppID(appId)
-}
-
-export const isTenancyEnabled = () => {
-  return env.MULTI_TENANCY
-}
-
-/**
- * Opens the app database based on whatever the request
- * contained, dev or prod.
- */
-export const getAppDB = (opts?: any) => {
-  return getContextDB(ContextKey.CURRENT_DB, opts)
-}
-
-/**
- * This specifically gets the prod app ID, if the request
- * contained a development app ID, this will open the prod one.
- */
-export const getProdAppDB = (opts?: any) => {
-  return getContextDB(ContextKey.PROD_DB, opts)
-}
-
-/**
- * This specifically gets the dev app ID, if the request
- * contained a prod app ID, this will open the dev one.
- */
-export const getDevAppDB = (opts?: any) => {
-  return getContextDB(ContextKey.DEV_DB, opts)
-}
-=======
 export { DEFAULT_TENANT_ID } from "../constants"
 export * as identity from "./identity"
-export * from "./mainContext"
->>>>>>> ff53acfb
+export * from "./mainContext"