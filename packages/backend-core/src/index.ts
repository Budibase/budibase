import errors from "./errors"
const errorClasses = errors.errors
import * as events from "./events"
import * as migrations from "./migrations"
import * as users from "./users"
import * as roles from "./security/roles"
import * as permissions from "./security/permissions"
import * as accounts from "./cloud/accounts"
import * as installation from "./installation"
import env from "./environment"
import tenancy from "./tenancy"
import featureFlags from "./featureFlags"
import * as sessions from "./security/sessions"
import deprovisioning from "./context/deprovision"
import auth from "./auth"
import constants from "./constants"
import * as dbConstants from "./db/constants"
import * as logging from "./logging"
import pino from "./pino"
import * as middleware from "./middleware"
import plugins from "./plugin"
import encryption from "./security/encryption"
<<<<<<< HEAD
import * as objectStore from "./objectStore"
=======
import * as queue from "./queue"
>>>>>>> dfa664d7

// mimic the outer package exports
import * as db from "./pkg/db"
import * as utils from "./pkg/utils"
import redis from "./pkg/redis"
import cache from "./pkg/cache"
import context from "./pkg/context"

const init = (opts: any = {}) => {
  db.init(opts.db)
}

const core = {
  init,
  db,
  ...dbConstants,
  redis,
  locks: redis.redlock,
  objectStore,
  utils,
  users,
  cache,
  auth,
  constants,
  ...constants,
  migrations,
  env,
  accounts,
  tenancy,
  context,
  featureFlags,
  events,
  sessions,
  deprovisioning,
  installation,
  errors,
  logging,
  roles,
  plugins,
  ...pino,
  ...errorClasses,
  middleware,
  encryption,
  queue,
  permissions,
}

export = core<|MERGE_RESOLUTION|>--- conflicted
+++ resolved
@@ -20,11 +20,8 @@
 import * as middleware from "./middleware"
 import plugins from "./plugin"
 import encryption from "./security/encryption"
-<<<<<<< HEAD
 import * as objectStore from "./objectStore"
-=======
 import * as queue from "./queue"
->>>>>>> dfa664d7
 
 // mimic the outer package exports
 import * as db from "./pkg/db"
