<<<<<<< HEAD
import errors from "./errors"
const errorClasses = errors.errors
import * as events from "./events"
import * as migrations from "./migrations"
import * as users from "./users"
import * as roles from "./security/roles"
import * as accounts from "./cloud/accounts"
import * as installation from "./installation"
import env from "./environment"
import tenancy from "./tenancy"
import featureFlags from "./featureFlags"
import * as sessions from "./security/sessions"
import deprovisioning from "./context/deprovision"
import auth from "./auth"
import constants from "./constants"
import * as dbConstants from "./db/constants"
import logging from "./logging"
import * as pino from "./pino"
import * as middleware from "./middleware"
=======
export * as events from "./events"
export * as migrations from "./migrations"
export * as users from "./users"
export * as roles from "./security/roles"
export * as permissions from "./security/permissions"
export * as accounts from "./cloud/accounts"
export * as installation from "./installation"
export * as tenancy from "./tenancy"
export * as featureFlags from "./featureFlags"
export * as sessions from "./security/sessions"
export * as deprovisioning from "./context/deprovision"
export * as auth from "./auth"
export * as constants from "./constants"
export * as logging from "./logging"
export * as middleware from "./middleware"
export * as plugins from "./plugin"
export * as encryption from "./security/encryption"
export * as queue from "./queue"
export * as db from "./db"
export * as context from "./context"
export * as cache from "./cache"
export * as objectStore from "./objectStore"
export * as redis from "./redis"
export * as utils from "./utils"
export * as errors from "./errors"
export { default as env } from "./environment"
>>>>>>> 7a67c557

// expose error classes directly
export * from "./errors"

// expose constants directly
export * from "./constants"

<<<<<<< HEAD
const core = {
  init,
  db,
  ...dbConstants,
  redis,
  objectStore,
  utils,
  users,
  cache,
  auth,
  constants,
  ...constants,
  migrations,
  env,
  accounts,
  tenancy,
  context,
  featureFlags,
  events,
  sessions,
  deprovisioning,
  installation,
  errors,
  logging,
  roles,
  ...pino,
  ...errorClasses,
  middleware,
}
=======
// expose inner locks from redis directly
import * as redis from "./redis"
export const locks = redis.redlock
>>>>>>> 7a67c557

// expose package init function
import * as db from "./db"
export const init = (opts: any = {}) => {
  db.init(opts.db)
}<|MERGE_RESOLUTION|>--- conflicted
+++ resolved
@@ -1,24 +1,3 @@
-<<<<<<< HEAD
-import errors from "./errors"
-const errorClasses = errors.errors
-import * as events from "./events"
-import * as migrations from "./migrations"
-import * as users from "./users"
-import * as roles from "./security/roles"
-import * as accounts from "./cloud/accounts"
-import * as installation from "./installation"
-import env from "./environment"
-import tenancy from "./tenancy"
-import featureFlags from "./featureFlags"
-import * as sessions from "./security/sessions"
-import deprovisioning from "./context/deprovision"
-import auth from "./auth"
-import constants from "./constants"
-import * as dbConstants from "./db/constants"
-import logging from "./logging"
-import * as pino from "./pino"
-import * as middleware from "./middleware"
-=======
 export * as events from "./events"
 export * as migrations from "./migrations"
 export * as users from "./users"
@@ -45,7 +24,6 @@
 export * as utils from "./utils"
 export * as errors from "./errors"
 export { default as env } from "./environment"
->>>>>>> 7a67c557
 
 // expose error classes directly
 export * from "./errors"
@@ -53,41 +31,9 @@
 // expose constants directly
 export * from "./constants"
 
-<<<<<<< HEAD
-const core = {
-  init,
-  db,
-  ...dbConstants,
-  redis,
-  objectStore,
-  utils,
-  users,
-  cache,
-  auth,
-  constants,
-  ...constants,
-  migrations,
-  env,
-  accounts,
-  tenancy,
-  context,
-  featureFlags,
-  events,
-  sessions,
-  deprovisioning,
-  installation,
-  errors,
-  logging,
-  roles,
-  ...pino,
-  ...errorClasses,
-  middleware,
-}
-=======
 // expose inner locks from redis directly
 import * as redis from "./redis"
 export const locks = redis.redlock
->>>>>>> 7a67c557
 
 // expose package init function
 import * as db from "./db"
