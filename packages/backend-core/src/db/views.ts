--- conflicted
+++ resolved
@@ -136,15 +136,11 @@
     if (pouchNotFound || couchNotFound) {
       await removeDeprecated(db, viewName)
       await createFunc()
-<<<<<<< HEAD
       return queryViewRaw(viewName, params, db, createFunc, opts)
-=======
-      return queryView(viewName, params, db, createFunc, opts)
     } else if (err.status === 409) {
       // can happen when multiple queries occur at once, view couldn't be created
       // other design docs being updated, re-run
-      return queryView(viewName, params, db, createFunc, opts)
->>>>>>> 68abf943
+      return queryViewRaw(viewName, params, db, createFunc, opts)
     } else {
       throw err
     }
