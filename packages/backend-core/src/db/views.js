const { DocumentTypes, ViewNames } = require("./utils")
const { getGlobalDB } = require("../tenancy")

function DesignDoc() {
  return {
    _id: "_design/database",
    // view collation information, read before writing any complex views:
    // https://docs.couchdb.org/en/master/ddocs/views/collation.html#collation-specification
    views: {},
  }
}

exports.createUserEmailView = async () => {
  const db = getGlobalDB()
  let designDoc
  try {
    designDoc = await db.get("_design/database")
  } catch (err) {
    // no design doc, make one
    designDoc = DesignDoc()
  }
  const view = {
    // if using variables in a map function need to inject them before use
    map: `function(doc) {
      if (doc._id.startsWith("${DocumentTypes.USER}")) {
        emit(doc.email.toLowerCase(), doc._id)
      }
    }`,
  }
  designDoc.views = {
    ...designDoc.views,
    [ViewNames.USER_BY_EMAIL]: view,
  }
  await db.put(designDoc)
}

<<<<<<< HEAD
exports.createUserBuildersView = async db => {
=======
exports.createApiKeyView = async () => {
  const db = getGlobalDB()
>>>>>>> f0542072
  let designDoc
  try {
    designDoc = await db.get("_design/database")
  } catch (err) {
<<<<<<< HEAD
    // no design doc, make one
=======
>>>>>>> f0542072
    designDoc = DesignDoc()
  }
  const view = {
    map: `function(doc) {
<<<<<<< HEAD
      if (doc.builder && doc.builder.global === true) {
        emit(doc._id, doc._id)
=======
      if (doc._id.startsWith("${DocumentTypes.DEV_INFO}") && doc.apiKey) {
        emit(doc.apiKey, doc.userId)
>>>>>>> f0542072
      }
    }`,
  }
  designDoc.views = {
    ...designDoc.views,
<<<<<<< HEAD
    [ViewNames.USER_BY_BUILDERS]: view,
  }
  await db.put(designDoc)
=======
    [ViewNames.BY_API_KEY]: view,
  }
  await db.put(designDoc)
}

exports.queryGlobalView = async (viewName, params, db = null) => {
  const CreateFuncByName = {
    [ViewNames.USER_BY_EMAIL]: exports.createUserEmailView,
    [ViewNames.BY_API_KEY]: exports.createApiKeyView,
  }
  // can pass DB in if working with something specific
  if (!db) {
    db = getGlobalDB()
  }
  try {
    let response = (await db.query(`database/${viewName}`, params)).rows
    response = response.map(resp =>
      params.include_docs ? resp.doc : resp.value
    )
    return response.length <= 1 ? response[0] : response
  } catch (err) {
    if (err != null && err.name === "not_found") {
      const createFunc = CreateFuncByName[viewName]
      await createFunc()
      return exports.queryGlobalView(viewName, params)
    } else {
      throw err
    }
  }
>>>>>>> f0542072
}<|MERGE_RESOLUTION|>--- conflicted
+++ resolved
@@ -34,42 +34,46 @@
   await db.put(designDoc)
 }
 
-<<<<<<< HEAD
-exports.createUserBuildersView = async db => {
-=======
 exports.createApiKeyView = async () => {
   const db = getGlobalDB()
->>>>>>> f0542072
   let designDoc
   try {
     designDoc = await db.get("_design/database")
   } catch (err) {
-<<<<<<< HEAD
-    // no design doc, make one
-=======
->>>>>>> f0542072
     designDoc = DesignDoc()
   }
   const view = {
     map: `function(doc) {
-<<<<<<< HEAD
-      if (doc.builder && doc.builder.global === true) {
-        emit(doc._id, doc._id)
-=======
       if (doc._id.startsWith("${DocumentTypes.DEV_INFO}") && doc.apiKey) {
         emit(doc.apiKey, doc.userId)
->>>>>>> f0542072
       }
     }`,
   }
   designDoc.views = {
     ...designDoc.views,
-<<<<<<< HEAD
-    [ViewNames.USER_BY_BUILDERS]: view,
+    [ViewNames.BY_API_KEY]: view,
   }
   await db.put(designDoc)
-=======
-    [ViewNames.BY_API_KEY]: view,
+}
+
+exports.createUserBuildersView = async db => {
+  let designDoc
+  try {
+    designDoc = await db.get("_design/database")
+  } catch (err) {
+    // no design doc, make one
+    designDoc = DesignDoc()
+  }
+  const view = {
+    map: `function(doc) {
+      if (doc.builder && doc.builder.global === true) {
+        emit(doc._id, doc._id)
+      }
+    }`,
+  }
+  designDoc.views = {
+    ...designDoc.views,
+    [ViewNames.USER_BY_BUILDERS]: view,
   }
   await db.put(designDoc)
 }
@@ -98,5 +102,4 @@
       throw err
     }
   }
->>>>>>> f0542072
 }