import fetch from "node-fetch"
import { getCouchInfo } from "./couch"
import { SearchFilters, Row } from "@budibase/types"
import { createUserIndex } from "./searchIndexes/searchIndexes"

const QUERY_START_REGEX = /\d[0-9]*:/g

interface SearchResponse<T> {
  rows: T[] | any[]
  bookmark?: string
  totalRows: number
}

interface PaginatedSearchResponse<T> extends SearchResponse<T> {
  hasNextPage: boolean
}

export type SearchParams<T> = {
  tableId?: string
  sort?: string
  sortOrder?: string
  sortType?: string
  limit?: number
  bookmark?: string
  version?: string
  indexer?: () => Promise<any>
  disableEscaping?: boolean
  rows?: T | Row[]
}

export function removeKeyNumbering(key: any): string {
  if (typeof key === "string" && key.match(QUERY_START_REGEX) != null) {
    const parts = key.split(":")
    // remove the number
    parts.shift()
    return parts.join(":")
  } else {
    return key
  }
}

/**
 * Class to build lucene query URLs.
 * Optionally takes a base lucene query object.
 */
export class QueryBuilder<T> {
  #dbName: string
  #index: string
  #query: SearchFilters
  #limit: number
  #sort?: string
  #bookmark?: string
  #sortOrder: string
  #sortType: string
  #includeDocs: boolean
  #version?: string
  #indexBuilder?: () => Promise<any>
  #noEscaping = false
  #skip?: number

  static readonly maxLimit = 200

  constructor(dbName: string, index: string, base?: SearchFilters) {
    this.#dbName = dbName
    this.#index = index
    this.#query = {
      allOr: false,
      string: {},
      fuzzy: {},
      range: {},
      equal: {},
      notEqual: {},
      empty: {},
      notEmpty: {},
      oneOf: {},
      contains: {},
      notContains: {},
      containsAny: {},
      ...base,
    }
    this.#limit = 50
    this.#sortOrder = "ascending"
    this.#sortType = "string"
    this.#includeDocs = true
  }

  disableEscaping() {
    this.#noEscaping = true
    return this
  }

  setIndexBuilder(builderFn: () => Promise<any>) {
    this.#indexBuilder = builderFn
    return this
  }

  setVersion(version?: string) {
    if (version != null) {
      this.#version = version
    }
    return this
  }

  setTable(tableId: string) {
    this.#query.equal!.tableId = tableId
    return this
  }

  setLimit(limit?: number) {
    if (limit != null) {
      this.#limit = limit
    }
    return this
  }

  setSort(sort?: string) {
    if (sort != null) {
      this.#sort = sort
    }
    return this
  }

  setSortOrder(sortOrder?: string) {
    if (sortOrder != null) {
      this.#sortOrder = sortOrder
    }
    return this
  }

  setSortType(sortType?: string) {
    if (sortType != null) {
      this.#sortType = sortType
    }
    return this
  }

  setBookmark(bookmark?: string) {
    if (bookmark != null) {
      this.#bookmark = bookmark
    }
    return this
  }

  setSkip(skip: number | undefined) {
    this.#skip = skip
    return this
  }

  excludeDocs() {
    this.#includeDocs = false
    return this
  }

  includeDocs() {
    this.#includeDocs = true
    return this
  }

  addString(key: string, partial: string) {
    this.#query.string![key] = partial
    return this
  }

  addFuzzy(key: string, fuzzy: string) {
    this.#query.fuzzy![key] = fuzzy
    return this
  }

  addRange(key: string, low: string | number, high: string | number) {
    this.#query.range![key] = {
      low,
      high,
    }
    return this
  }

  addEqual(key: string, value: any) {
    this.#query.equal![key] = value
    return this
  }

  addNotEqual(key: string, value: any) {
    this.#query.notEqual![key] = value
    return this
  }

  addEmpty(key: string, value: any) {
    this.#query.empty![key] = value
    return this
  }

  addNotEmpty(key: string, value: any) {
    this.#query.notEmpty![key] = value
    return this
  }

  addOneOf(key: string, value: any) {
    this.#query.oneOf![key] = value
    return this
  }

  addContains(key: string, value: any) {
    this.#query.contains![key] = value
    return this
  }

  addNotContains(key: string, value: any) {
    this.#query.notContains![key] = value
    return this
  }

  addContainsAny(key: string, value: any) {
    this.#query.containsAny![key] = value
    return this
  }

  setAllOr() {
    this.#query.allOr = true
  }

  handleSpaces(input: string) {
    if (this.#noEscaping) {
      return input
    } else {
      return input.replace(/ /g, "_")
    }
  }

  /**
   * Preprocesses a value before going into a lucene search.
   * Transforms strings to lowercase and wraps strings and bools in quotes.
   * @param value The value to process
   * @param options The preprocess options
   * @returns {string|*}
   */
  preprocess(value: any, { escape, lowercase, wrap, type }: any = {}) {
    const hasVersion = !!this.#version
    // Determine if type needs wrapped
    const originalType = typeof value
    // Convert to lowercase
    if (value && lowercase) {
      value = value.toLowerCase ? value.toLowerCase() : value
    }
    // Escape characters
    if (!this.#noEscaping && escape && originalType === "string") {
      value = `${value}`.replace(/[ \/#+\-&|!(){}\]^"~*?:\\]/g, "\\$&")
    }

    // Wrap in quotes
    if (originalType === "string" && !isNaN(value) && !type) {
      value = `"${value}"`
    } else if (hasVersion && wrap) {
      value = originalType === "number" ? value : `"${value}"`
    }
    return value
  }

  isMultiCondition() {
    let count = 0
    for (let filters of Object.values(this.#query)) {
      // not contains is one massive filter in allOr mode
      if (typeof filters === "object") {
        count += Object.keys(filters).length
      }
    }
    return count > 1
  }

  compressFilters(filters: Record<string, string[]>) {
    const compressed: typeof filters = {}
    for (let key of Object.keys(filters)) {
      const finalKey = removeKeyNumbering(key)
      if (compressed[finalKey]) {
        compressed[finalKey] = compressed[finalKey].concat(filters[key])
      } else {
        compressed[finalKey] = filters[key]
      }
    }
    // add prefixes back
    const final: typeof filters = {}
    let count = 1
    for (let [key, value] of Object.entries(compressed)) {
      final[`${count++}:${key}`] = value
    }
    return final
  }

  buildSearchQuery() {
    const builder = this
    let allOr = this.#query && this.#query.allOr
    let query = allOr ? "" : "*:*"
    const allPreProcessingOpts = { escape: true, lowercase: true, wrap: true }
    let tableId
    if (this.#query.equal!.tableId) {
      tableId = this.#query.equal!.tableId
      delete this.#query.equal!.tableId
    }

    const equal = (key: string, value: any) => {
      // 0 evaluates to false, which means we would return all rows if we don't check it
      if (!value && value !== 0) {
        return null
      }
      return `${key}:${builder.preprocess(value, allPreProcessingOpts)}`
    }

    const contains = (key: string, value: any, mode = "AND") => {
      if (Array.isArray(value) && value.length === 0) {
        return null
      }
      if (!Array.isArray(value)) {
        return `${key}:${value}`
      }
      let statement = `${builder.preprocess(value[0], { escape: true })}`
      for (let i = 1; i < value.length; i++) {
        statement += ` ${mode} ${builder.preprocess(value[i], {
          escape: true,
        })}`
      }
      return `${key}:(${statement})`
    }

    const fuzzy = (key: string, value: any) => {
      if (!value) {
        return null
      }
      value = builder.preprocess(value, {
        escape: true,
        lowercase: true,
        type: "fuzzy",
      })
      return `${key}:/.*${value}.*/`
    }

    const notContains = (key: string, value: any) => {
      const allPrefix = allOr ? "*:* AND " : ""
      const mode = allOr ? "AND" : undefined
      return allPrefix + "NOT " + contains(key, value, mode)
    }

    const containsAny = (key: string, value: any) => {
      return contains(key, value, "OR")
    }

    const oneOf = (key: string, value: any) => {
      if (!Array.isArray(value)) {
        if (typeof value === "string") {
          value = value.split(",")
        } else {
          return ""
        }
      }
      let orStatement = `${builder.preprocess(value[0], allPreProcessingOpts)}`
      for (let i = 1; i < value.length; i++) {
        orStatement += ` OR ${builder.preprocess(
          value[i],
          allPreProcessingOpts
        )}`
      }
      return `${key}:(${orStatement})`
    }

    function build(
      structure: any,
      queryFn: (key: string, value: any) => string | null,
      opts?: { returnBuilt?: boolean; mode?: string }
    ) {
      let built = ""
      for (let [key, value] of Object.entries(structure)) {
        // check for new format - remove numbering if needed
        key = removeKeyNumbering(key)
        key = builder.preprocess(builder.handleSpaces(key), {
          escape: true,
        })
        let expression = queryFn(key, value)
        if (expression == null) {
          continue
        }
        if (built.length > 0 || query.length > 0) {
          const mode = opts?.mode ? opts.mode : allOr ? "OR" : "AND"
          built += ` ${mode} `
        }
        built += expression
      }
      if (opts?.returnBuilt) {
        return built
      } else {
        query += built
      }
    }

    // Construct the actual lucene search query string from JSON structure
    if (this.#query.string) {
      build(this.#query.string, (key: string, value: any) => {
        if (!value) {
          return null
        }
        value = builder.preprocess(value, {
          escape: true,
          lowercase: true,
          type: "string",
        })
        return `${key}:${value}*`
      })
    }
    if (this.#query.range) {
      build(this.#query.range, (key: string, value: any) => {
        if (!value) {
          return null
        }
        if (value.low == null || value.low === "") {
          return null
        }
        if (value.high == null || value.high === "") {
          return null
        }
        const low = builder.preprocess(value.low, allPreProcessingOpts)
        const high = builder.preprocess(value.high, allPreProcessingOpts)
        return `${key}:[${low} TO ${high}]`
      })
    }
    if (this.#query.fuzzy) {
      build(this.#query.fuzzy, fuzzy)
    }
    if (this.#query.equal) {
      build(this.#query.equal, equal)
    }
    if (this.#query.notEqual) {
      build(this.#query.notEqual, (key: string, value: any) => {
        if (!value) {
          return null
        }
        return `!${key}:${builder.preprocess(value, allPreProcessingOpts)}`
      })
    }
<<<<<<< HEAD
    if (this.#query.empty) {
      build(this.#query.empty, (key: string) => `!${key}:["" TO *]`)
=======
    if (this.query.empty) {
      build(this.query.empty, (key: string) => `(*:* -${key}:["" TO *])`)
>>>>>>> 778da79a
    }
    if (this.#query.notEmpty) {
      build(this.#query.notEmpty, (key: string) => `${key}:["" TO *]`)
    }
    if (this.#query.oneOf) {
      build(this.#query.oneOf, oneOf)
    }
    if (this.#query.contains) {
      build(this.#query.contains, contains)
    }
    if (this.#query.notContains) {
      build(this.compressFilters(this.#query.notContains), notContains)
    }
    if (this.#query.containsAny) {
      build(this.#query.containsAny, containsAny)
    }
    // make sure table ID is always added as an AND
    if (tableId) {
      query = this.isMultiCondition() ? `(${query})` : query
      allOr = false
      build({ tableId }, equal)
    }
    return query
  }

  buildSearchBody() {
    let body: any = {
      q: this.buildSearchQuery(),
      limit: Math.min(this.#limit, QueryBuilder.maxLimit),
      include_docs: this.#includeDocs,
    }
    if (this.#bookmark) {
      body.bookmark = this.#bookmark
    }
    if (this.#sort) {
      const order = this.#sortOrder === "descending" ? "-" : ""
      const type = `<${this.#sortType}>`
      body.sort = `${order}${this.handleSpaces(this.#sort)}${type}`
    }
    return body
  }

  async run() {
    if (this.#skip) {
      await this.#skipItems(this.#skip)
    }
    return await this.#execute()
  }

  /**
   * Lucene queries do not support pagination and use bookmarks instead.
   * For the given builder, walk through pages using bookmarks until the desired
   * page has been met.
   */
  async #skipItems(skip: number) {
    // Lucene does not support pagination.
    // Handle pagination by finding the right bookmark
    const prevIncludeDocs = this.#includeDocs
    const prevLimit = this.#limit

    this.excludeDocs()
    let skipRemaining = skip
    let iterationFetched = 0
    do {
      const toSkip = Math.min(QueryBuilder.maxLimit, skipRemaining)
      this.setLimit(toSkip)
      const { bookmark, rows } = await this.#execute()
      this.setBookmark(bookmark)
      iterationFetched = rows.length
      skipRemaining -= rows.length
    } while (skipRemaining > 0 && iterationFetched > 0)

    this.#includeDocs = prevIncludeDocs
    this.#limit = prevLimit
  }

  async #execute() {
    const { url, cookie } = getCouchInfo()
    const fullPath = `${url}/${this.#dbName}/_design/database/_search/${
      this.#index
    }`
    const body = this.buildSearchBody()
    try {
      return await runQuery<T>(fullPath, body, cookie)
    } catch (err: any) {
      if (err.status === 404 && this.#indexBuilder) {
        await this.#indexBuilder()
        return await runQuery<T>(fullPath, body, cookie)
      } else {
        throw err
      }
    }
  }
}

/**
 * Executes a lucene search query.
 * @param url The query URL
 * @param body The request body defining search criteria
 * @param cookie The auth cookie for CouchDB
 * @returns {Promise<{rows: []}>}
 */
async function runQuery<T>(
  url: string,
  body: any,
  cookie: string
): Promise<SearchResponse<T>> {
  const response = await fetch(url, {
    body: JSON.stringify(body),
    method: "POST",
    headers: {
      Authorization: cookie,
    },
  })

  if (response.status === 404) {
    throw response
  }
  const json = await response.json()

  let output: SearchResponse<T> = {
    rows: [],
    totalRows: 0,
  }
  if (json.rows != null && json.rows.length > 0) {
    output.rows = json.rows.map((row: any) => row.doc)
  }
  if (json.bookmark) {
    output.bookmark = json.bookmark
  }
  if (json.total_rows) {
    output.totalRows = json.total_rows
  }
  return output
}

/**
 * Gets round the fixed limit of 200 results from a query by fetching as many
 * pages as required and concatenating the results. This recursively operates
 * until enough results have been found.
 * @param dbName {string} Which database to run a lucene query on
 * @param index {string} Which search index to utilise
 * @param query {object} The JSON query structure
 * @param params {object} The search params including:
 *   tableId {string} The table ID to search
 *   sort {string} The sort column
 *   sortOrder {string} The sort order ("ascending" or "descending")
 *   sortType {string} Whether to treat sortable values as strings or
 *     numbers. ("string" or "number")
 *   limit {number} The number of results to fetch
 *   bookmark {string|null} Current bookmark in the recursive search
 *   rows {array|null} Current results in the recursive search
 * @returns {Promise<*[]|*>}
 */
async function recursiveSearch<T>(
  dbName: string,
  index: string,
  query: any,
  params: any
): Promise<any> {
  const bookmark = params.bookmark
  const rows = params.rows || []
  if (rows.length >= params.limit) {
    return rows
  }
  let pageSize = QueryBuilder.maxLimit
  if (rows.length > params.limit - QueryBuilder.maxLimit) {
    pageSize = params.limit - rows.length
  }
  const page = await new QueryBuilder<T>(dbName, index, query)
    .setVersion(params.version)
    .setTable(params.tableId)
    .setBookmark(bookmark)
    .setLimit(pageSize)
    .setSort(params.sort)
    .setSortOrder(params.sortOrder)
    .setSortType(params.sortType)
    .run()
  if (!page.rows.length) {
    return rows
  }
  if (page.rows.length < QueryBuilder.maxLimit) {
    return [...rows, ...page.rows]
  }
  const newParams = {
    ...params,
    bookmark: page.bookmark,
    rows: [...rows, ...page.rows],
  }
  return await recursiveSearch(dbName, index, query, newParams)
}

/**
 * Performs a paginated search. A bookmark will be returned to allow the next
 * page to be fetched. There is a max limit off 200 results per page in a
 * paginated search.
 * @param dbName {string} Which database to run a lucene query on
 * @param index {string} Which search index to utilise
 * @param query {object} The JSON query structure
 * @param params {object} The search params including:
 *   tableId {string} The table ID to search
 *   sort {string} The sort column
 *   sortOrder {string} The sort order ("ascending" or "descending")
 *   sortType {string} Whether to treat sortable values as strings or
 *     numbers. ("string" or "number")
 *   limit {number} The desired page size
 *   bookmark {string} The bookmark to resume from
 * @returns {Promise<{hasNextPage: boolean, rows: *[]}>}
 */
export async function paginatedSearch<T>(
  dbName: string,
  index: string,
  query: SearchFilters,
  params: SearchParams<T>
) {
  let limit = params.limit
  if (limit == null || isNaN(limit) || limit < 0) {
    limit = 50
  }
  limit = Math.min(limit, QueryBuilder.maxLimit)
  const search = new QueryBuilder<T>(dbName, index, query)
  if (params.version) {
    search.setVersion(params.version)
  }
  if (params.tableId) {
    search.setTable(params.tableId)
  }
  if (params.sort) {
    search
      .setSort(params.sort)
      .setSortOrder(params.sortOrder)
      .setSortType(params.sortType)
  }
  if (params.indexer) {
    search.setIndexBuilder(params.indexer)
  }
  if (params.disableEscaping) {
    search.disableEscaping()
  }
  const searchResults = await search
    .setBookmark(params.bookmark)
    .setLimit(limit)
    .run()

  // Try fetching 1 row in the next page to see if another page of results
  // exists or not
  search.setBookmark(searchResults.bookmark).setLimit(1)
  if (params.tableId) {
    search.setTable(params.tableId)
  }
  const nextResults = await search.run()

  return {
    ...searchResults,
    hasNextPage: nextResults.rows && nextResults.rows.length > 0,
  }
}

/**
 * Performs a full search, fetching multiple pages if required to return the
 * desired amount of results. There is a limit of 1000 results to avoid
 * heavy performance hits, and to avoid client components breaking from
 * handling too much data.
 * @param dbName {string} Which database to run a lucene query on
 * @param index {string} Which search index to utilise
 * @param query {object} The JSON query structure
 * @param params {object} The search params including:
 *   tableId {string} The table ID to search
 *   sort {string} The sort column
 *   sortOrder {string} The sort order ("ascending" or "descending")
 *   sortType {string} Whether to treat sortable values as strings or
 *     numbers. ("string" or "number")
 *   limit {number} The desired number of results
 * @returns {Promise<{rows: *}>}
 */
export async function fullSearch<T>(
  dbName: string,
  index: string,
  query: SearchFilters,
  params: SearchParams<T>
) {
  let limit = params.limit
  if (limit == null || isNaN(limit) || limit < 0) {
    limit = 1000
  }
  params.limit = Math.min(limit, 1000)
  const rows = await recursiveSearch<T>(dbName, index, query, params)
  return { rows }
}<|MERGE_RESOLUTION|>--- conflicted
+++ resolved
@@ -433,13 +433,8 @@
         return `!${key}:${builder.preprocess(value, allPreProcessingOpts)}`
       })
     }
-<<<<<<< HEAD
     if (this.#query.empty) {
-      build(this.#query.empty, (key: string) => `!${key}:["" TO *]`)
-=======
-    if (this.query.empty) {
-      build(this.query.empty, (key: string) => `(*:* -${key}:["" TO *])`)
->>>>>>> 778da79a
+      build(this.#query.empty, (key: string) => `(*:* -${key}:["" TO *])`)
     }
     if (this.#query.notEmpty) {
       build(this.#query.notEmpty, (key: string) => `${key}:["" TO *]`)
