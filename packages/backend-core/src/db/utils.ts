--- conflicted
+++ resolved
@@ -1,11 +1,7 @@
 import { newid } from "../newid"
 import env from "../environment"
 import {
-<<<<<<< HEAD
-  APP_PREFIX,
-=======
   DEFAULT_TENANT_ID,
->>>>>>> ff53acfb
   SEPARATOR,
   DocumentType,
   UNICODE_MAX,
@@ -18,16 +14,7 @@
 import { getAppMetadata } from "../cache/appMetadata"
 import { isDevApp, isDevAppID, getProdAppID } from "./conversions"
 import * as events from "../events"
-<<<<<<< HEAD
-import { Config, ConfigType, isSettingsConfig, App } from "@budibase/types"
-
-export * from "./constants"
-export * from "./conversions"
-export { default as Replication } from "./Replication"
-export * from "./tenancy"
-=======
-import { App, Database, ConfigType } from "@budibase/types"
->>>>>>> ff53acfb
+import { App, Database, ConfigType, isSettingsConfig } from "@budibase/types"
 
 /**
  * Generates a new app ID.
@@ -502,18 +489,7 @@
 
   // custom logic for settings doc
   if (type === ConfigType.SETTINGS) {
-<<<<<<< HEAD
     if (!scopedConfig || !scopedConfig.doc) {
-=======
-    if (scopedConfig && scopedConfig.doc) {
-      // overrides affected by environment variables
-      scopedConfig.doc.config.platformUrl = await getPlatformUrl({
-        tenantAware: true,
-      })
-      scopedConfig.doc.config.analyticsEnabled =
-        await events.analytics.enabled()
-    } else {
->>>>>>> ff53acfb
       // defaults
       scopedConfig = {
         doc: {
