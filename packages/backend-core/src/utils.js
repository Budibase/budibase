--- conflicted
+++ resolved
@@ -7,21 +7,7 @@
 const jwt = require("jsonwebtoken")
 const { options } = require("./middleware/passport/jwt")
 const { queryGlobalView } = require("./db/views")
-<<<<<<< HEAD
 const { Headers, Cookies, MAX_VALID_DATE } = require("./constants")
-=======
-const { Headers, UserStatus, Cookies, MAX_VALID_DATE } = require("./constants")
-const {
-  doWithGlobalDB,
-  updateTenantId,
-  getTenantUser,
-  tryAddTenant,
-} = require("./tenancy")
-const environment = require("./environment")
-const accounts = require("./cloud/accounts")
-const { hash } = require("./hashing")
-const userCache = require("./cache/user")
->>>>>>> a024db7d
 const env = require("./environment")
 const userCache = require("./cache/user")
 const { getUserSessions, invalidateSessions } = require("./security/sessions")
@@ -164,28 +150,7 @@
   return ctx.headers[Headers.TYPE] === "client"
 }
 
-<<<<<<< HEAD
-exports.getBuildersCount = async () => {
-=======
-/**
- * Given an email address this will use a view to search through
- * all the users to find one with this email address.
- * @param {string} email the email to lookup the user by.
- * @return {Promise<object|null>}
- */
-exports.getGlobalUserByEmail = async email => {
-  if (email == null) {
-    throw "Must supply an email address to view"
-  }
-
-  return queryGlobalView(ViewNames.USER_BY_EMAIL, {
-    key: email.toLowerCase(),
-    include_docs: true,
-  })
-}
-
 const getBuilders = async () => {
->>>>>>> a024db7d
   const builders = await queryGlobalView(ViewNames.USER_BY_BUILDERS, {
     include_docs: false,
   })
@@ -206,100 +171,6 @@
   return builders.length
 }
 
-<<<<<<< HEAD
-=======
-exports.saveUser = async (
-  user,
-  tenantId,
-  hashPassword = true,
-  requirePassword = true
-) => {
-  if (!tenantId) {
-    throw "No tenancy specified."
-  }
-  // need to set the context for this request, as specified
-  updateTenantId(tenantId)
-  // specify the tenancy incase we're making a new admin user (public)
-  return doWithGlobalDB(tenantId, async db => {
-    let { email, password, _id } = user
-    // make sure another user isn't using the same email
-    let dbUser
-    if (email) {
-      // check budibase users inside the tenant
-      dbUser = await exports.getGlobalUserByEmail(email)
-      if (dbUser != null && (dbUser._id !== _id || Array.isArray(dbUser))) {
-        throw `Email address ${email} already in use.`
-      }
-
-      // check budibase users in other tenants
-      if (env.MULTI_TENANCY) {
-        const tenantUser = await getTenantUser(email)
-        if (tenantUser != null && tenantUser.tenantId !== tenantId) {
-          throw `Email address ${email} already in use.`
-        }
-      }
-
-      // check root account users in account portal
-      if (!env.SELF_HOSTED && !env.DISABLE_ACCOUNT_PORTAL) {
-        const account = await accounts.getAccount(email)
-        if (account && account.verified && account.tenantId !== tenantId) {
-          throw `Email address ${email} already in use.`
-        }
-      }
-    } else {
-      dbUser = await db.get(_id)
-    }
-
-    // get the password, make sure one is defined
-    let hashedPassword
-    if (password) {
-      hashedPassword = hashPassword ? await hash(password) : password
-    } else if (dbUser) {
-      hashedPassword = dbUser.password
-    } else if (requirePassword) {
-      throw "Password must be specified."
-    }
-
-    _id = _id || generateGlobalUserID()
-    user = {
-      createdAt: Date.now(),
-      ...dbUser,
-      ...user,
-      _id,
-      password: hashedPassword,
-      tenantId,
-    }
-    // make sure the roles object is always present
-    if (!user.roles) {
-      user.roles = {}
-    }
-    // add the active status to a user if its not provided
-    if (user.status == null) {
-      user.status = UserStatus.ACTIVE
-    }
-    try {
-      const response = await db.put({
-        password: hashedPassword,
-        ...user,
-      })
-      await tryAddTenant(tenantId, _id, email)
-      await userCache.invalidateUser(response.id)
-      return {
-        _id: response.id,
-        _rev: response.rev,
-        email,
-      }
-    } catch (err) {
-      if (err.status === 409) {
-        throw "User exists already"
-      } else {
-        throw err
-      }
-    }
-  })
-}
-
->>>>>>> a024db7d
 /**
  * Logs a user out from budibase. Re-used across account portal and builder.
  */
