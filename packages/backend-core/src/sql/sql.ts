import { Knex, knex } from "knex"
import * as dbCore from "../db"
import {
  getNativeSql,
  isExternalTable,
  isInvalidISODateString,
  isValidFilter,
  isValidISODateString,
  sqlLog,
  validateManyToMany,
} from "./utils"
import SqlTableQueryBuilder from "./sqlTable"
import {
  Aggregation,
  AnySearchFilter,
  ArrayOperator,
  BasicOperator,
  BBReferenceFieldMetadata,
  CalculationType,
  FieldSchema,
  FieldType,
  INTERNAL_TABLE_SOURCE_ID,
  InternalSearchFilterOperator,
  JsonFieldMetadata,
  JsonTypes,
  LogicalOperator,
  Operation,
  prefixed,
  QueryJson,
  QueryOptions,
  RangeOperator,
  RelationshipsJson,
  SearchFilterKey,
  SearchFilters,
  SortOrder,
  SqlClient,
  SqlQuery,
  SqlQueryBinding,
  Table,
  TableSourceType,
} from "@budibase/types"
import environment from "../environment"
import { dataFilters, helpers } from "@budibase/shared-core"
import { cloneDeep } from "lodash"

type QueryFunction = (query: SqlQuery | SqlQuery[], operation: Operation) => any

export const COUNT_FIELD_NAME = "__bb_total"

function getBaseLimit() {
  const envLimit = environment.SQL_MAX_ROWS
    ? parseInt(environment.SQL_MAX_ROWS)
    : null
  return envLimit || 5000
}

function getRelationshipLimit() {
  const envLimit = environment.SQL_MAX_RELATED_ROWS
    ? parseInt(environment.SQL_MAX_RELATED_ROWS)
    : null
  return envLimit || 500
}

function prioritisedArraySort(toSort: string[], priorities: string[]) {
  return toSort.sort((a, b) => {
    const aPriority = priorities.find(field => field && a.endsWith(field))
    const bPriority = priorities.find(field => field && b.endsWith(field))
    if (aPriority && !bPriority) {
      return -1
    }
    if (!aPriority && bPriority) {
      return 1
    }
    return a.localeCompare(b)
  })
}

function convertBooleans(query: SqlQuery | SqlQuery[]): SqlQuery | SqlQuery[] {
  if (Array.isArray(query)) {
    return query.map((q: SqlQuery) => convertBooleans(q) as SqlQuery)
  } else {
    if (query.bindings) {
      query.bindings = query.bindings.map(binding => {
        if (typeof binding === "boolean") {
          return binding ? 1 : 0
        }
        return binding
      })
    }
  }
  return query
}

function isSqs(table: Table): boolean {
  return (
    table.sourceType === TableSourceType.INTERNAL ||
    table.sourceId === INTERNAL_TABLE_SOURCE_ID
  )
}

const allowEmptyRelationships: Record<SearchFilterKey, boolean> = {
  [BasicOperator.EQUAL]: false,
  [BasicOperator.NOT_EQUAL]: true,
  [BasicOperator.EMPTY]: false,
  [BasicOperator.NOT_EMPTY]: true,
  [BasicOperator.FUZZY]: false,
  [BasicOperator.STRING]: false,
  [RangeOperator.RANGE]: false,
  [ArrayOperator.CONTAINS]: false,
  [ArrayOperator.NOT_CONTAINS]: true,
  [ArrayOperator.CONTAINS_ANY]: false,
  [ArrayOperator.ONE_OF]: false,
  [LogicalOperator.AND]: false,
  [LogicalOperator.OR]: false,
}

class InternalBuilder {
  private readonly client: SqlClient
  private readonly query: QueryJson
  private readonly splitter: dataFilters.ColumnSplitter
  private readonly knex: Knex

  constructor(client: SqlClient, knex: Knex, query: QueryJson) {
    this.client = client
    this.query = query
    this.knex = knex

    this.splitter = new dataFilters.ColumnSplitter([this.table], {
      aliases: this.query.tableAliases,
      columnPrefix: this.query.meta.columnPrefix,
    })
  }

  // states the various situations in which we need a full mapped select statement
  private readonly SPECIAL_SELECT_CASES = {
    POSTGRES_MONEY: (field: FieldSchema | undefined) => {
      return (
        this.client === SqlClient.POSTGRES &&
        field?.externalType?.includes("money")
      )
    },
    MSSQL_DATES: (field: FieldSchema | undefined) => {
      return (
        this.client === SqlClient.MS_SQL &&
        field?.type === FieldType.DATETIME &&
        field.timeOnly
      )
    },
  }

  get table(): Table {
    return this.query.meta.table
  }

  getFieldSchema(key: string): FieldSchema | undefined {
    const { column } = this.splitter.run(key)
    return this.table.schema[column]
  }

  private quoteChars(): [string, string] {
    switch (this.client) {
      case SqlClient.ORACLE:
      case SqlClient.POSTGRES:
        return ['"', '"']
      case SqlClient.MS_SQL:
        return ["[", "]"]
      case SqlClient.MARIADB:
      case SqlClient.MY_SQL:
      case SqlClient.SQL_LITE:
        return ["`", "`"]
    }
  }

  // Takes a string like foo and returns a quoted string like [foo] for SQL Server
  // and "foo" for Postgres.
  private quote(str: string): string {
    const [start, end] = this.quoteChars()
    return `${start}${str}${end}`
  }

  private isQuoted(key: string): boolean {
    const [start, end] = this.quoteChars()
    return key.startsWith(start) && key.endsWith(end)
  }

  // Takes a string like a.b.c or an array like ["a", "b", "c"] and returns a
  // quoted identifier like [a].[b].[c] for SQL Server and `a`.`b`.`c` for
  // MySQL.
  private quotedIdentifier(key: string | string[]): string {
    if (!Array.isArray(key)) {
      key = this.splitIdentifier(key)
    }
    return key.map(part => this.quote(part)).join(".")
  }

  // Turns an identifier like a.b.c or `a`.`b`.`c` into ["a", "b", "c"]
  private splitIdentifier(key: string): string[] {
    const [start, end] = this.quoteChars()
    if (this.isQuoted(key)) {
      return key.slice(1, -1).split(`${end}.${start}`)
    }
    return key.split(".")
  }

  private qualifyIdentifier(key: string): string {
    const tableName = this.getTableName()
    const parts = this.splitIdentifier(key)
    if (parts[0] !== tableName) {
      parts.unshift(tableName)
    }
    if (this.isQuoted(key)) {
      return this.quotedIdentifier(parts)
    }
    return parts.join(".")
  }

  private isFullSelectStatementRequired(): boolean {
    const { meta } = this.query
    for (let column of Object.values(meta.table.schema)) {
      if (this.SPECIAL_SELECT_CASES.POSTGRES_MONEY(column)) {
        return true
      } else if (this.SPECIAL_SELECT_CASES.MSSQL_DATES(column)) {
        return true
      }
    }
    return false
  }

  private generateSelectStatement(): (string | Knex.Raw)[] | "*" {
    const { meta, endpoint, resource } = this.query

    if (!resource || !resource.fields || resource.fields.length === 0) {
      return "*"
    }

    const alias = this.getTableName(endpoint.entityId)
    const schema = meta.table.schema
    if (!this.isFullSelectStatementRequired()) {
      return [this.knex.raw(`${this.quote(alias)}.*`)]
    }
    // get just the fields for this table
    return resource.fields
      .map(field => {
        const parts = field.split(/\./g)
        let table: string | undefined = undefined
        let column = parts[0]

        // Just a column name, e.g.: "column"
        if (parts.length > 1) {
          table = parts[0]
          column = parts.slice(1).join(".")
        }

        return { table, column, field }
      })
      .filter(({ table }) => !table || table === alias)
      .map(({ table, column, field }) => {
        const columnSchema = schema[column]

        if (this.SPECIAL_SELECT_CASES.POSTGRES_MONEY(columnSchema)) {
          return this.knex.raw(
            `${this.quotedIdentifier(
              [table, column].join(".")
            )}::money::numeric as ${this.quote(field)}`
          )
        }

        if (this.SPECIAL_SELECT_CASES.MSSQL_DATES(columnSchema)) {
          // Time gets returned as timestamp from mssql, not matching the expected
          // HH:mm format
          return this.knex.raw(`CONVERT(varchar, ${field}, 108) as "${field}"`)
        }

        const quoted = table
          ? `${this.quote(table)}.${this.quote(column)}`
          : this.quote(field)
        return this.knex.raw(quoted)
      })
  }

  // OracleDB can't use character-large-objects (CLOBs) in WHERE clauses,
  // so when we use them we need to wrap them in to_char(). This function
  // converts a field name to the appropriate identifier.
  private convertClobs(field: string, opts?: { forSelect?: boolean }): string {
    if (this.client !== SqlClient.ORACLE) {
      throw new Error(
        "you've called convertClobs on a DB that's not Oracle, this is a mistake"
      )
    }
    const parts = this.splitIdentifier(field)
    const col = parts.pop()!
    const schema = this.table.schema[col]
    let identifier = this.quotedIdentifier(field)

    if (
      schema.type === FieldType.STRING ||
      schema.type === FieldType.LONGFORM ||
      schema.type === FieldType.BB_REFERENCE_SINGLE ||
      schema.type === FieldType.BB_REFERENCE ||
      schema.type === FieldType.OPTIONS ||
      schema.type === FieldType.BARCODEQR
    ) {
      if (opts?.forSelect) {
        identifier = `to_char(${identifier}) as ${this.quotedIdentifier(col)}`
      } else {
        identifier = `to_char(${identifier})`
      }
    }
    return identifier
  }

  private parse(input: any, schema: FieldSchema) {
    if (Array.isArray(input)) {
      return JSON.stringify(input)
    }
    if (input == undefined) {
      return null
    }

    if (
      this.client === SqlClient.ORACLE &&
      schema.type === FieldType.DATETIME &&
      schema.timeOnly
    ) {
      if (input instanceof Date) {
        const hours = input.getHours().toString().padStart(2, "0")
        const minutes = input.getMinutes().toString().padStart(2, "0")
        const seconds = input.getSeconds().toString().padStart(2, "0")
        return `${hours}:${minutes}:${seconds}`
      }
      if (typeof input === "string") {
        return new Date(`1970-01-01T${input}Z`)
      }
    }

    if (typeof input === "string") {
      if (isInvalidISODateString(input)) {
        return null
      }
      if (isValidISODateString(input)) {
        return new Date(input.trim())
      }
    }
    return input
  }

  private parseBody(body: Record<string, any>) {
    for (let [key, value] of Object.entries(body)) {
      const { column } = this.splitter.run(key)
      const schema = this.table.schema[column]
      if (!schema) {
        continue
      }
      body[key] = this.parse(value, schema)
    }
    return body
  }

  private parseFilters(filters: SearchFilters): SearchFilters {
    filters = cloneDeep(filters)
    for (const op of Object.values(BasicOperator)) {
      const filter = filters[op]
      if (!filter) {
        continue
      }
      for (const key of Object.keys(filter)) {
        if (Array.isArray(filter[key])) {
          filter[key] = JSON.stringify(filter[key])
          continue
        }
        const { column } = this.splitter.run(key)
        const schema = this.table.schema[column]
        if (!schema) {
          continue
        }
        filter[key] = this.parse(filter[key], schema)
      }
    }

    for (const op of Object.values(ArrayOperator)) {
      const filter = filters[op]
      if (!filter) {
        continue
      }
      for (const key of Object.keys(filter)) {
        const { column } = this.splitter.run(key)
        const schema = this.table.schema[column]
        if (!schema) {
          continue
        }
        filter[key] = filter[key].map(v => this.parse(v, schema))
      }
    }

    for (const op of Object.values(RangeOperator)) {
      const filter = filters[op]
      if (!filter) {
        continue
      }
      for (const key of Object.keys(filter)) {
        const { column } = this.splitter.run(key)
        const schema = this.table.schema[column]
        if (!schema) {
          continue
        }
        const value = filter[key]
        if ("low" in value) {
          value.low = this.parse(value.low, schema)
        }
        if ("high" in value) {
          value.high = this.parse(value.high, schema)
        }
      }
    }

    return filters
  }

  addJoinFieldCheck(query: Knex.QueryBuilder, relationship: RelationshipsJson) {
    const document = relationship.from?.split(".")[0] || ""
    return query.andWhere(`${document}.fieldName`, "=", relationship.column)
  }

  addRelationshipForFilter(
    query: Knex.QueryBuilder,
    allowEmptyRelationships: boolean,
    filterKey: string,
    whereCb: (filterKey: string, query: Knex.QueryBuilder) => Knex.QueryBuilder
  ): Knex.QueryBuilder {
    const mainKnex = this.knex
    const { relationships, endpoint, tableAliases: aliases } = this.query
    const tableName = endpoint.entityId
    const fromAlias = aliases?.[tableName] || tableName
    const matches = (value: string) =>
      filterKey.match(new RegExp(`^${value}\\.`))
    if (!relationships) {
      return query
    }
    for (const relationship of relationships) {
      const relatedTableName = relationship.tableName
      const toAlias = aliases?.[relatedTableName] || relatedTableName

      const matchesTableName = matches(relatedTableName) || matches(toAlias)
      const matchesRelationName = matches(relationship.column)

      // this is the relationship which is being filtered
      if (
        (matchesTableName || matchesRelationName) &&
        relationship.to &&
        relationship.tableName
      ) {
        const joinTable = mainKnex
          .select(mainKnex.raw(1))
          .from({ [toAlias]: relatedTableName })
        let subQuery = joinTable.clone()
        const manyToMany = validateManyToMany(relationship)
        let updatedKey

        if (!matchesTableName) {
          updatedKey = filterKey.replace(
            new RegExp(`^${relationship.column}.`),
            `${aliases![relationship.tableName]}.`
          )
        } else {
          updatedKey = filterKey
        }

        if (manyToMany) {
          const throughAlias =
            aliases?.[manyToMany.through] || relationship.through
          let throughTable = this.tableNameWithSchema(manyToMany.through, {
            alias: throughAlias,
            schema: endpoint.schema,
          })
          subQuery = subQuery
            // add a join through the junction table
            .innerJoin(throughTable, function () {
              this.on(
                `${toAlias}.${manyToMany.toPrimary}`,
                "=",
                `${throughAlias}.${manyToMany.to}`
              )
            })
            // check the document in the junction table points to the main table
            .where(
              `${throughAlias}.${manyToMany.from}`,
              "=",
              mainKnex.raw(
                this.quotedIdentifier(`${fromAlias}.${manyToMany.fromPrimary}`)
              )
            )
          // in SQS the same junction table is used for different many-to-many relationships between the
          // two same tables, this is needed to avoid rows ending up in all columns
          if (this.client === SqlClient.SQL_LITE) {
            subQuery = this.addJoinFieldCheck(subQuery, manyToMany)
          }

          query = query.where(q => {
            q.whereExists(whereCb(subQuery))
            if (allowEmptyRelationships) {
              q.orWhereNotExists(
                joinTable.clone().innerJoin(throughTable, function () {
                  this.on(
                    `${fromAlias}.${manyToMany.fromPrimary}`,
                    "=",
                    `${throughAlias}.${manyToMany.from}`
                  )
                })
              )
            }
          })
        } else {
          const foreignKey = `${fromAlias}.${relationship.from}`
          // "join" to the main table, making sure the ID matches that of the main
          subQuery = subQuery.where(
            `${toAlias}.${relationship.to}`,
            "=",
            mainKnex.raw(this.quotedIdentifier(foreignKey))
          )

          query = query.whereExists(whereCb(subQuery))
          if (allowEmptyRelationships) {
            query = query.orWhereNull(foreignKey)
          }
        }
<<<<<<< HEAD
=======
        query = query.whereExists(whereCb(updatedKey, subQuery))
>>>>>>> b1d40a16
      }
    }
    return query
  }

  // right now we only do filters on the specific table being queried
  addFilters(
    query: Knex.QueryBuilder,
    filters: SearchFilters | undefined,
    opts?: {
      relationship?: boolean
    }
  ): Knex.QueryBuilder {
    if (!filters) {
      return query
    }
    const builder = this
    filters = this.parseFilters({ ...filters })
    const aliases = this.query.tableAliases
    // if all or specified in filters, then everything is an or
    const allOr = filters.allOr
    const isSqlite = this.client === SqlClient.SQL_LITE
    const tableName = isSqlite ? this.table._id! : this.table.name

    function getTableAlias(name: string) {
      const alias = aliases?.[name]
      return alias || name
    }
    function iterate(
      structure: AnySearchFilter,
      operation: SearchFilterKey,
      fn: (
        query: Knex.QueryBuilder,
        key: string,
        value: any
      ) => Knex.QueryBuilder,
      complexKeyFn?: (
        query: Knex.QueryBuilder,
        key: string[],
        value: any
      ) => Knex.QueryBuilder
    ) {
      const handleRelationship = (
        q: Knex.QueryBuilder,
        key: string,
        value: any
      ) => {
        const [filterTableName, ...otherProperties] = key.split(".")
        const property = otherProperties.join(".")
        const alias = getTableAlias(filterTableName)
        return q.andWhere(subquery =>
          fn(subquery, alias ? `${alias}.${property}` : property, value)
        )
      }

      for (const key in structure) {
        const value = structure[key]
        const updatedKey = dbCore.removeKeyNumbering(key)
        const isRelationshipField = updatedKey.includes(".")
        const shouldProcessRelationship =
          opts?.relationship && isRelationshipField

        let castedTypeValue
        if (
          key === InternalSearchFilterOperator.COMPLEX_ID_OPERATOR &&
          (castedTypeValue = structure[key]) &&
          complexKeyFn
        ) {
          const alias = getTableAlias(tableName)
          query = complexKeyFn(
            query,
            castedTypeValue.id.map((x: string) =>
              alias ? `${alias}.${x}` : x
            ),
            castedTypeValue.values
          )
        } else if (!isRelationshipField) {
          const alias = getTableAlias(tableName)
          query = fn(
            query,
            alias ? `${alias}.${updatedKey}` : updatedKey,
            value
          )
        } else if (shouldProcessRelationship) {
          if (allOr) {
            query = query.or
          }
          query = builder.addRelationshipForFilter(
            query,
<<<<<<< HEAD
            allowEmptyRelationships[operation],
            updatedKey,
            q => {
=======
            updatedKey,
            (updatedKey, q) => {
>>>>>>> b1d40a16
              return handleRelationship(q, updatedKey, value)
            }
          )
        }
      }
    }

    const like = (q: Knex.QueryBuilder, key: string, value: any) => {
      const fuzzyOr = filters?.fuzzyOr
      const fnc = fuzzyOr || allOr ? "orWhere" : "where"
      // postgres supports ilike, nothing else does
      if (this.client === SqlClient.POSTGRES) {
        return q[fnc](key, "ilike", `%${value}%`)
      } else {
        const rawFnc = `${fnc}Raw`
        // @ts-ignore
        return q[rawFnc](`LOWER(${this.quotedIdentifier(key)}) LIKE ?`, [
          `%${value.toLowerCase()}%`,
        ])
      }
    }

    const contains = (mode: AnySearchFilter, any: boolean = false) => {
      const rawFnc = allOr ? "orWhereRaw" : "whereRaw"
      const not = mode === filters?.notContains ? "NOT " : ""
      function stringifyArray(value: Array<any>, quoteStyle = '"'): string {
        for (let i in value) {
          if (typeof value[i] === "string") {
            value[i] = `${quoteStyle}${value[i]}${quoteStyle}`
          }
        }
        return `[${value.join(",")}]`
      }
      if (this.client === SqlClient.POSTGRES) {
        iterate(mode, ArrayOperator.CONTAINS, (q, key, value) => {
          const wrap = any ? "" : "'"
          const op = any ? "\\?| array" : "@>"
          const fieldNames = key.split(/\./g)
          const table = fieldNames[0]
          const col = fieldNames[1]
          return q[rawFnc](
            `${not}COALESCE("${table}"."${col}"::jsonb ${op} ${wrap}${stringifyArray(
              value,
              any ? "'" : '"'
            )}${wrap}, FALSE)`
          )
        })
      } else if (
        this.client === SqlClient.MY_SQL ||
        this.client === SqlClient.MARIADB
      ) {
        const jsonFnc = any ? "JSON_OVERLAPS" : "JSON_CONTAINS"
        iterate(mode, ArrayOperator.CONTAINS, (q, key, value) => {
          return q[rawFnc](
            `${not}COALESCE(${jsonFnc}(${key}, '${stringifyArray(
              value
            )}'), FALSE)`
          )
        })
      } else {
        const andOr = mode === filters?.containsAny ? " OR " : " AND "
        iterate(mode, ArrayOperator.CONTAINS, (q, key, value) => {
          let statement = ""
          const identifier = this.quotedIdentifier(key)
          for (let i in value) {
            if (typeof value[i] === "string") {
              value[i] = `%"${value[i].toLowerCase()}"%`
            } else {
              value[i] = `%${value[i]}%`
            }
            statement += `${
              statement ? andOr : ""
            }COALESCE(LOWER(${identifier}), '') LIKE ?`
          }

          if (statement === "") {
            return q
          }

          if (not) {
            return q[rawFnc](
              `(NOT (${statement}) OR ${identifier} IS NULL)`,
              value
            )
          } else {
            return q[rawFnc](statement, value)
          }
        })
      }
    }

    if (filters.$and) {
      const { $and } = filters
      for (const condition of $and.conditions) {
        query = query.where(b => {
          this.addFilters(b, condition, opts)
        })
      }
    }

    if (filters.$or) {
      const { $or } = filters
      query = query.where(b => {
        for (const condition of $or.conditions) {
          b.orWhere(c =>
            this.addFilters(c, { ...condition, allOr: true }, opts)
          )
        }
      })
    }

    if (filters.oneOf) {
      const fnc = allOr ? "orWhereIn" : "whereIn"
      iterate(
        filters.oneOf,
        ArrayOperator.ONE_OF,
        (q, key: string, array) => {
          if (this.client === SqlClient.ORACLE) {
            key = this.convertClobs(key)
            array = Array.isArray(array) ? array : [array]
            const binding = new Array(array.length).fill("?").join(",")
            return q.whereRaw(`${key} IN (${binding})`, array)
          } else {
            return q[fnc](key, Array.isArray(array) ? array : [array])
          }
        },
        (q, key: string[], array) => {
          if (this.client === SqlClient.ORACLE) {
            const keyStr = `(${key.map(k => this.convertClobs(k)).join(",")})`
            const binding = `(${array
              .map((a: any) => `(${new Array(a.length).fill("?").join(",")})`)
              .join(",")})`
            return q.whereRaw(`${keyStr} IN ${binding}`, array.flat())
          } else {
            return q[fnc](key, Array.isArray(array) ? array : [array])
          }
        }
      )
    }
    if (filters.string) {
      iterate(filters.string, BasicOperator.STRING, (q, key, value) => {
        const fnc = allOr ? "orWhere" : "where"
        // postgres supports ilike, nothing else does
        if (this.client === SqlClient.POSTGRES) {
          return q[fnc](key, "ilike", `${value}%`)
        } else {
          const rawFnc = `${fnc}Raw`
          // @ts-ignore
          return q[rawFnc](`LOWER(${this.quotedIdentifier(key)}) LIKE ?`, [
            `${value.toLowerCase()}%`,
          ])
        }
      })
    }
    if (filters.fuzzy) {
      iterate(filters.fuzzy, BasicOperator.FUZZY, like)
    }
    if (filters.range) {
      iterate(filters.range, RangeOperator.RANGE, (q, key, value) => {
        const isEmptyObject = (val: any) => {
          return (
            val &&
            Object.keys(val).length === 0 &&
            Object.getPrototypeOf(val) === Object.prototype
          )
        }
        if (isEmptyObject(value.low)) {
          value.low = ""
        }
        if (isEmptyObject(value.high)) {
          value.high = ""
        }
        const lowValid = isValidFilter(value.low),
          highValid = isValidFilter(value.high)

        const schema = this.getFieldSchema(key)

        if (this.client === SqlClient.ORACLE) {
          // @ts-ignore
          key = this.knex.raw(this.convertClobs(key))
        }

        if (lowValid && highValid) {
          if (
            schema?.type === FieldType.BIGINT &&
            this.client === SqlClient.SQL_LITE
          ) {
            return q.whereRaw(
              `CAST(${key} AS INTEGER) BETWEEN CAST(? AS INTEGER) AND CAST(? AS INTEGER)`,
              [value.low, value.high]
            )
          } else {
            const fnc = allOr ? "orWhereBetween" : "whereBetween"
            return q[fnc](key, [value.low, value.high])
          }
        } else if (lowValid) {
          if (
            schema?.type === FieldType.BIGINT &&
            this.client === SqlClient.SQL_LITE
          ) {
            return q.whereRaw(`CAST(${key} AS INTEGER) >= CAST(? AS INTEGER)`, [
              value.low,
            ])
          } else {
            const fnc = allOr ? "orWhere" : "where"
            return q[fnc](key, ">=", value.low)
          }
        } else if (highValid) {
          if (
            schema?.type === FieldType.BIGINT &&
            this.client === SqlClient.SQL_LITE
          ) {
            return q.whereRaw(`CAST(${key} AS INTEGER) <= CAST(? AS INTEGER)`, [
              value.high,
            ])
          } else {
            const fnc = allOr ? "orWhere" : "where"
            return q[fnc](key, "<=", value.high)
          }
        }
        return q
      })
    }
    if (filters.equal) {
      iterate(filters.equal, BasicOperator.EQUAL, (q, key, value) => {
        const fnc = allOr ? "orWhereRaw" : "whereRaw"
        if (this.client === SqlClient.MS_SQL) {
          return q[fnc](
            `CASE WHEN ${this.quotedIdentifier(key)} = ? THEN 1 ELSE 0 END = 1`,
            [value]
          )
        } else if (this.client === SqlClient.ORACLE) {
          const identifier = this.convertClobs(key)
          return q[fnc](`(${identifier} IS NOT NULL AND ${identifier} = ?)`, [
            value,
          ])
        } else {
          return q[fnc](`COALESCE(${this.quotedIdentifier(key)} = ?, FALSE)`, [
            value,
          ])
        }
      })
    }
    if (filters.notEqual) {
      iterate(filters.notEqual, BasicOperator.NOT_EQUAL, (q, key, value) => {
        const fnc = allOr ? "orWhereRaw" : "whereRaw"
        if (this.client === SqlClient.MS_SQL) {
          return q[fnc](
            `CASE WHEN ${this.quotedIdentifier(key)} = ? THEN 1 ELSE 0 END = 0`,
            [value]
          )
        } else if (this.client === SqlClient.ORACLE) {
          const identifier = this.convertClobs(key)
          return q[fnc](
            `(${identifier} IS NOT NULL AND ${identifier} != ?) OR ${identifier} IS NULL`,
            [value]
          )
        } else {
          return q[fnc](`COALESCE(${this.quotedIdentifier(key)} != ?, TRUE)`, [
            value,
          ])
        }
      })
    }
    if (filters.empty) {
      iterate(filters.empty, BasicOperator.EMPTY, (q, key) => {
        const fnc = allOr ? "orWhereNull" : "whereNull"
        return q[fnc](key)
      })
    }
    if (filters.notEmpty) {
      iterate(filters.notEmpty, BasicOperator.NOT_EMPTY, (q, key) => {
        const fnc = allOr ? "orWhereNotNull" : "whereNotNull"
        return q[fnc](key)
      })
    }
    if (filters.contains) {
      contains(filters.contains)
    }
    if (filters.notContains) {
      contains(filters.notContains)
    }
    if (filters.containsAny) {
      contains(filters.containsAny, true)
    }

    const tableRef = aliases?.[this.table._id!] || this.table._id
    // when searching internal tables make sure long looking for rows
    if (filters.documentType && !isExternalTable(this.table) && tableRef) {
      // has to be its own option, must always be AND onto the search
      query.andWhereLike(
        `${tableRef}._id`,
        `${prefixed(filters.documentType)}%`
      )
    }

    return query
  }

  isSqs(): boolean {
    return isSqs(this.table)
  }

  getTableName(tableOrName?: Table | string): string {
    let table: Table
    if (typeof tableOrName === "string") {
      const name = tableOrName
      if (this.query.table?.name === name) {
        table = this.query.table
      } else if (this.query.meta.table?.name === name) {
        table = this.query.meta.table
      } else if (!this.query.meta.tables?.[name]) {
        // This can legitimately happen in custom queries, where the user is
        // querying against a table that may not have been imported into
        // Budibase.
        return name
      } else {
        table = this.query.meta.tables[name]
      }
    } else if (tableOrName) {
      table = tableOrName
    } else {
      table = this.table
    }

    let name = table.name
    if (isSqs(table) && table._id) {
      // SQS uses the table ID rather than the table name
      name = table._id
    }
    const aliases = this.query.tableAliases || {}
    return aliases[name] ? aliases[name] : name
  }

  addDistinctCount(query: Knex.QueryBuilder): Knex.QueryBuilder {
    if (!this.table.primary) {
      throw new Error("SQL counting requires primary key to be supplied")
    }
    return query.countDistinct(
      `${this.getTableName()}.${this.table.primary[0]} as ${COUNT_FIELD_NAME}`
    )
  }

  addAggregations(
    query: Knex.QueryBuilder,
    aggregations: Aggregation[]
  ): Knex.QueryBuilder {
    const fields = this.query.resource?.fields || []
    const tableName = this.getTableName()
    if (fields.length > 0) {
      const qualifiedFields = fields.map(field => this.qualifyIdentifier(field))
      if (this.client === SqlClient.ORACLE) {
        const groupByFields = qualifiedFields.map(field =>
          this.convertClobs(field)
        )
        const selectFields = qualifiedFields.map(field =>
          this.convertClobs(field, { forSelect: true })
        )
        query = query
          .groupByRaw(groupByFields.join(", "))
          .select(this.knex.raw(selectFields.join(", ")))
      } else {
        query = query.groupBy(qualifiedFields).select(qualifiedFields)
      }
    }
    for (const aggregation of aggregations) {
      const op = aggregation.calculationType
      if (op === CalculationType.COUNT) {
        if ("distinct" in aggregation && aggregation.distinct) {
          if (this.client === SqlClient.ORACLE) {
            const field = this.convertClobs(`${tableName}.${aggregation.field}`)
            query = query.select(
              this.knex.raw(
                `COUNT(DISTINCT ${field}) as ${this.quotedIdentifier(
                  aggregation.name
                )}`
              )
            )
          } else {
            query = query.countDistinct(
              `${tableName}.${aggregation.field} as ${aggregation.name}`
            )
          }
        } else {
          query = query.count(`* as ${aggregation.name}`)
        }
      } else {
        const field = `${tableName}.${aggregation.field} as ${aggregation.name}`
        switch (op) {
          case CalculationType.SUM:
            query = query.sum(field)
            break
          case CalculationType.AVG:
            query = query.avg(field)
            break
          case CalculationType.MIN:
            query = query.min(field)
            break
          case CalculationType.MAX:
            query = query.max(field)
            break
        }
      }
    }
    return query
  }

  isAggregateField(field: string): boolean {
    const found = this.query.resource?.aggregations?.find(
      aggregation => aggregation.name === field
    )
    return !!found
  }

  addSorting(query: Knex.QueryBuilder): Knex.QueryBuilder {
    let { sort, resource } = this.query
    const primaryKey = this.table.primary
    const aliased = this.getTableName()
    if (!Array.isArray(primaryKey)) {
      throw new Error("Sorting requires primary key to be specified for table")
    }
    if (sort && Object.keys(sort || {}).length > 0) {
      for (let [key, value] of Object.entries(sort)) {
        const direction =
          value.direction === SortOrder.ASCENDING ? "asc" : "desc"

        // TODO: figure out a way to remove this conditional, not relying on
        // the defaults of each datastore.
        let nulls: "first" | "last" | undefined = undefined
        if (
          this.client === SqlClient.POSTGRES ||
          this.client === SqlClient.ORACLE
        ) {
          nulls = value.direction === SortOrder.ASCENDING ? "first" : "last"
        }

        if (this.isAggregateField(key)) {
          query = query.orderBy(key, direction, nulls)
        } else {
          let composite = `${aliased}.${key}`
          if (this.client === SqlClient.ORACLE) {
            query = query.orderByRaw(
              `${this.convertClobs(composite)} ${direction} nulls ${nulls}`
            )
          } else {
            query = query.orderBy(composite, direction, nulls)
          }
        }
      }
    }

    // add sorting by the primary key if the result isn't already sorted by it,
    // to make sure result is deterministic
    const hasAggregations = (resource?.aggregations?.length ?? 0) > 0
    if (!hasAggregations && (!sort || sort[primaryKey[0]] === undefined)) {
      query = query.orderBy(`${aliased}.${primaryKey[0]}`)
    }
    return query
  }

  tableNameWithSchema(
    tableName: string,
    opts?: { alias?: string; schema?: string }
  ) {
    let withSchema = opts?.schema ? `${opts.schema}.${tableName}` : tableName
    if (opts?.alias) {
      withSchema += ` as ${opts.alias}`
    }
    return withSchema
  }

  private buildJsonField(field: string): string {
    const parts = field.split(".")
    let tableField: string, unaliased: string
    if (parts.length > 1) {
      const alias = parts.shift()!
      unaliased = parts.join(".")
      tableField = `${this.quote(alias)}.${this.quote(unaliased)}`
    } else {
      unaliased = parts.join(".")
      tableField = this.quote(unaliased)
    }
    const separator = this.client === SqlClient.ORACLE ? " VALUE " : ","
    return `'${unaliased}'${separator}${tableField}`
  }

  maxFunctionParameters() {
    // functions like say json_build_object() in SQL have a limit as to how many can be performed
    // before a limit is met, this limit exists in Postgres/SQLite. This can be very important, such as
    // for JSON column building as part of relationships. We also have a default limit to avoid very complex
    // functions being built - it is likely this is not necessary or the best way to do it.
    switch (this.client) {
      case SqlClient.SQL_LITE:
        return 127
      case SqlClient.POSTGRES:
        return 100
      // other DBs don't have a limit, but set some sort of limit
      default:
        return 200
    }
  }

  addJsonRelationships(
    query: Knex.QueryBuilder,
    fromTable: string,
    relationships: RelationshipsJson[]
  ): Knex.QueryBuilder {
    const sqlClient = this.client
    const knex = this.knex
    const { resource, tableAliases: aliases, endpoint, meta } = this.query
    const fields = resource?.fields || []
    for (let relationship of relationships) {
      const {
        tableName: toTable,
        through: throughTable,
        to: toKey,
        from: fromKey,
        fromPrimary,
        toPrimary,
      } = relationship
      // skip invalid relationships
      if (!toTable || !fromTable) {
        continue
      }
      const relatedTable = meta.tables?.[toTable]
      const toAlias = aliases?.[toTable] || toTable,
        fromAlias = aliases?.[fromTable] || fromTable,
        throughAlias = (throughTable && aliases?.[throughTable]) || throughTable
      let toTableWithSchema = this.tableNameWithSchema(toTable, {
        alias: toAlias,
        schema: endpoint.schema,
      })
      const requiredFields = [
        ...(relatedTable?.primary || []),
        relatedTable?.primaryDisplay,
      ].filter(field => field) as string[]
      // sort the required fields to first in the list, so they don't get sliced out
      let relationshipFields = prioritisedArraySort(
        fields.filter(field => field.split(".")[0] === toAlias),
        requiredFields
      )

      relationshipFields = relationshipFields.slice(
        0,
        Math.floor(this.maxFunctionParameters() / 2)
      )
      const fieldList: string = relationshipFields
        .map(field => this.buildJsonField(field))
        .join(",")
      // SQL Server uses TOP - which performs a little differently to the normal LIMIT syntax
      // it reduces the result set rather than limiting how much data it filters over
      const primaryKey = `${toAlias}.${toPrimary || toKey}`
      let subQuery: Knex.QueryBuilder = knex
        .from(toTableWithSchema)
        // add sorting to get consistent order
        .orderBy(primaryKey)

      const isManyToMany = throughTable && toPrimary && fromPrimary
      let correlatedTo = isManyToMany
          ? `${throughAlias}.${fromKey}`
          : `${toAlias}.${toKey}`,
        correlatedFrom = isManyToMany
          ? `${fromAlias}.${fromPrimary}`
          : `${fromAlias}.${fromKey}`
      // many-to-many relationship needs junction table join
      if (isManyToMany) {
        let throughTableWithSchema = this.tableNameWithSchema(throughTable, {
          alias: throughAlias,
          schema: endpoint.schema,
        })
        subQuery = subQuery.join(throughTableWithSchema, function () {
          this.on(`${toAlias}.${toPrimary}`, "=", `${throughAlias}.${toKey}`)
        })
      }

      // add the correlation to the overall query
      subQuery = subQuery.where(
        correlatedTo,
        "=",
        knex.raw(this.quotedIdentifier(correlatedFrom))
      )

      const standardWrap = (select: string): Knex.QueryBuilder => {
        subQuery = subQuery.select(`${toAlias}.*`).limit(getRelationshipLimit())
        // @ts-ignore - the from alias syntax isn't in Knex typing
        return knex.select(knex.raw(select)).from({
          [toAlias]: subQuery,
        })
      }
      let wrapperQuery: Knex.QueryBuilder | Knex.Raw
      switch (sqlClient) {
        case SqlClient.SQL_LITE:
          // need to check the junction table document is to the right column, this is just for SQS
          subQuery = this.addJoinFieldCheck(subQuery, relationship)
          wrapperQuery = standardWrap(
            `json_group_array(json_object(${fieldList}))`
          )
          break
        case SqlClient.POSTGRES:
          wrapperQuery = standardWrap(
            `json_agg(json_build_object(${fieldList}))`
          )
          break
        case SqlClient.MARIADB:
          // can't use the standard wrap due to correlated sub-query limitations in MariaDB
          wrapperQuery = subQuery.select(
            knex.raw(
              `json_arrayagg(json_object(${fieldList}) LIMIT ${getRelationshipLimit()})`
            )
          )
          break
        case SqlClient.MY_SQL:
        case SqlClient.ORACLE:
          wrapperQuery = standardWrap(
            `json_arrayagg(json_object(${fieldList}))`
          )
          break
        case SqlClient.MS_SQL:
          wrapperQuery = knex.raw(
            `(SELECT ${this.quote(toAlias)} = (${knex
              .select(`${fromAlias}.*`)
              // @ts-ignore - from alias syntax not TS supported
              .from({
                [fromAlias]: subQuery
                  .select(`${toAlias}.*`)
                  .limit(getRelationshipLimit()),
              })} FOR JSON PATH))`
          )
          break
        default:
          throw new Error(`JSON relationships not implement for ${sqlClient}`)
      }

      query = query.select({ [relationship.column]: wrapperQuery })
    }
    return query
  }

  addJoin(
    query: Knex.QueryBuilder,
    tables: { from: string; to: string; through?: string },
    columns: {
      from?: string
      to?: string
      fromPrimary?: string
      toPrimary?: string
    }[]
  ): Knex.QueryBuilder {
    const { tableAliases: aliases, endpoint } = this.query
    const schema = endpoint.schema
    const toTable = tables.to,
      fromTable = tables.from,
      throughTable = tables.through
    const toAlias = aliases?.[toTable] || toTable,
      throughAlias = (throughTable && aliases?.[throughTable]) || throughTable,
      fromAlias = aliases?.[fromTable] || fromTable
    let toTableWithSchema = this.tableNameWithSchema(toTable, {
      alias: toAlias,
      schema,
    })
    let throughTableWithSchema = throughTable
      ? this.tableNameWithSchema(throughTable, {
          alias: throughAlias,
          schema,
        })
      : undefined
    if (!throughTable) {
      query = query.leftJoin(toTableWithSchema, function () {
        for (let relationship of columns) {
          const from = relationship.from,
            to = relationship.to
          this.orOn(`${fromAlias}.${from}`, "=", `${toAlias}.${to}`)
        }
      })
    } else {
      query = query
        // @ts-ignore
        .leftJoin(throughTableWithSchema, function () {
          for (let relationship of columns) {
            const fromPrimary = relationship.fromPrimary
            const from = relationship.from
            this.orOn(
              `${fromAlias}.${fromPrimary}`,
              "=",
              `${throughAlias}.${from}`
            )
          }
        })
        .leftJoin(toTableWithSchema, function () {
          for (let relationship of columns) {
            const toPrimary = relationship.toPrimary
            const to = relationship.to
            this.orOn(`${toAlias}.${toPrimary}`, `${throughAlias}.${to}`)
          }
        })
    }
    return query
  }

  qualifiedKnex(opts?: { alias?: string | boolean }): Knex.QueryBuilder {
    let alias = this.query.tableAliases?.[this.query.endpoint.entityId]
    if (opts?.alias === false) {
      alias = undefined
    } else if (typeof opts?.alias === "string") {
      alias = opts.alias
    }
    return this.knex(
      this.tableNameWithSchema(this.query.endpoint.entityId, {
        alias,
        schema: this.query.endpoint.schema,
      })
    )
  }

  create(opts: QueryOptions): Knex.QueryBuilder {
    const { body } = this.query
    if (!body) {
      throw new Error("Cannot create without row body")
    }

    let query = this.qualifiedKnex({ alias: false })
    const parsedBody = this.parseBody(body)

    if (this.client === SqlClient.ORACLE) {
      // Oracle doesn't seem to automatically insert nulls
      // if we don't specify them, so we need to do that here
      for (const [column, schema] of Object.entries(
        this.query.meta.table.schema
      )) {
        if (
          schema.constraints?.presence === true ||
          schema.type === FieldType.FORMULA ||
          schema.type === FieldType.AUTO ||
          schema.type === FieldType.LINK
        ) {
          continue
        }

        const value = parsedBody[column]
        if (value == null) {
          parsedBody[column] = null
        }
      }
    } else {
      // make sure no null values in body for creation
      for (let [key, value] of Object.entries(parsedBody)) {
        if (value == null) {
          delete parsedBody[key]
        }
      }
    }

    // mysql can't use returning
    if (opts.disableReturning) {
      return query.insert(parsedBody)
    } else {
      return query.insert(parsedBody).returning("*")
    }
  }

  bulkCreate(): Knex.QueryBuilder {
    const { body } = this.query
    let query = this.qualifiedKnex({ alias: false })
    if (!Array.isArray(body)) {
      return query
    }
    const parsedBody = body.map(row => this.parseBody(row))
    return query.insert(parsedBody)
  }

  bulkUpsert(): Knex.QueryBuilder {
    const { body } = this.query
    let query = this.qualifiedKnex({ alias: false })
    if (!Array.isArray(body)) {
      return query
    }
    const parsedBody = body.map(row => this.parseBody(row))
    if (
      this.client === SqlClient.POSTGRES ||
      this.client === SqlClient.SQL_LITE ||
      this.client === SqlClient.MY_SQL ||
      this.client === SqlClient.MARIADB
    ) {
      const primary = this.table.primary
      if (!primary) {
        throw new Error("Primary key is required for upsert")
      }
      return query.insert(parsedBody).onConflict(primary).merge()
    } else if (
      this.client === SqlClient.MS_SQL ||
      this.client === SqlClient.ORACLE
    ) {
      // No upsert or onConflict support in MSSQL/Oracle yet, see:
      //   https://github.com/knex/knex/pull/6050
      return query.insert(parsedBody)
    }
    return query.upsert(parsedBody)
  }

  read(
    opts: {
      limits?: { base: number; query: number }
    } = {}
  ): Knex.QueryBuilder {
    let { endpoint, filters, paginate, relationships } = this.query
    const { limits } = opts
    const counting = endpoint.operation === Operation.COUNT

    const tableName = endpoint.entityId
    // start building the query
    let query = this.qualifiedKnex()
    // handle pagination
    let foundOffset: number | null = null
    let foundLimit = limits?.query || limits?.base
    if (paginate && paginate.page && paginate.limit) {
      // @ts-ignore
      const page = paginate.page <= 1 ? 0 : paginate.page - 1
      const offset = page * paginate.limit
      foundLimit = paginate.limit
      foundOffset = offset
    } else if (paginate && paginate.offset && paginate.limit) {
      foundLimit = paginate.limit
      foundOffset = paginate.offset
    } else if (paginate && paginate.limit) {
      foundLimit = paginate.limit
    }
    // counting should not sort, limit or offset
    if (!counting) {
      // add the found limit if supplied
      if (foundLimit != null) {
        query = query.limit(foundLimit)
      }
      // add overall pagination
      if (foundOffset != null) {
        query = query.offset(foundOffset)
      }
    }

    const aggregations = this.query.resource?.aggregations || []
    if (counting) {
      query = this.addDistinctCount(query)
    } else if (aggregations.length > 0) {
      query = this.addAggregations(query, aggregations)
    } else {
      query = query.select(this.generateSelectStatement())
    }

    // have to add after as well (this breaks MS-SQL)
    if (!counting) {
      query = this.addSorting(query)
    }

    query = this.addFilters(query, filters, { relationship: true })

    // handle relationships with a CTE for all others
    if (relationships?.length) {
      const mainTable =
        this.query.tableAliases?.[this.query.endpoint.entityId] ||
        this.query.endpoint.entityId
      const cte = this.addSorting(
        this.knex
          .with("paginated", query)
          .select(this.generateSelectStatement())
          .from({
            [mainTable]: "paginated",
          })
      )
      // add JSON aggregations attached to the CTE
      return this.addJsonRelationships(cte, tableName, relationships)
    }
    // no relationships found - return query
    else {
      return query
    }
  }

  update(opts: QueryOptions): Knex.QueryBuilder {
    const { body, filters } = this.query
    if (!body) {
      throw new Error("Cannot update without row body")
    }
    let query = this.qualifiedKnex()
    const parsedBody = this.parseBody(body)
    query = this.addFilters(query, filters)
    // mysql can't use returning
    if (opts.disableReturning) {
      return query.update(parsedBody)
    } else {
      return query.update(parsedBody).returning("*")
    }
  }

  delete(opts: QueryOptions): Knex.QueryBuilder {
    const { filters } = this.query
    let query = this.qualifiedKnex()
    query = this.addFilters(query, filters)
    // mysql can't use returning
    if (opts.disableReturning) {
      return query.delete()
    } else {
      return query.delete().returning(this.generateSelectStatement())
    }
  }
}

class SqlQueryBuilder extends SqlTableQueryBuilder {
  private readonly limit: number

  // pass through client to get flavour of SQL
  constructor(client: SqlClient, limit: number = getBaseLimit()) {
    super(client)
    this.limit = limit
  }

  private convertToNative(query: Knex.QueryBuilder, opts: QueryOptions = {}) {
    const sqlClient = this.getSqlClient()
    if (opts?.disableBindings) {
      return { sql: query.toString() }
    } else {
      let native = getNativeSql(query)
      if (sqlClient === SqlClient.SQL_LITE) {
        native = convertBooleans(native)
      }
      return native
    }
  }

  /**
   * @param json The JSON query DSL which is to be converted to SQL.
   * @param opts extra options which are to be passed into the query builder, e.g. disableReturning
   * which for the sake of mySQL stops adding the returning statement to inserts, updates and deletes.
   * @return the query ready to be passed to the driver.
   */
  _query(json: QueryJson, opts: QueryOptions = {}): SqlQuery | SqlQuery[] {
    const sqlClient = this.getSqlClient()
    const config: Knex.Config = {
      client: this.getBaseSqlClient(),
    }
    if (sqlClient === SqlClient.SQL_LITE || sqlClient === SqlClient.ORACLE) {
      config.useNullAsDefault = true
    }
    const client = knex(config)
    let query: Knex.QueryBuilder
    const builder = new InternalBuilder(sqlClient, client, json)
    switch (this._operation(json)) {
      case Operation.CREATE:
        query = builder.create(opts)
        break
      case Operation.READ:
        query = builder.read({
          limits: {
            query: this.limit,
            base: getBaseLimit(),
          },
        })
        break
      case Operation.COUNT:
        // read without any limits to count
        query = builder.read()
        break
      case Operation.UPDATE:
        query = builder.update(opts)
        break
      case Operation.DELETE:
        query = builder.delete(opts)
        break
      case Operation.BULK_CREATE:
        query = builder.bulkCreate()
        break
      case Operation.BULK_UPSERT:
        query = builder.bulkUpsert()
        break
      case Operation.CREATE_TABLE:
      case Operation.UPDATE_TABLE:
      case Operation.DELETE_TABLE:
        return this._tableQuery(json)
      default:
        throw `Operation type is not supported by SQL query builder`
    }

    return this.convertToNative(query, opts)
  }

  async getReturningRow(queryFn: QueryFunction, json: QueryJson) {
    if (!json.extra || !json.extra.idFilter) {
      return {}
    }
    const input = this._query({
      endpoint: {
        ...json.endpoint,
        operation: Operation.READ,
      },
      resource: {
        fields: [],
      },
      filters: json.extra?.idFilter,
      paginate: {
        limit: 1,
      },
      meta: json.meta,
    })
    return queryFn(input, Operation.READ)
  }

  // when creating if an ID has been inserted need to make sure
  // the id filter is enriched with it before trying to retrieve the row
  checkLookupKeys(id: any, json: QueryJson) {
    if (!id || !json.meta.table || !json.meta.table.primary) {
      return json
    }
    const primaryKey = json.meta.table.primary?.[0]
    json.extra = {
      idFilter: {
        equal: {
          [primaryKey]: id,
        },
      },
    }
    return json
  }

  // this function recreates the returning functionality of postgres
  async queryWithReturning(
    json: QueryJson,
    queryFn: QueryFunction,
    processFn: Function = (result: any) => result
  ) {
    const sqlClient = this.getSqlClient()
    const operation = this._operation(json)
    const input = this._query(json, { disableReturning: true })
    if (Array.isArray(input)) {
      const responses = []
      for (let query of input) {
        responses.push(await queryFn(query, operation))
      }
      return responses
    }
    let row
    // need to manage returning, a feature mySQL can't do
    if (operation === Operation.DELETE) {
      row = processFn(await this.getReturningRow(queryFn, json))
    }
    const response = await queryFn(input, operation)
    const results = processFn(response)
    // same as delete, manage returning
    if (operation === Operation.CREATE || operation === Operation.UPDATE) {
      let id
      if (sqlClient === SqlClient.MS_SQL) {
        id = results?.[0].id
      } else if (
        sqlClient === SqlClient.MY_SQL ||
        sqlClient === SqlClient.MARIADB
      ) {
        id = results?.insertId
      }
      row = processFn(
        await this.getReturningRow(queryFn, this.checkLookupKeys(id, json))
      )
    }
    if (operation === Operation.COUNT) {
      return results
    }
    if (operation !== Operation.READ) {
      return row
    }
    return results.length ? results : [{ [operation.toLowerCase()]: true }]
  }

  private getTableName(
    table: Table,
    aliases?: Record<string, string>
  ): string | undefined {
    let name = table.name
    if (
      table.sourceType === TableSourceType.INTERNAL ||
      table.sourceId === INTERNAL_TABLE_SOURCE_ID
    ) {
      if (!table._id) {
        return
      }
      // SQS uses the table ID rather than the table name
      name = table._id
    }
    return aliases?.[name] || name
  }

  convertJsonStringColumns<T extends Record<string, any>>(
    table: Table,
    results: T[],
    aliases?: Record<string, string>
  ): T[] {
    const tableName = this.getTableName(table, aliases)
    for (const [name, field] of Object.entries(table.schema)) {
      if (!this._isJsonColumn(field)) {
        continue
      }
      const fullName = `${tableName}.${name}` as keyof T
      for (let row of results) {
        if (typeof row[fullName] === "string") {
          row[fullName] = JSON.parse(row[fullName])
        }
        if (typeof row[name] === "string") {
          row[name as keyof T] = JSON.parse(row[name])
        }
      }
    }
    return results
  }

  _isJsonColumn(
    field: FieldSchema
  ): field is JsonFieldMetadata | BBReferenceFieldMetadata {
    return (
      JsonTypes.includes(field.type) &&
      !helpers.schema.isDeprecatedSingleUserColumn(field)
    )
  }

  log(query: string, values?: SqlQueryBinding) {
    sqlLog(this.getSqlClient(), query, values)
  }
}

export default SqlQueryBuilder<|MERGE_RESOLUTION|>--- conflicted
+++ resolved
@@ -496,7 +496,7 @@
           }
 
           query = query.where(q => {
-            q.whereExists(whereCb(subQuery))
+            q.whereExists(whereCb(updatedKey, subQuery))
             if (allowEmptyRelationships) {
               q.orWhereNotExists(
                 joinTable.clone().innerJoin(throughTable, function () {
@@ -518,15 +518,11 @@
             mainKnex.raw(this.quotedIdentifier(foreignKey))
           )
 
-          query = query.whereExists(whereCb(subQuery))
+          query = query.whereExists(whereCb(updatedKey, subQuery))
           if (allowEmptyRelationships) {
             query = query.orWhereNull(foreignKey)
           }
         }
-<<<<<<< HEAD
-=======
-        query = query.whereExists(whereCb(updatedKey, subQuery))
->>>>>>> b1d40a16
       }
     }
     return query
@@ -616,14 +612,9 @@
           }
           query = builder.addRelationshipForFilter(
             query,
-<<<<<<< HEAD
             allowEmptyRelationships[operation],
             updatedKey,
-            q => {
-=======
-            updatedKey,
             (updatedKey, q) => {
->>>>>>> b1d40a16
               return handleRelationship(q, updatedKey, value)
             }
           )
