--- conflicted
+++ resolved
@@ -411,13 +411,9 @@
             castedTypeValue.values
           )
         } else if (!isRelationshipField) {
-<<<<<<< HEAD
           const alias = opts?.disableAliasing
             ? undefined
             : getTableAlias(tableName)
-=======
-          const alias = getTableAlias(tableName)
->>>>>>> 6127aca0
           fn(alias ? `${alias}.${updatedKey}` : updatedKey, value)
         }
         if (opts?.relationship && isRelationshipField) {
