--- conflicted
+++ resolved
@@ -49,13 +49,8 @@
   GLOBAL_CLOUD_BUCKET_NAME:
     process.env.GLOBAL_CLOUD_BUCKET_NAME || "prod-budi-tenant-uploads",
   USE_COUCH: process.env.USE_COUCH || true,
-<<<<<<< HEAD
   DISABLE_DEVELOPER_LICENSE: process.env.DISABLE_DEVELOPER_LICENSE,
-=======
   DEFAULT_LICENSE: process.env.DEFAULT_LICENSE,
-  isTest,
-  isDev,
->>>>>>> b78f8eeb
   _set(key, value) {
     process.env[key] = value
     module.exports[key] = value
