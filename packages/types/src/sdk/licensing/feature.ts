export enum Feature {
  USER_GROUPS = "userGroups",
  APP_BACKUPS = "appBackups",
  ENVIRONMENT_VARIABLES = "environmentVariables",
<<<<<<< HEAD
  AUDIT_LOGS = "auditLogs",
=======
  ENFORCEABLE_SSO = "enforceableSSO",
>>>>>>> 3365f9f0
}<|MERGE_RESOLUTION|>--- conflicted
+++ resolved
@@ -2,9 +2,6 @@
   USER_GROUPS = "userGroups",
   APP_BACKUPS = "appBackups",
   ENVIRONMENT_VARIABLES = "environmentVariables",
-<<<<<<< HEAD
   AUDIT_LOGS = "auditLogs",
-=======
   ENFORCEABLE_SSO = "enforceableSSO",
->>>>>>> 3365f9f0
 }