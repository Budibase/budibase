--- conflicted
+++ resolved
@@ -59,11 +59,7 @@
   users: number
 }
 
-<<<<<<< HEAD
-export type PlanMinimums = { [key in PlanType]?: Minimums}
-=======
 export type PlanMinimums = { [key in PlanType]?: Minimums }
->>>>>>> c691dbc3
 
 export type PlanQuotas = { [key in PlanType]: Quotas | undefined }
 
