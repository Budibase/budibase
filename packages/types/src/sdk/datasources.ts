--- conflicted
+++ resolved
@@ -57,11 +57,8 @@
   FIRESTORE = "FIRESTORE",
   REDIS = "REDIS",
   SNOWFLAKE = "SNOWFLAKE",
-<<<<<<< HEAD
   GOOGLE_CLOUD = "GOOGLE_CLOUD",
-=======
   BUDIBASE = "BUDIBASE",
->>>>>>> efe07cef
 }
 
 export enum IncludeRelationship {
