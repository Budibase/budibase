--- conflicted
+++ resolved
@@ -3,11 +3,8 @@
   USE_ZOD_VALIDATOR = "USE_ZOD_VALIDATOR",
   AI_JS_GENERATION = "AI_JS_GENERATION",
   AI_TABLE_GENERATION = "AI_TABLE_GENERATION",
-<<<<<<< HEAD
+  AI_AGENTS = "AI_AGENTS",
   APPS_IN_APPS = "APPS_IN_APPS",
-=======
-  AI_AGENTS = "AI_AGENTS",
->>>>>>> 867354e7
 
   // Account-portal
   DIRECT_LOGIN_TO_ACCOUNT_PORTAL = "DIRECT_LOGIN_TO_ACCOUNT_PORTAL",
@@ -17,11 +14,8 @@
   [FeatureFlag.USE_ZOD_VALIDATOR]: false,
   [FeatureFlag.AI_JS_GENERATION]: false,
   [FeatureFlag.AI_TABLE_GENERATION]: false,
-<<<<<<< HEAD
+  [FeatureFlag.AI_AGENTS]: false,
   [FeatureFlag.APPS_IN_APPS]: true, // TODO: change to false
-=======
-  [FeatureFlag.AI_AGENTS]: false,
->>>>>>> 867354e7
 
   // Account-portal
   [FeatureFlag.DIRECT_LOGIN_TO_ACCOUNT_PORTAL]: false,
