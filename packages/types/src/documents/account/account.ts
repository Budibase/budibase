--- conflicted
+++ resolved
@@ -1,12 +1,5 @@
-import {
-  Feature,
-  Hosting,
-  MonthlyQuotaName,
-  PlanType,
-  Quotas,
-  StaticQuotaName,
-} from "../../sdk"
-import { MonthlyUsage, QuotaUsage, StaticUsage } from "../global"
+import { Feature, Hosting, PlanType, Quotas } from "../../sdk"
+import { QuotaUsage } from "../global"
 
 export interface CreateAccount {
   email: string
@@ -50,14 +43,11 @@
   licenseKey?: string
   licenseKeyActivatedAt?: number
   licenseOverrides?: LicenseOverrides
-<<<<<<< HEAD
+  quotaUsage?: QuotaUsage
   // trial
   isTrialing?: boolean
   trialStartAt?: number
   trialEndAt?: number
-=======
-  quotaUsage?: QuotaUsage
->>>>>>> 9bff10e9
 }
 
 export interface PasswordAccount extends Account {
