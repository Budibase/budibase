--- conflicted
+++ resolved
@@ -16,15 +16,11 @@
   AUTO_ID = "autoID",
 }
 
-<<<<<<< HEAD
-export enum JsonFieldSubTypes {
+export enum JsonFieldSubType {
   ARRAY = "array",
 }
 
-export enum FormulaTypes {
-=======
 export enum FormulaType {
->>>>>>> 9ab726f9
   STATIC = "static",
   DYNAMIC = "dynamic",
 }