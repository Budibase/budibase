import { Document } from "../../document"
import { View, ViewV2 } from "../view"
import { RenameColumn } from "../../../sdk"
import { TableSchema } from "./schema"

export const INTERNAL_TABLE_SOURCE_ID = "bb_internal"

export enum TableSourceType {
  EXTERNAL = "external",
  INTERNAL = "internal",
}

export interface Table extends Document {
  type: "table"
  sourceType: TableSourceType
  views?: { [key: string]: View | ViewV2 }
  name: string
<<<<<<< HEAD
  originalName?: string
=======
  sourceId: string
>>>>>>> 06e6cab8
  primary?: string[]
  schema: TableSchema
  primaryDisplay?: string
  relatedFormula?: string[]
  constrained?: string[]
  sql?: boolean
  indexes?: { [key: string]: any }
  created?: boolean
  rowHeight?: number
}

export interface TableRequest extends Table {
  _rename?: RenameColumn
  created?: boolean
}<|MERGE_RESOLUTION|>--- conflicted
+++ resolved
@@ -15,11 +15,8 @@
   sourceType: TableSourceType
   views?: { [key: string]: View | ViewV2 }
   name: string
-<<<<<<< HEAD
   originalName?: string
-=======
   sourceId: string
->>>>>>> 06e6cab8
   primary?: string[]
   schema: TableSchema
   primaryDisplay?: string
