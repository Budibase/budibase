--- conflicted
+++ resolved
@@ -127,13 +127,4 @@
   tableId?: string
   _viewId?: string
   [key: string]: any
-<<<<<<< HEAD
-}
-
-export enum FieldSubtype {
-  USER = "user",
-  /** @deprecated this should not be used anymore */
-  USERS = "users",
-=======
->>>>>>> a422ae43
 }