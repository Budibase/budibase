--- conflicted
+++ resolved
@@ -57,11 +57,8 @@
   FILTER = "FILTER",
   QUERY_ROWS = "QUERY_ROWS",
   LOOP = "LOOP",
-<<<<<<< HEAD
   COLLECT = "COLLECT",
-=======
   OPENAI = "OPENAI",
->>>>>>> 826abdcd
   // these used to be lowercase step IDs, maintain for backwards compat
   discord = "discord",
   slack = "slack",
