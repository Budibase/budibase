--- conflicted
+++ resolved
@@ -29,11 +29,8 @@
   snippets?: Snippet[]
   creationVersion?: string
   updatedBy?: string
-<<<<<<< HEAD
   pwa?: PWAManifest
-=======
   scripts?: AppScript[]
->>>>>>> b1a4079e
 }
 
 export interface AppInstance {
@@ -88,7 +85,6 @@
   chainAutomations?: boolean
 }
 
-<<<<<<< HEAD
 export interface PWAManifest {
   name: string
   short_name: string
@@ -105,11 +101,11 @@
   src: string
   sizes: string
   type: string
-=======
+}
+
 export interface AppScript {
   id: string
   name: string
   location: "Head" | "Body"
   html?: string
->>>>>>> b1a4079e
 }