--- conflicted
+++ resolved
@@ -59,7 +59,6 @@
   RowUpdatedTriggerOutputs,
   WebhookTriggerOutputs,
   RowActionTriggerInputs,
-<<<<<<< HEAD
   ClassifyContentStepOutputs,
   ClassifyContentStepInputs,
   PromptLLMStepOutputs,
@@ -70,10 +69,8 @@
   SummariseStepOutputs,
   GenerateTextStepInputs,
   GenerateTextStepOutputs,
-=======
   APIRequestStepInputs,
   APIRequestStepOutputs,
->>>>>>> 77f4b8f1
 } from "./StepInputsOutputs"
 
 export type ActionImplementations<T extends Hosting> = {
@@ -225,7 +222,6 @@
               ? APIRequestStepInputs
               : T extends AutomationActionStepId.EXECUTE_SCRIPT
                 ? ExecuteScriptStepInputs
-<<<<<<< HEAD
                 : T extends AutomationActionStepId.FILTER
                   ? FilterStepInputs
                   : T extends AutomationActionStepId.QUERY_ROWS
@@ -269,43 +265,6 @@
                                                         : T extends AutomationActionStepId.GENERATE_TEXT
                                                           ? GenerateTextStepInputs
                                                           : never
-=======
-                : T extends AutomationActionStepId.EXECUTE_SCRIPT_V2
-                  ? ExecuteScriptStepInputs
-                  : T extends AutomationActionStepId.FILTER
-                    ? FilterStepInputs
-                    : T extends AutomationActionStepId.QUERY_ROWS
-                      ? QueryRowsStepInputs
-                      : T extends AutomationActionStepId.SEND_EMAIL_SMTP
-                        ? SmtpEmailStepInputs
-                        : T extends AutomationActionStepId.SERVER_LOG
-                          ? ServerLogStepInputs
-                          : T extends AutomationActionStepId.TRIGGER_AUTOMATION_RUN
-                            ? TriggerAutomationStepInputs
-                            : T extends AutomationActionStepId.UPDATE_ROW
-                              ? UpdateRowStepInputs
-                              : T extends AutomationActionStepId.OUTGOING_WEBHOOK
-                                ? OutgoingWebhookStepInputs
-                                : T extends AutomationActionStepId.discord
-                                  ? DiscordStepInputs
-                                  : T extends AutomationActionStepId.slack
-                                    ? SlackStepInputs
-                                    : T extends AutomationActionStepId.zapier
-                                      ? ZapierStepInputs
-                                      : T extends AutomationActionStepId.integromat
-                                        ? MakeIntegrationInputs
-                                        : T extends AutomationActionStepId.n8n
-                                          ? n8nStepInputs
-                                          : T extends AutomationActionStepId.EXECUTE_BASH
-                                            ? BashStepInputs
-                                            : T extends AutomationActionStepId.OPENAI
-                                              ? OpenAIStepInputs
-                                              : T extends AutomationActionStepId.LOOP
-                                                ? LoopStepInputs
-                                                : T extends AutomationActionStepId.BRANCH
-                                                  ? BranchStepInputs
-                                                  : never
->>>>>>> 77f4b8f1
 
 export type AutomationStepOutputs<T extends AutomationActionStepId> =
   T extends AutomationActionStepId.COLLECT
@@ -344,7 +303,6 @@
                                     ? ZapierStepOutputs
                                     : T extends AutomationActionStepId.integromat
                                       ? ExternalAppStepOutputs
-<<<<<<< HEAD
                                       : T extends AutomationActionStepId.EXECUTE_BASH
                                         ? BashStepOutputs
                                         : T extends AutomationActionStepId.OPENAI
@@ -362,17 +320,6 @@
                                                     : T extends AutomationActionStepId.GENERATE_TEXT
                                                       ? GenerateTextStepOutputs
                                                       : never
-=======
-                                      : T extends AutomationActionStepId.n8n
-                                        ? ExternalAppStepOutputs
-                                        : T extends AutomationActionStepId.EXECUTE_BASH
-                                          ? BashStepOutputs
-                                          : T extends AutomationActionStepId.OPENAI
-                                            ? OpenAIStepOutputs
-                                            : T extends AutomationActionStepId.LOOP
-                                              ? BaseAutomationOutputs
-                                              : never
->>>>>>> 77f4b8f1
 
 export interface AutomationStepSchema<TStep extends AutomationActionStepId>
   extends AutomationStepSchemaBase {
