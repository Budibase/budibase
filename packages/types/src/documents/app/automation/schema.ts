--- conflicted
+++ resolved
@@ -25,7 +25,6 @@
   QueryRowsStepInputs,
   QueryRowsStepOutputs,
   SmtpEmailStepInputs,
-  BaseAutomationOutputs,
   ServerLogStepInputs,
   ServerLogStepOutputs,
   TriggerAutomationStepInputs,
@@ -51,6 +50,7 @@
   RowCreatedTriggerInputs,
   RowDeletedTriggerInputs,
   BranchStepInputs,
+  BaseAutomationOutputs,
 } from "./StepInputsOutputs"
 
 export type ActionImplementations<T extends Hosting> = {
@@ -139,7 +139,6 @@
     }
   : {})
 
-<<<<<<< HEAD
 export interface AutomationStepSchemaBase {
   name: string
   stepTitle?: string
@@ -153,7 +152,11 @@
   schema: {
     inputs: InputOutputBlock
     outputs: InputOutputBlock
-=======
+  }
+  custom?: boolean
+  features?: Partial<Record<AutomationFeature, boolean>>
+}
+
 export type AutomationStepOutputs =
   | CollectStepOutputs
   | CreateRowStepOutputs
@@ -171,17 +174,6 @@
   | TriggerAutomationStepOutputs
   | UpdateRowStepOutputs
   | ZapierStepOutputs
-
-export type BaseAutomationOutputs = {
-  success?: boolean
-  response?: {
-    [key: string]: any
-    message?: string
->>>>>>> 4623fd40
-  }
-  custom?: boolean
-  features?: Partial<Record<AutomationFeature, boolean>>
-}
 
 export type AutomationStepInputs<T extends AutomationActionStepId> =
   T extends AutomationActionStepId.COLLECT
@@ -277,15 +269,7 @@
 
 export type SlackStep = AutomationStepSchema<AutomationActionStepId.slack>
 
-<<<<<<< HEAD
 export type ZapierStep = AutomationStepSchema<AutomationActionStepId.zapier>
-=======
-export type LoopStepOutputs = {
-  items: AutomationStepOutputs[]
-  success: boolean
-  iterations: number
-}
->>>>>>> 4623fd40
 
 export type IntegromatStep =
   AutomationStepSchema<AutomationActionStepId.integromat>
