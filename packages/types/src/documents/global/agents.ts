<<<<<<< HEAD
import { Document, Tool } from "../../"
=======
import { Document } from "../../"
import type { UIMessage } from "ai"
>>>>>>> 2b74b6ac

export enum ToolType {
  BUDIBASE = "BUDIBASE",
  REST_QUERY = "REST_QUERY",
}

export interface ToolMetadata {
  name: string
  description?: string
  sourceType: ToolType
  sourceLabel?: string
}

export interface Agent extends Document {
  name: string
  description?: string
  aiconfig: string
  promptInstructions?: string
  goal?: string
  live?: boolean
  icon?: string
  iconColor?: string
  createdBy?: string
  enabledTools?: string[]
}

<<<<<<< HEAD
export interface BaseToolSourceAuth {
  guidelines?: string
}

export interface BudibaseToolAuth extends BaseToolSourceAuth {}

export interface RestQueryToolAuth extends BaseToolSourceAuth {}

export type AgentToolSourceAuth = BudibaseToolAuth | RestQueryToolAuth

export enum ToolSourceType {
  BUDIBASE = "BUDIBASE",
  REST_QUERY = "REST_QUERY",
}

export interface BaseToolSource extends Document {
  id?: string
  label?: string
  type: ToolSourceType
  disabledTools: string[]
  agentId: string
}

export interface BudibaseToolSource extends BaseToolSource {
  id?: string
  type: ToolSourceType.BUDIBASE
  auth: BudibaseToolAuth
  agentId: string
}

export interface RestQueryToolSource extends BaseToolSource {
  type: ToolSourceType.REST_QUERY
  datasourceId: string
  queryIds: string[]
  auth: RestQueryToolAuth
}

export type AgentToolSource = BudibaseToolSource | RestQueryToolSource

export type AgentToolSourceWithTools = (
  | BudibaseToolSource
  | RestQueryToolSource
) & {
  tools: Tool[]
=======
export interface AgentChat extends Document {
  agentId?: string
  title: string
  messages: UIMessage[]
>>>>>>> 2b74b6ac
}<|MERGE_RESOLUTION|>--- conflicted
+++ resolved
@@ -1,9 +1,5 @@
-<<<<<<< HEAD
-import { Document, Tool } from "../../"
-=======
 import { Document } from "../../"
 import type { UIMessage } from "ai"
->>>>>>> 2b74b6ac
 
 export enum ToolType {
   BUDIBASE = "BUDIBASE",
@@ -30,55 +26,8 @@
   enabledTools?: string[]
 }
 
-<<<<<<< HEAD
-export interface BaseToolSourceAuth {
-  guidelines?: string
-}
-
-export interface BudibaseToolAuth extends BaseToolSourceAuth {}
-
-export interface RestQueryToolAuth extends BaseToolSourceAuth {}
-
-export type AgentToolSourceAuth = BudibaseToolAuth | RestQueryToolAuth
-
-export enum ToolSourceType {
-  BUDIBASE = "BUDIBASE",
-  REST_QUERY = "REST_QUERY",
-}
-
-export interface BaseToolSource extends Document {
-  id?: string
-  label?: string
-  type: ToolSourceType
-  disabledTools: string[]
-  agentId: string
-}
-
-export interface BudibaseToolSource extends BaseToolSource {
-  id?: string
-  type: ToolSourceType.BUDIBASE
-  auth: BudibaseToolAuth
-  agentId: string
-}
-
-export interface RestQueryToolSource extends BaseToolSource {
-  type: ToolSourceType.REST_QUERY
-  datasourceId: string
-  queryIds: string[]
-  auth: RestQueryToolAuth
-}
-
-export type AgentToolSource = BudibaseToolSource | RestQueryToolSource
-
-export type AgentToolSourceWithTools = (
-  | BudibaseToolSource
-  | RestQueryToolSource
-) & {
-  tools: Tool[]
-=======
 export interface AgentChat extends Document {
   agentId?: string
   title: string
   messages: UIMessage[]
->>>>>>> 2b74b6ac
 }