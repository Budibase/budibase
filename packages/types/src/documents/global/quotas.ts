import { MonthlyQuotaName, StaticQuotaName } from "../../sdk"

export enum BreakdownQuotaName {
  ROW_QUERIES = "rowQueries",
  DATASOURCE_QUERIES = "datasourceQueries",
  AUTOMATIONS = "automations",
}

export const APP_QUOTA_NAMES = [
  StaticQuotaName.ROWS,
  MonthlyQuotaName.QUERIES,
  MonthlyQuotaName.AUTOMATIONS,
]

export const BREAKDOWN_QUOTA_NAMES = [
  MonthlyQuotaName.QUERIES,
  MonthlyQuotaName.AUTOMATIONS,
]

export interface UsageBreakdown {
  parent: MonthlyQuotaName
  values: {
    [key: string]: number
  }
}

<<<<<<< HEAD
export type MonthlyUsage = {
  [MonthlyQuotaName.QUERIES]: number
  [MonthlyQuotaName.AUTOMATIONS]: number
  [MonthlyQuotaName.DAY_PASSES]: number
=======
export type QuotaTriggers = {
  [key: string]: string | undefined
}

export interface StaticUsage {
  [StaticQuotaName.APPS]: number
  [StaticQuotaName.PLUGINS]: number
  [StaticQuotaName.USER_GROUPS]: number
  [StaticQuotaName.ROWS]: number
  triggers: {
    [key in StaticQuotaName]?: QuotaTriggers
  }
}

export interface MonthlyUsage {
  [MonthlyQuotaName.QUERIES]: number
  [MonthlyQuotaName.AUTOMATIONS]: number
  [MonthlyQuotaName.DAY_PASSES]: number
  triggers: {
    [key in MonthlyQuotaName]?: QuotaTriggers
  }
>>>>>>> 9bff10e9
  breakdown?: {
    [key in BreakdownQuotaName]?: UsageBreakdown
  }
}

export interface BaseQuotaUsage {
<<<<<<< HEAD
  usageQuota: {
    [key in StaticQuotaName]: number
  }
=======
  usageQuota: StaticUsage
>>>>>>> 9bff10e9
  monthly: {
    [key: string]: MonthlyUsage
  }
}

export interface QuotaUsage extends BaseQuotaUsage {
  _id: string
  _rev?: string
  quotaReset: string
  apps?: {
    [key: string]: BaseQuotaUsage
  }
}

<<<<<<< HEAD
=======
export type SetUsageValues = {
  total: number
  app?: number
  breakdown?: number
  triggers?: QuotaTriggers
}

>>>>>>> 9bff10e9
export type UsageValues = {
  total: number
  app?: number
  breakdown?: number
}<|MERGE_RESOLUTION|>--- conflicted
+++ resolved
@@ -24,12 +24,6 @@
   }
 }
 
-<<<<<<< HEAD
-export type MonthlyUsage = {
-  [MonthlyQuotaName.QUERIES]: number
-  [MonthlyQuotaName.AUTOMATIONS]: number
-  [MonthlyQuotaName.DAY_PASSES]: number
-=======
 export type QuotaTriggers = {
   [key: string]: string | undefined
 }
@@ -51,20 +45,13 @@
   triggers: {
     [key in MonthlyQuotaName]?: QuotaTriggers
   }
->>>>>>> 9bff10e9
   breakdown?: {
     [key in BreakdownQuotaName]?: UsageBreakdown
   }
 }
 
 export interface BaseQuotaUsage {
-<<<<<<< HEAD
-  usageQuota: {
-    [key in StaticQuotaName]: number
-  }
-=======
   usageQuota: StaticUsage
->>>>>>> 9bff10e9
   monthly: {
     [key: string]: MonthlyUsage
   }
@@ -79,8 +66,6 @@
   }
 }
 
-<<<<<<< HEAD
-=======
 export type SetUsageValues = {
   total: number
   app?: number
@@ -88,7 +73,6 @@
   triggers?: QuotaTriggers
 }
 
->>>>>>> 9bff10e9
 export type UsageValues = {
   total: number
   app?: number
