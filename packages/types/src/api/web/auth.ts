--- conflicted
+++ resolved
@@ -18,11 +18,8 @@
   password?: string
   forceResetPassword?: boolean
   onboardedAt?: string
-<<<<<<< HEAD
   appFavourites?: string[]
-=======
   tours?: Record<string, Date>
->>>>>>> befe2e59
 }
 
 export interface UpdateSelfResponse {
