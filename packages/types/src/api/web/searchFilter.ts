--- conflicted
+++ resolved
@@ -14,17 +14,10 @@
   externalType?: string
 }
 
-<<<<<<< HEAD
-=======
 // this is a type purely used by the UI
->>>>>>> fda5fdc1
 export type SearchFilterGroup = {
   logicalOperator: FilterGroupLogicalOperator
   onEmptyFilter?: EmptyFilterOption
   groups?: SearchFilterGroup[]
-<<<<<<< HEAD
-  filters?: SearchFilter[]
-=======
   filters?: LegacyFilter[]
->>>>>>> fda5fdc1
 }