--- conflicted
+++ resolved
@@ -78,18 +78,14 @@
   row?: Row
   oldRow?: Row
 }
-<<<<<<< HEAD
-
-export type TestAutomationResponse =
-  | AutomationResults
-  | DidNotTriggerResponse
-  | AutomationJob
-=======
-export type TestAutomationResponse = AutomationResults | DidNotTriggerResponse
 
 export function isDidNotTriggerResponse(
   response: TestAutomationResponse
 ): response is DidNotTriggerResponse {
   return !!("message" in response && response.message)
 }
->>>>>>> 52a8735d
+
+export type TestAutomationResponse =
+  | AutomationResults
+  | DidNotTriggerResponse
+  | AutomationJob