--- conflicted
+++ resolved
@@ -1,9 +1,6 @@
 export * from "./backup"
 export * from "./datasource"
-<<<<<<< HEAD
 export * from "./row"
-=======
 export * from "./view"
 export * from "./rows"
-export * from "./table"
->>>>>>> 5bd491b0
+export * from "./table"