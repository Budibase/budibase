--- conflicted
+++ resolved
@@ -7,12 +7,9 @@
   url: string
   navigation: AppNavigation
   isDefault: boolean
-<<<<<<< HEAD
   createdAt: string
   updatedAt: string
-=======
   disabled?: boolean
->>>>>>> 3cad2985
 }
 
 export interface InsertWorkspaceAppRequest {
