--- conflicted
+++ resolved
@@ -13,12 +13,7 @@
 export interface InsertWorkspaceAppRequest {
   name: string
   url: string
-<<<<<<< HEAD
-  icon: string
-  iconColor?: string
   disabled?: boolean
-=======
->>>>>>> 36a73540
 }
 
 export interface InsertWorkspaceAppResponse {
