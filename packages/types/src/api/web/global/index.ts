export * from "./environmentVariables"
<<<<<<< HEAD
export * from "./auditLogs"
export * from "./events"
=======
export * from "./events"
export * from "./configs"
>>>>>>> 3365f9f0
<|MERGE_RESOLUTION|>--- conflicted
+++ resolved
@@ -1,8 +1,4 @@
 export * from "./environmentVariables"
-<<<<<<< HEAD
 export * from "./auditLogs"
 export * from "./events"
-=======
-export * from "./events"
-export * from "./configs"
->>>>>>> 3365f9f0
+export * from "./configs"