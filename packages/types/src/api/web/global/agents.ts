--- conflicted
+++ resolved
@@ -1,14 +1,4 @@
-<<<<<<< HEAD
-import {
-  Agent,
-  ChatApp,
-  ChatConversation,
-  BudibaseToolSource,
-  RestQueryToolSource,
-} from "../../../documents"
-=======
-import { Agent, AgentChat } from "../../../documents"
->>>>>>> 2b74b6ac
+import { Agent, ChatApp, ChatConversation } from "../../../documents"
 
 export type ChatAgentRequest = ChatConversation
 
