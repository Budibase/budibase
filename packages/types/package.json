--- conflicted
+++ resolved
@@ -1,10 +1,6 @@
 {
   "name": "@budibase/types",
-<<<<<<< HEAD
-  "version": "1.3.21-alpha.2",
-=======
   "version": "1.3.21",
->>>>>>> 9297be8b
   "description": "Budibase types",
   "main": "dist/index.js",
   "types": "dist/index.d.ts",
