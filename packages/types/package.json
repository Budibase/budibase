{
  "name": "@budibase/types",
<<<<<<< HEAD
  "version": "1.1.10-alpha.4",
=======
  "version": "1.1.14",
>>>>>>> b201b8c9
  "description": "Budibase types",
  "main": "dist/index.js",
  "types": "dist/index.d.ts",
  "author": "Budibase",
  "license": "GPL-3.0",
  "scripts": {
    "prebuild": "rimraf dist/",
    "build": "tsc -p tsconfig.build.json",
    "build:dev": "yarn prebuild && tsc --build --watch --preserveWatchOutput"
  },
  "jest": {},
  "devDependencies": {
    "@types/node": "14.18.20",
    "rimraf": "3.0.2",
    "typescript": "4.7.3"
  }
}<|MERGE_RESOLUTION|>--- conflicted
+++ resolved
@@ -1,10 +1,6 @@
 {
   "name": "@budibase/types",
-<<<<<<< HEAD
-  "version": "1.1.10-alpha.4",
-=======
   "version": "1.1.14",
->>>>>>> b201b8c9
   "description": "Budibase types",
   "main": "dist/index.js",
   "types": "dist/index.d.ts",
