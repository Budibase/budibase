--- conflicted
+++ resolved
@@ -1,10 +1,6 @@
 {
   "name": "@budibase/types",
-<<<<<<< HEAD
-  "version": "1.1.25-alpha.5",
-=======
   "version": "1.1.28",
->>>>>>> 8c7bf144
   "description": "Budibase types",
   "main": "dist/index.js",
   "types": "dist/index.d.ts",
