{
  "name": "@budibase/types",
<<<<<<< HEAD
  "version": "2.5.6-alpha.45",
=======
  "version": "2.5.9",
>>>>>>> 0746cde8
  "description": "Budibase types",
  "main": "dist/cjs/index.js",
  "types": "dist/mjs/index.d.ts",
  "exports": {
    ".": {
      "import": "./dist/mjs/index.js",
      "require": "./dist/cjs/index.js"
    }
  },
  "author": "Budibase",
  "license": "GPL-3.0",
  "scripts": {
    "prebuild": "rimraf dist/",
    "build": "tsc -p tsconfig.build.json && tsc -p tsconfig-cjs.build.json",
    "build:dev": "yarn prebuild && tsc --build --watch --preserveWatchOutput",
    "dev:builder": "yarn prebuild && concurrently \"tsc -p tsconfig.build.json --watch\" \"tsc -p tsconfig-cjs.build.json --watch\""
  },
  "jest": {},
  "devDependencies": {
    "@budibase/nano": "10.1.2",
    "@types/json5": "2.2.0",
    "@types/koa": "2.13.4",
    "@types/node": "14.18.20",
    "@types/pouchdb": "6.4.0",
    "@types/redlock": "4.0.3",
    "concurrently": "^7.6.0",
    "koa-body": "4.2.0",
    "rimraf": "3.0.2",
    "typescript": "4.7.3"
  },
  "dependencies": {
    "scim-patch": "^0.7.0"
  }
}<|MERGE_RESOLUTION|>--- conflicted
+++ resolved
@@ -1,10 +1,6 @@
 {
   "name": "@budibase/types",
-<<<<<<< HEAD
-  "version": "2.5.6-alpha.45",
-=======
   "version": "2.5.9",
->>>>>>> 0746cde8
   "description": "Budibase types",
   "main": "dist/cjs/index.js",
   "types": "dist/mjs/index.d.ts",
