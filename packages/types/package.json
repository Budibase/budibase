--- conflicted
+++ resolved
@@ -1,10 +1,6 @@
 {
   "name": "@budibase/types",
-<<<<<<< HEAD
-  "version": "1.2.44-alpha.10",
-=======
   "version": "1.2.52",
->>>>>>> fe2c6486
   "description": "Budibase types",
   "main": "dist/index.js",
   "types": "dist/index.d.ts",
