--- conflicted
+++ resolved
@@ -1,10 +1,6 @@
 {
   "name": "@budibase/types",
-<<<<<<< HEAD
-  "version": "1.4.3-alpha.3",
-=======
   "version": "1.4.7",
->>>>>>> 83813683
   "description": "Budibase types",
   "main": "dist/index.js",
   "types": "dist/index.d.ts",
