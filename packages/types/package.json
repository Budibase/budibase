{
  "name": "@budibase/types",
<<<<<<< HEAD
  "version": "1.3.19-alpha.7",
=======
  "version": "1.3.20",
>>>>>>> e0d65501
  "description": "Budibase types",
  "main": "dist/index.js",
  "types": "dist/index.d.ts",
  "author": "Budibase",
  "license": "GPL-3.0",
  "scripts": {
    "prebuild": "rimraf dist/",
    "build": "tsc -p tsconfig.build.json",
    "build:dev": "yarn prebuild && tsc --build --watch --preserveWatchOutput"
  },
  "jest": {},
  "devDependencies": {
    "@types/koa": "2.13.4",
    "@types/node": "14.18.20",
    "rimraf": "3.0.2",
    "typescript": "4.7.3"
  }
}<|MERGE_RESOLUTION|>--- conflicted
+++ resolved
@@ -1,10 +1,6 @@
 {
   "name": "@budibase/types",
-<<<<<<< HEAD
-  "version": "1.3.19-alpha.7",
-=======
   "version": "1.3.20",
->>>>>>> e0d65501
   "description": "Budibase types",
   "main": "dist/index.js",
   "types": "dist/index.d.ts",
