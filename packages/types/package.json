--- conflicted
+++ resolved
@@ -1,10 +1,6 @@
 {
   "name": "@budibase/types",
-<<<<<<< HEAD
-  "version": "2.3.18-alpha.30",
-=======
   "version": "2.3.20",
->>>>>>> 75fad908
   "description": "Budibase types",
   "main": "dist/index.js",
   "types": "dist/index.d.ts",
