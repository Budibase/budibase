--- conflicted
+++ resolved
@@ -1,10 +1,6 @@
 {
   "name": "@budibase/types",
-<<<<<<< HEAD
-  "version": "2.2.4-alpha.5",
-=======
   "version": "2.2.8",
->>>>>>> 221f9e38
   "description": "Budibase types",
   "main": "dist/index.js",
   "types": "dist/index.d.ts",
@@ -22,10 +18,6 @@
     "@types/koa": "2.13.4",
     "@types/node": "14.18.20",
     "@types/pouchdb": "6.4.0",
-<<<<<<< HEAD
-    "koa-body": "4.2.0",
-=======
->>>>>>> 221f9e38
     "rimraf": "3.0.2",
     "typescript": "4.7.3"
   }
