{
  "name": "@budibase/types",
<<<<<<< HEAD
  "version": "1.1.29-alpha.2",
=======
  "version": "1.1.31",
>>>>>>> 155a4b68
  "description": "Budibase types",
  "main": "dist/index.js",
  "types": "dist/index.d.ts",
  "author": "Budibase",
  "license": "GPL-3.0",
  "scripts": {
    "prebuild": "rimraf dist/",
    "build": "tsc -p tsconfig.build.json",
    "build:dev": "yarn prebuild && tsc --build --watch --preserveWatchOutput"
  },
  "jest": {},
  "devDependencies": {
    "@types/node": "14.18.20",
    "rimraf": "3.0.2",
    "typescript": "4.7.3"
  }
}<|MERGE_RESOLUTION|>--- conflicted
+++ resolved
@@ -1,10 +1,6 @@
 {
   "name": "@budibase/types",
-<<<<<<< HEAD
-  "version": "1.1.29-alpha.2",
-=======
   "version": "1.1.31",
->>>>>>> 155a4b68
   "description": "Budibase types",
   "main": "dist/index.js",
   "types": "dist/index.d.ts",
