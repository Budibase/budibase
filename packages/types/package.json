--- conflicted
+++ resolved
@@ -1,10 +1,6 @@
 {
   "name": "@budibase/types",
-<<<<<<< HEAD
-  "version": "1.2.39-alpha.8",
-=======
   "version": "1.2.40",
->>>>>>> 9287d48c
   "description": "Budibase types",
   "main": "dist/index.js",
   "types": "dist/index.d.ts",
