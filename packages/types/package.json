{
  "name": "@budibase/types",
<<<<<<< HEAD
  "version": "2.3.17-alpha.8",
=======
  "version": "2.3.17",
>>>>>>> d0da3eff
  "description": "Budibase types",
  "main": "dist/index.js",
  "types": "dist/index.d.ts",
  "author": "Budibase",
  "license": "GPL-3.0",
  "scripts": {
    "prebuild": "rimraf dist/",
    "build": "tsc -p tsconfig.build.json",
    "build:dev": "yarn prebuild && tsc --build --watch --preserveWatchOutput"
  },
  "jest": {},
  "devDependencies": {
    "@budibase/nano": "10.1.1",
    "@types/json5": "2.2.0",
    "@types/koa": "2.13.4",
    "@types/node": "14.18.20",
    "@types/pouchdb": "6.4.0",
    "koa-body": "4.2.0",
    "rimraf": "3.0.2",
    "typescript": "4.7.3"
  }
}<|MERGE_RESOLUTION|>--- conflicted
+++ resolved
@@ -1,10 +1,6 @@
 {
   "name": "@budibase/types",
-<<<<<<< HEAD
-  "version": "2.3.17-alpha.8",
-=======
   "version": "2.3.17",
->>>>>>> d0da3eff
   "description": "Budibase types",
   "main": "dist/index.js",
   "types": "dist/index.d.ts",
