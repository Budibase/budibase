--- conflicted
+++ resolved
@@ -1,10 +1,6 @@
 {
   "name": "@budibase/types",
-<<<<<<< HEAD
-  "version": "2.1.32-alpha.11",
-=======
   "version": "2.1.39",
->>>>>>> 28cc20e9
   "description": "Budibase types",
   "main": "dist/index.js",
   "types": "dist/index.d.ts",
