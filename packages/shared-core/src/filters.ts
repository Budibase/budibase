import {
  Datasource,
  FieldType,
<<<<<<< HEAD
  SortDirection,
  SortType,
  EmptyFilterOption,
=======
  SearchFilter,
  SearchQuery,
  SearchQueryFields,
  SortDirection,
  SortType,
>>>>>>> 95396cee
} from "@budibase/types"
import { OperatorOptions, SqlNumberTypeRangeMap } from "./constants"
import { deepGet } from "./helpers"

const HBS_REGEX = /{{([^{].*?)}}/g

/**
 * Returns the valid operator options for a certain data type
 * @param type the data type
 */
export const getValidOperatorsForType = (
  type: FieldType,
  field: string,
  datasource: Datasource & { tableId: any } // TODO: is this table id ever populated?
) => {
  const Op = OperatorOptions
  const stringOps = [
    Op.Equals,
    Op.NotEquals,
    Op.StartsWith,
    Op.Like,
    Op.Empty,
    Op.NotEmpty,
    Op.In,
  ]
  const numOps = [
    Op.Equals,
    Op.NotEquals,
    Op.MoreThan,
    Op.LessThan,
    Op.Empty,
    Op.NotEmpty,
    Op.In,
  ]
  let ops: {
    value: string
    label: string
  }[] = []
  if (type === "string") {
    ops = stringOps
  } else if (type === "number" || type === "bigint") {
    ops = numOps
  } else if (type === "options") {
    ops = [Op.Equals, Op.NotEquals, Op.Empty, Op.NotEmpty, Op.In]
  } else if (type === "array") {
    ops = [Op.Contains, Op.NotContains, Op.Empty, Op.NotEmpty, Op.ContainsAny]
  } else if (type === "boolean") {
    ops = [Op.Equals, Op.NotEquals, Op.Empty, Op.NotEmpty]
  } else if (type === "longform") {
    ops = stringOps
  } else if (type === "datetime") {
    ops = numOps
  } else if (type === "formula") {
    ops = stringOps.concat([Op.MoreThan, Op.LessThan])
  }

  // Only allow equal/not equal for _id in SQL tables
  const externalTable = datasource?.tableId?.includes("datasource_plus")
  if (field === "_id" && externalTable) {
    ops = [Op.Equals, Op.NotEquals, Op.In]
  }

  return ops
}

/**
 * Operators which do not support empty strings as values
 */
export const NoEmptyFilterStrings = [
  OperatorOptions.StartsWith.value,
  OperatorOptions.Like.value,
  OperatorOptions.Equals.value,
  OperatorOptions.NotEquals.value,
  OperatorOptions.Contains.value,
  OperatorOptions.NotContains.value,
] as (keyof SearchQueryFields)[]

/**
 * Removes any fields that contain empty strings that would cause inconsistent
 * behaviour with how backend tables are filtered (no value means no filter).
 */
const cleanupQuery = (query: SearchQuery) => {
  if (!query) {
    return query
  }
  for (let filterField of NoEmptyFilterStrings) {
    if (!query[filterField]) {
      continue
    }

    for (let [key, value] of Object.entries(query[filterField]!)) {
      if (value == null || value === "") {
        delete query[filterField]![key]
      }
    }
  }
  return query
}

/**
 * Removes a numeric prefix on field names designed to give fields uniqueness
 */
const removeKeyNumbering = (key: string) => {
  if (typeof key === "string" && key.match(/\d[0-9]*:/g) != null) {
    const parts = key.split(":")
    parts.shift()
    return parts.join(":")
  } else {
    return key
  }
}

<<<<<<< HEAD
type Filter = {
  operator: keyof Omit<Query, "onEmptyFilter">
  onEmptyFilter?: EmptyFilterOption
  field: string
  type: any
  value: any
  externalType: keyof typeof SqlNumberTypeRangeMap
}

type Query = QueryFields & QueryConfig
type QueryFields = {
  string?: {
    [key: string]: string
  }
  fuzzy?: {
    [key: string]: string
  }
  range?: {
    [key: string]: {
      high: number | string
      low: number | string
    }
  }
  equal?: {
    [key: string]: any
  }
  notEqual?: {
    [key: string]: any
  }
  empty?: {
    [key: string]: any
  }
  notEmpty?: {
    [key: string]: any
  }
  oneOf?: {
    [key: string]: any[]
  }
  contains?: {
    [key: string]: any[]
  }
  notContains?: {
    [key: string]: any[]
  }
  containsAny?: {
    [key: string]: any[]
  }
}

type QueryConfig = {
  allOr?: boolean
  onEmptyFilter?: EmptyFilterOption
}

type QueryFieldsType = keyof QueryFields

=======
>>>>>>> 95396cee
/**
 * Builds a lucene JSON query from the filter structure generated in the builder
 * @param filter the builder filter structure
 */
export const buildLuceneQuery = (filter: SearchFilter[]) => {
  let query: SearchQuery = {
    string: {},
    fuzzy: {},
    range: {},
    equal: {},
    notEqual: {},
    empty: {},
    notEmpty: {},
    contains: {},
    notContains: {},
    oneOf: {},
    containsAny: {},
  }
  if (Array.isArray(filter)) {
    filter.forEach(expression => {
      let { operator, field, type, value, externalType, onEmptyFilter } =
        expression
      const isHbs =
        typeof value === "string" && (value.match(HBS_REGEX) || []).length > 0
      // Parse all values into correct types
      if (operator === "allOr") {
        query.allOr = true
        return
      }
      if (onEmptyFilter) {
        query.onEmptyFilter = onEmptyFilter
        return
      }
      if (
        type === "datetime" &&
        !isHbs &&
        operator !== "empty" &&
        operator !== "notEmpty"
      ) {
        // Ensure date value is a valid date and parse into correct format
        if (!value) {
          return
        }
        try {
          value = new Date(value).toISOString()
        } catch (error) {
          return
        }
      }
      if (type === "number" && typeof value === "string") {
        if (operator === "oneOf") {
          value = value.split(",").map(item => parseFloat(item))
        } else if (!isHbs) {
          value = parseFloat(value)
        }
      }
      if (type === "boolean") {
        value = `${value}`?.toLowerCase() === "true"
      }
      if (
        ["contains", "notContains", "containsAny"].includes(operator) &&
        type === "array" &&
        typeof value === "string"
      ) {
        value = value.split(",")
      }
      if (operator.startsWith("range") && query.range) {
        const minint =
          SqlNumberTypeRangeMap[
            externalType as keyof typeof SqlNumberTypeRangeMap
          ]?.min || Number.MIN_SAFE_INTEGER
        const maxint =
          SqlNumberTypeRangeMap[
            externalType as keyof typeof SqlNumberTypeRangeMap
          ]?.max || Number.MAX_SAFE_INTEGER
        if (!query.range[field]) {
          query.range[field] = {
            low: type === "number" ? minint : "0000-00-00T00:00:00.000Z",
            high: type === "number" ? maxint : "9999-00-00T00:00:00.000Z",
          }
        }
        if ((operator as any) === "rangeLow" && value != null && value !== "") {
          query.range[field].low = value
        } else if (
          (operator as any) === "rangeHigh" &&
          value != null &&
          value !== ""
        ) {
          query.range[field].high = value
        }
      } else if (query[operator]) {
        if (type === "boolean") {
          // Transform boolean filters to cope with null.
          // "equals false" needs to be "not equals true"
          // "not equals false" needs to be "equals true"
          if (operator === "equal" && value === false) {
            query.notEqual = query.notEqual || {}
            query.notEqual[field] = true
          } else if (operator === "notEqual" && value === false) {
            query.equal = query.equal || {}
            query.equal[field] = true
          } else {
            query[operator] = query[operator] || {}
            query[operator]![field] = value
          }
        } else {
          query[operator] = query[operator] || {}
          query[operator]![field] = value
        }
      }
    })
  }
  return query
}

/**
 * Performs a client-side lucene search on an array of data
 * @param docs the data
 * @param query the JSON lucene query
 */
export const runLuceneQuery = (docs: any[], query?: SearchQuery) => {
  if (!docs || !Array.isArray(docs)) {
    return []
  }
  if (!query) {
    return docs
  }

  // Make query consistent first
  query = cleanupQuery(query)

  // Iterates over a set of filters and evaluates a fail function against a doc
  const match =
    (
      type: keyof SearchQueryFields,
      failFn: (docValue: any, testValue: any) => boolean
    ) =>
    (doc: any) => {
      const filters = Object.entries(query![type] || {})
      for (let i = 0; i < filters.length; i++) {
        const [key, testValue] = filters[i]
        const docValue = deepGet(doc, removeKeyNumbering(key))
        if (failFn(docValue, testValue)) {
          return false
        }
      }
      return true
    }

  // Process a string match (fails if the value does not start with the string)
  const stringMatch = match("string", (docValue: string, testValue: string) => {
    return (
      !docValue || !docValue?.toLowerCase().startsWith(testValue?.toLowerCase())
    )
  })

  // Process a fuzzy match (treat the same as starts with when running locally)
  const fuzzyMatch = match("fuzzy", (docValue: string, testValue: string) => {
    return (
      !docValue || !docValue?.toLowerCase().startsWith(testValue?.toLowerCase())
    )
  })

  // Process a range match
  const rangeMatch = match(
    "range",
    (
      docValue: string | number | null,
      testValue: { low: number; high: number }
    ) => {
      return (
        docValue == null ||
        docValue === "" ||
        +docValue < testValue.low ||
        +docValue > testValue.high
      )
    }
  )

  // Process an equal match (fails if the value is different)
  const equalMatch = match(
    "equal",
    (docValue: any, testValue: string | null) => {
      return testValue != null && testValue !== "" && docValue !== testValue
    }
  )

  // Process a not-equal match (fails if the value is the same)
  const notEqualMatch = match(
    "notEqual",
    (docValue: any, testValue: string | null) => {
      return testValue != null && testValue !== "" && docValue === testValue
    }
  )

  // Process an empty match (fails if the value is not empty)
  const emptyMatch = match("empty", (docValue: string | null) => {
    return docValue != null && docValue !== ""
  })

  // Process a not-empty match (fails is the value is empty)
  const notEmptyMatch = match("notEmpty", (docValue: string | null) => {
    return docValue == null || docValue === ""
  })

  // Process an includes match (fails if the value is not included)
  const oneOf = match("oneOf", (docValue: any, testValue: any) => {
    if (typeof testValue === "string") {
      testValue = testValue.split(",")
      if (typeof docValue === "number") {
        testValue = testValue.map((item: string) => parseFloat(item))
      }
    }
    return !testValue?.includes(docValue)
  })

  const containsAny = match("containsAny", (docValue: any, testValue: any) => {
    return !docValue?.includes(...testValue)
  })

  const contains = match(
    "contains",
    (docValue: string | any[], testValue: any[]) => {
      return !testValue?.every((item: any) => docValue?.includes(item))
    }
  )

  const notContains = match(
    "notContains",
    (docValue: string | any[], testValue: any[]) => {
      return testValue?.every((item: any) => docValue?.includes(item))
    }
  )

  // Match a document against all criteria
  const docMatch = (doc: any) => {
    return (
      stringMatch(doc) &&
      fuzzyMatch(doc) &&
      rangeMatch(doc) &&
      equalMatch(doc) &&
      notEqualMatch(doc) &&
      emptyMatch(doc) &&
      notEmptyMatch(doc) &&
      oneOf(doc) &&
      contains(doc) &&
      containsAny(doc) &&
      notContains(doc)
    )
  }

  // Process all docs
  return docs.filter(docMatch)
}

/**
 * Performs a client-side sort from the equivalent server-side lucene sort
 * parameters.
 * @param docs the data
 * @param sort the sort column
 * @param sortOrder the sort order ("ascending" or "descending")
 * @param sortType the type of sort ("string" or "number")
 */
export const luceneSort = (
  docs: any[],
  sort: string,
  sortOrder: SortDirection,
  sortType = SortType.STRING
) => {
  if (!sort || !sortOrder || !sortType) {
    return docs
  }
  const parse =
    sortType === "string" ? (x: any) => `${x}` : (x: string) => parseFloat(x)
  return docs
    .slice()
    .sort((a: { [x: string]: any }, b: { [x: string]: any }) => {
      const colA = parse(a[sort])
      const colB = parse(b[sort])
      if (sortOrder.toLowerCase() === "descending") {
        return colA > colB ? -1 : 1
      } else {
        return colA > colB ? 1 : -1
      }
    })
}

/**
 * Limits the specified docs to the specified number of rows from the equivalent
 * server-side lucene limit parameters.
 * @param docs the data
 * @param limit the number of docs to limit to
 */
export const luceneLimit = (docs: any[], limit: string) => {
  const numLimit = parseFloat(limit)
  if (isNaN(numLimit)) {
    return docs
  }
  return docs.slice(0, numLimit)
}

export const hasFilters = (query?: SearchQuery) => {
  if (!query) {
    return false
  }
  const skipped = ["allOr", "onEmptyFilter"]
  for (let [key, value] of Object.entries(query)) {
    if (skipped.includes(key) || typeof value !== "object") {
      continue
    }
    if (Object.keys(value).length !== 0) {
      return true
    }
  }
  return false
}<|MERGE_RESOLUTION|>--- conflicted
+++ resolved
@@ -1,17 +1,11 @@
 import {
   Datasource,
   FieldType,
-<<<<<<< HEAD
   SortDirection,
   SortType,
-  EmptyFilterOption,
-=======
   SearchFilter,
   SearchQuery,
   SearchQueryFields,
-  SortDirection,
-  SortType,
->>>>>>> 95396cee
 } from "@budibase/types"
 import { OperatorOptions, SqlNumberTypeRangeMap } from "./constants"
 import { deepGet } from "./helpers"
@@ -124,65 +118,6 @@
   }
 }
 
-<<<<<<< HEAD
-type Filter = {
-  operator: keyof Omit<Query, "onEmptyFilter">
-  onEmptyFilter?: EmptyFilterOption
-  field: string
-  type: any
-  value: any
-  externalType: keyof typeof SqlNumberTypeRangeMap
-}
-
-type Query = QueryFields & QueryConfig
-type QueryFields = {
-  string?: {
-    [key: string]: string
-  }
-  fuzzy?: {
-    [key: string]: string
-  }
-  range?: {
-    [key: string]: {
-      high: number | string
-      low: number | string
-    }
-  }
-  equal?: {
-    [key: string]: any
-  }
-  notEqual?: {
-    [key: string]: any
-  }
-  empty?: {
-    [key: string]: any
-  }
-  notEmpty?: {
-    [key: string]: any
-  }
-  oneOf?: {
-    [key: string]: any[]
-  }
-  contains?: {
-    [key: string]: any[]
-  }
-  notContains?: {
-    [key: string]: any[]
-  }
-  containsAny?: {
-    [key: string]: any[]
-  }
-}
-
-type QueryConfig = {
-  allOr?: boolean
-  onEmptyFilter?: EmptyFilterOption
-}
-
-type QueryFieldsType = keyof QueryFields
-
-=======
->>>>>>> 95396cee
 /**
  * Builds a lucene JSON query from the filter structure generated in the builder
  * @param filter the builder filter structure
