import { FieldType, Table } from "@budibase/types"
import { PROTECTED_INTERNAL_COLUMNS } from "./constants"

const allowDisplayColumnByType: Record<FieldType, boolean> = {
  [FieldType.STRING]: true,
  [FieldType.LONGFORM]: true,
  [FieldType.OPTIONS]: true,
  [FieldType.NUMBER]: true,
  [FieldType.DATETIME]: true,
  [FieldType.FORMULA]: true,
  [FieldType.AUTO]: true,
  [FieldType.INTERNAL]: true,
  [FieldType.BARCODEQR]: true,
  [FieldType.BIGINT]: true,
  [FieldType.BOOLEAN]: false,
  [FieldType.ARRAY]: false,
  [FieldType.ATTACHMENTS]: false,
  [FieldType.ATTACHMENT_SINGLE]: false,
  [FieldType.SIGNATURE_SINGLE]: false,
  [FieldType.LINK]: false,
  [FieldType.JSON]: false,
  [FieldType.BB_REFERENCE]: false,
  [FieldType.BB_REFERENCE_SINGLE]: false,
}

const allowSortColumnByType: Record<FieldType, boolean> = {
  [FieldType.STRING]: true,
  [FieldType.LONGFORM]: true,
  [FieldType.OPTIONS]: true,
  [FieldType.NUMBER]: true,
  [FieldType.DATETIME]: true,
  [FieldType.AUTO]: true,
  [FieldType.INTERNAL]: true,
  [FieldType.BARCODEQR]: true,
  [FieldType.BIGINT]: true,
  [FieldType.BOOLEAN]: true,
  [FieldType.JSON]: true,
  [FieldType.FORMULA]: false,
  [FieldType.ATTACHMENTS]: false,
  [FieldType.ATTACHMENT_SINGLE]: false,
  [FieldType.SIGNATURE_SINGLE]: false,
  [FieldType.ARRAY]: false,
  [FieldType.LINK]: false,
  [FieldType.BB_REFERENCE]: false,
  [FieldType.BB_REFERENCE_SINGLE]: false,
}

export function canBeDisplayColumn(type: FieldType): boolean {
  return !!allowDisplayColumnByType[type]
}

export function canBeSortColumn(type: FieldType): boolean {
  return !!allowSortColumnByType[type]
}

export function findDuplicateInternalColumns(
  table: Table,
  opts?: { ignoreProtectedColumnNames: boolean }
): string[] {
  // maintains the case of keys
  const casedKeys = Object.keys(table.schema)
  // get the column names
  const uncasedKeys = casedKeys.map(colName => colName.toLowerCase())
  // there are duplicates
  const set = new Set(uncasedKeys)
  let duplicates: string[] = []
  if (set.size !== uncasedKeys.length) {
    for (let key of set.keys()) {
      const count = uncasedKeys.filter(name => name === key).length
      if (count > 1) {
        duplicates.push(key)
      }
    }
  }
<<<<<<< HEAD
  for (let internalColumn of PROTECTED_INTERNAL_COLUMNS) {
    if (casedKeys.find(key => key === internalColumn)) {
      duplicates.push(internalColumn)
=======
  if (!opts?.ignoreProtectedColumnNames) {
    for (let internalColumn of CONSTANT_INTERNAL_ROW_COLS) {
      if (casedKeys.find(key => key === internalColumn)) {
        duplicates.push(internalColumn)
      }
>>>>>>> 69f0add9
    }
  }
  return duplicates
}<|MERGE_RESOLUTION|>--- conflicted
+++ resolved
@@ -72,17 +72,11 @@
       }
     }
   }
-<<<<<<< HEAD
-  for (let internalColumn of PROTECTED_INTERNAL_COLUMNS) {
-    if (casedKeys.find(key => key === internalColumn)) {
-      duplicates.push(internalColumn)
-=======
   if (!opts?.ignoreProtectedColumnNames) {
-    for (let internalColumn of CONSTANT_INTERNAL_ROW_COLS) {
+    for (let internalColumn of PROTECTED_INTERNAL_COLUMNS) {
       if (casedKeys.find(key => key === internalColumn)) {
         duplicates.push(internalColumn)
       }
->>>>>>> 69f0add9
     }
   }
   return duplicates
