--- conflicted
+++ resolved
@@ -1,4 +1,3 @@
-<<<<<<< HEAD
 import {
   AutomationActionStepId,
   AutomationStepDefinition,
@@ -27,6 +26,13 @@
 import * as triggerAutomationRun from "./triggerAutomationRun"
 import * as updateRow from "./updateRow"
 import * as zapier from "./zapier"
+import * as apiRequest from "./apiRequest"
+import * as classifyText from "./ai/classify"
+import * as promptLLM from "./ai/promptLLM"
+import * as translate from "./ai/translate"
+import * as summarise from "./ai/summarise"
+import * as generate from "./ai/generate"
+import * as extract from "./ai/extract"
 
 export {
   bash,
@@ -52,6 +58,13 @@
   triggerAutomationRun,
   updateRow,
   zapier,
+  apiRequest,
+  classifyText,
+  promptLLM,
+  translate,
+  summarise,
+  generate,
+  extract,
 }
 
 export const definitions: Record<
@@ -81,36 +94,11 @@
   zapier: zapier.definition,
   integromat: make.definition,
   n8n: n8n.definition,
-}
-=======
-export * as bash from "./bash"
-export * as branch from "./branch"
-export * as collect from "./collect"
-export * as createRow from "./createRow"
-export * as delay from "./delay"
-export * as deleteRow from "./deleteRow"
-export * as discord from "./discord"
-export * as executeQuery from "./executeQuery"
-export * as apiRequest from "./apiRequest"
-export * as executeScript from "./executeScript"
-export * as executeScriptV2 from "./executeScriptV2"
-export * as filter from "./filter"
-export * as loop from "./loop"
-export * as make from "./make"
-export * as n8n from "./n8n"
-export * as openai from "./openai"
-export * as outgoingWebhook from "./outgoingWebhook"
-export * as queryRows from "./queryRows"
-export * as sendSmtpEmail from "./sendSmtpEmail"
-export * as serverLog from "./serverLog"
-export * as slack from "./slack"
-export * as triggerAutomationRun from "./triggerAutomationRun"
-export * as updateRow from "./updateRow"
-export * as zapier from "./zapier"
-export * as classifyText from "./ai/classify"
-export * as promptLLM from "./ai/promptLLM"
-export * as translate from "./ai/translate"
-export * as summarise from "./ai/summarise"
-export * as generate from "./ai/generate"
-export * as extract from "./ai/extract"
->>>>>>> ec42c1b6
+  API_REQUEST: apiRequest.definition,
+  CLASSIFY_CONTENT: classifyText.definition,
+  PROMPT_LLM: promptLLM.definition,
+  TRANSLATE: translate.definition,
+  SUMMARISE: summarise.definition,
+  GENERATE_TEXT: generate.definition,
+  EXTRACT_FILE_DATA: extract.definition,
+}