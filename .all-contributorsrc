{
  "files": [
    "README.md"
  ],
  "imageSize": 100,
  "commit": false,
  "contributors": [
    {
      "login": "shogunpurple",
      "name": "Martin McKeaveney",
      "avatar_url": "https://avatars1.githubusercontent.com/u/11256663?v=4",
      "profile": "http://martinmck.com",
      "contributions": [
        "code",
        "doc",
        "test",
        "infra"
      ]
    },
    {
      "login": "mike12345567",
      "name": "Michael Drury",
      "avatar_url": "https://avatars2.githubusercontent.com/u/4407001?v=4",
      "profile": "http://www.michaeldrury.co.uk/",
      "contributions": [
        "doc",
        "code",
        "test",
        "infra"
      ]
    },
    {
      "login": "aptkingston",
      "name": "Andrew Kingston",
      "avatar_url": "https://avatars3.githubusercontent.com/u/9075550?v=4",
      "profile": "https://github.com/aptkingston",
      "contributions": [
        "doc",
        "code",
        "test",
        "design"
      ]
    },
    {
      "login": "mjashanks",
      "name": "Michael Shanks",
      "avatar_url": "https://avatars3.githubusercontent.com/u/3524181?v=4",
      "profile": "https://budibase.com/",
      "contributions": [
        "doc",
        "code",
        "test"
      ]
    },
    {
      "login": "kevmodrome",
      "name": "Kevin Åberg Kultalahti",
      "avatar_url": "https://avatars3.githubusercontent.com/u/534488?v=4",
      "profile": "https://github.com/kevmodrome",
      "contributions": [
        "doc",
        "code",
        "test"
      ]
    },
    {
      "login": "joebudi",
      "name": "Joe",
      "avatar_url": "https://avatars2.githubusercontent.com/u/49767913?v=4",
      "profile": "https://www.budibase.com/",
      "contributions": [
        "doc",
        "code",
        "content",
        "design"
      ]
    },
    {
      "login": "Conor-Mack",
      "name": "Conor_Mack",
      "avatar_url": "https://avatars1.githubusercontent.com/u/36074859?v=4",
      "profile": "https://github.com/Conor-Mack",
      "contributions": [
        "code",
        "test"
      ]
    },
    {
      "login": "pngwn",
      "name": "pngwn",
      "avatar_url": "https://avatars1.githubusercontent.com/u/12937446?v=4",
      "profile": "https://github.com/pngwn",
      "contributions": [
        "code",
        "test"
      ]
    },
    {
      "login": "HugoLd",
      "name": "HugoLd",
      "avatar_url": "https://avatars0.githubusercontent.com/u/26521848?v=4",
      "profile": "https://github.com/HugoLd",
      "contributions": [
        "code"
      ]
    },
    {
      "login": "victoriasloan",
      "name": "victoriasloan",
      "avatar_url": "https://avatars.githubusercontent.com/u/9913651?v=4",
      "profile": "https://github.com/victoriasloan",
      "contributions": [
        "code"
      ]
    },
    {
      "login": "yashank09",
      "name": "yashank09",
      "avatar_url": "https://avatars.githubusercontent.com/u/37672190?v=4",
      "profile": "https://github.com/yashank09",
      "contributions": [
        "code"
      ]
    },
    {
      "login": "SOVLOOKUP",
      "name": "SOVLOOKUP",
      "avatar_url": "https://avatars.githubusercontent.com/u/53158137?v=4",
      "profile": "https://github.com/SOVLOOKUP",
      "contributions": [
        "code"
      ]
    },
    {
<<<<<<< HEAD
      "login": "seoulaja",
      "name": "seoulaja",
      "avatar_url": "https://avatars.githubusercontent.com/u/15101654?v=4",
      "profile": "https://github.com/seoulaja",
      "contributions": [
        "translation"
=======
      "login": "mslourens",
      "name": "Maurits Lourens",
      "avatar_url": "https://avatars.githubusercontent.com/u/1907152?v=4",
      "profile": "https://github.com/mslourens",
      "contributions": [
        "test",
        "code"
      ]
    },
    {
      "login": "Rory-Powell",
      "name": "Rory Powell",
      "avatar_url": "https://avatars.githubusercontent.com/u/8755148?v=4",
      "profile": "https://github.com/Rory-Powell",
      "contributions": [
        "infra",
        "test",
        "code"
>>>>>>> 39ca28ae
      ]
    }
  ],
  "contributorsPerLine": 7,
  "projectName": "budibase",
  "projectOwner": "Budibase",
  "repoType": "github",
  "repoHost": "https://github.com",
  "skipCi": true,
  "commitConvention": "none"
}<|MERGE_RESOLUTION|>--- conflicted
+++ resolved
@@ -132,14 +132,14 @@
       ]
     },
     {
-<<<<<<< HEAD
       "login": "seoulaja",
       "name": "seoulaja",
       "avatar_url": "https://avatars.githubusercontent.com/u/15101654?v=4",
       "profile": "https://github.com/seoulaja",
       "contributions": [
         "translation"
-=======
+      ]
+    },
       "login": "mslourens",
       "name": "Maurits Lourens",
       "avatar_url": "https://avatars.githubusercontent.com/u/1907152?v=4",
@@ -158,7 +158,6 @@
         "infra",
         "test",
         "code"
->>>>>>> 39ca28ae
       ]
     }
   ],
