--- conflicted
+++ resolved
@@ -33,11 +33,7 @@
                 route:
                   cluster: app-service
 
-<<<<<<< HEAD
               # special cases for worker admin (deprecated), global and system API
-=======
-              # special case for worker admin API
->>>>>>> dec175a1
               - match: { prefix: "/api/global/" }
                 route:
                   cluster: worker-service
