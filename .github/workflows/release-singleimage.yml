name: release-singleimage

on:
  workflow_dispatch:

env:
  CI: true
  PERSONAL_ACCESS_TOKEN: ${{ secrets.PERSONAL_ACCESS_TOKEN }}
  REGISTRY_URL: registry.hub.docker.com
jobs:
  build-amd64:
    name: "build-amd64"
    runs-on: ubuntu-latest
    strategy:
      matrix:
        node-version: [14.x]
    steps:
      - name: Fail if not a tag
        run: |
          if [[ $GITHUB_REF != refs/tags/* ]]; then 
            echo "Workflow Dispatch can only be run on tags" 
            exit 1 
          fi
      - name: "Checkout"
        uses: actions/checkout@v2
        with:
          submodules: true
          token: ${{ secrets.PERSONAL_ACCESS_TOKEN }}
          fetch-depth: 0
      - name: Fail if tag is not in master
        run: |
          if ! git merge-base --is-ancestor ${{ github.sha }} origin/master; then
            echo "Tag is not in master. This pipeline can only execute tags that are present on the master branch"
            exit 1
          fi
      - name: Use Node.js ${{ matrix.node-version }}
        uses: actions/setup-node@v1
        with:
          node-version: ${{ matrix.node-version }}
      - name: Setup QEMU
        uses: docker/setup-qemu-action@v1
      - name: Setup Docker Buildx
        id: buildx
        uses: docker/setup-buildx-action@v1
      - name: Run Yarn
        run: yarn
      - name: Update versions
        run: ./scripts/updateVersions.sh
      - name: Runt Yarn Lint
        run: yarn lint
      - name: Update versions
        run: ./scripts/updateVersions.sh
      - name: Run Yarn Build
        run: yarn build:docker:pre
      - name: Login to Docker Hub
        uses: docker/login-action@v2
        with:
          username: ${{ secrets.DOCKER_USERNAME }}
          password: ${{ secrets.DOCKER_API_KEY }}
      - name: Get the latest release version
        id: version
        run: |
          release_version=$(cat lerna.json | jq -r '.version')
          echo $release_version
          echo "RELEASE_VERSION=$release_version" >> $GITHUB_ENV
      - name: Tag and release Budibase service docker image
        uses: docker/build-push-action@v2
        with:
          context: .
          push: true
          platforms: linux/amd64
          tags: budibase/budibase,budibase/budibase:v${{ env.RELEASE_VERSION }}
          file: ./hosting/single/Dockerfile

      - name: Tag and release Budibase Azure App Service docker image
        uses: docker/build-push-action@v2
        with:
          context: .
          push: true
          platforms: linux/amd64
          build-args: TARGETBUILD=aas
          tags: budibase/budibase-aas,budibase/budibase-aas:v${{ env.RELEASE_VERSION }}
          file: ./hosting/single/Dockerfile

  build-arm64:
    name: "build-arm64"
    runs-on: ubuntu-latest
    strategy:
      matrix:
        node-version: [14.x]
    steps:
      - name: Fail if not a tag
        run: |
          if [[ $GITHUB_REF != refs/tags/* ]]; then 
            echo "Workflow Dispatch can only be run on tags" 
            exit 1 
          fi
      - name: "Checkout"
        uses: actions/checkout@v2
        with:
          submodules: true
          token: ${{ secrets.PERSONAL_ACCESS_TOKEN }}
          fetch-depth: 0
      - name: Fail if tag is not in master
        run: |
          if ! git merge-base --is-ancestor ${{ github.sha }} origin/master; then
            echo "Tag is not in master. This pipeline can only execute tags that are present on the master branch"
            exit 1
          fi
      - name: Use Node.js ${{ matrix.node-version }}
        uses: actions/setup-node@v1
        with:
          node-version: ${{ matrix.node-version }}
      - name: Setup QEMU
        uses: docker/setup-qemu-action@v1
      - name: Setup Docker Buildx
        id: buildx
        uses: docker/setup-buildx-action@v1
      - name: Run Yarn
        run: yarn
      - name: Update versions
        run: ./scripts/updateVersions.sh
      - name: Runt Yarn Lint
        run: yarn lint
      - name: Update versions
        run: ./scripts/updateVersions.sh
      - name: Run Yarn Build
        run: yarn build:docker:pre
      - name: Login to Docker Hub
        uses: docker/login-action@v2
        with:
          username: ${{ secrets.DOCKER_USERNAME }}
          password: ${{ secrets.DOCKER_API_KEY }}
      - name: Get the latest release version
        id: version
        run: |
          release_version=$(cat lerna.json | jq -r '.version')
          echo $release_version
          echo "RELEASE_VERSION=$release_version" >> $GITHUB_ENV
      - name: Tag and release Budibase service docker image
        uses: docker/build-push-action@v2
        with:
          context: .
          push: true
<<<<<<< HEAD
          platforms: linux/arm64
          tags: budibase/budibase,budibase/budibase:v${{ env.RELEASE_VERSION }}
=======
          platforms: linux/amd64,linux/arm64
          tags: budibase/budibase,budibase/budibase:${{ env.RELEASE_VERSION }}
>>>>>>> ddd6fa67
          file: ./hosting/single/Dockerfile

  build-aas:
    name: "build-aas"
    runs-on: ubuntu-latest
    strategy:
      matrix:
        node-version: [14.x]
    steps:
      - name: Fail if not a tag
        run: |
          if [[ $GITHUB_REF != refs/tags/* ]]; then 
            echo "Workflow Dispatch can only be run on tags" 
            exit 1 
          fi
      - name: "Checkout"
        uses: actions/checkout@v2
        with:
          submodules: true
          token: ${{ secrets.PERSONAL_ACCESS_TOKEN }}
          fetch-depth: 0
      - name: Fail if tag is not in master
        run: |
          if ! git merge-base --is-ancestor ${{ github.sha }} origin/master; then
            echo "Tag is not in master. This pipeline can only execute tags that are present on the master branch"
            exit 1
          fi
      - name: Use Node.js ${{ matrix.node-version }}
        uses: actions/setup-node@v1
        with:
          node-version: ${{ matrix.node-version }}
      - name: Setup QEMU
        uses: docker/setup-qemu-action@v1
      - name: Setup Docker Buildx
        id: buildx
        uses: docker/setup-buildx-action@v1
      - name: Run Yarn
        run: yarn
      - name: Update versions
        run: ./scripts/updateVersions.sh
      - name: Runt Yarn Lint
        run: yarn lint
      - name: Update versions
        run: ./scripts/updateVersions.sh
      - name: Run Yarn Build
        run: yarn build:docker:pre
      - name: Login to Docker Hub
        uses: docker/login-action@v2
        with:
          username: ${{ secrets.DOCKER_USERNAME }}
          password: ${{ secrets.DOCKER_API_KEY }}
      - name: Get the latest release version
        id: version
        run: |
          release_version=$(cat lerna.json | jq -r '.version')
          echo $release_version
          echo "RELEASE_VERSION=$release_version" >> $GITHUB_ENV
      - name: Tag and release Budibase Azure App Service docker image
        uses: docker/build-push-action@v2
        with:
          context: .
          push: true
          platforms: linux/amd64
          build-args: TARGETBUILD=aas
          tags: budibase/budibase-aas,budibase/budibase-aas:${{ env.RELEASE_VERSION }}
          file: ./hosting/single/Dockerfile<|MERGE_RESOLUTION|>--- conflicted
+++ resolved
@@ -142,13 +142,8 @@
         with:
           context: .
           push: true
-<<<<<<< HEAD
           platforms: linux/arm64
           tags: budibase/budibase,budibase/budibase:v${{ env.RELEASE_VERSION }}
-=======
-          platforms: linux/amd64,linux/arm64
-          tags: budibase/budibase,budibase/budibase:${{ env.RELEASE_VERSION }}
->>>>>>> ddd6fa67
           file: ./hosting/single/Dockerfile
 
   build-aas:
