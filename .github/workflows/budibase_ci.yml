--- conflicted
+++ resolved
@@ -44,12 +44,7 @@
           node-version: 14.x
           cache: "yarn"
       - run: yarn
-<<<<<<< HEAD
-      - run: yarn bootstrap
       - run: yarn nx run-many -t=check:types
-=======
-      - run: yarn build
->>>>>>> fbb23a46
 
   test:
     runs-on: ubuntu-latest
