name: Budibase CI

on:
  # Trigger the workflow on push or pull request,
  # but only for the master branch
  push:
    branches:
      - master
      - develop
  pull_request:
    branches:
      - master
      - develop
  workflow_dispatch:

env:
  BRANCH: ${{ github.event.pull_request.head.ref }}
  BASE_BRANCH: ${{ github.event.pull_request.base.ref}}
  PERSONAL_ACCESS_TOKEN: ${{ secrets.PERSONAL_ACCESS_TOKEN }}

jobs:
  lint:
    runs-on: ubuntu-latest
    steps:
      - uses: actions/checkout@v3
      - name: Use Node.js 16.x
        uses: actions/setup-node@v3
        with:
          node-version: 16.x
          cache: "yarn"
      - run: yarn
      - run: yarn lint

  build:
    runs-on: ubuntu-latest
    steps:
      - uses: actions/checkout@v3
        with:
          submodules: true
<<<<<<< HEAD
          token: ${{ secrets.PERSONAL_ACCESS_TOKEN }}
      - name: Use Node.js 16.x
=======
          token: ${{ secrets.PERSONAL_ACCESS_TOKEN || github.token }}
      - name: Use Node.js 14.x
>>>>>>> 35919ae3
        uses: actions/setup-node@v3
        with:
          node-version: 16.x
          cache: "yarn"
      - run: yarn
      # Run build all the projects
      - run: yarn build
      # Check the types of the projects built via esbuild
      - run: yarn check:types

  test-libraries:
    runs-on: ubuntu-latest
    steps:
      - uses: actions/checkout@v3
        with:
          submodules: true
<<<<<<< HEAD
          token: ${{ secrets.PERSONAL_ACCESS_TOKEN }}
      - name: Use Node.js 16.x
=======
          token: ${{ secrets.PERSONAL_ACCESS_TOKEN || github.token }}
      - name: Use Node.js 14.x
>>>>>>> 35919ae3
        uses: actions/setup-node@v3
        with:
          node-version: 16.x
          cache: "yarn"
      - run: yarn
      - run: yarn test --ignore=@budibase/worker --ignore=@budibase/server --ignore=@budibase/pro
      - uses: codecov/codecov-action@v3
        with:
          token: ${{ secrets.CODECOV_TOKEN }} # not required for public repos
          name: codecov-umbrella
          verbose: true

  test-services:
    runs-on: ubuntu-latest
    steps:
      - uses: actions/checkout@v3
        with:
          submodules: true
<<<<<<< HEAD
          token: ${{ secrets.PERSONAL_ACCESS_TOKEN }}
      - name: Use Node.js 16.x
=======
          token: ${{ secrets.PERSONAL_ACCESS_TOKEN || github.token }}
      - name: Use Node.js 14.x
>>>>>>> 35919ae3
        uses: actions/setup-node@v3
        with:
          node-version: 16.x
          cache: "yarn"
      - run: yarn
      - run: yarn test --scope=@budibase/worker --scope=@budibase/server
      - uses: codecov/codecov-action@v3
        with:
          token: ${{ secrets.CODECOV_TOKEN || github.token }} # not required for public repos
          name: codecov-umbrella
          verbose: true

  test-pro:
    runs-on: ubuntu-latest
    steps:
      - uses: actions/checkout@v3
        with:
          submodules: true
<<<<<<< HEAD
          token: ${{ secrets.PERSONAL_ACCESS_TOKEN }}
      - name: Use Node.js 16.x
=======
          token: ${{ secrets.PERSONAL_ACCESS_TOKEN || github.token }}
      - name: Use Node.js 14.x
>>>>>>> 35919ae3
        uses: actions/setup-node@v3
        with:
          node-version: 16.x
          cache: "yarn"
      - run: yarn
      - run: yarn test --scope=@budibase/pro

  integration-test:
    runs-on: ubuntu-latest
    steps:
      - uses: actions/checkout@v3
        with:
          submodules: true
<<<<<<< HEAD
          token: ${{ secrets.PERSONAL_ACCESS_TOKEN }}
      - name: Use Node.js 16.x
=======
          token: ${{ secrets.PERSONAL_ACCESS_TOKEN || github.token }}
      - name: Use Node.js 14.x
>>>>>>> 35919ae3
        uses: actions/setup-node@v3
        with:
          node-version: 16.x
          cache: "yarn"
      - run: yarn
      - run: yarn build
      - name: Run tests
        run: |
          cd qa-core
          yarn setup
          yarn test:ci
        env:
          BB_ADMIN_USER_EMAIL: admin
          BB_ADMIN_USER_PASSWORD: admin

  check-pro-submodule:
    runs-on: ubuntu-latest
    steps:
      - name: Checkout code
        uses: actions/checkout@v3
        with:
          submodules: true
          token: ${{ secrets.PERSONAL_ACCESS_TOKEN || github.token }}
          fetch-depth: 0
      - name: Check submodule
        run: |
          cd packages/pro
          git fetch
          if ! git merge-base --is-ancestor $(git log -n 1 --pretty=format:%H) origin/develop; then
            echo "Current commit has not been merged to develop"
            echo "Refer to the pro repo to merge your changes: https://github.com/Budibase/budibase-pro/blob/develop/docs/getting_started.md"
            exit 1
          else
            echo "All good, the submodule had been merged!"
          fi<|MERGE_RESOLUTION|>--- conflicted
+++ resolved
@@ -37,13 +37,8 @@
       - uses: actions/checkout@v3
         with:
           submodules: true
-<<<<<<< HEAD
-          token: ${{ secrets.PERSONAL_ACCESS_TOKEN }}
+          token: ${{ secrets.PERSONAL_ACCESS_TOKEN || github.token }}
       - name: Use Node.js 16.x
-=======
-          token: ${{ secrets.PERSONAL_ACCESS_TOKEN || github.token }}
-      - name: Use Node.js 14.x
->>>>>>> 35919ae3
         uses: actions/setup-node@v3
         with:
           node-version: 16.x
@@ -60,13 +55,8 @@
       - uses: actions/checkout@v3
         with:
           submodules: true
-<<<<<<< HEAD
-          token: ${{ secrets.PERSONAL_ACCESS_TOKEN }}
+          token: ${{ secrets.PERSONAL_ACCESS_TOKEN || github.token }}
       - name: Use Node.js 16.x
-=======
-          token: ${{ secrets.PERSONAL_ACCESS_TOKEN || github.token }}
-      - name: Use Node.js 14.x
->>>>>>> 35919ae3
         uses: actions/setup-node@v3
         with:
           node-version: 16.x
@@ -85,13 +75,8 @@
       - uses: actions/checkout@v3
         with:
           submodules: true
-<<<<<<< HEAD
-          token: ${{ secrets.PERSONAL_ACCESS_TOKEN }}
+          token: ${{ secrets.PERSONAL_ACCESS_TOKEN || github.token }}
       - name: Use Node.js 16.x
-=======
-          token: ${{ secrets.PERSONAL_ACCESS_TOKEN || github.token }}
-      - name: Use Node.js 14.x
->>>>>>> 35919ae3
         uses: actions/setup-node@v3
         with:
           node-version: 16.x
@@ -110,13 +95,8 @@
       - uses: actions/checkout@v3
         with:
           submodules: true
-<<<<<<< HEAD
-          token: ${{ secrets.PERSONAL_ACCESS_TOKEN }}
+          token: ${{ secrets.PERSONAL_ACCESS_TOKEN || github.token }}
       - name: Use Node.js 16.x
-=======
-          token: ${{ secrets.PERSONAL_ACCESS_TOKEN || github.token }}
-      - name: Use Node.js 14.x
->>>>>>> 35919ae3
         uses: actions/setup-node@v3
         with:
           node-version: 16.x
@@ -130,13 +110,8 @@
       - uses: actions/checkout@v3
         with:
           submodules: true
-<<<<<<< HEAD
-          token: ${{ secrets.PERSONAL_ACCESS_TOKEN }}
+          token: ${{ secrets.PERSONAL_ACCESS_TOKEN || github.token }}
       - name: Use Node.js 16.x
-=======
-          token: ${{ secrets.PERSONAL_ACCESS_TOKEN || github.token }}
-      - name: Use Node.js 14.x
->>>>>>> 35919ae3
         uses: actions/setup-node@v3
         with:
           node-version: 16.x
