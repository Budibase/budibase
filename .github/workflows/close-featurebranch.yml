name: close-featurebranch

on:
  pull_request:
    types: [closed]
    branches:
      - master
  workflow_dispatch:
    inputs:
      BRANCH:
        type: string
        description: Which featurebranch branch to destroy?
        required: true

jobs:
  release:
    runs-on: ubuntu-latest
    steps:
      - uses: actions/checkout@v3
      - uses: passeidireto/trigger-external-workflow-action@main
        env:
<<<<<<< HEAD
          PAYLOAD_BRANCH: ${{ github.head_ref }}
          PAYLOAD_PR_NUMBER: ${{ github.event.pull_request.number }}
=======
          PAYLOAD_BRANCH: ${{ github.event_name == 'workflow_dispatch' && github.event.inputs.BRANCH || github.head_ref }}
          PAYLOAD_PR_NUMBER: ${{ github.ref }}
>>>>>>> 5ce54372
        with:
          repository: budibase/budibase-deploys
          event: featurebranch-qa-close
          github_pat: ${{ secrets.GH_ACCESS_TOKEN }}<|MERGE_RESOLUTION|>--- conflicted
+++ resolved
@@ -19,13 +19,8 @@
       - uses: actions/checkout@v3
       - uses: passeidireto/trigger-external-workflow-action@main
         env:
-<<<<<<< HEAD
-          PAYLOAD_BRANCH: ${{ github.head_ref }}
+          PAYLOAD_BRANCH: ${{ github.event_name == 'workflow_dispatch' && github.event.inputs.BRANCH || github.head_ref }}
           PAYLOAD_PR_NUMBER: ${{ github.event.pull_request.number }}
-=======
-          PAYLOAD_BRANCH: ${{ github.event_name == 'workflow_dispatch' && github.event.inputs.BRANCH || github.head_ref }}
-          PAYLOAD_PR_NUMBER: ${{ github.ref }}
->>>>>>> 5ce54372
         with:
           repository: budibase/budibase-deploys
           event: featurebranch-qa-close
