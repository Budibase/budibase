name: close-featurebranch

on:
  pull_request:
    types: [closed]
    branches:
<<<<<<< HEAD
      - develop
  workflow_dispatch:
=======
      - master
  workflow_dispatch:
    inputs:
      BRANCH:
        type: string
        description: Which featurebranch branch to destroy?
        required: true
>>>>>>> 5ce54372

jobs:
  release:
    runs-on: ubuntu-latest
    steps:
      - uses: actions/checkout@v3
      - uses: passeidireto/trigger-external-workflow-action@main
        env:
          PAYLOAD_BRANCH: ${{ github.event_name == 'workflow_dispatch' && github.event.inputs.BRANCH || github.head_ref }}
          PAYLOAD_PR_NUMBER: ${{ github.ref }}
        with:
          repository: budibase/budibase-deploys
          event: featurebranch-qa-close
          github_pat: ${{ secrets.GH_ACCESS_TOKEN }}<|MERGE_RESOLUTION|>--- conflicted
+++ resolved
@@ -4,10 +4,6 @@
   pull_request:
     types: [closed]
     branches:
-<<<<<<< HEAD
-      - develop
-  workflow_dispatch:
-=======
       - master
   workflow_dispatch:
     inputs:
@@ -15,7 +11,6 @@
         type: string
         description: Which featurebranch branch to destroy?
         required: true
->>>>>>> 5ce54372
 
 jobs:
   release:
