--- conflicted
+++ resolved
@@ -29,14 +29,6 @@
           release_version=$(cat lerna.json | jq -r '.version')
           echo "RELEASE_VERSION=$release_version" >> $GITHUB_ENV
 
-<<<<<<< HEAD
-      - name: Checkout tag
-        run: |
-          git fetch --tags
-          git checkout v${{ env.RELEASE_VERSION }}
-
-=======
->>>>>>> c8bf6afe
       - name: Tag and release Docker images (Self Host)
         run: | 
           docker login -u $DOCKER_USER -p $DOCKER_PASSWORD
