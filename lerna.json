--- conflicted
+++ resolved
@@ -1,9 +1,5 @@
 {
-<<<<<<< HEAD
-  "version": "2.1.40-alpha.7",
-=======
   "version": "2.1.42",
->>>>>>> 1a9dac70
   "npmClient": "yarn",
   "packages": [
     "packages/*"
