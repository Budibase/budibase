--- conflicted
+++ resolved
@@ -1,13 +1,7 @@
 {
-<<<<<<< HEAD
   "version": "2.7.35",
-=======
-  "version": "2.7.34-alpha.10",
->>>>>>> 958a994d
   "npmClient": "yarn",
-  "packages": [
-    "packages/*"
-  ],
+  "packages": ["packages/*"],
   "useNx": true,
   "command": {
     "publish": {
