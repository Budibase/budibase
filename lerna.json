--- conflicted
+++ resolved
@@ -1,9 +1,5 @@
 {
-<<<<<<< HEAD
-  "version": "0.9.146-alpha.6",
-=======
   "version": "0.9.146",
->>>>>>> ba673064
   "npmClient": "yarn",
   "packages": [
     "packages/*"
