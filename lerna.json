--- conflicted
+++ resolved
@@ -1,9 +1,5 @@
 {
-<<<<<<< HEAD
-  "version": "2.0.24-alpha.4",
-=======
   "version": "2.0.29",
->>>>>>> 5eb52d27
   "npmClient": "yarn",
   "packages": [
     "packages/*"
