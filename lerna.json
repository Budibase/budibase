--- conflicted
+++ resolved
@@ -1,9 +1,5 @@
 {
-<<<<<<< HEAD
-  "version": "0.9.151-alpha.4",
-=======
   "version": "0.9.151",
->>>>>>> 8e7ecf03
   "npmClient": "yarn",
   "packages": [
     "packages/*"
