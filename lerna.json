--- conflicted
+++ resolved
@@ -1,9 +1,5 @@
 {
-<<<<<<< HEAD
-  "version": "2.4.4-alpha.0",
-=======
   "version": "2.4.4",
->>>>>>> ee2a7a2e
   "npmClient": "yarn",
   "packages": [
     "packages/*"
