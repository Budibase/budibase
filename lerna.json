{
<<<<<<< HEAD
  "version": "2.0.7-alpha.2",
=======
  "version": "2.0.9",
>>>>>>> edce67e3
  "npmClient": "yarn",
  "packages": [
    "packages/*"
  ],
  "command": {
    "publish": {
      "ignoreChanges": [
        "*.md",
        "*.txt",
        "test/**",
        "# We ignore every JSON file, except for built-in-modules, built-ins and plugins defined in babel-preset-env/data.",
        "@(!(built-in-modules|built-ins|plugins|package)).json"
      ]
    }
  }
}<|MERGE_RESOLUTION|>--- conflicted
+++ resolved
@@ -1,9 +1,5 @@
 {
-<<<<<<< HEAD
-  "version": "2.0.7-alpha.2",
-=======
   "version": "2.0.9",
->>>>>>> edce67e3
   "npmClient": "yarn",
   "packages": [
     "packages/*"
