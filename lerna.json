{
<<<<<<< HEAD
  "version": "0.9.149-alpha.5",
=======
  "version": "0.9.149",
>>>>>>> bc3bba37
  "npmClient": "yarn",
  "packages": [
    "packages/*"
  ],
  "command": {
    "publish": {
      "ignoreChanges": [
        "*.md",
        "*.txt",
        "test/**",
        "# We ignore every JSON file, except for built-in-modules, built-ins and plugins defined in babel-preset-env/data.",
        "@(!(built-in-modules|built-ins|plugins|package)).json"
      ]
    }
  }
}<|MERGE_RESOLUTION|>--- conflicted
+++ resolved
@@ -1,9 +1,5 @@
 {
-<<<<<<< HEAD
-  "version": "0.9.149-alpha.5",
-=======
   "version": "0.9.149",
->>>>>>> bc3bba37
   "npmClient": "yarn",
   "packages": [
     "packages/*"
