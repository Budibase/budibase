--- conflicted
+++ resolved
@@ -1,9 +1,5 @@
 {
-<<<<<<< HEAD
-  "version": "1.0.159-alpha.3",
-=======
   "version": "1.0.163",
->>>>>>> 0f2f90aa
   "npmClient": "yarn",
   "packages": [
     "packages/*"
