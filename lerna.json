--- conflicted
+++ resolved
@@ -1,9 +1,5 @@
 {
-<<<<<<< HEAD
-  "version": "1.0.76-alpha.6",
-=======
   "version": "1.0.78",
->>>>>>> 457fb4fa
   "npmClient": "yarn",
   "packages": [
     "packages/*"
