{
<<<<<<< HEAD
  "version": "0.9.123-alpha.10.jq",
=======
  "version": "0.9.125-alpha.1",
>>>>>>> 67eab30a
  "npmClient": "yarn",
  "packages": [
    "packages/*"
  ],
  "command": {
    "publish": {
      "ignoreChanges": [
        "*.md",
        "*.txt",
        "test/**",
        "# We ignore every JSON file, except for built-in-modules, built-ins and plugins defined in babel-preset-env/data.",
        "@(!(built-in-modules|built-ins|plugins|package)).json"
      ]
    }
  }
}<|MERGE_RESOLUTION|>--- conflicted
+++ resolved
@@ -1,9 +1,5 @@
 {
-<<<<<<< HEAD
-  "version": "0.9.123-alpha.10.jq",
-=======
   "version": "0.9.125-alpha.1",
->>>>>>> 67eab30a
   "npmClient": "yarn",
   "packages": [
     "packages/*"
