--- conflicted
+++ resolved
@@ -1,9 +1,5 @@
 {
-<<<<<<< HEAD
-  "version": "2.3.17-alpha.8",
-=======
   "version": "2.3.17",
->>>>>>> d0da3eff
   "npmClient": "yarn",
   "packages": [
     "packages/*"
