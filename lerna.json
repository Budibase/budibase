--- conflicted
+++ resolved
@@ -1,9 +1,5 @@
 {
-<<<<<<< HEAD
-  "version": "1.2.13-alpha.1",
-=======
   "version": "1.2.19",
->>>>>>> b894405f
   "npmClient": "yarn",
   "packages": [
     "packages/*"
