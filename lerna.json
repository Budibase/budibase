{
<<<<<<< HEAD
  "version": "1.0.76-alpha.3",
=======
  "version": "1.0.80",
>>>>>>> 6ae5ead5
  "npmClient": "yarn",
  "packages": [
    "packages/*"
  ],
  "command": {
    "publish": {
      "ignoreChanges": [
        "*.md",
        "*.txt",
        "test/**",
        "# We ignore every JSON file, except for built-in-modules, built-ins and plugins defined in babel-preset-env/data.",
        "@(!(built-in-modules|built-ins|plugins|package)).json"
      ]
    }
  }
}<|MERGE_RESOLUTION|>--- conflicted
+++ resolved
@@ -1,9 +1,5 @@
 {
-<<<<<<< HEAD
-  "version": "1.0.76-alpha.3",
-=======
   "version": "1.0.80",
->>>>>>> 6ae5ead5
   "npmClient": "yarn",
   "packages": [
     "packages/*"
