{
<<<<<<< HEAD
  "version": "2.7.25-alpha.10",
=======
  "version": "2.7.25",
>>>>>>> b491eb36
  "npmClient": "yarn",
  "useNx": true,
  "packages": [
    "packages/backend-core",
    "packages/bbui",
    "packages/builder",
    "packages/cli",
    "packages/client",
    "packages/frontend-core",
    "packages/sdk",
    "packages/server",
    "packages/shared-core",
    "packages/string-templates",
    "packages/types",
    "packages/worker",
    "packages/pro/packages/pro"
  ],
  "command": {
    "publish": {
      "ignoreChanges": [
        "*.md",
        "*.txt",
        "test/**",
        "# We ignore every JSON file, except for built-in-modules, built-ins and plugins defined in babel-preset-env/data.",
        "@(!(built-in-modules|built-ins|plugins|package)).json"
      ]
    },
    "run": {
      "loadEnvFiles": false
    }
  }
}<|MERGE_RESOLUTION|>--- conflicted
+++ resolved
@@ -1,9 +1,5 @@
 {
-<<<<<<< HEAD
-  "version": "2.7.25-alpha.10",
-=======
   "version": "2.7.25",
->>>>>>> b491eb36
   "npmClient": "yarn",
   "useNx": true,
   "packages": [
