--- conflicted
+++ resolved
@@ -1,9 +1,5 @@
 {
-<<<<<<< HEAD
-  "version": "2.10.3-alpha.2",
-=======
   "version": "2.10.6",
->>>>>>> 03988a60
   "npmClient": "yarn",
   "packages": [
     "packages/*"
