--- conflicted
+++ resolved
@@ -1,9 +1,5 @@
 {
-<<<<<<< HEAD
-  "version": "1.2.33-alpha.3",
-=======
   "version": "1.2.38",
->>>>>>> 3b63b777
   "npmClient": "yarn",
   "packages": [
     "packages/*"
