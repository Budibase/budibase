{
<<<<<<< HEAD
  "version": "1.0.86-alpha.0",
=======
  "version": "1.0.88",
>>>>>>> 7788e678
  "npmClient": "yarn",
  "packages": [
    "packages/*"
  ],
  "command": {
    "publish": {
      "ignoreChanges": [
        "*.md",
        "*.txt",
        "test/**",
        "# We ignore every JSON file, except for built-in-modules, built-ins and plugins defined in babel-preset-env/data.",
        "@(!(built-in-modules|built-ins|plugins|package)).json"
      ]
    }
  }
}<|MERGE_RESOLUTION|>--- conflicted
+++ resolved
@@ -1,9 +1,5 @@
 {
-<<<<<<< HEAD
-  "version": "1.0.86-alpha.0",
-=======
   "version": "1.0.88",
->>>>>>> 7788e678
   "npmClient": "yarn",
   "packages": [
     "packages/*"
