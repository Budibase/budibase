--- conflicted
+++ resolved
@@ -1,9 +1,5 @@
 {
-<<<<<<< HEAD
-  "version": "2.25.0",
-=======
   "version": "2.26.4",
->>>>>>> cd230044
   "npmClient": "yarn",
   "packages": [
     "packages/*",
