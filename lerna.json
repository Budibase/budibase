--- conflicted
+++ resolved
@@ -1,9 +1,5 @@
 {
-<<<<<<< HEAD
-  "version": "1.2.41-alpha.5",
-=======
   "version": "1.2.43",
->>>>>>> 8056a459
   "npmClient": "yarn",
   "packages": [
     "packages/*"
