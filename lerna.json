{
<<<<<<< HEAD
  "version": "2.11.19",
=======
  "version": "2.11.15-alpha.3",
>>>>>>> c1b12203
  "npmClient": "yarn",
  "packages": [
    "packages/*"
  ],
  "useNx": true,
  "command": {
    "publish": {
      "ignoreChanges": [
        "*.md",
        "*.txt",
        "test/**",
        "# We ignore every JSON file, except for built-in-modules, built-ins and plugins defined in babel-preset-env/data.",
        "@(!(built-in-modules|built-ins|plugins|package)).json"
      ]
    },
    "run": {
      "loadEnvFiles": false
    }
  }
}<|MERGE_RESOLUTION|>--- conflicted
+++ resolved
@@ -1,9 +1,5 @@
 {
-<<<<<<< HEAD
   "version": "2.11.19",
-=======
-  "version": "2.11.15-alpha.3",
->>>>>>> c1b12203
   "npmClient": "yarn",
   "packages": [
     "packages/*"
