--- conflicted
+++ resolved
@@ -1,9 +1,5 @@
 {
-<<<<<<< HEAD
-  "version": "1.1.18-alpha.5",
-=======
   "version": "1.1.21",
->>>>>>> accaaed4
   "npmClient": "yarn",
   "packages": [
     "packages/*"
