--- conflicted
+++ resolved
@@ -1,9 +1,5 @@
 {
-<<<<<<< HEAD
-  "version": "1.0.189",
-=======
   "version": "1.0.195",
->>>>>>> 31e46265
   "npmClient": "yarn",
   "packages": [
     "packages/*"
