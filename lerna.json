--- conflicted
+++ resolved
@@ -1,9 +1,5 @@
 {
-<<<<<<< HEAD
-  "version": "0.0.999-alpha.38",
-=======
   "version": "2.5.6-alpha.28",
->>>>>>> 02f5f57e
   "npmClient": "yarn",
   "packages": [
     "packages/backend-core",
