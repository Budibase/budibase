--- conflicted
+++ resolved
@@ -1,9 +1,5 @@
 {
-<<<<<<< HEAD
-  "version": "2.2.4-alpha.5",
-=======
   "version": "2.2.8",
->>>>>>> 221f9e38
   "npmClient": "yarn",
   "packages": [
     "packages/*"
