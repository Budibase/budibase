--- conflicted
+++ resolved
@@ -1,9 +1,5 @@
 {
-<<<<<<< HEAD
-  "version": "0.9.173-alpha.8",
-=======
   "version": "0.9.175",
->>>>>>> 22f33ba0
   "npmClient": "yarn",
   "packages": [
     "packages/*"
