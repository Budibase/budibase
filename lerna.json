{
<<<<<<< HEAD
  "version": "1.0.207-alpha.10",
=======
  "version": "1.0.211",
>>>>>>> 92076427
  "npmClient": "yarn",
  "packages": [
    "packages/*"
  ],
  "command": {
    "publish": {
      "ignoreChanges": [
        "*.md",
        "*.txt",
        "test/**",
        "# We ignore every JSON file, except for built-in-modules, built-ins and plugins defined in babel-preset-env/data.",
        "@(!(built-in-modules|built-ins|plugins|package)).json"
      ]
    }
  }
}<|MERGE_RESOLUTION|>--- conflicted
+++ resolved
@@ -1,9 +1,5 @@
 {
-<<<<<<< HEAD
-  "version": "1.0.207-alpha.10",
-=======
   "version": "1.0.211",
->>>>>>> 92076427
   "npmClient": "yarn",
   "packages": [
     "packages/*"
