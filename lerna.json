--- conflicted
+++ resolved
@@ -1,14 +1,10 @@
 {
   "version": "2.4.44-alpha.20",
   "npmClient": "yarn",
-<<<<<<< HEAD
   "useWorkspaces": true,
   "packages": [
     "packages/*"
   ],
-=======
-  "packages": ["packages/*"],
->>>>>>> f6d54c71
   "command": {
     "publish": {
       "ignoreChanges": [
