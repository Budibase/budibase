--- conflicted
+++ resolved
@@ -1,9 +1,5 @@
 {
-<<<<<<< HEAD
-  "version": "1.3.21-alpha.2",
-=======
   "version": "1.3.21",
->>>>>>> 9297be8b
   "npmClient": "yarn",
   "packages": [
     "packages/*"
