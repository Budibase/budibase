--- conflicted
+++ resolved
@@ -1,9 +1,5 @@
 {
-<<<<<<< HEAD
-  "version": "1.0.199-alpha.0",
-=======
   "version": "1.0.199",
->>>>>>> 3761edb3
   "npmClient": "yarn",
   "packages": [
     "packages/*"
