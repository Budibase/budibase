{
<<<<<<< HEAD
  "version": "1.0.104-alpha.1",
=======
  "version": "1.0.104",
>>>>>>> defd0a29
  "npmClient": "yarn",
  "packages": [
    "packages/*"
  ],
  "command": {
    "publish": {
      "ignoreChanges": [
        "*.md",
        "*.txt",
        "test/**",
        "# We ignore every JSON file, except for built-in-modules, built-ins and plugins defined in babel-preset-env/data.",
        "@(!(built-in-modules|built-ins|plugins|package)).json"
      ]
    }
  }
}<|MERGE_RESOLUTION|>--- conflicted
+++ resolved
@@ -1,9 +1,5 @@
 {
-<<<<<<< HEAD
-  "version": "1.0.104-alpha.1",
-=======
   "version": "1.0.104",
->>>>>>> defd0a29
   "npmClient": "yarn",
   "packages": [
     "packages/*"
