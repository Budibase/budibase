--- conflicted
+++ resolved
@@ -1,9 +1,5 @@
 {
-<<<<<<< HEAD
-  "version": "2.2.12-alpha.10",
-=======
   "version": "2.2.12-alpha.16",
->>>>>>> a0dacc97
   "npmClient": "yarn",
   "packages": [
     "packages/*"
