{
<<<<<<< HEAD
  "version": "2.7.26",
=======
  "version": "2.7.26-alpha.3",
>>>>>>> ab01efe7
  "npmClient": "yarn",
  "packages": ["packages/*"],
  "useNx": true,
  "command": {
    "publish": {
      "ignoreChanges": [
        "*.md",
        "*.txt",
        "test/**",
        "# We ignore every JSON file, except for built-in-modules, built-ins and plugins defined in babel-preset-env/data.",
        "@(!(built-in-modules|built-ins|plugins|package)).json"
      ]
    },
    "run": {
      "loadEnvFiles": false
    }
  }
}<|MERGE_RESOLUTION|>--- conflicted
+++ resolved
@@ -1,9 +1,5 @@
 {
-<<<<<<< HEAD
-  "version": "2.7.26",
-=======
   "version": "2.7.26-alpha.3",
->>>>>>> ab01efe7
   "npmClient": "yarn",
   "packages": ["packages/*"],
   "useNx": true,
