{
<<<<<<< HEAD
  "version": "2.7.21",
=======
  "version": "2.7.21-alpha.2",
>>>>>>> f163a33f
  "npmClient": "yarn",
  "packages": [
    "packages/backend-core",
    "packages/bbui",
    "packages/builder",
    "packages/cli",
    "packages/client",
    "packages/frontend-core",
    "packages/sdk",
    "packages/server",
    "packages/shared-core",
    "packages/string-templates",
    "packages/types",
    "packages/worker",
    "packages/pro/packages/pro"
  ],
  "command": {
    "publish": {
      "ignoreChanges": [
        "*.md",
        "*.txt",
        "test/**",
        "# We ignore every JSON file, except for built-in-modules, built-ins and plugins defined in babel-preset-env/data.",
        "@(!(built-in-modules|built-ins|plugins|package)).json"
      ]
    },
    "run": {
      "loadEnvFiles": false
    }
  }
}<|MERGE_RESOLUTION|>--- conflicted
+++ resolved
@@ -1,9 +1,5 @@
 {
-<<<<<<< HEAD
   "version": "2.7.21",
-=======
-  "version": "2.7.21-alpha.2",
->>>>>>> f163a33f
   "npmClient": "yarn",
   "packages": [
     "packages/backend-core",
