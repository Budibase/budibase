{
<<<<<<< HEAD
  "version": "1.0.212-alpha.15",
=======
  "version": "1.0.218",
>>>>>>> 1c67e6e4
  "npmClient": "yarn",
  "packages": [
    "packages/*"
  ],
  "command": {
    "publish": {
      "ignoreChanges": [
        "*.md",
        "*.txt",
        "test/**",
        "# We ignore every JSON file, except for built-in-modules, built-ins and plugins defined in babel-preset-env/data.",
        "@(!(built-in-modules|built-ins|plugins|package)).json"
      ]
    }
  }
}<|MERGE_RESOLUTION|>--- conflicted
+++ resolved
@@ -1,9 +1,5 @@
 {
-<<<<<<< HEAD
-  "version": "1.0.212-alpha.15",
-=======
   "version": "1.0.218",
->>>>>>> 1c67e6e4
   "npmClient": "yarn",
   "packages": [
     "packages/*"
