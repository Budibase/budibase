--- conflicted
+++ resolved
@@ -1,10 +1,6 @@
 {
   "$schema": "node_modules/lerna/schemas/lerna-schema.json",
-<<<<<<< HEAD
-  "version": "2.33.4",
-=======
   "version": "2.33.10",
->>>>>>> 4f54fc47
   "npmClient": "yarn",
   "packages": [
     "packages/*",
