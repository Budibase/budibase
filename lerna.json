--- conflicted
+++ resolved
@@ -1,9 +1,5 @@
 {
-<<<<<<< HEAD
-  "version": "2.6.16-alpha.5",
-=======
   "version": "2.6.18",
->>>>>>> 260a3e9c
   "npmClient": "yarn",
   "packages": [
     "packages/backend-core",
