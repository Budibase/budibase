{
<<<<<<< HEAD
  "version": "1.3.19-alpha.7",
=======
  "version": "1.3.20",
>>>>>>> e0d65501
  "npmClient": "yarn",
  "packages": [
    "packages/*"
  ],
  "command": {
    "publish": {
      "ignoreChanges": [
        "*.md",
        "*.txt",
        "test/**",
        "# We ignore every JSON file, except for built-in-modules, built-ins and plugins defined in babel-preset-env/data.",
        "@(!(built-in-modules|built-ins|plugins|package)).json"
      ]
    }
  }
}<|MERGE_RESOLUTION|>--- conflicted
+++ resolved
@@ -1,9 +1,5 @@
 {
-<<<<<<< HEAD
-  "version": "1.3.19-alpha.7",
-=======
   "version": "1.3.20",
->>>>>>> e0d65501
   "npmClient": "yarn",
   "packages": [
     "packages/*"
