--- conflicted
+++ resolved
@@ -1,9 +1,5 @@
 {
-<<<<<<< HEAD
-  "version": "1.0.220-alpha.4",
-=======
   "version": "1.1.9",
->>>>>>> f3cbf5fa
   "npmClient": "yarn",
   "packages": [
     "packages/*"
