--- conflicted
+++ resolved
@@ -1,9 +1,5 @@
 {
-<<<<<<< HEAD
-  "version": "1.4.8-alpha.13",
-=======
   "version": "1.4.17",
->>>>>>> ae763f24
   "npmClient": "yarn",
   "packages": [
     "packages/*"
