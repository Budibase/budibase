{
  "version": "2.4.44-alpha.22",
  "npmClient": "yarn",
  "useWorkspaces": true,
<<<<<<< HEAD
  "packages": [
    "packages/*"
  ],
=======
  "packages": ["packages/*"],
>>>>>>> 1116c63e
  "command": {
    "publish": {
      "ignoreChanges": [
        "*.md",
        "*.txt",
        "test/**",
        "# We ignore every JSON file, except for built-in-modules, built-ins and plugins defined in babel-preset-env/data.",
        "@(!(built-in-modules|built-ins|plugins|package)).json"
      ]
    },
    "run": {
      "loadEnvFiles": false
    }
  }
}<|MERGE_RESOLUTION|>--- conflicted
+++ resolved
@@ -2,13 +2,7 @@
   "version": "2.4.44-alpha.22",
   "npmClient": "yarn",
   "useWorkspaces": true,
-<<<<<<< HEAD
-  "packages": [
-    "packages/*"
-  ],
-=======
   "packages": ["packages/*"],
->>>>>>> 1116c63e
   "command": {
     "publish": {
       "ignoreChanges": [
