{
<<<<<<< HEAD
  "version": "1.0.199-alpha.0",
=======
  "version": "1.0.199",
>>>>>>> 5195438e
  "npmClient": "yarn",
  "packages": [
    "packages/*"
  ],
  "command": {
    "publish": {
      "ignoreChanges": [
        "*.md",
        "*.txt",
        "test/**",
        "# We ignore every JSON file, except for built-in-modules, built-ins and plugins defined in babel-preset-env/data.",
        "@(!(built-in-modules|built-ins|plugins|package)).json"
      ]
    }
  }
}<|MERGE_RESOLUTION|>--- conflicted
+++ resolved
@@ -1,9 +1,5 @@
 {
-<<<<<<< HEAD
-  "version": "1.0.199-alpha.0",
-=======
   "version": "1.0.199",
->>>>>>> 5195438e
   "npmClient": "yarn",
   "packages": [
     "packages/*"
