--- conflicted
+++ resolved
@@ -1,9 +1,5 @@
 {
-<<<<<<< HEAD
-  "version": "0.9.120-alpha.4",
-=======
   "version": "0.9.122",
->>>>>>> eff58fa8
   "npmClient": "yarn",
   "packages": [
     "packages/*"
