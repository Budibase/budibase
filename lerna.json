--- conflicted
+++ resolved
@@ -1,9 +1,5 @@
 {
-<<<<<<< HEAD
-  "version": "2.0.24-alpha.3",
-=======
   "version": "2.0.26",
->>>>>>> 45e17f16
   "npmClient": "yarn",
   "packages": [
     "packages/*"
