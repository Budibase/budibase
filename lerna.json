{
<<<<<<< HEAD
  "version": "2.1.40-alpha.7",
=======
  "version": "2.1.42",
>>>>>>> 6a1898db
  "npmClient": "yarn",
  "packages": [
    "packages/*"
  ],
  "command": {
    "publish": {
      "ignoreChanges": [
        "*.md",
        "*.txt",
        "test/**",
        "# We ignore every JSON file, except for built-in-modules, built-ins and plugins defined in babel-preset-env/data.",
        "@(!(built-in-modules|built-ins|plugins|package)).json"
      ]
    }
  }
}<|MERGE_RESOLUTION|>--- conflicted
+++ resolved
@@ -1,9 +1,5 @@
 {
-<<<<<<< HEAD
-  "version": "2.1.40-alpha.7",
-=======
   "version": "2.1.42",
->>>>>>> 6a1898db
   "npmClient": "yarn",
   "packages": [
     "packages/*"
