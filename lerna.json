{
<<<<<<< HEAD
  "version": "1.4.18-alpha.1",
=======
  "version": "2.0.6",
>>>>>>> 56559510
  "npmClient": "yarn",
  "packages": [
    "packages/*"
  ],
  "command": {
    "publish": {
      "ignoreChanges": [
        "*.md",
        "*.txt",
        "test/**",
        "# We ignore every JSON file, except for built-in-modules, built-ins and plugins defined in babel-preset-env/data.",
        "@(!(built-in-modules|built-ins|plugins|package)).json"
      ]
    }
  }
}<|MERGE_RESOLUTION|>--- conflicted
+++ resolved
@@ -1,9 +1,5 @@
 {
-<<<<<<< HEAD
-  "version": "1.4.18-alpha.1",
-=======
   "version": "2.0.6",
->>>>>>> 56559510
   "npmClient": "yarn",
   "packages": [
     "packages/*"
