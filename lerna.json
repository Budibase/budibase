{
<<<<<<< HEAD
  "version": "1.2.44-alpha.11",
=======
  "version": "1.2.57",
>>>>>>> b2d7d447
  "npmClient": "yarn",
  "packages": [
    "packages/*"
  ],
  "command": {
    "publish": {
      "ignoreChanges": [
        "*.md",
        "*.txt",
        "test/**",
        "# We ignore every JSON file, except for built-in-modules, built-ins and plugins defined in babel-preset-env/data.",
        "@(!(built-in-modules|built-ins|plugins|package)).json"
      ]
    }
  }
}<|MERGE_RESOLUTION|>--- conflicted
+++ resolved
@@ -1,9 +1,5 @@
 {
-<<<<<<< HEAD
-  "version": "1.2.44-alpha.11",
-=======
   "version": "1.2.57",
->>>>>>> b2d7d447
   "npmClient": "yarn",
   "packages": [
     "packages/*"
