--- conflicted
+++ resolved
@@ -1,9 +1,5 @@
 {
-<<<<<<< HEAD
-  "version": "2.7.36-alpha.12",
-=======
   "version": "2.7.36",
->>>>>>> ba55de39
   "npmClient": "yarn",
   "packages": [
     "packages/*"
