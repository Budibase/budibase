{
<<<<<<< HEAD
  "version": "2.1.43-alpha.15",
=======
  "version": "2.1.45",
>>>>>>> 083c3e62
  "npmClient": "yarn",
  "packages": [
    "packages/*"
  ],
  "command": {
    "publish": {
      "ignoreChanges": [
        "*.md",
        "*.txt",
        "test/**",
        "# We ignore every JSON file, except for built-in-modules, built-ins and plugins defined in babel-preset-env/data.",
        "@(!(built-in-modules|built-ins|plugins|package)).json"
      ]
    }
  }
}<|MERGE_RESOLUTION|>--- conflicted
+++ resolved
@@ -1,9 +1,5 @@
 {
-<<<<<<< HEAD
-  "version": "2.1.43-alpha.15",
-=======
   "version": "2.1.45",
->>>>>>> 083c3e62
   "npmClient": "yarn",
   "packages": [
     "packages/*"
