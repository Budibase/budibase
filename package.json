--- conflicted
+++ resolved
@@ -44,14 +44,8 @@
     "lint:prettier": "prettier --check \"packages/**/*.{js,ts,svelte}\"",
     "lint": "yarn run lint:eslint && yarn run lint:prettier",
     "lint:fix:eslint": "eslint --fix packages",
-<<<<<<< HEAD
     "lint:fix:prettier": "prettier --write \"packages/**/*.{js,ts,svelte}\" && prettier --write \"examples/**/*.{js,ts,svelte}\"",
-    "lint:fix:ts": "lerna run lint:fix",
-    "lint:fix": "yarn run lint:fix:ts && yarn run lint:fix:prettier && yarn run lint:fix:eslint",
-=======
-    "lint:fix:prettier": "prettier --write \"packages/**/*.{js,ts,svelte}\"",
     "lint:fix": "yarn run lint:fix:prettier && yarn run lint:fix:eslint",
->>>>>>> dc292a07
     "test:e2e": "lerna run cy:test --stream",
     "test:e2e:ci": "lerna run cy:ci --stream",
     "build:specs": "lerna run specs",
