--- conflicted
+++ resolved
@@ -12,11 +12,7 @@
     "bulma": "^0.9.3",
     "next": "12.1.0",
     "node-fetch": "^3.2.10",
-<<<<<<< HEAD
-    "node-sass": "^7.0.1",
-=======
     "sass": "^1.52.3",
->>>>>>> 828066de
     "react": "17.0.2",
     "react-dom": "17.0.2",
     "react-notifications-component": "^3.4.1"
